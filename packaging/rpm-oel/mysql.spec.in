# Copyright (c) 2000, 2014, Oracle and/or its affiliates. All rights reserved.
#
# This program is free software; you can redistribute it and/or modify
# it under the terms of the GNU General Public License as published by
# the Free Software Foundation; version 2 of the License.
#
# This program is distributed in the hope that it will be useful,
# but WITHOUT ANY WARRANTY; without even the implied warranty of
# MERCHANTABILITY or FITNESS FOR A PARTICULAR PURPOSE.  See the
# GNU General Public License for more details.
#
# You should have received a copy of the GNU General Public License
# along with this program; see the file COPYING. If not, write to the
# Free Software Foundation, Inc., 51 Franklin St, Fifth Floor, Boston
# MA  02110-1301  USA.

# Rebuild on OL5/RHEL5 needs following rpmbuild options:
#  rpmbuild --define 'dist .el5' --define 'rhel 5' --define 'el5 1' mysql.spec

# NOTE: "vendor" is used in upgrade/downgrade check, so you can't
# change these, has to be exactly as is.

%global milestone       m15
%global mysql_version   @VERSION@

%global mysql_vendor Oracle and/or its affiliates
%global mysqldatadir /var/lib/mysql

# By default, a build will include the bundeled "yaSSL" library for SSL.
%{?with_ssl: %global ssl_option -DWITH_SSL=%{with_ssl}}

# Regression tests may take a long time, override the default to skip them
%{!?runselftest:%global runselftest 0}

%{!?with_systemd:                %global systemd 0}
%{?el7:                          %global systemd 1}
%{!?with_debuginfo:              %global nodebuginfo 1}
%{!?product_suffix:              %global product_suffix community}
%{!?feature_set:                 %global feature_set community}
%{!?compilation_comment_release: %global compilation_comment_release MySQL Community Server - (GPL)}
%{!?compilation_comment_debug:   %global compilation_comment_debug MySQL Community Server - Debug (GPL)}
%{!?src_base:                    %global src_base mysql}

# Version for compat libs
%if 0%{?rhel} == 5
%global compatver             5.0.96
%global compatlib             15
%global compatsrc             http://downloads.mysql.com/archives/mysql-5.0/mysql-%{compatver}.tar.gz
%endif

%if 0%{?rhel} == 6
%global compatver             5.1.72
%global compatlib             16
%global compatsrc             https://cdn.mysql.com/Downloads/MySQL-5.1/mysql-%{compatver}.tar.gz
%endif

# multiarch
%global multiarchs            ppc %{power64} %{ix86} x86_64 %{sparc}

# Hack to support el5 where __isa_bits not defined. Note: supports i386 and x86_64 only, sorry.
%if x%{?__isa_bits} == x
%ifarch %{ix86}
%global __isa_bits            32
%endif
%ifarch x86_64
%global __isa_bits            64
%endif
%endif

%global src_dir               %{src_base}-%{version}%{?milestone:-%{milestone}}

# No debuginfo for now, ships /usr/sbin/mysqld-debug and libmysqlcliet-debug.a
%if 0%{?nodebuginfo}
%global _enable_debug_package 0
%global debug_package         %{nil}
%global __os_install_post     /usr/lib/rpm/brp-compress %{nil}
%endif

%if 0%{?commercial}
%global license_files_server  %{src_dir}/LICENSE.mysql
%global license_type          Commercial
%else
%global license_files_server  %{src_dir}/COPYING %{src_dir}/README
%global license_type          GPLv2
%endif

Name:           mysql-%{product_suffix}
Summary:        A very fast and reliable SQL database server
Group:          Applications/Databases
<<<<<<< HEAD
Version:        @MYSQL_NO_DASH_VERSION@
Release:        0.3%{?milestone:.%{milestone}}%{?commercial:.1}%{?dist}
=======
Version:        @VERSION@
Release:        3%{?commercial:.1}%{?dist}
>>>>>>> f925aa81
License:        Copyright (c) 2000, @MYSQL_COPYRIGHT_YEAR@, %{mysql_vendor}. All rights reserved. Under %{?license_type} license as shown in the Description field.
Source0:        https://cdn.mysql.com/Downloads/MySQL-@MYSQL_BASE_VERSION@/%{src_dir}.tar.gz
URL:            http://www.mysql.com/
Packager:       MySQL Release Engineering <mysql-build@oss.oracle.com>
Vendor:         %{mysql_vendor}
Source1:        mysql-systemd-start
Source2:        mysqld.service
Source3:        mysql.conf
Source4:        my_config.h
Source5:        mysql_config.sh
%if 0%{?compatlib}
Source7:        %{compatsrc}
%endif
Source90:       filter-provides.sh
Source91:       filter-requires.sh
Patch0:         mysql-5.6.16-mysql-install.patch
Patch1:         mysql-5.7-libmysqlclient-symbols.patch
BuildRequires:  cmake >= 2.8.2
BuildRequires:  perl
%{?el7:BuildRequires: perl(Time::HiRes)}
%{?el7:BuildRequires: perl(Env)}
BuildRequires:  time
BuildRequires:  libaio-devel
BuildRequires:  ncurses-devel
BuildRequires:  openssl-devel
BuildRequires:  zlib-devel
%if 0%{?systemd}
BuildRequires:  systemd
%endif
BuildRoot:      %(mktemp -ud %{_tmppath}/%{name}-%{version}-%{release}-XXXXXX)

%if 0%{?rhel} > 6
# For rpm => 4.9 only: https://fedoraproject.org/wiki/Packaging:AutoProvidesAndRequiresFiltering
%global __requires_exclude ^perl\\((GD|hostnames|lib::mtr|lib::v1|mtr_|My::)
%global __provides_exclude_from ^(/usr/share/(mysql|mysql-test)/.*|%{_libdir}/mysql/plugin/.*\\.so)$
%else
# https://fedoraproject.org/wiki/EPEL:Packaging#Generic_Filtering_on_EPEL6
%global __perl_provides %{SOURCE90}
%global __perl_requires %{SOURCE91}
%endif

%description
The MySQL(TM) software delivers a very fast, multi-threaded, multi-user,
and robust SQL (Structured Query Language) database server. MySQL Server
is intended for mission-critical, heavy-load production systems as well
as for embedding into mass-deployed software. MySQL is a trademark of
%{mysql_vendor}

The MySQL software has Dual Licensing, which means you can use the MySQL
software free of charge under the GNU General Public License
(http://www.gnu.org/licenses/). You can also purchase commercial MySQL
licenses from %{mysql_vendor} if you do not wish to be bound by the terms of
the GPL. See the chapter "Licensing and Support" in the manual for
further info.

The MySQL web site (http://www.mysql.com/) provides the latest
news and information about the MySQL software. Also please see the
documentation and the manual for more information.

%package        server
Summary:        A very fast and reliable SQL database server
Group:          Applications/Databases
Requires:       coreutils
Requires:       grep
Requires:       procps
Requires:       shadow-utils
Requires:       net-tools
%if 0%{?commercial}
Provides:       MySQL-server-advanced%{?_isa} = %{version}-%{release}
Obsoletes:      MySQL-server-advanced < %{version}-%{release}
Obsoletes:      mysql-community-server < %{version}-%{release}
Requires:       mysql-enterprise-client%{?_isa} = %{version}-%{release}
Requires:       mysql-enterprise-common%{?_isa} = %{version}-%{release}
%else
Provides:       MySQL-server%{?_isa} = %{version}-%{release}
Requires:       mysql-community-client%{?_isa} = %{version}-%{release}
Requires:       mysql-community-common%{?_isa} = %{version}-%{release}
%endif
Obsoletes:      MySQL-server < %{version}-%{release}
Obsoletes:      mysql-server < %{version}-%{release}
Obsoletes:      mariadb-server
Obsoletes:      mariadb-galera-server
Provides:       mysql-server = %{version}-%{release}
Provides:       mysql-server%{?_isa} = %{version}-%{release}
%if 0%{?systemd}
Requires(post):   systemd
Requires(preun):  systemd
Requires(postun): systemd
%else
Requires(post):   /sbin/chkconfig
Requires(preun):  /sbin/chkconfig
Requires(preun):  /sbin/service
%endif

%description    server
The MySQL(TM) software delivers a very fast, multi-threaded, multi-user,
and robust SQL (Structured Query Language) database server. MySQL Server
is intended for mission-critical, heavy-load production systems as well
as for embedding into mass-deployed software. MySQL is a trademark of
%{mysql_vendor}

The MySQL software has Dual Licensing, which means you can use the MySQL
software free of charge under the GNU General Public License
(http://www.gnu.org/licenses/). You can also purchase commercial MySQL
licenses from %{mysql_vendor} if you do not wish to be bound by the terms of
the GPL. See the chapter "Licensing and Support" in the manual for
further info.

The MySQL web site (http://www.mysql.com/) provides the latest news and
information about the MySQL software.  Also please see the documentation
and the manual for more information.

This package includes the MySQL server binary as well as related utilities
to run and administer a MySQL server.

%package        client
Summary:        MySQL database client applications and tools
Group:          Applications/Databases
%if 0%{?commercial}
Provides:       MySQL-client-advanced%{?_isa} = %{version}-%{release}
Obsoletes:      MySQL-client-advanced < %{version}-%{release}
Obsoletes:      mysql-community-client < %{version}-%{release}
Requires:       mysql-enterprise-libs%{?_isa} = %{version}-%{release}
%else
Provides:       MySQL-client%{?_isa} = %{version}-%{release}
Requires:       mysql-community-libs%{?_isa} = %{version}-%{release}
%endif
Obsoletes:      MySQL-client < %{version}-%{release}
Obsoletes:      mariadb
%if 0%{?rhel} > 5
Obsoletes:      mysql < %{version}-%{release}
Provides:       mysql = %{version}-%{release}
Provides:       mysql%{?_isa} = %{version}-%{release}
%endif

%description    client
This package contains the standard MySQL clients and administration
tools.

%package        common
Summary:        MySQL database common files for server and client libs
Group:          Applications/Databases
%if 0%{?commercial}
Obsoletes:      mysql-community-common < %{version}-%{release}
%endif
Provides:       mysql-common = %{version}-%{release}
Provides:       mysql-common%{?_isa} = %{version}-%{release}
%{?el5:Requires: mysql%{?_isa} = %{version}-%{release}} 

%description    common
This packages contains common files needed by MySQL client library,
MySQL database server, and MySQL embedded server.


%package        test
Summary:        Test suite for the MySQL database server
Group:          Applications/Databases
%if 0%{?commercial}
Provides:       MySQL-test-advanced%{?_isa} = %{version}-%{release}
Obsoletes:      MySQL-test-advanced < %{version}-%{release}
Obsoletes:      mysql-community-test < %{version}-%{release}
Requires:       mysql-enterprise-server%{?_isa} = %{version}-%{release}
%else
Provides:       MySQL-test%{?_isa} = %{version}-%{release}
Requires:       mysql-community-server%{?_isa} = %{version}-%{release}
%endif
Obsoletes:      MySQL-test < %{version}-%{release}
Obsoletes:      mysql-test < %{version}-%{release}
Obsoletes:      mariadb-test
Provides:       mysql-test = %{version}-%{release}
Provides:       mysql-test%{?_isa} = %{version}-%{release}


%description    test
This package contains the MySQL regression test suite for MySQL
database server.


%package        bench
Summary:        MySQL benchmark suite
Group:          Applications/Databases
%if 0%{?commercial}
Obsoletes:      mysql-community-bench < %{version}-%{release}
Requires:       mysql-enterprise-server%{?_isa} = %{version}-%{release}
%else
Requires:       mysql-community-server%{?_isa} = %{version}-%{release}
%endif
Obsoletes:      mariadb-bench
Obsoletes:      community-mysql-bench < %{version}-%{release}
Obsoletes:      mysql-bench < %{version}-%{release}
Provides:       mysql-bench = %{version}-%{release}
Provides:       mysql-bench%{?_isa} = %{version}-%{release}

%description    bench
This package contains the MySQL Benchmark Suite for MySQL database
server.

%package        devel
Summary:        Development header files and libraries for MySQL database client applications
Group:          Applications/Databases
%if 0%{?commercial}
Provides:       MySQL-devel-advanced%{?_isa} = %{version}-%{release}
Obsoletes:      MySQL-devel-advanced < %{version}-%{release}
Obsoletes:      mysql-community-devel < %{version}-%{release}
Requires:       mysql-enterprise-libs%{?_isa} = %{version}-%{release}
%else
Provides:       MySQL-devel%{?_isa} = %{version}-%{release}
Requires:       mysql-community-libs%{?_isa} = %{version}-%{release}
%endif
Obsoletes:      MySQL-devel < %{version}-%{release}
Obsoletes:      mysql-devel < %{version}-%{release}
Obsoletes:      mariadb-devel
Provides:       mysql-devel = %{version}-%{release}
Provides:       mysql-devel%{?_isa} = %{version}-%{release}

%description    devel
This package contains the development header files and libraries necessary
to develop MySQL client applications.

%package        libs
Summary:        Shared libraries for MySQL database client applications
Group:          Applications/Databases
%if 0%{?commercial}
Provides:       MySQL-shared-advanced%{?_isa} = %{version}-%{release}
Obsoletes:      MySQL-shared-advanced < %{version}-%{release}
Obsoletes:      mysql-community-libs < %{version}-%{release}
Requires:       mysql-enterprise-common%{?_isa} = %{version}-%{release}
%else
Provides:       MySQL-shared%{?_isa} = %{version}-%{release}
Requires:       mysql-community-common%{?_isa} = %{version}-%{release}
%endif
Obsoletes:      MySQL-shared < %{version}-%{release}
Obsoletes:      mysql-libs < %{version}-%{release}
Obsoletes:      mariadb-libs
Provides:       mysql-libs = %{version}-%{release}
Provides:       mysql-libs%{?_isa} = %{version}-%{release}

%description    libs
This package contains the shared libraries for MySQL client
applications.

%if 0%{?compatlib}
%package        libs-compat
Summary:        Shared compat libraries for MySQL %{compatver} database client applications
Group:          Applications/Databases
Obsoletes:      mysql-libs-compat < %{version}-%{release}
Provides:       mysql-libs-compat = %{version}-%{release}
Provides:       mysql-libs-compat%{?_isa} = %{version}-%{release}
%if 0%{?commercial}
Provides:       MySQL-shared-compat-advanced%{?_isa} = %{version}-%{release}
Obsoletes:      MySQL-shared-compat-advanced < %{version}-%{release}
Obsoletes:      mysql-community-libs-compat < %{version}-%{release}
Requires:       mysql-enterprise-libs%{?_isa} = %{version}-%{release}
%else
Provides:       MySQL-shared-compat%{?_isa} = %{version}-%{release}
Requires:       mysql-community-libs%{?_isa} = %{version}-%{release}
%endif
Obsoletes:      MySQL-shared-compat < %{version}-%{release}
%if 0%{?rhel} > 5
Obsoletes:      mysql-libs < %{version}-%{release}
%endif

%description    libs-compat
This package contains the shared compat libraries for MySQL %{compatver} client
applications.
%endif

%package        embedded
Summary:        MySQL embedded library
Group:          Applications/Databases
%if 0%{?commercial}
Provides:       MySQL-embedded-advanced%{?_isa} = %{version}-%{release}
Obsoletes:      MySQL-embedded-advanced < %{version}-%{release}
Obsoletes:      mysql-community-embedded < %{version}-%{release}
Requires:       mysql-enterprise-common%{?_isa} = %{version}-%{release}
%else
Provides:       MySQL-embedded%{?_isa} = %{version}-%{release}
Requires:       mysql-community-common%{?_isa} = %{version}-%{release}
%endif
Obsoletes:      mariadb-embedded
Obsoletes:      MySQL-embedded < %{version}-%{release}
Obsoletes:      mysql-embedded < %{version}-%{release}
Provides:       mysql-embedded = %{version}-%{release}
Provides:       mysql-emdedded%{?_isa} = %{version}-%{release}

%description    embedded
This package contains the MySQL server as an embedded library.

The embedded MySQL server library makes it possible to run a full-featured
MySQL server inside the client application. The main benefits are increased
speed and more simple management for embedded applications.

The API is identical for the embedded MySQL version and the
client/server version.

For a description of MySQL see the base MySQL RPM or http://www.mysql.com/

%package        embedded-devel
Summary:        Development header files and libraries for MySQL as an embeddable library
Group:          Applications/Databases
%if 0%{?commercial}
Obsoletes:      mysql-community-embedded-devel < %{version}-%{release}
Requires:       mysql-enterprise-devel%{?_isa} = %{version}-%{release}
Requires:       mysql-enterprise-embedded%{?_isa} = %{version}-%{release}
%else
Requires:       mysql-community-devel%{?_isa} = %{version}-%{release}
Requires:       mysql-community-embedded%{?_isa} = %{version}-%{release}
%endif
Obsoletes:      mariadb-embedded-devel
Obsoletes:      mysql-embedded-devel < %{version}-%{release}
Provides:       mysql-embedded-devel = %{version}-%{release}
Provides:       mysql-embedded-devel%{?_isa} = %{version}-%{release}

%description    embedded-devel
This package contains files needed for developing applications using
the embedded version of the MySQL server.

%if 0%{?rhel} == 5
%package -n     mysql
Summary:        Convenience package for easy upgrades of MySQL package set
Group:          Applications/Databases
%if 0%{?commercial}
Requires:       mysql-enterprise-client%{?_isa} = %{version}-%{release}
Requires:       mysql-enterprise-libs%{?_isa} = %{version}-%{release}
Requires:       mysql-enterprise-libs-compat%{?_isa} = %{version}-%{release}
%else
Requires:       mysql-community-client%{?_isa} = %{version}-%{release}
Requires:       mysql-community-libs%{?_isa} = %{version}-%{release}
Requires:       mysql-community-libs-compat%{?_isa} = %{version}-%{release}
%endif

%description -n mysql
This package has as sole purpose to require other MySQL packages such
that upgrades will be more convenient.

Technical background: this is done to reflect the fact that mysql
package has been split into several subpackages.
%endif

%prep
%if 0%{?compatlib}
%setup -q -T -a 0 -a 7 -c -n %{src_dir}
%else
%setup -q -T -a 0 -c -n %{src_dir}
%endif # 0%{?compatlib}
pushd %{src_dir}
#patch0 -p1
%{?el7:%patch1 -p1}

%build
# Fail quickly and obviously if user tries to build as root
%if 0%{?runselftest}
if [ "x$(id -u)" = "x0" ] ; then
   echo "The MySQL regression tests may fail if run as root."
   echo "If you really need to build the RPM as root, use"
   echo "--define='runselftest 0' to skip the regression tests."
   exit 1
fi
%endif

%if 0%{?compatlib}
# Build compat libs
(
export CFLAGS="%{optflags} -D_GNU_SOURCE -D_FILE_OFFSET_BITS=64 -D_LARGEFILE_SOURCE -fno-strict-aliasing -fwrapv"
export CXXFLAGS="$CFLAGS %{?el6:-felide-constructors} -fno-rtti -fno-exceptions"
pushd mysql-%{compatver}
%configure \
    --with-readline \
    --without-debug \
    --enable-shared \
    --localstatedir=/var/lib/mysql \
    --with-unix-socket-path=/var/lib/mysql/mysql.sock \
    --with-mysqld-user="mysql" \
    --with-extra-charsets=all \
    --enable-local-infile \
    --enable-largefile \
    --enable-thread-safe-client \
%if 0%{?rhel} == 6
    --with-ssl=%{_prefix} \
    --with-embedded-server \
    --with-big-tables \
    --with-pic \
    --with-plugin-innobase \
    --with-plugin-innodb_plugin \
    --with-plugin-partition \
%endif
%if 0%{?rhel} == 5
    --with-openssl \
    --with-bench \
     -with-innodb \
    --with-berkeley-db \
    --enable-community-features \
    --enable-profiling \
    --with-named-thread-libs="-lpthread" \
%endif
    --disable-dependency-tracking
make %{?_smp_mflags}
popd
)
%endif # 0%{?compatlib}

# Build debug versions of mysqld and libmysqld.a
mkdir debug
(
  cd debug
  # Attempt to remove any optimisation flags from the debug build
  optflags=$(echo "%{optflags}" | sed -e 's/-O2 / /' -e 's/-Wp,-D_FORTIFY_SOURCE=2/ /')
  cmake ../%{src_dir} \
           -DBUILD_CONFIG=mysql_release \
           -DINSTALL_LAYOUT=RPM \
           -DCMAKE_BUILD_TYPE=Debug \
           -DCMAKE_C_FLAGS="$optflags" \
           -DCMAKE_CXX_FLAGS="$optflags" \
           -DWITH_INNODB_MEMCACHED=1 \
           -DINSTALL_LIBDIR="%{_lib}/mysql" \
           -DINSTALL_PLUGINDIR="%{_lib}/mysql/plugin" \
           -DINSTALL_SQLBENCHDIR=share \
           -DMYSQL_UNIX_ADDR="%{mysqldatadir}/mysql.sock" \
           -DFEATURE_SET="%{feature_set}" \
           -DWITH_EMBEDDED_SERVER=1 \
           -DWITH_EMBEDDED_SHARED_LIBRARY=1 \
           %{?ssl_option} \
           -DCOMPILATION_COMMENT="%{compilation_comment_debug}" \
           -DMYSQL_SERVER_SUFFIX="%{?server_suffix}"
  echo BEGIN_DEBUG_CONFIG ; egrep '^#define' include/config.h ; echo END_DEBUG_CONFIG
  make %{?_smp_mflags} VERBOSE=1
)

# Build full release
mkdir release
(
  cd release
  cmake ../%{src_dir} \
           -DBUILD_CONFIG=mysql_release \
           -DINSTALL_LAYOUT=RPM \
           -DCMAKE_BUILD_TYPE=RelWithDebInfo \
           -DCMAKE_C_FLAGS="%{optflags}" \
           -DCMAKE_CXX_FLAGS="%{optflags}" \
           -DWITH_INNODB_MEMCACHED=1 \
           -DINSTALL_LIBDIR="%{_lib}/mysql" \
           -DINSTALL_PLUGINDIR="%{_lib}/mysql/plugin" \
           -DINSTALL_SQLBENCHDIR=share \
           -DMYSQL_UNIX_ADDR="%{mysqldatadir}/mysql.sock" \
           -DFEATURE_SET="%{feature_set}" \
           -DWITH_EMBEDDED_SERVER=1 \
           -DWITH_EMBEDDED_SHARED_LIBRARY=1 \
           %{?ssl_option} \
           -DCOMPILATION_COMMENT="%{compilation_comment_release}" \
           -DMYSQL_SERVER_SUFFIX="%{?server_suffix}"
  echo BEGIN_NORMAL_CONFIG ; egrep '^#define' include/config.h ; echo END_NORMAL_CONFIG
  make %{?_smp_mflags} VERBOSE=1
)

%install
%if 0%{?compatlib}
# Install compat libs
for dir in libmysql libmysql_r ; do
    pushd mysql-%{compatver}/$dir
    make DESTDIR=%{buildroot} install
    popd
done
rm -f %{buildroot}%{_libdir}/mysql/libmysqlclient{,_r}.{a,la,so}
%endif # 0%{?compatlib}

MBD=$RPM_BUILD_DIR/%{src_dir}

# Ensure that needed directories exists
install -d -m 0755 %{buildroot}/var/lib/mysql
install -d -m 0755 %{buildroot}/var/run/mysqld

# Install all binaries
cd $MBD/release
make DESTDIR=%{buildroot} install

# Install logrotate and autostart
install -D -m 0644 $MBD/release/support-files/mysql-log-rotate %{buildroot}%{_sysconfdir}/logrotate.d/mysql
install -D -m 0644 $MBD/release/packaging/rpm-oel/my.cnf %{buildroot}%{_sysconfdir}/my.cnf
%if 0%{?systemd}
install -D -m 0755 %{SOURCE1} %{buildroot}%{_bindir}/mysql-systemd-start
install -D -m 0644 %{SOURCE2} %{buildroot}%{_unitdir}/mysqld.service
%else
install -D -m 0755 $MBD/release/packaging/rpm-oel/mysql.init %{buildroot}%{_sysconfdir}/init.d/mysqld
%endif
install -D -m 0644 %{SOURCE3} %{buildroot}%{_prefix}/lib/tmpfiles.d/mysql.conf

# Make library links
install -d -m 0755 %{buildroot}%{_sysconfdir}/ld.so.conf.d
echo "%{_libdir}/mysql" > %{buildroot}%{_sysconfdir}/ld.so.conf.d/mysql-%{_arch}.conf

# multiarch support
%ifarch %{multiarchs}
mv %{buildroot}/%{_includedir}/mysql/my_config.h \
   %{buildroot}/%{_includedir}/mysql/my_config_%{_arch}.h
install -p -m 0644 %{SOURCE4} %{buildroot}/%{_includedir}/mysql/my_config.h
mv %{buildroot}/%{_bindir}/mysql_config %{buildroot}/%{_bindir}/mysql_config-%{__isa_bits}
install -p -m 0755 %{SOURCE5} %{buildroot}/%{_bindir}/mysql_config
%endif


# Remove files pages we explicitly do not want to package
rm -rf %{buildroot}%{_datadir}/mysql/solaris
rm -rf %{buildroot}%{_infodir}/mysql.info*
rm -rf %{buildroot}%{_datadir}/mysql/mysql.server
rm -rf %{buildroot}%{_datadir}/mysql/mysqld_multi.server
%if 0%{?systemd}
rm -rf %{buildroot}%{_sysconfdir}/init.d/mysqld
%endif
rm -rf %{buildroot}%{_bindir}/mysql_embedded

%check
%if 0%{?runselftest}
pushd release
make test VERBOSE=1
export MTR_BUILD_THREAD=auto
pushd mysql-test
./mtr \
    --mem --parallel=auto --force --retry=0 \
    --mysqld=--binlog-format=mixed \
    --suite-timeout=720 --testcase-timeout=30 \
    --clean-vardir
rm -r $(readlink var) var
%endif

%pre server
/usr/sbin/groupadd -g 27 -o -r mysql >/dev/null 2>&1 || :
/usr/sbin/useradd -M -N -g mysql -o -r -d /var/lib/mysql -s /bin/bash \
    -c "MySQL Server" -u 27 mysql >/dev/null 2>&1 || :

%post server
datadir=$(/usr/bin/my_print_defaults server mysqld | grep '^--datadir=' | sed -n 's/--datadir=//p')
/bin/chmod 0755 "$datadir"
/bin/touch /var/log/mysqld.log
%if 0%{?systemd}
%systemd_post mysqld.service
/sbin/service mysqld enable >/dev/null 2>&1 || :
%else
/sbin/chkconfig --add mysqld
%endif

%preun server
%if 0%{?systemd}
%systemd_preun mysqld.service
%else
if [ "$1" = 0 ]; then
    /sbin/service mysqld stop >/dev/null 2>&1 || :
    /sbin/chkconfig --del mysqld
fi
%endif

%postun server
%if 0%{?systemd}
%systemd_postun_with_restart mysqld.service
%else
if [ $1 -ge 1 ]; then
    /sbin/service mysqld condrestart >/dev/null 2>&1 || :
fi
%endif

%post libs -p /sbin/ldconfig

%postun libs -p /sbin/ldconfig

%if 0%{?compatlib}
%post libs-compat -p /sbin/ldconfig

%postun libs-compat -p /sbin/ldconfig
%endif

%post embedded -p /sbin/ldconfig

%postun embedded -p /sbin/ldconfig

%files server
%defattr(-, root, root, -)
%doc %{?license_files_server} %{src_dir}/Docs/ChangeLog
%doc %{src_dir}/Docs/INFO_SRC*
%doc release/Docs/INFO_BIN*
%doc release/support-files/my-default.cnf
%attr(644, root, root) %{_mandir}/man1/innochecksum.1*
%attr(644, root, root) %{_mandir}/man1/my_print_defaults.1*
%attr(644, root, root) %{_mandir}/man1/myisam_ftdump.1*
%attr(644, root, root) %{_mandir}/man1/myisamchk.1*
%attr(644, root, root) %{_mandir}/man1/myisamlog.1*
%attr(644, root, root) %{_mandir}/man1/myisampack.1*
%attr(644, root, root) %{_mandir}/man8/mysqld.8*
%attr(644, root, root) %{_mandir}/man1/mysqld_multi.1*
%attr(644, root, root) %{_mandir}/man1/mysqld_safe.1*
%attr(644, root, root) %{_mandir}/man1/mysqldumpslow.1*
%attr(644, root, root) %{_mandir}/man1/mysql_install_db.1*
%attr(644, root, root) %{_mandir}/man1/mysql_plugin.1*
%attr(644, root, root) %{_mandir}/man1/mysql_secure_installation.1*
%attr(644, root, root) %{_mandir}/man1/mysql_upgrade.1*
%attr(644, root, root) %{_mandir}/man1/mysqlman.1*
%attr(644, root, root) %{_mandir}/man1/mysql.server.1*
%attr(644, root, root) %{_mandir}/man1/mysql_tzinfo_to_sql.1*
%attr(644, root, root) %{_mandir}/man1/perror.1*
%attr(644, root, root) %{_mandir}/man1/replace.1*
%attr(644, root, root) %{_mandir}/man1/resolve_stack_dump.1*
%attr(644, root, root) %{_mandir}/man1/resolveip.1*

%config(noreplace) %{_sysconfdir}/my.cnf

%attr(755, root, root) %{_bindir}/innochecksum
%attr(755, root, root) %{_bindir}/my_print_defaults
%attr(755, root, root) %{_bindir}/myisam_ftdump
%attr(755, root, root) %{_bindir}/myisamchk
%attr(755, root, root) %{_bindir}/myisamlog
%attr(755, root, root) %{_bindir}/myisampack
%attr(755, root, root) %{_bindir}/mysql_install_db
%attr(755, root, root) %{_bindir}/mysql_plugin
%attr(755, root, root) %{_bindir}/mysql_secure_installation
%attr(755, root, root) %{_bindir}/mysql_tzinfo_to_sql
%attr(755, root, root) %{_bindir}/mysql_upgrade
%attr(755, root, root) %{_bindir}/mysqld_multi
%attr(755, root, root) %{_bindir}/mysqld_safe
%attr(755, root, root) %{_bindir}/mysqldumpslow
%attr(755, root, root) %{_bindir}/perror
%attr(755, root, root) %{_bindir}/replace
%attr(755, root, root) %{_bindir}/resolve_stack_dump
%attr(755, root, root) %{_bindir}/resolveip
%if 0%{?systemd}
%attr(755, root, root) %{_bindir}/mysql-systemd-start
%endif
%attr(755, root, root) %{_sbindir}/mysqld
%attr(755, root, root) %{_sbindir}/mysqld-debug

%dir %{_libdir}/mysql/plugin
%attr(755, root, root) %{_libdir}/mysql/plugin/adt_null.so
%attr(755, root, root) %{_libdir}/mysql/plugin/auth_socket.so
%attr(755, root, root) %{_libdir}/mysql/plugin/ha_example.so
%attr(755, root, root) %{_libdir}/mysql/plugin/innodb_engine.so
%attr(755, root, root) %{_libdir}/mysql/plugin/libmemcached.so
%attr(755, root, root) %{_libdir}/mysql/plugin/mypluglib.so
%attr(755, root, root) %{_libdir}/mysql/plugin/semisync_master.so
%attr(755, root, root) %{_libdir}/mysql/plugin/semisync_slave.so
%attr(755, root, root) %{_libdir}/mysql/plugin/validate_password.so
%dir %{_libdir}/mysql/plugin/debug
%attr(755, root, root) %{_libdir}/mysql/plugin/debug/adt_null.so
%attr(755, root, root) %{_libdir}/mysql/plugin/debug/auth_socket.so
%attr(755, root, root) %{_libdir}/mysql/plugin/debug/ha_example.so
%attr(755, root, root) %{_libdir}/mysql/plugin/debug/innodb_engine.so
%attr(755, root, root) %{_libdir}/mysql/plugin/debug/libmemcached.so
%attr(755, root, root) %{_libdir}/mysql/plugin/debug/mypluglib.so
%attr(755, root, root) %{_libdir}/mysql/plugin/debug/semisync_master.so
%attr(755, root, root) %{_libdir}/mysql/plugin/debug/semisync_slave.so
%attr(755, root, root) %{_libdir}/mysql/plugin/debug/validate_password.so
%if 0%{?commercial}
%attr(755, root, root) %{_libdir}/mysql/plugin/audit_log.so
%attr(755, root, root) %{_libdir}/mysql/plugin/authentication_pam.so
%attr(755, root, root) %{_libdir}/mysql/plugin/thread_pool.so
%attr(755, root, root) %{_libdir}/mysql/plugin/debug/audit_log.so
%attr(755, root, root) %{_libdir}/mysql/plugin/debug/authentication_pam.so
%attr(755, root, root) %{_libdir}/mysql/plugin/debug/thread_pool.so
%endif
%attr(644, root, root) %{_datadir}/mysql/fill_help_tables.sql
%attr(644, root, root) %{_datadir}/mysql/mysql_system_tables.sql
%attr(644, root, root) %{_datadir}/mysql/mysql_system_tables_data.sql
%attr(644, root, root) %{_datadir}/mysql/mysql_test_data_timezone.sql
%attr(644, root, root) %{_datadir}/mysql/my-*.cnf
%attr(644, root, root) %{_datadir}/mysql/mysql-log-rotate
%attr(644, root, root) %{_datadir}/mysql/mysql_security_commands.sql
%attr(644, root, root) %{_datadir}/mysql/dictionary.txt
%attr(644, root, root) %{_datadir}/mysql/innodb_memcached_config.sql
%attr(644, root, root) %{_datadir}/mysql/magic
%attr(644, root, root) %{_prefix}/lib/tmpfiles.d/mysql.conf
%if 0%{?systemd}
%attr(644, root, root) %{_unitdir}/mysqld.service
%else
%attr(755, root, root) %{_sysconfdir}/init.d/mysqld
%endif
%attr(644, root, root) %config(noreplace,missingok) %{_sysconfdir}/logrotate.d/mysql
%dir %attr(755, mysql, mysql) /var/lib/mysql
%dir %attr(755, mysql, mysql) /var/run/mysqld

%files common
%defattr(-, root, root, -)
%{_datadir}/mysql/charsets/
%{_datadir}/mysql/errmsg-utf8.txt
%{_datadir}/mysql/bulgarian/
%{_datadir}/mysql/czech/
%{_datadir}/mysql/danish/
%{_datadir}/mysql/dutch/
%{_datadir}/mysql/english/
%{_datadir}/mysql/estonian/
%{_datadir}/mysql/french/
%{_datadir}/mysql/german/
%{_datadir}/mysql/greek/
%{_datadir}/mysql/hungarian/
%{_datadir}/mysql/italian/
%{_datadir}/mysql/japanese/
%{_datadir}/mysql/korean/
%{_datadir}/mysql/norwegian-ny/
%{_datadir}/mysql/norwegian/
%{_datadir}/mysql/polish/
%{_datadir}/mysql/portuguese/
%{_datadir}/mysql/romanian/
%{_datadir}/mysql/russian/
%{_datadir}/mysql/serbian/
%{_datadir}/mysql/slovak/
%{_datadir}/mysql/spanish/
%{_datadir}/mysql/swedish/
%{_datadir}/mysql/ukrainian/

%files client
%defattr(-, root, root, -)
%attr(755, root, root) %{_bindir}/mysql
%attr(755, root, root) %{_bindir}/mysqladmin
%attr(755, root, root) %{_bindir}/mysqlbinlog
%attr(755, root, root) %{_bindir}/mysqlcheck
%attr(755, root, root) %{_bindir}/mysqldump
%attr(755, root, root) %{_bindir}/mysqlimport
%attr(755, root, root) %{_bindir}/mysqlshow
%attr(755, root, root) %{_bindir}/mysqlslap
%attr(755, root, root) %{_bindir}/mysql_config
%attr(755, root, root) %{_bindir}/mysql_config-%{__isa_bits}
%attr(755, root, root) %{_bindir}/mysql_config_editor

%attr(644, root, root) %{_mandir}/man1/mysql.1*
%attr(644, root, root) %{_mandir}/man1/mysqladmin.1*
%attr(644, root, root) %{_mandir}/man1/mysqlbinlog.1*
%attr(644, root, root) %{_mandir}/man1/mysqlcheck.1*
%attr(644, root, root) %{_mandir}/man1/mysqldump.1*
%attr(644, root, root) %{_mandir}/man1/mysqlimport.1*
%attr(644, root, root) %{_mandir}/man1/mysqlshow.1*
%attr(644, root, root) %{_mandir}/man1/mysqlslap.1*
%attr(644, root, root) %{_mandir}/man1/mysql_config_editor.1*

%files devel
%defattr(-, root, root, -)
%attr(644, root, root) %{_mandir}/man1/comp_err.1*
%attr(644, root, root) %{_mandir}/man1/mysql_config.1*
%attr(755, root, root) %{_bindir}/mysql_config
%attr(755, root, root) %{_bindir}/mysql_config-%{__isa_bits}
%{_includedir}/mysql
%{_datadir}/aclocal/mysql.m4
%{_libdir}/mysql/libmysqlclient.a
%{_libdir}/mysql/libmysqlclient_r.a
%{_libdir}/mysql/libmysqlservices.a
%{_libdir}/mysql/libmysqlclient_r.so
%{_libdir}/mysql/libmysqlclient.so

%files libs
%defattr(-, root, root, -)
%dir %attr(755, root, root) %{_libdir}/mysql
%attr(644, root, root) %{_sysconfdir}/ld.so.conf.d/mysql-%{_arch}.conf
%{_libdir}/mysql/libmysqlclient.so.18*
%{_libdir}/mysql/libmysqlclient_r.so.18*

%if 0%{?compatlib}
%files libs-compat
%defattr(-, root, root, -)
%dir %attr(755, root, root) %{_libdir}/mysql
%attr(644, root, root) %{_sysconfdir}/ld.so.conf.d/mysql-%{_arch}.conf
%{_libdir}/mysql/libmysqlclient.so.%{compatlib}
%{_libdir}/mysql/libmysqlclient.so.%{compatlib}.0.0
%{_libdir}/mysql/libmysqlclient_r.so.%{compatlib}
%{_libdir}/mysql/libmysqlclient_r.so.%{compatlib}.0.0
%endif

%files test
%defattr(-, root, root, -)
%attr(-, root, root) %{_datadir}/mysql-test
%attr(755, root, root) %{_bindir}/mysql_client_test
%attr(755, root, root) %{_bindir}/mysql_client_test_embedded
%attr(755, root, root) %{_bindir}/mysqltest
%attr(755, root, root) %{_bindir}/mysqltest_embedded

%attr(755, root, root) %{_libdir}/mysql/plugin/auth.so
%attr(755, root, root) %{_libdir}/mysql/plugin/auth_test_plugin.so
%attr(644, root, root) %{_libdir}/mysql/plugin/daemon_example.ini
%attr(755, root, root) %{_libdir}/mysql/plugin/libdaemon_example.so
%attr(755, root, root) %{_libdir}/mysql/plugin/qa_auth_client.so
%attr(755, root, root) %{_libdir}/mysql/plugin/qa_auth_interface.so
%attr(755, root, root) %{_libdir}/mysql/plugin/qa_auth_server.so
%attr(755, root, root) %{_libdir}/mysql/plugin/debug/auth.so
%attr(755, root, root) %{_libdir}/mysql/plugin/debug/auth_test_plugin.so
%attr(755, root, root) %{_libdir}/mysql/plugin/debug/libdaemon_example.so
%attr(755, root, root) %{_libdir}/mysql/plugin/debug/qa_auth_client.so
%attr(755, root, root) %{_libdir}/mysql/plugin/debug/qa_auth_interface.so
%attr(755, root, root) %{_libdir}/mysql/plugin/debug/qa_auth_server.so

%attr(644, root, root) %{_mandir}/man1/mysql_client_test.1*
%attr(644, root, root) %{_mandir}/man1/mysql-stress-test.pl.1*
%attr(644, root, root) %{_mandir}/man1/mysql-test-run.pl.1*
%attr(644, root, root) %{_mandir}/man1/mysql_client_test_embedded.1*
%attr(644, root, root) %{_mandir}/man1/mysqltest.1*
%attr(644, root, root) %{_mandir}/man1/mysqltest_embedded.1*

%files bench
%defattr(-, root, root, -)
%{_datadir}/sql-bench

%files embedded
%defattr(-, root, root, -)
%dir %attr(755, root, root) %{_libdir}/mysql
%attr(644, root, root) %{_sysconfdir}/ld.so.conf.d/mysql-%{_arch}.conf
%attr(755, root, root) %{_libdir}/mysql/libmysqld.so.*

%files embedded-devel
%defattr(-, root, root, -)
%attr(644, root, root) %{_libdir}/mysql/libmysqld.a
%attr(644, root, root) %{_libdir}/mysql/libmysqld-debug.a
%attr(755, root, root) %{_libdir}/mysql/libmysqld.so

%if 0%{?rhel} == 5
%files -n mysql
%defattr(-, root, root, -)
%doc %{?license_files_server}
%endif

%changelog
<<<<<<< HEAD
* Thu Jun 26 2014 Balasubramanian Kandasamy <balasubramanian.kandasamy@oracle.com> - 5.7.5-0.3.m15
=======
* Tue Jul 08 2014 Balasubramanian Kandasamy <balasubramanian.kandasamy@oracle.com> - 5.6.20-3
- Remove perl(GD) and dtrace dependencies 

* Thu Jun 26 2014 Balasubramanian Kandasamy <balasubramanian.kandasamy@oracle.com> - 5.6.20-2
>>>>>>> f925aa81
- Resolve embedded-devel conflict issue

* Wed Jun 25 2014 Balasubramanian Kandasamy <balasubramanian.kandasamy@oracle.com> - 5.7.5-0.2.m15
- Add bench package
- Enable dtrace 

* Thu Apr 24 2014 Balasubramanian Kandasamy <balasubramanian.kandasamy@oracle.com> - 5.7.5-0.1.m15
- Updated for 5.7.5

* Mon Apr 07 2014 Balasubramanian Kandasamy <balasubramanian.kandasamy@oracle.com> - 5.7.4-0.5.m14
- Fix Cflags for el7 

* Mon Mar 31 2014 Balasubramanian Kandasamy <balasubramanian.kandasamy@oracle.com> - 5.7.4-0.4.m14
- Support for enterprise packages
- Upgrade from MySQL-* packages

* Wed Mar 12 2014 Balasubramanian Kandasamy <balasubramanian.kandasamy@oracle.com> - 5.7.4-0.3.m14
- Resolve conflict with mysql-libs-compat 

* Thu Mar 06 2014 Balasubramanian Kandasamy <balasubramanian.kandasamy@oracle.com> - 5.7.4-0.2.m14
- Resolve conflict issues during upgrade
- Add ha_example.so plugin which is now included

* Fri Feb 07 2014 Balasubramanian Kandasamy <balasubramanian.kandasamy@oracle.com> - 5.7.4-0.1.m14
- 5.7.4
- Enable shared libmysqld by cmake option
- Move mysqltest and test plugins to test subpackage

* Mon Nov 18 2013 Balasubramanian Kandasamy <balasubramanian.kandasamy@oracle.com> - 5.7.3-0.3.m13
- Fixed isa_bits error 

* Fri Oct 25 2013 Balasubramanian Kandasamy <balasubramanian.kandasamy@oracle.com> - 5.7.3-0.1.m13
- Initial 5.7 port

* Fri Oct 25 2013 Balasubramanian Kandasamy <balasubramanian.kandasamy@oracle.com> - 5.6.15-1
- Fixed uln advanced rpm libyassl.a error
- Updated to 5.6.15

* Wed Oct 16 2013 Balasubramanian Kandasamy <balasubramanian.kandasamy@oracle.com> - 5.6.14-3
- Fixed mysql_install_db usage 
- Improved handling of plugin directory 

* Fri Sep 27 2013 Balasubramanian Kandasamy <balasubramanian.kandasamy@oracle.com> - 5.6.14-2
- Refresh mysql-install patch and service renaming

* Mon Sep 16 2013 Balasubramanian Kandasamy <balasubramanian.kandasamy@oracle.com> - 5.6.14-1
- Updated to 5.6.14

* Wed Sep 04 2013 Balasubramanian Kandasamy <balasubramanian.kandasamy@oracle.com> - 5.6.13-5
- Support upgrade from 5.5 ULN packages to 5.6 

* Tue Aug 27 2013 Balasubramanian Kandasamy <balasubramanian.kandasamy@oracle.com> - 5.6.13-4
- Enhanced perl filtering 
- Added openssl-devel to buildreq 

* Wed Aug 21 2013 Balasubramanian Kandasamy <balasubramanian.kandasamy@oracle.com> - 5.6.13-3
- Removed mysql_embedded binary to resolve multilib conflict issue

* Fri Aug 16 2013 Balasubramanian Kandasamy <balasubramanian.kandasamy@oracle.com> - 5.6.13-2 
- Fixed Provides and Obsoletes issues in server, test packages 

* Wed Aug 14 2013 Balasubramanian Kandasamy <balasubramanian.kandasamy@oracle.com> - 5.6.13-1
- Updated to 5.6.13

* Mon Aug 05 2013 Balasubramanian Kandasamy <balasubramanian.kandasamy@oracle.com> - 5.6.12-9
- Added files list to embedded packages 

* Thu Aug 01 2013 Balasubramanian Kandasamy <balasubramanian.kandasamy@oracle.com> - 5.6.12-8
- Updated libmysqld.a with libmysqld.so in embedded package

* Mon Jul 29 2013 Balasubramanian Kandasamy <balasubramanian.kandasamy@oracle.com> - 5.6.12-7
- Updated test package dependency from client to server

* Wed Jul 24 2013 Balasubramanian Kandasamy <balasubramanian.kandasamy@oracle.com> - 5.6.12-6
- Added libs-compat dependency under libs package to resolve server
  installation conflicts issue.
 
* Wed Jul 17 2013 Balasubramanian Kandasamy <balasubramanian.kandasamy@oracle.com> - 5.6.12-5
- Removed libmysqlclient.so.16 from libs package
 
* Fri Jul 05 2013 Balasubramanian Kandasamy <balasubramanian.kandasamy@oracle.com> - 5.6.12-4
- Adjusted to work on OEL6

* Wed Jun 26 2013 Balasubramanian Kandasamy <balasubramanian.kandasamy@oracle.com> - 5.6.12-3
- Move libs to mysql/
- Basic multi arch support
- Fix changelog dates

* Thu Jun 20 2013 Balasubramanian Kandasamy <balasubramanian.kandasamy@oracle.com> - 5.6.12-2
- Major cleanup

* Tue Jun 04 2013 Balasubramanian Kandasamy <balasubramanian.kandasamy@oracle.com> - 5.6.12-1
- Updated to 5.6.12

* Mon Nov 05 2012 Joerg Bruehe <joerg.bruehe@oracle.com>

- Allow to override the default to use the bundled yaSSL by an option like
      --define="with_ssl /path/to/ssl"

* Wed Oct 10 2012 Bjorn Munch <bjorn.munch@oracle.com>

- Replace old my-*.cnf config file examples with template my-default.cnf

* Fri Oct 05 2012 Joerg Bruehe <joerg.bruehe@oracle.com>

- Let the installation use the new option "--random-passwords" of "mysql_install_db".
  (Bug# 12794345 Ensure root password)
- Fix an inconsistency: "new install" vs "upgrade" are told from the (non)existence
  of "$mysql_datadir/mysql" (holding table "mysql.user" and other system stuff).

* Tue Jul 24 2012 Joerg Bruehe <joerg.bruehe@oracle.com>

- Add a macro "runselftest":
  if set to 1 (default), the test suite will be run during the RPM build;
  this can be oveeridden via the command line by adding
      --define "runselftest 0"
  Failures of the test suite will NOT make the RPM build fail!

* Mon Jul 16 2012 Joerg Bruehe <joerg.bruehe@oracle.com>

- Add the man page for the "mysql_config_editor".

* Mon Jun 11 2012 Joerg Bruehe <joerg.bruehe@oracle.com>

- Make sure newly added "SPECIFIC-ULN/" directory does not disturb packaging.

* Wed Feb 29 2012 Brajmohan Saxena <brajmohan.saxena@oracle.com>

- Removal all traces of the readline library from mysql (BUG 13738013)

* Wed Sep 28 2011 Joerg Bruehe <joerg.bruehe@oracle.com>

- Fix duplicate mentioning of "mysql_plugin" and its manual page,
  it is better to keep alphabetic order in the files list (merging!).

* Wed Sep 14 2011 Joerg Bruehe <joerg.bruehe@oracle.com>

- Let the RPM capabilities ("obsoletes" etc) ensure that an upgrade may replace
  the RPMs of any configuration (of the current or the preceding release series)
  by the new ones. This is done by not using the implicitly generated capabilities
  (which include the configuration name) and relying on more generic ones which
  just list the function ("server", "client", ...).
  The implicit generation cannot be prevented, so all these capabilities must be
  explicitly listed in "Obsoletes:"

* Tue Sep 13 2011 Jonathan Perkin <jonathan.perkin@oracle.com>

- Add support for Oracle Linux 6 and Red Hat Enterprise Linux 6.  Due to
  changes in RPM behaviour ($RPM_BUILD_ROOT is removed prior to install)
  this necessitated a move of the libmygcc.a installation to the install
  phase, which is probably where it belonged in the first place.

* Tue Sep 13 2011 Joerg Bruehe <joerg.bruehe@oracle.com>

- "make_win_bin_dist" and its manual are dropped, cmake does it different.

* Thu Sep 08 2011 Daniel Fischer <daniel.fischer@oracle.com>

- Add mysql_plugin man page.

* Tue Aug 30 2011 Tor Didriksen <tor.didriksen@oracle.com>

- Set CXX=g++ by default to add a dependency on libgcc/libstdc++.
  Also, remove the use of the -fno-exceptions and -fno-rtti flags.
  TODO: update distro_buildreq/distro_requires

* Tue Aug 30 2011 Joerg Bruehe <joerg.bruehe@oracle.com>

- Add the manual page for "mysql_plugin" to the server package.

* Fri Aug 19 2011 Joerg Bruehe <joerg.bruehe@oracle.com>

- Null-upmerge the fix of bug#37165: This spec file is not affected.
- Replace "/var/lib/mysql" by the spec file variable "%%{mysqldatadir}".

* Fri Aug 12 2011 Daniel Fischer <daniel.fischer@oracle.com>

- Source plugin library files list from cmake-generated file.

* Mon Jul 25 2011 Chuck Bell <chuck.bell@oracle.com>

- Added the mysql_plugin client - enables or disables plugins.

* Thu Jul 21 2011 Sunanda Menon <sunanda.menon@oracle.com>

- Fix bug#12561297: Added the MySQL embedded binary

* Thu Jul 07 2011 Joerg Bruehe <joerg.bruehe@oracle.com>

- Fix bug#45415: "rpm upgrade recreates test database"
  Let the creation of the "test" database happen only during a new installation,
  not in an RPM upgrade.
  This affects both the "mkdir" and the call of "mysql_install_db".

* Wed Feb 09 2011 Joerg Bruehe <joerg.bruehe@oracle.com>

- Fix bug#56581: If an installation deviates from the default file locations
  ("datadir" and "pid-file"), the mechanism to detect a running server (on upgrade)
  should still work, and use these locations.
  The problem was that the fix for bug#27072 did not check for local settings.

* Mon Jan 31 2011 Joerg Bruehe <joerg.bruehe@oracle.com>

- Install the new "manifest" files: "INFO_SRC" and "INFO_BIN".

* Tue Nov 23 2010 Jonathan Perkin <jonathan.perkin@oracle.com>

- EXCEPTIONS-CLIENT has been deleted, remove it from here too
- Support MYSQL_BUILD_MAKE_JFLAG environment variable for passing
  a '-j' argument to make.

* Mon Nov 1 2010 Georgi Kodinov <georgi.godinov@oracle.com>

- Added test authentication (WL#1054) plugin binaries

* Wed Oct 6 2010 Georgi Kodinov <georgi.godinov@oracle.com>

- Added example external authentication (WL#1054) plugin binaries

* Wed Aug 11 2010 Joerg Bruehe <joerg.bruehe@oracle.com>

- With a recent spec file cleanup, names have changed: A "-community" part was dropped.
  Reflect that in the "Obsoletes" specifications.
- Add a "triggerpostun" to handle the uninstall of the "-community" server RPM.
- This fixes bug#55015 "MySQL server is not restarted properly after RPM upgrade".

* Tue Jun 15 2010 Joerg Bruehe <joerg.bruehe@sun.com>

- Change the behaviour on installation and upgrade:
  On installation, do not autostart the server.
  *Iff* the server was stopped before the upgrade is started, this is taken as a
  sign the administrator is handling that manually, and so the new server will
  not be started automatically at the end of the upgrade.
  The start/stop scripts will still be installed, so the server will be started
  on the next machine boot.
  This is the 5.5 version of fixing bug#27072 (RPM autostarting the server).

* Tue Jun 1 2010 Jonathan Perkin <jonathan.perkin@oracle.com>

- Implement SELinux checks from distribution-specific spec file.

* Wed May 12 2010 Jonathan Perkin <jonathan.perkin@oracle.com>

- Large number of changes to build using CMake
- Introduce distribution-specific RPMs
- Drop debuginfo, build all binaries with debug/symbols
- Remove __os_install_post, use native macro
- Remove _unpackaged_files_terminate_build, make it an error to have
  unpackaged files
- Remove cluster RPMs

* Wed Mar 24 2010 Joerg Bruehe <joerg.bruehe@sun.com>

- Add "--with-perfschema" to the configure options.

* Mon Mar 22 2010 Joerg Bruehe <joerg.bruehe@sun.com>

- User "usr/lib*" to allow for both "usr/lib" and "usr/lib64",
  mask "rmdir" return code 1.
- Remove "ha_example.*" files from the list, they aren't built.

* Wed Mar 17 2010 Joerg Bruehe <joerg.bruehe@sun.com>

- Fix a wrong path name in handling the debug plugins.

* Wed Mar 10 2010 Joerg Bruehe <joerg.bruehe@sun.com>

- Take the result of the debug plugin build and put it into the optimized tree,
  so that it becomes part of the final installation;
  include the files in the packlist. Part of the fixes for bug#49022.

* Mon Mar 01 2010 Joerg Bruehe <joerg.bruehe@sun.com>

- Set "Oracle and/or its affiliates" as the vendor and copyright owner,
  accept upgrading from packages showing MySQL or Sun as vendor.

* Fri Feb 12 2010 Joerg Bruehe <joerg.bruehe@sun.com>

- Formatting changes:
  Have a consistent structure of separator lines and of indentation
  (8 leading blanks => tab).
- Introduce the variable "src_dir".
- Give the environment variables "MYSQL_BUILD_CC(CXX)" precedence
  over "CC" ("CXX").
- Drop the old "with_static" argument analysis, this is not supported
  in 5.1 since ages.
- Introduce variables to control the handlers individually, as well
  as other options.
- Use the new "--with-plugin" notation for the table handlers.
- Drop handling "/etc/rc.d/init.d/mysql", the switch to "/etc/init.d/mysql"
  was done back in 2002 already.
- Make "--with-zlib-dir=bundled" the default, add an option to disable it.
- Add missing manual pages to the file list.
- Improve the runtime check for "libgcc.a", protect it against being tried
  with the Intel compiler "icc".

* Mon Jan 11 2010 Joerg Bruehe <joerg.bruehe@sun.com>

- Change RPM file naming:
  - Suffix like "-m2", "-rc" becomes part of version as "_m2", "_rc".
  - Release counts from 1, not 0.

* Wed Dec 23 2009 Joerg Bruehe <joerg.bruehe@sun.com>

- The "semisync" plugin file name has lost its introductory "lib",
  adapt the file lists for the subpackages.
  This is a part missing from the fix for bug#48351.
- Remove the "fix_privilege_tables" manual, it does not exist in 5.5
  (and likely, the whole script will go, too).

* Mon Nov 16 2009 Joerg Bruehe <joerg.bruehe@sun.com>

- Fix some problems with the directives around "tcmalloc" (experimental),
  remove erroneous traces of the InnoDB plugin (that is 5.1 only).

* Tue Oct 06 2009 Magnus Blaudd <mvensson@mysql.com>

- Removed mysql_fix_privilege_tables

* Fri Oct 02 2009 Alexander Nozdrin <alexander.nozdrin@sun.com>

- "mysqlmanager" got removed from version 5.4, all references deleted.

* Fri Aug 28 2009 Joerg Bruehe <joerg.bruehe@sun.com>

- Merge up from 5.1 to 5.4: Remove handling for the InnoDB plugin.

* Thu Aug 27 2009 Joerg Bruehe <joerg.bruehe@sun.com>

- This version does not contain the "Instance manager", "mysqlmanager":
  Remove it from the spec file so that packaging succeeds.

* Mon Aug 24 2009 Jonathan Perkin <jperkin@sun.com>

- Add conditionals for bundled zlib and innodb plugin

* Fri Aug 21 2009 Jonathan Perkin <jperkin@sun.com>

- Install plugin libraries in appropriate packages.
- Disable libdaemon_example and ftexample plugins.

* Thu Aug 20 2009 Jonathan Perkin <jperkin@sun.com>

- Update variable used for mysql-test suite location to match source.

* Fri Nov 07 2008 Joerg Bruehe <joerg@mysql.com>

- Correct yesterday's fix, so that it also works for the last flag,
  and fix a wrong quoting: un-quoted quote marks must not be escaped.

* Thu Nov 06 2008 Kent Boortz <kent.boortz@sun.com>

- Removed "mysql_upgrade_shell"
- Removed some copy/paste between debug and normal build

* Thu Nov 06 2008 Joerg Bruehe <joerg@mysql.com>

- Modify CFLAGS and CXXFLAGS such that a debug build is not optimized.
  This should cover both gcc and icc flags.  Fixes bug#40546.

* Fri Aug 29 2008 Kent Boortz <kent@mysql.com>

- Removed the "Federated" storage engine option, and enabled in all

* Tue Aug 26 2008 Joerg Bruehe <joerg@mysql.com>

- Get rid of the "warning: Installed (but unpackaged) file(s) found:"
  Some generated files aren't needed in RPMs:
  - the "sql-bench/" subdirectory
  Some files were missing:
  - /usr/share/aclocal/mysql.m4  ("devel" subpackage)
  - Manual "mysqlbug" ("server" subpackage)
  - Program "innochecksum" and its manual ("server" subpackage)
  - Manual "mysql_find_rows" ("client" subpackage)
  - Script "mysql_upgrade_shell" ("client" subpackage)
  - Program "ndb_cpcd" and its manual ("ndb-extra" subpackage)
  - Manuals "ndb_mgm" + "ndb_restore" ("ndb-tools" subpackage)

* Mon Mar 31 2008 Kent Boortz <kent@mysql.com>

- Made the "Federated" storage engine an option
- Made the "Cluster" storage engine and sub packages an option

* Wed Mar 19 2008 Joerg Bruehe <joerg@mysql.com>

- Add the man pages for "ndbd" and "ndb_mgmd".

* Mon Feb 18 2008 Timothy Smith <tim@mysql.com>

- Require a manual upgrade if the alread-installed mysql-server is
  from another vendor, or is of a different major version.

* Wed May 02 2007 Joerg Bruehe <joerg@mysql.com>

- "ndb_size.tmpl" is not needed any more,
  "man1/mysql_install_db.1" lacked the trailing '*'.

* Sat Apr 07 2007 Kent Boortz <kent@mysql.com>

- Removed man page for "mysql_create_system_tables"

* Wed Mar 21 2007 Daniel Fischer <df@mysql.com>

- Add debug server.

* Mon Mar 19 2007 Daniel Fischer <df@mysql.com>

- Remove Max RPMs; the server RPMs contain a mysqld compiled with all
  features that previously only were built into Max.

* Fri Mar 02 2007 Joerg Bruehe <joerg@mysql.com>

- Add several man pages for NDB which are now created.

* Fri Jan 05 2007 Kent Boortz <kent@mysql.com>

- Put back "libmygcc.a", found no real reason it was removed.

- Add CFLAGS to gcc call with --print-libgcc-file, to make sure the
  correct "libgcc.a" path is returned for the 32/64 bit architecture.

* Mon Dec 18 2006 Joerg Bruehe <joerg@mysql.com>

- Fix the move of "mysqlmanager" to section 8: Directory name was wrong.

* Thu Dec 14 2006 Joerg Bruehe <joerg@mysql.com>

- Include the new man pages for "my_print_defaults" and "mysql_tzinfo_to_sql"
  in the server RPM.
- The "mysqlmanager" man page got moved from section 1 to 8.

* Thu Nov 30 2006 Joerg Bruehe <joerg@mysql.com>

- Call "make install" using "benchdir_root=%%{_datadir}",
  because that is affecting the regression test suite as well.

* Thu Nov 16 2006 Joerg Bruehe <joerg@mysql.com>

- Explicitly note that the "MySQL-shared" RPMs (as built by MySQL AB)
  replace "mysql-shared" (as distributed by SuSE) to allow easy upgrading
  (bug#22081).

* Mon Nov 13 2006 Joerg Bruehe <joerg@mysql.com>

- Add "--with-partition" t 2006 Joerg Bruehe <joerg@mysql.com>

- Use the Perl script to run the tests, because it will automatically check
  whether the server is configured with SSL.

* Tue Jun 27 2006 Joerg Bruehe <joerg@mysql.com>

- move "mysqldumpslow" from the client RPM to the server RPM (bug#20216)

- Revert all previous attempts to call "mysql_upgrade" during RPM upgrade,
  there are some more aspects which need to be solved before this is possible.
  For now, just ensure the binary "mysql_upgrade" is delivered and installysql.com>

- To run "mysql_upgrade", we need a running server;
  start it in isolation and skip password checks.

* Sat May 20 2006 Kent Boortz <kent@mysql.com>

- Always compile for PIC, position independent code.

* Wed May 10 2006 Kent Boortz <kent@mysql.com>

- Use character set "all" when compiling with Cluster, to make Cluster
  nodes independent on the character set directory, and the problem
  that two RPM sub packages both wants to install this directory.

* Mon May 01 2006 Kent Boortz <kent@mysql.com>

- Use "./libtool --mode=execute" instead of searching for the
  executable in current directory and ".libs".

* Fri Apr 28 2006 Kent Boortz <kent@mysql.com>

- Install and run "mysql_upgrade"

* Wed Apr 12 2006 Jim Winstead <jimw@mysql.com>

- Remove sql-bench, and MySQL-bench RPM (will be built as an independent
  project from the mysql-bench repository)

* Tue Apr 11 2006 Jim Winstead <jimw@mysql.com>

- Remove old mysqltestmanager and related programs
* Sat Apr 01 2006 Kent Boortz <kent@mysql.com>

- Set $LDFLAGS from $MYSQL_BUILD_LDFLAGS

* Tue Mar 07 2006 Kent Boortz <kent@mysql.com>

- Changed product name from "Community Edition" to "Community Server"

* Mon Mar 06 2006 Kent Boortz <kent@mysql.com>

- Fast mutexes is now disabled by default, but should be
  used in Linux builds.

* Mon Feb 20 2006 Kent Boortz <kent@mysql.com>

- Reintroduced a max build
- Limited testing of 'debug' and 'max' servers
- Berkeley DB only in 'max'

* Mon Feb 13 2006 Joerg Bruehe <joerg@mysql.com>

- Use "-i" on "make test-force";
  this is essential for later evaluation of this log file.

* Thu Feb 09 2006 Kent Boortz <kent@mysql.com>

- Pass '-static' to libtool, link static with our own libraries, dynamic
  with system libraries.  Link with the bundled zlib.

* Wed Feb 08 2006 Kristian Nielsen <knielsen@mysql.com>

- Modified RPM spec to match new 5.1 debug+max combined community packaging.

* Sun Dec 18 2005 Kent Boortz <kent@mysql.com>

- Added "client/mysqlslap"

* Mon Dec 12 2005 Rodrigo Novo <rodrigo@mysql.com>

- Added zlib to the list of (static) libraries installed
- Added check against libtool wierdness (WRT: sql/mysqld || sql/.libs/mysqld)
- Compile MySQL with bundled zlib
- Fixed %%packager name to "MySQL Production Engineering Team"

* Mon Dec 05 2005 Joerg Bruehe <joerg@mysql.com>

- Avoid using the "bundled" zlib on "shared" builds:
  As it is not installed (on the build system), this gives dependency
  problems with "libtool" causing the build to fail.
  (Change was done on Nov 11, but left uncommented.)

* Tue Nov 22 2005 Joerg Bruehe <joerg@mysql.com>

- Extend the file existence check for "init.d/mysql" on un-install
  to also guard the call to "insserv"/"chkconfig".

* Thu Oct 27 2005 Lenz Grimmer <lenz@grimmer.com>

- added more man pages

* Wed Oct 19 2005 Kent Boortz <kent@mysql.com>

- Made yaSSL support an option (off by default)

* Wed Oct 19 2005 Kent Boortz <kent@mysql.com>

- Enabled yaSSL support

* Sat Oct 15 2005 Kent Boortz <kent@mysql.com>

- Give mode arguments the same way in all places
lenz@mysql.com>

- fixed the removing of the RPM_BUILD_ROOT in the %%clean section (the
  $RBR variable did not get expanded, thus leaving old build roots behind)

* Thu Aug 04 2005 Lenz Grimmer <lenz@mysql.com>

- Fixed the creation of the mysql user group account in the postinstall
  section (BUG 12348)
- Fixed enabling the Archive storage engine in the Max binary

* Tue Aug 02 2005 Lenz Grimmer <lenz@mysql.com>

- Fixed the Requires: tag for the server RPM (BUG 12233)

* Fri Jul 15 2005 Lenz Grimmer <lenz@mysql.com>

- create a "mysql" user group and assign the mysql user account to that group
  in the server postinstall section. (BUG 10984)

* Tue Jun 14 2005 Lenz Grimmer <lenz@mysql.com>

- Do not build statically on i386 by default, only when adding either "--with
  static" or "--define '_with_static 1'" to the RPM build options. Static
  linking really only makes sense when linking against the specially patched
  glibc 2.2.5.

* Mon Jun 06 2005 Lenz Grimmer <lenz@mysql.com>

- added mysql_client_test to the "bench" subpackage (BUG 10676)
- added the libndbclient static and shared libraries (BUG 10676)

* Wed Jun 01 2005 Lenz Grimmer <lenz@mysql.com>

- use "mysqldatadir" variable instead of hard-coding the path multiple times
- use the "mysqld_user" variable on all occasions a user name is referenced
- removed (incomplete) Brazilian translations
- removed redundant release tags from the subpackage descriptions

* Wed May 25 2005 Joerg Bruehe <joerg@mysql.com>

- Added a "make clean" between separate calls to "BuildMySQL".

* Thu May 12 2005 Guilhem Bichot <guilhem@mysql.com>

- Removed the mysql_tableinfo script made obsolete by the information schema

* Wed Apr 20 2005 Lenz Grimmer <lenz@mysql.com>

- Enabled the "blackhole" storage engine for the Max RPM

* Wed Apr 13 2005 Lenz Grimmer <lenz@mysql.com>

- removed the MySQL manual files (html/ps/texi) - they have been removed
  from the MySQL sources and are now available seperately.

* Mon Apr 4 2005 Petr Chardin <petr@mysql.com>

- old mysqlmanager, mysq* Mon Feb 7 2005 Tomas Ulin <tomas@mysql.com>

- enabled the "Ndbcluster" storage engine for the max binary
- added extra make install in ndb subdir after Max build to get ndb binaries
- added packages for ndbcluster storage engine

* Fri Jan 14 2005 Lenz Grimmer <lenz@mysql.com>

- replaced obsoleted "BuildPrereq" with "BuildRequires" instead

* Thu Jan 13 2005 Lenz Grimmer <lenz@mysql.com>

- enabled the "Federated" storage engine for the max binary

* Tue Jan 04 2005 Petr Chardin <petr@mysql.com>

- ISAM and merge storage engines were purged. As well as appropriate
  tools and manpages (isamchk and isamlog)

* Fri Dec 31 2004 Lenz Grimmer <lenz@mysql.com>

- enabled the "Archive" storage engine for the max binary
- enabled the "CSV" storage engine for the max binary
- enabled the "Example" storage engine for the max binary

* Thu Aug 26 2004 Lenz Grimmer <lenz@mysql.com>

- MySQL-Max now requires MySQL-server instead of MySQL (BUG 3860)

* Fri Aug 20 2004 Lenz Grimmer <lenz@mysql.com>

- do not link statically on IA64/AMD64 as these systems do not have
  a patched glibc installed

* Tue Aug 10 2004 Lenz Grimmer <lenz@mysql.com>

- Added libmygcc.a to the devel subpackage (required to link applications
  against the the embedded server libmysqld.a) (BUG 4921)

* Mon Aug 09 2004 Lenz Grimmer <lenz@mysql.com>

- Added EXCEPTIONS-CLIENT to the "devel" package

* Thu Jul 29 2004 Lenz Grimmer <lenz@mysql.com>

- disabled OpenSSL in the Max binaries again (the RPM packages were the
  only exception to this anyway) (BUG 1043)

* Wed Jun 30 2004 Lenz Grimmer <lenz@mysql.com>

- fixed server postinstall (mysql_install_db was called with the wrong
  parameter)

* Thu Jun 24 2004 Lenz Grimmer <lenz@mysql.com>

- added mysql_tzinfo_to_sql to the server subpackage
- run "make clean" instead of "make distclean"

* Mon Apr 05 2004 Lenz Grimmer <lenz@mysql.com>

- added ncurses-devel to the build prerequisites (BUG 3377)

* Thu Feb 12 2004 Lenz Grimmer <lenz@mysql.com>

- when using gcc, _always_ use CXX=gcc
- replaced Copyright with License field (Copyright is obsolete)

* Tue Feb 03 2004 Lenz Grimmer <lenz@mysql.com>

- added myisam_ftdump to the Server package

* Tue Jan 13 2004 Lenz Grimmer <lenz@mysql.com>

- link the mysql client against libreadline instead of libedit (BUG 2289)

* Mon Dec 22 2003 Lenz Grimmer <lenz@mysql.com>

- marked /etc/logrotate.d/mysql as a config file (BUG 2156)

* Sat Dec 13 2003 Lenz Grimmer <lenz@mysql.com>

- fixed file permissions (BUG 1672)

* Thu Dec 11 2003 Lenz Grimmer <lenz@mysql.com>

- made testing for gcc3 a bit more robust

* Fri Dec 05 2003 Lenz Grimmer <lenz@mysql.com>

- added missing file mysql_create_system_tables to the server subpackage

* Fri Nov 21 2003 Lenz Grimmer <lenz@mysql.com>

- removed dependency on MySQL-client from the MySQL-devel subpackage
  as it is not really required. (BUG 1610)

* Fri Aug 29 2003 Lenz Grimmer <lenz@mysql.com>

- Fixed BUG 1162 (removed macro names from the changelog)
- Really fixed BUG 998 (disable the checking for installed but
  unpackaged files)

* Tue Aug 05 2003 Lenz Grimmer <lenz@mysql.com>

- Fixed BUG 959 (libmysqld not being compiled properly)
- Fixed BUG 998 (RPM build errors): added missing files to the
  distribution (mysql_fix_extensions, mysql_tableinfo, mysqldumpslow,
  mysql_fix_privilege_tables.1), removed "-n" from install section.

* Wed Jul 09 2003 Lenz Grimmer <lenz@mysql.com>

- removed the GIF Icon (file was not included in the sources anyway)
- removed unused variable shared_lib_version
- do not run automake before building the standard binary
  (should not be necessary)
- add server suffix '-standard' to standard binary (to be in line
  with the binary tarball distributions)
- Use more RPM macros (_exec_prefix, _sbindir, _libdir, _sysconfdir,
  _datadir, _includedir) throughout the spec file.
- allow overriding CC and CXX (required when building with other compilers)

* Fri May 16 2003 Lenz Grimmer <lenz@mysql.com>

- re-enabled RAID again

* Wed Apr 30 2003 Lenz Grimmer <lenz@mysql.com>

- disabled MyISAM RAID (--with-raid)- it throws an assertion which
  needs to be investigated first.

* Mon Mar 10 2003 Lenz Grimmer <lenz@mysql.com>

- added missing file mysql_secure_installation to server subpackage
  (BUG 141)

* Tue Feb 11 2003 Lenz Grimmer <lenz@mysql.com>

- re-added missing pre- and post(un)install scripts to server subpackage
- added config file /etc/my.cnf to the file list (just for completeness)
- make sure to create the datadir with 755 permissions

* Mon Jan 27 2003 Lenz Grimmer <lenz@mysql.com>

- removed unusedql.com>

- Reworked the build steps a little bit: the Max binary is supposed
  to include OpenSSL, which cannot be linked statically, thus trying
  to statically link against a special glibc is futile anyway
- because of this, it is not required to make yet another build run
  just to compile the shared libs (saves a lot of time)
- updated package description of the Max subpackage
- clean up the BuildRoot directory afterwards

* Mon Jul 15 2002 Lenz Grimmer <lenz@mysql.com>

- Updated Packager information
- Fixed the build options: the regular package is supposed to
  include InnoDB and linked statically, while the Max package
  should include BDB and SSL support

* Fri May 03 2002 Lenz Grimmer <lenz@mysql.com>

- Use more RPM macros (e.g. infodir, mandir) to make the spec
  file more portable
- reorganized the installation of documentation files: let RPM
  take care of this
- reorganized the file list: actually install man pages along
  with the binaries of the respective subpackage
- do not include libmysqld.a in the devel subpackage as well, if we
  have a special "embedded" subpackage
- reworked the package descriptions

* Mon Oct  8 2001 Monty

- Added embedded server as a separate RPM

* Fri Apr 13 2001 Monty

- Added mysqld-max to the distribution

* Tue Jan 2  2001  Monty

- Added mysql-test to the bench package

* Fri Aug 18 2000 Tim Smith <tim@mysql.com>

- Added separate libmysql_r directory; now both a threaded
  and non-threaded library is shipped.

* Tue Sep 28 1999 David Axmark <davida@mysql.com>

- Added the support-files/my-example.cnf to the docs directory.

- Removed devel dependency on base since it is about client
  development.

* Wed Sep 8 1999 David Axmark <davida@mysql.com>

- Cleaned up some for 3.23.

* Thu Jul 1 1999 David Axmark <davida@mysql.com>

- Added support for shared libraries in a separate sub
  package. Original fix by David Fox (dsfox@cogsci.ucsd.edu)

- The --enable-assembler switch is now automatically disables on
  platforms there assembler code is unavailable. This should allow
  building this RPM on non i386 systems.

* Mon Feb 22 1999 David Axmark <david@detron.se>

- Removed unportable cc switches from the spec file. The defaults can
  now be overridden with environment variables. This feature is used
  to compile the official RPM with optimal (but compiler version
  specific) switches.

- Removed the repetitive description parts for the sub rpms. Maybe add
  again if RPM gets a multiline macro capability.

- Added support for a pt_BR translation. Translation contributed by
  Jorge Godoy <jorge@bestway.com.br>.

* Wed Nov 4 1998 David Axmark <david@detron.se>

- A lot of changes in all the rpm and install scripts. This may even
  be a working RPM :-)

* Sun Aug 16 1998 David Axmark <david@detron.se>

- A developers changelog for MySQL is available in the source RPM. And
  there is a history of major user visible changed in the Reference
  Manual.  Only RPM specific changes will be documented here.<|MERGE_RESOLUTION|>--- conflicted
+++ resolved
@@ -87,13 +87,8 @@
 Name:           mysql-%{product_suffix}
 Summary:        A very fast and reliable SQL database server
 Group:          Applications/Databases
-<<<<<<< HEAD
 Version:        @MYSQL_NO_DASH_VERSION@
-Release:        0.3%{?milestone:.%{milestone}}%{?commercial:.1}%{?dist}
-=======
-Version:        @VERSION@
-Release:        3%{?commercial:.1}%{?dist}
->>>>>>> f925aa81
+Release:        0.4%{?milestone:.%{milestone}}%{?commercial:.1}%{?dist}
 License:        Copyright (c) 2000, @MYSQL_COPYRIGHT_YEAR@, %{mysql_vendor}. All rights reserved. Under %{?license_type} license as shown in the Description field.
 Source0:        https://cdn.mysql.com/Downloads/MySQL-@MYSQL_BASE_VERSION@/%{src_dir}.tar.gz
 URL:            http://www.mysql.com/
@@ -905,14 +900,10 @@
 %endif
 
 %changelog
-<<<<<<< HEAD
+* Wed Jul 09 2014 Balasubramanian Kandasamy <balasubramanian.kandasamy@oracle.com> - 5.7.5-0.4.m15
+- Remove perl(GD) and dtrace dependencies
+
 * Thu Jun 26 2014 Balasubramanian Kandasamy <balasubramanian.kandasamy@oracle.com> - 5.7.5-0.3.m15
-=======
-* Tue Jul 08 2014 Balasubramanian Kandasamy <balasubramanian.kandasamy@oracle.com> - 5.6.20-3
-- Remove perl(GD) and dtrace dependencies 
-
-* Thu Jun 26 2014 Balasubramanian Kandasamy <balasubramanian.kandasamy@oracle.com> - 5.6.20-2
->>>>>>> f925aa81
 - Resolve embedded-devel conflict issue
 
 * Wed Jun 25 2014 Balasubramanian Kandasamy <balasubramanian.kandasamy@oracle.com> - 5.7.5-0.2.m15
