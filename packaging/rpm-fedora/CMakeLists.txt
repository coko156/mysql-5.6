# Copyright (c) 2012, 2013, Oracle and/or its affiliates. All rights reserved.
# 
# This program is free software; you can redistribute it and/or modify
# it under the terms of the GNU General Public License as published by
# the Free Software Foundation; version 2 of the License.
# 
# This program is distributed in the hope that it will be useful,
# but WITHOUT ANY WARRANTY; without even the implied warranty of
# MERCHANTABILITY or FITNESS FOR A PARTICULAR PURPOSE.  See the
# GNU General Public License for more details.
# 
# You should have received a copy of the GNU General Public License
# along with this program; if not, write to the Free Software
# Foundation, Inc., 51 Franklin St, Fifth Floor, Boston, MA  02110-1301 USA


IF(UNIX)
  SET(prefix ${CMAKE_INSTALL_PREFIX})

  SET(SPECFILENAME "mysql.spec")
  IF("${VERSION}" MATCHES "-ndb-")
    STRING(REGEX REPLACE "^.*-ndb-" "" NDBVERSION "${VERSION}")
    SET(SPECFILENAME "mysql-cluster-${NDBVERSION}.spec")
  ENDIF()

  # Left in current directory, to be taken during build
  CONFIGURE_FILE(mysql.spec.in ${CMAKE_CURRENT_BINARY_DIR}/${SPECFILENAME} @ONLY)

  FOREACH(fedfile my.cnf my_config.h mysql_config.sh
          mysqld.service mysql-systemd-start mysql.conf
<<<<<<< HEAD
          mysql-5.6.16-mysql-install.patch mysql-5.7-libmysqlclient-symbols.patch
          mysql-embedded-check.c)
=======
          mysql-5.6.16-mysql-install.patch mysql-5.6-libmysqlclient-symbols.patch)
>>>>>>> 86aa69b8
    CONFIGURE_FILE(${fedfile} ${CMAKE_CURRENT_BINARY_DIR}/${fedfile} COPYONLY)
  ENDFOREACH()
ENDIF()
<|MERGE_RESOLUTION|>--- conflicted
+++ resolved
@@ -28,12 +28,7 @@
 
   FOREACH(fedfile my.cnf my_config.h mysql_config.sh
           mysqld.service mysql-systemd-start mysql.conf
-<<<<<<< HEAD
-          mysql-5.6.16-mysql-install.patch mysql-5.7-libmysqlclient-symbols.patch
-          mysql-embedded-check.c)
-=======
-          mysql-5.6.16-mysql-install.patch mysql-5.6-libmysqlclient-symbols.patch)
->>>>>>> 86aa69b8
+          mysql-5.6.16-mysql-install.patch mysql-5.7-libmysqlclient-symbols.patch)
     CONFIGURE_FILE(${fedfile} ${CMAKE_CURRENT_BINARY_DIR}/${fedfile} COPYONLY)
   ENDFOREACH()
 ENDIF()
