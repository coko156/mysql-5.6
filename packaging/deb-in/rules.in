#!/usr/bin/make -f

# Copyright (c) 2015, 2017, Oracle and/or its affiliates. All rights reserved.
#
# This program is free software; you can redistribute it and/or modify
# it under the terms of the GNU General Public License as published by
# the Free Software Foundation; version 2 of the License.
#
# This program is distributed in the hope that it will be useful,
# but WITHOUT ANY WARRANTY; without even the implied warranty of
# MERCHANTABILITY or FITNESS FOR A PARTICULAR PURPOSE.  See the
# GNU General Public License for more details.
#
# You should have received a copy of the GNU General Public License
# along with this program; if not, write to the Free Software
# Foundation, Inc., 51 Franklin St, Fifth Floor, Boston, MA  02110-1301 USA

%:
	dh $@

export DH_VERBOSE=1
export CFLAGS=
export CXXFLAGS=

override_dh_auto_configure:
	@echo "RULES.$@"
	cmake . \
		-DBUILD_CONFIG=mysql_release \
		-DCMAKE_INSTALL_PREFIX=/usr \
		-DINSTALL_DOCDIR=share/mysql/docs \
		-DINSTALL_DOCREADMEDIR=share/mysql \
		-DINSTALL_INCLUDEDIR=include/mysql \
		-DINSTALL_INFODIR=share/mysql/docs \
		-DINSTALL_LIBDIR=lib/$(DEB_HOST_MULTIARCH) \
		-DINSTALL_MANDIR=share/man \
		-DINSTALL_MYSQLSHAREDIR=share/mysql \
		-DINSTALL_MYSQLTESTDIR=lib/mysql-test \
		-DINSTALL_PLUGINDIR=lib/mysql/plugin \
		-DINSTALL_SBINDIR=sbin \
		-DINSTALL_SUPPORTFILESDIR=share/mysql \
		-DSYSCONFDIR=/etc/mysql \
		-DMYSQL_UNIX_ADDR=/var/run/mysqld/mysqld.sock \
		-DWITH_SSL=bundled \
		-DWITH_INNODB_MEMCACHED=1 \
		-DWITH_MECAB=system \
		-DWITH_NUMA=ON \
		-DCOMPILATION_COMMENT="MySQL @DEB_PRODUCTNAMEC@ Server (@DEB_LICENSENAME@)" \
		-DINSTALL_LAYOUT=DEB \
		-DDEB_PRODUCT=@DEB_PRODUCT@ \
		@DEB_CMAKE_EXTRAS@
	touch $@

override_dh_auto_build:
	@echo "RULES.$@"
	$(MAKE) -j8 VERBOSE=1
	touch $@

override_dh_auto_test:
	@echo "RULES.$@"
	touch $@

override_dh_auto_install:

	@echo "RULES.$@"
	# complete install first
	$(MAKE) install DESTDIR=debian/tmp
	# remove all redundant files
	rm debian/tmp/usr/lib/mysql-test/cmake_install.cmake
	rm debian/tmp/usr/lib/mysql-test/CTestTestfile.cmake
	rm debian/tmp/usr/lib/mysql-test/Makefile
	# add missing man pages
	install -g root -o root -m 0644 debian/extra/mysql_embedded.1 debian/tmp/usr/share/man/man1
	# add MySQL Server debug binary and library to package
	install -g root -o root -m 0755 debian/extra/server-binary debian/tmp/usr/sbin/mysqld-debug
	install -g root -o root -m 0755 debian/extra/embedded-server debian/tmp/usr/lib/$(DEB_HOST_MULTIARCH)/libmysqld-debug.a
	# add debug plugin libraries to package
	install -g root -o root -m 0755 -d debian/tmp/usr/lib/mysql/plugin/debug
	for file in debian/extra/*-plugin; do NEW=`echo $$file | cut -d- -f1`; mv $$file $$NEW.so; done
	install -g root -o root -m 0755 debian/extra/*.so debian/tmp/usr/lib/mysql/plugin/debug
	install -g root -o root -m 0755 debian/extra/daemon_example.ini debian/tmp/usr/lib/mysql/plugin/debug
	# Add helper functions for maintainer scripts
	install -m 0644 debian/extra/mysql-helpers debian/tmp/usr/share/mysql/
	# add apparmor profile
	@DEB_RULES_INSTALL_APPARMOR@
	# add systemd script
	@DEB_RULES_INSTALL_SYSTEMD@
	# add directory for legal docs
	install -g root -o root -m 0755 -d debian/tmp/usr/share/doc/mysql-server
	install -g root -o root -m 0755 -d debian/tmp/usr/share/doc/mysql-@DEB_PRODUCTNAME@-server
	install -g root -o root -m 0755 -d debian/tmp/usr/share/doc/mysql-client
	install -g root -o root -m 0755 -d debian/tmp/usr/share/doc/mysql-@DEB_PRODUCTNAME@-client
	install -g root -o root -m 0755 -d debian/tmp/usr/share/doc/mysql-common
	install -g root -o root -m 0755 -d debian/tmp/usr/share/doc/libmysqlclient20
	install -g root -o root -m 0755 -d debian/tmp/usr/share/doc/libmysqlclient-dev
	install -g root -o root -m 0755 -d debian/tmp/usr/share/doc/libmysqld-dev
	install -g root -o root -m 0755 -d debian/tmp/usr/share/doc/mysql-testsuite
	install -g root -o root -m 0755 -d debian/tmp/usr/share/doc/mysql-@DEB_PRODUCTNAME@-test
	install -g root -o root -m 0755 -d debian/tmp/usr/share/doc/mysql-@DEB_PRODUCTNAME@-source
	@DEB_NDB_RULES_DOCDIRS@
	# add @DEB_INSTALL_LICENSEFILE@ file to each package
	install -g root -o root -m 0644 debian/tmp/usr/share/mysql/@DEB_INSTALL_LICENSEFILE@ debian/tmp/usr/share/doc/mysql-server/@DEB_INSTALL_LICENSEFILE@
	install -g root -o root -m 0644 debian/tmp/usr/share/mysql/@DEB_INSTALL_LICENSEFILE@ debian/tmp/usr/share/doc/mysql-@DEB_PRODUCTNAME@-server/@DEB_INSTALL_LICENSEFILE@
	install -g root -o root -m 0644 debian/tmp/usr/share/mysql/@DEB_INSTALL_LICENSEFILE@ debian/tmp/usr/share/doc/mysql-client/@DEB_INSTALL_LICENSEFILE@
	install -g root -o root -m 0644 debian/tmp/usr/share/mysql/@DEB_INSTALL_LICENSEFILE@ debian/tmp/usr/share/doc/mysql-@DEB_PRODUCTNAME@-client/@DEB_INSTALL_LICENSEFILE@
	install -g root -o root -m 0644 debian/tmp/usr/share/mysql/@DEB_INSTALL_LICENSEFILE@ debian/tmp/usr/share/doc/mysql-common/@DEB_INSTALL_LICENSEFILE@
	install -g root -o root -m 0644 debian/tmp/usr/share/mysql/@DEB_INSTALL_LICENSEFILE@ debian/tmp/usr/share/doc/libmysqlclient20/@DEB_INSTALL_LICENSEFILE@
	install -g root -o root -m 0644 debian/tmp/usr/share/mysql/@DEB_INSTALL_LICENSEFILE@ debian/tmp/usr/share/doc/libmysqlclient-dev/@DEB_INSTALL_LICENSEFILE@
	install -g root -o root -m 0644 debian/tmp/usr/share/mysql/@DEB_INSTALL_LICENSEFILE@ debian/tmp/usr/share/doc/libmysqld-dev/@DEB_INSTALL_LICENSEFILE@
	install -g root -o root -m 0644 debian/tmp/usr/share/mysql/@DEB_INSTALL_LICENSEFILE@ debian/tmp/usr/share/doc/mysql-testsuite/@DEB_INSTALL_LICENSEFILE@
	install -g root -o root -m 0644 debian/tmp/usr/share/mysql/@DEB_INSTALL_LICENSEFILE@ debian/tmp/usr/share/doc/mysql-@DEB_PRODUCTNAME@-test/@DEB_INSTALL_LICENSEFILE@
	install -g root -o root -m 0644 debian/tmp/usr/share/mysql/@DEB_INSTALL_LICENSEFILE@ debian/tmp/usr/share/doc/mysql-@DEB_PRODUCTNAME@-source/@DEB_INSTALL_LICENSEFILE@
	@DEB_NDB_RULES_LICENSE@
	# add README file to each package
	install -g root -o root -m 0644 debian/tmp/usr/share/mysql/README debian/tmp/usr/share/doc/mysql-server/README
	install -g root -o root -m 0644 debian/tmp/usr/share/mysql/README debian/tmp/usr/share/doc/mysql-@DEB_PRODUCTNAME@-server/README
	install -g root -o root -m 0644 debian/tmp/usr/share/mysql/README debian/tmp/usr/share/doc/mysql-client/README
	install -g root -o root -m 0644 debian/tmp/usr/share/mysql/README debian/tmp/usr/share/doc/mysql-@DEB_PRODUCTNAME@-client/README
	install -g root -o root -m 0644 debian/tmp/usr/share/mysql/README debian/tmp/usr/share/doc/mysql-common/README
	install -g root -o root -m 0644 debian/tmp/usr/share/mysql/README debian/tmp/usr/share/doc/libmysqlclient20/README
	install -g root -o root -m 0644 debian/tmp/usr/share/mysql/README debian/tmp/usr/share/doc/libmysqlclient-dev/README
	install -g root -o root -m 0644 debian/tmp/usr/share/mysql/README debian/tmp/usr/share/doc/libmysqld-dev/README
	install -g root -o root -m 0644 debian/tmp/usr/share/mysql/README debian/tmp/usr/share/doc/mysql-testsuite/README
	install -g root -o root -m 0644 debian/tmp/usr/share/mysql/README debian/tmp/usr/share/doc/mysql-@DEB_PRODUCTNAME@-test/README
	install -g root -o root -m 0644 debian/tmp/usr/share/mysql/README debian/tmp/usr/share/doc/mysql-@DEB_PRODUCTNAME@-source/README
	@DEB_NDB_RULES_README@
	touch $@

override_dh_installinit:
	@echo "RULES.$@"
	@DEB_RULES_APPARMOR_LOAD@
	@DEB_RULES_SYSTEMD_ENABLE@
	dh_installinit --name=mysql -- defaults 19 21
	@DEB_RULES_SYSTEMD_START@
	touch $@

override_dh_install:
<<<<<<< HEAD
	dh_install --list-missing \
		-Xusr/bin/i_mysql_client_test \
		-Xusr/share/mysql/mysql.server \
		-Xusr/share/mysql/@DEB_INSTALL_LICENSEFILE@ \
		-Xusr/share/mysql/README \
		-Xusr/share/mysql/docs/mysql.info \
		-Xusr/share/mysql/docs/INSTALL-BINARY \
		-Xusr/share/man/man1/mysqlman.1 \
=======
	dh_install --fail-missing \
		-Xusr/bin/i_mysql_client_test \
		-Xusr/share/mysql/mysql.server \
		-Xusr/share/man/man1/mysql.server.1 \
		-Xusr/share/mysql/binary-configure \
		-Xusr/share/mysql/@DEB_INSTALL_LICENSEFILE@ \
		-Xusr/share/mysql/README \
		-Xusr/share/mysql/docs/mysql.info \
		-Xusr/share/man/man1/mysqlman.1 \
		-X.h.pp
>>>>>>> 31e53de9
<|MERGE_RESOLUTION|>--- conflicted
+++ resolved
@@ -134,16 +134,6 @@
 	touch $@
 
 override_dh_install:
-<<<<<<< HEAD
-	dh_install --list-missing \
-		-Xusr/bin/i_mysql_client_test \
-		-Xusr/share/mysql/mysql.server \
-		-Xusr/share/mysql/@DEB_INSTALL_LICENSEFILE@ \
-		-Xusr/share/mysql/README \
-		-Xusr/share/mysql/docs/mysql.info \
-		-Xusr/share/mysql/docs/INSTALL-BINARY \
-		-Xusr/share/man/man1/mysqlman.1 \
-=======
 	dh_install --fail-missing \
 		-Xusr/bin/i_mysql_client_test \
 		-Xusr/share/mysql/mysql.server \
@@ -153,5 +143,4 @@
 		-Xusr/share/mysql/README \
 		-Xusr/share/mysql/docs/mysql.info \
 		-Xusr/share/man/man1/mysqlman.1 \
-		-X.h.pp
->>>>>>> 31e53de9
+		-X.h.pp