#!/usr/bin/perl
# -*- cperl -*-

# Copyright (c) 2004, 2014, Oracle and/or its affiliates. All rights reserved.
#
# This program is free software; you can redistribute it and/or modify
# it under the terms of the GNU General Public License as published by
# the Free Software Foundation; version 2 of the License.
#
# This program is distributed in the hope that it will be useful,
# but WITHOUT ANY WARRANTY; without even the implied warranty of
# MERCHANTABILITY or FITNESS FOR A PARTICULAR PURPOSE.  See the
# GNU General Public License for more details.
#
# You should have received a copy of the GNU General Public License
# along with this program; if not, write to the Free Software
# Foundation, Inc., 51 Franklin St, Fifth Floor, Boston, MA  02110-1301  USA

#
##############################################################################
#
#  mysql-test-run.pl
#
#  Tool used for executing a suite of .test files
#
#  See the "MySQL Test framework manual" for more information
#  http://dev.mysql.com/doc/mysqltest/en/index.html
#
#
##############################################################################

use strict;
use warnings;

BEGIN {
  # Check that mysql-test-run.pl is started from mysql-test/
  unless ( -f "mysql-test-run.pl" )
  {
    print "**** ERROR **** ",
      "You must start mysql-test-run from the mysql-test/ directory\n";
    exit(1);
  }
  # Check that lib exist
  unless ( -d "lib/" )
  {
    print "**** ERROR **** ",
      "Could not find the lib/ directory \n";
    exit(1);
  }
}

BEGIN {
  # Check backward compatibility support
  # By setting the environment variable MTR_VERSION
  # it's possible to use a previous version of
  # mysql-test-run.pl
  my $version= $ENV{MTR_VERSION} || 2;
  if ( $version == 1 )
  {
    print "=======================================================\n";
    print "  WARNING: Using mysql-test-run.pl version 1!  \n";
    print "=======================================================\n";
    # Should use exec() here on *nix but this appears not to work on Windows
    exit(system($^X, "lib/v1/mysql-test-run.pl", @ARGV) >> 8);
  }
  elsif ( $version == 2 )
  {
    # This is the current version, just continue
    ;
  }
  else
  {
    print "ERROR: Version $version of mysql-test-run does not exist!\n";
    exit(1);
  }
}

use lib "lib";

use Cwd;
use Getopt::Long;
use My::File::Path; # Patched version of File::Path
use File::Basename;
use File::Copy;
use File::Find;
use File::Temp qw/tempdir/;
use File::Spec::Functions qw/splitdir/;
use My::Platform;
use My::SafeProcess;
use My::ConfigFactory;
use My::Options;
use My::Find;
use My::SysInfo;
use My::CoreDump;
use mtr_cases;
use mtr_cases_from_list;
use mtr_report;
use mtr_match;
use mtr_unique;
use mtr_results;
use IO::Socket::INET;
use IO::Select;

require "lib/mtr_process.pl";
require "lib/mtr_io.pl";
require "lib/mtr_gcov.pl";
require "lib/mtr_gprof.pl";
require "lib/mtr_misc.pl";

$SIG{INT}= sub { mtr_error("Got ^C signal"); };

our $mysql_version_id;
my $mysql_version_extra;
our $glob_mysql_test_dir;
our $basedir;
our $bindir;

our $path_charsetsdir;
our $path_client_bindir;
our $path_client_libdir;
our $path_language;

our $path_current_testlog;
our $path_testlog;

our $default_vardir;
our $opt_vardir;                # Path to use for var/ dir
my $path_vardir_trace;          # unix formatted opt_vardir for trace files
my $opt_tmpdir;                 # Path to use for tmp/ dir
my $opt_tmpdir_pid;

my $opt_start;
my $opt_start_dirty;
my $opt_start_exit;
my $start_only;

my $auth_plugin;                # the path to the authentication test plugin

END {
  if ( defined $opt_tmpdir_pid and $opt_tmpdir_pid == $$ )
  {
    if (!$opt_start_exit)
    {
      # Remove the tempdir this process has created
      mtr_verbose("Removing tmpdir $opt_tmpdir");
      rmtree($opt_tmpdir);
    }
    else
    {
      mtr_warning("tmpdir $opt_tmpdir should be removed after the server has finished");
    }
  }
}

sub env_or_val($$) { defined $ENV{$_[0]} ? $ENV{$_[0]} : $_[1] }

my $path_config_file;           # The generated config file, var/my.cnf

# Visual Studio produces executables in different sub-directories based on the
# configuration used to build them.  To make life easier, an environment
# variable or command-line option may be specified to control which set of
# executables will be used by the test suite.
our $opt_vs_config = $ENV{'MTR_VS_CONFIG'};

# If you add a new suite, please check TEST_DIRS in Makefile.am.
#
<<<<<<< HEAD
my $DEFAULT_SUITES= "main,sys_vars,binlog,federated,gis,rpl,innodb,innodb_gis,innodb_fts,innodb_zip,perfschema,funcs_1,opt_trace,parts,auth_sec";
=======
my $DEFAULT_SUITES= "main,sys_vars,binlog,federated,rpl,innodb,innodb_fts,innodb_zip,perfschema,funcs_1,opt_trace,parts,auth_sec";
>>>>>>> f4fab683
my $opt_suites;

our $opt_verbose= 0;  # Verbose output, enable with --verbose
our $exe_mysql;
our $exe_mysql_plugin;
our $exe_mysqladmin;
our $exe_mysqltest;
our $exe_libtool;
our $exe_mysql_embedded;

our $opt_big_test= 0;

our @opt_combinations;

our @opt_extra_mysqld_opt;
our @opt_mysqld_envs;

our @opt_extra_bootstrap_opt;

my $opt_stress;

my $opt_compress;
my $opt_ssl;
my $opt_skip_ssl;
my @opt_skip_test_list;
my $opt_do_test_list= "";
our $opt_ssl_supported;
my $opt_ps_protocol;
my $opt_sp_protocol;
my $opt_cursor_protocol;
my $opt_view_protocol;
my $opt_trace_protocol;
my $opt_explain_protocol;
my $opt_json_explain_protocol;

our $opt_debug;
my $debug_d= "d";
my $opt_debug_common;
our $opt_debug_server;
our @opt_cases;                  # The test cases names in argv
our $opt_embedded_server;
# -1 indicates use default, override with env.var.
our $opt_ctest= env_or_val(MTR_UNIT_TESTS => -1);
# Unit test report stored here for delayed printing
my $ctest_report;

# Options used when connecting to an already running server
my %opts_extern;
sub using_extern { return (keys %opts_extern > 0);};

our $opt_fast= 0;
our $opt_force;
our $opt_mem= $ENV{'MTR_MEM'};
our $opt_clean_vardir= $ENV{'MTR_CLEAN_VARDIR'};

our $opt_gcov;
our $opt_gcov_exe= "gcov";
our $opt_gcov_err= "mysql-test-gcov.err";
our $opt_gcov_msg= "mysql-test-gcov.msg";

our $opt_gprof;
our %gprof_dirs;

our $glob_debugger= 0;
our $opt_gdb;
our $opt_client_gdb;
my $opt_boot_gdb;
our $opt_dbx;
our $opt_client_dbx;
my $opt_boot_dbx;
our $opt_ddd;
our $opt_client_ddd;
my $opt_boot_ddd;
our $opt_manual_gdb;
our $opt_manual_dbx;
our $opt_manual_ddd;
our $opt_manual_debug;
our $opt_debugger;
our $opt_client_debugger;

my $config; # The currently running config
my $current_config_name; # The currently running config file template

our @opt_experimentals;
our $experimental_test_cases= [];

my $baseport;
# $opt_build_thread may later be set from $opt_port_base
my $opt_build_thread= $ENV{'MTR_BUILD_THREAD'} || "auto";
my $opt_port_base= $ENV{'MTR_PORT_BASE'} || "auto";
my $build_thread= 0;

my $opt_record;
my $opt_report_features;

our $opt_resfile= $ENV{'MTR_RESULT_FILE'} || 0;

my $opt_skip_core;

our $opt_check_testcases= 1;
my $opt_mark_progress;
my $opt_max_connections;
our $opt_report_times= 0;

my $opt_sleep;

my $opt_testcase_timeout= $ENV{MTR_TESTCASE_TIMEOUT} ||  15; # minutes
my $opt_suite_timeout   = $ENV{MTR_SUITE_TIMEOUT}    || 300; # minutes
my $opt_shutdown_timeout= $ENV{MTR_SHUTDOWN_TIMEOUT} ||  10; # seconds
my $opt_start_timeout   = $ENV{MTR_START_TIMEOUT}    || 180; # seconds

sub suite_timeout { return $opt_suite_timeout * 60; };

my $opt_wait_all;
my $opt_user_args;
my $opt_repeat= 1;
my $opt_retry= 3;
my $opt_retry_failure= env_or_val(MTR_RETRY_FAILURE => 2);
my $opt_reorder= 1;
my $opt_force_restart= 0;

my $opt_strace_client;
my $opt_strace_server;

our $opt_user = "root";

our $opt_valgrind= 0;
my $opt_valgrind_mysqld= 0;
my $opt_valgrind_mysqltest= 0;
my @default_valgrind_args= ("--show-reachable=yes");
my @valgrind_args;
my $opt_valgrind_path;
my $valgrind_reports= 0;
my $opt_callgrind;
my %mysqld_logs;
my $opt_debug_sync_timeout= 600; # Default timeout for WAIT_FOR actions.

sub testcase_timeout ($) {
  my ($tinfo)= @_;
  if (exists $tinfo->{'case-timeout'}) {
    # Return test specific timeout if *longer* that the general timeout
    my $test_to= $tinfo->{'case-timeout'};
    $test_to*= 10 if $opt_valgrind;
    return $test_to * 60 if $test_to > $opt_testcase_timeout;
  }
  return $opt_testcase_timeout * 60;
}

sub check_timeout ($) { return testcase_timeout($_[0]) / 10; }

our $opt_warnings= 1;

our $ndbcluster_enabled= 0;
my $opt_include_ndbcluster= 0;
my $opt_skip_ndbcluster= 0;

my $exe_ndbd;
my $exe_ndbmtd;
my $exe_ndb_mgmd;
my $exe_ndb_waiter;
my $exe_ndb_mgm;

our $debug_compiled_binaries;

our %mysqld_variables;

my $source_dist= 0;

my $opt_max_save_core= env_or_val(MTR_MAX_SAVE_CORE => 5);
my $opt_max_save_datadir= env_or_val(MTR_MAX_SAVE_DATADIR => 20);
my $opt_max_test_fail= env_or_val(MTR_MAX_TEST_FAIL => 10);

my $opt_parallel= $ENV{MTR_PARALLEL} || 1;

select(STDOUT);
$| = 1; # Automatically flush STDOUT

main();


sub main {
  # Default, verbosity on
  report_option('verbose', 0);

  # This is needed for test log evaluation in "gen-build-status-page"
  # in all cases where the calling tool does not log the commands
  # directly before it executes them, like "make test-force-pl" in RPM builds.
  mtr_report("Logging: $0 ", join(" ", @ARGV));

  command_line_setup();

  # --help will not reach here, so now it's safe to assume we have binaries
  My::SafeProcess::find_bin();

  if ( $opt_gcov ) {
    gcov_prepare($basedir);
  }

  # New: collect suites and test cases from test list (file containing suite.testcase on each line)
  #      and put suites to $opt_suites and test case to @opt_cases.
  if ($opt_do_test_list ne "") {
      	collect_test_cases_from_list(\$opt_suites, \@opt_cases, $opt_do_test_list,\$opt_ctest);
  }
  if (!$opt_suites) {
    $opt_suites= $DEFAULT_SUITES;
  }
  mtr_report("Using suites: $opt_suites") unless @opt_cases;

  init_timers();

  mtr_report("Collecting tests...");
  my $tests= collect_test_cases($opt_reorder, $opt_suites, \@opt_cases, \@opt_skip_test_list);
  mark_time_used('collect');

  if ( $opt_report_features ) {
    # Put "report features" as the first test to run
    my $tinfo = My::Test->new
      (
       name           => 'report_features',
       # No result_file => Prints result
       path           => 'include/report-features.test',
       template_path  => "include/default_my.cnf",
       master_opt     => [],
       slave_opt      => [],
      );
    unshift(@$tests, $tinfo);
  }

  initialize_servers();

  #######################################################################
  my $num_tests= @$tests;
  if ( $opt_parallel eq "auto" ) {
    # Try to find a suitable value for number of workers
    my $sys_info= My::SysInfo->new();

    $opt_parallel= $sys_info->num_cpus();
    for my $limit (2000, 1500, 1000, 500){
      $opt_parallel-- if ($sys_info->min_bogomips() < $limit);
    }
    my $max_par= $ENV{MTR_MAX_PARALLEL} || 8;
    $opt_parallel= $max_par if ($opt_parallel > $max_par);
    $opt_parallel= $num_tests if ($opt_parallel > $num_tests);
    $opt_parallel= 1 if (IS_WINDOWS and $sys_info->isvm());
    $opt_parallel= 1 if ($opt_parallel < 1);
    mtr_report("Using parallel: $opt_parallel");
  }
  $ENV{MTR_PARALLEL} = $opt_parallel;

  if ($opt_parallel > 1 && ($opt_start_exit || $opt_stress)) {
    mtr_warning("Parallel cannot be used with --start-and-exit or --stress\n" .
               "Setting parallel to 1");
    $opt_parallel= 1;
  }

  # Create server socket on any free port
  my $server = new IO::Socket::INET
    (
     LocalAddr => 'localhost',
     Proto => 'tcp',
     Listen => $opt_parallel,
    );
  mtr_error("Could not create testcase server port: $!") unless $server;
  my $server_port = $server->sockport();

  if ($opt_resfile) {
    resfile_init("$opt_vardir/mtr-results.txt");
    print_global_resfile();
  }

  # --------------------------------------------------------------------------
  # Read definitions from include/plugin.defs
  #
  read_plugin_defs("include/plugin.defs");

  # Also read from any plugin local or suite specific plugin.defs
  for (glob "$basedir/plugin/*/tests/mtr/plugin.defs".
            " $basedir/internal/plugin/*/tests/mtr/plugin.defs".
            " suite/*/plugin.defs") {
    read_plugin_defs($_);
  }

  # Simplify reference to semisync plugins
  $ENV{'SEMISYNC_PLUGIN_OPT'}= $ENV{'SEMISYNC_MASTER_PLUGIN_OPT'};

  if (IS_WINDOWS) {
    $ENV{'PLUGIN_SUFFIX'}= "dll";
  }
  else {
    $ENV{'PLUGIN_SUFFIX'}= "so";
  }

  # Create child processes
  my %children;
  for my $child_num (1..$opt_parallel){
    my $child_pid= My::SafeProcess::Base::_safe_fork();
    if ($child_pid == 0){
      $server= undef; # Close the server port in child
      $tests= {}; # Don't need the tests list in child

      # Use subdir of var and tmp unless only one worker
      if ($opt_parallel > 1) {
	set_vardir("$opt_vardir/$child_num");
	$opt_tmpdir= "$opt_tmpdir/$child_num";
      }

      init_timers();
      run_worker($server_port, $child_num);
      exit(1);
    }

    $children{$child_pid}= 1;
  }
  #######################################################################

  mtr_report();
  mtr_print_thick_line();
  mtr_print_header($opt_parallel > 1);

  mark_time_used('init');

  my $completed= run_test_server($server, $tests, $opt_parallel);

  exit(0) if $opt_start_exit;

  # Send Ctrl-C to any children still running
  kill("INT", keys(%children));

  if (!IS_WINDOWS) {
    # Wait for children to exit
    foreach my $pid (keys %children)
    {
      my $ret_pid= waitpid($pid, 0);
      if ($ret_pid != $pid){
        mtr_report("Unknown process $ret_pid exited");
      }
      else {
        delete $children{$ret_pid};
      }
    }
  }

  if ( not $completed ) {
    mtr_error("Test suite aborted");
  }

  if ( @$completed != $num_tests){

    if ($opt_force){
      # All test should have been run, print any that are still in $tests
      #foreach my $test ( @$tests ){
      #  $test->print_test();
      #}
    }

    # Not all tests completed, failure
    mtr_report();
    mtr_report("Only ", int(@$completed), " of $num_tests completed.");
    mtr_error("Not all tests completed");
  }

  mark_time_used('init');

  push @$completed, run_ctest() if $opt_ctest;

  if ($opt_valgrind) {
    # Create minimalistic "test" for the reporting
    my $tinfo = My::Test->new
      (
       name           => 'valgrind_report',
      );
    # Set dummy worker id to align report with normal tests
    $tinfo->{worker} = 0 if $opt_parallel > 1;
    if ($valgrind_reports) {
      $tinfo->{result}= 'MTR_RES_FAILED';
      $tinfo->{comment}= "Valgrind reported failures at shutdown, see above";
      $tinfo->{failures}= 1;
    } else {
      $tinfo->{result}= 'MTR_RES_PASSED';
    }
    mtr_report_test($tinfo);
    push @$completed, $tinfo;
  }

  mtr_print_line();

  if ( $opt_gcov ) {
    gcov_collect($bindir, $opt_gcov_exe,
		 $opt_gcov_msg, $opt_gcov_err);
  }

  if ($ctest_report) {
    print "$ctest_report\n";
    mtr_print_line();
  }

  print_total_times($opt_parallel) if $opt_report_times;

  mtr_report_stats("Completed", $completed);

  remove_vardir_subs() if $opt_clean_vardir;

  exit(0);
}


sub run_test_server ($$$) {
  my ($server, $tests, $childs) = @_;

  my $num_saved_cores= 0;  # Number of core files saved in vardir/log/ so far.
  my $num_saved_datadir= 0;  # Number of datadirs saved in vardir/log/ so far.
  my $num_failed_test= 0; # Number of tests failed so far

  # Scheduler variables
  my $max_ndb= $ENV{MTR_MAX_NDB} || $childs / 2;
  $max_ndb = $childs if $max_ndb > $childs;
  $max_ndb = 1 if $max_ndb < 1;
  my $num_ndb_tests= 0;

  my $completed= [];
  my %running;
  my $result;
  my $exe_mysqld= find_mysqld($basedir) || ""; # Used as hint to CoreDump

  my $suite_timeout= start_timer(suite_timeout());

  my $s= IO::Select->new();
  $s->add($server);
  while (1) {
    mark_time_used('admin');
    my @ready = $s->can_read(1); # Wake up once every second
    mark_time_idle();
    foreach my $sock (@ready) {
      if ($sock == $server) {
	# New client connected
	my $child= $sock->accept();
	mtr_verbose("Client connected");
	$s->add($child);
	print $child "HELLO\n";
      }
      else {
	my $line= <$sock>;
	if (!defined $line) {
	  # Client disconnected
	  mtr_verbose("Child closed socket");
	  $s->remove($sock);
	  if (--$childs == 0){
	    return $completed;
	  }
	  next;
	}
	chomp($line);

	if ($line eq 'TESTRESULT'){
	  $result= My::Test::read_test($sock);
	  # $result->print_test();

	  # Report test status
	  mtr_report_test($result);

	  if ( $result->is_failed() ) {

	    # Save the workers "savedir" in var/log
	    my $worker_savedir= $result->{savedir};
	    my $worker_savename= basename($worker_savedir);
	    my $savedir= "$opt_vardir/log/$worker_savename";

	    if ($opt_max_save_datadir > 0 &&
		$num_saved_datadir >= $opt_max_save_datadir)
	    {
	      mtr_report(" - skipping '$worker_savedir/'");
	      rmtree($worker_savedir);
	    }
	    else {
	      mtr_report(" - saving '$worker_savedir/' to '$savedir/'");
	      rename($worker_savedir, $savedir);
              #look for the test.log file and put in savedir
	      my $logf= "$result->{shortname}" . ".log";
              my $logfilepath= dirname($worker_savedir); 
              move($logfilepath . "/" . $logf, $savedir);
	      # Move any core files from e.g. mysqltest
	      foreach my $coref (glob("core*"), glob("*.dmp"))
	      {
		mtr_report(" - found '$coref', moving it to '$savedir'");
                move($coref, $savedir);
              }
	      if ($opt_max_save_core > 0) {
		# Limit number of core files saved
		find({ no_chdir => 1,
		       wanted => sub {
			 my $core_file= $File::Find::name;
			 my $core_name= basename($core_file);

			 # Name beginning with core, not ending in .gz
			 if (($core_name =~ /^core/ and $core_name !~ /\.gz$/)
			     or (IS_WINDOWS and $core_name =~ /\.dmp$/)){
                                                       # Ending with .dmp
			   mtr_report(" - found '$core_name'",
				      "($num_saved_cores/$opt_max_save_core)");

			   My::CoreDump->show($core_file, $exe_mysqld, $opt_parallel);

			   if ($num_saved_cores >= $opt_max_save_core) {
			     mtr_report(" - deleting it, already saved",
					"$opt_max_save_core");
			     unlink("$core_file");
			   } else {
			     mtr_compress_file($core_file) unless @opt_cases;
			   }
			   ++$num_saved_cores;
			 }
		       }
		     },
		     $savedir);
	      }
	    }
	    resfile_print_test();
	    $num_saved_datadir++;
	    $num_failed_test++ unless ($result->{retries} ||
                                       $result->{exp_fail});

	    if ( !$opt_force ) {
	      # Test has failed, force is off
	      push(@$completed, $result);
	      return $completed unless $result->{'dont_kill_server'};
	      # Prevent kill of server, to get valgrind report
	      print $sock "BYE\n";
	      next;
	    }
	    elsif ($opt_max_test_fail > 0 and
		   $num_failed_test >= $opt_max_test_fail) {
	      push(@$completed, $result);
	      mtr_report_stats("Too many failed", $completed, 1);
	      mtr_report("Too many tests($num_failed_test) failed!",
			 "Terminating...");
	      return undef;
	    }
	  }

	  resfile_print_test();
	  # Retry test run after test failure
	  my $retries= $result->{retries} || 2;
	  my $test_has_failed= $result->{failures} || 0;
	  if ($test_has_failed and $retries <= $opt_retry){
	    # Test should be run one more time unless it has failed
	    # too many times already
	    my $tname= $result->{name};
	    my $failures= $result->{failures};
	    if ($opt_retry > 1 and $failures >= $opt_retry_failure){
	      mtr_report("\nTest $tname has failed $failures times,",
			 "no more retries!\n");
	    }
	    else {
	      mtr_report("\nRetrying test $tname, ".
			 "attempt($retries/$opt_retry)...\n");
              #saving the log file as filename.failed in case of retry
              if ( $result->is_failed() ) {
                my $worker_logdir= $result->{savedir};
                my $log_file_name=dirname($worker_logdir)."/".$result->{shortname}.".log";
                rename $log_file_name,$log_file_name.".failed";
              }
	      delete($result->{result});
	      $result->{retries}= $retries+1;
	      $result->write_test($sock, 'TESTCASE');
	      next;
	    }
	  }

	  # Repeat test $opt_repeat number of times
	  my $repeat= $result->{repeat} || 1;
	  # Don't repeat if test was skipped
	  if ($repeat < $opt_repeat && $result->{'result'} ne 'MTR_RES_SKIPPED')
	  {
	    $result->{retries}= 0;
	    $result->{rep_failures}++ if $result->{failures};
	    $result->{failures}= 0;
	    delete($result->{result});
	    $result->{repeat}= $repeat+1;
	    $result->write_test($sock, 'TESTCASE');
	    next;
	  }

	  # Remove from list of running
	  mtr_error("'", $result->{name},"' is not known to be running")
	    unless delete $running{$result->key()};

	  # Update scheduler variables
	  $num_ndb_tests-- if ($result->{ndb_test});

	  # Save result in completed list
	  push(@$completed, $result);

	}
	elsif ($line eq 'START'){
	  ; # Send first test
	}
	elsif ($line =~ /^SPENT/) {
	  add_total_times($line);
	}
	elsif ($line eq 'VALGREP' && $opt_valgrind) {
	  $valgrind_reports= 1;
	}
	else {
	  mtr_error("Unknown response: '$line' from client");
	}

	# Find next test to schedule
	# - Try to use same configuration as worker used last time
	# - Limit number of parallel ndb tests

	my $next;
	my $second_best;
	for(my $i= 0; $i <= @$tests; $i++)
	{
	  my $t= $tests->[$i];

	  last unless defined $t;

	  if (run_testcase_check_skip_test($t)){
	    # Move the test to completed list
	    #mtr_report("skip - Moving test $i to completed");
	    push(@$completed, splice(@$tests, $i, 1));

	    # Since the test at pos $i was taken away, next
	    # test will also be at $i -> redo
	    redo;
	  }

	  # Limit number of parallell NDB tests
	  if ($t->{ndb_test} and $num_ndb_tests >= $max_ndb){
	    #mtr_report("Skipping, num ndb is already at max, $num_ndb_tests");
	    next;
	  }

	  # Second best choice is the first that does not fulfill
	  # any of the above conditions
	  if (!defined $second_best){
	    #mtr_report("Setting second_best to $i");
	    $second_best= $i;
	  }

	  # Smart allocation of next test within this thread.

	  if ($opt_reorder and $opt_parallel > 1 and defined $result)
	  {
	    my $wid= $result->{worker};
	    # Reserved for other thread, try next
	    next if (defined $t->{reserved} and $t->{reserved} != $wid);
	    if (! defined $t->{reserved})
	    {
	      # Force-restart not relevant when comparing *next* test
	      $t->{criteria} =~ s/force-restart$/no-restart/;
	      my $criteria= $t->{criteria};
	      # Reserve similar tests for this worker, but not too many
	      my $maxres= (@$tests - $i) / $opt_parallel + 1;
	      for (my $j= $i+1; $j <= $i + $maxres; $j++)
	      {
		my $tt= $tests->[$j];
		last unless defined $tt;
		last if $tt->{criteria} ne $criteria;
		$tt->{reserved}= $wid;
	      }
	    }
	  }

	  # At this point we have found next suitable test
	  $next= splice(@$tests, $i, 1);
	  last;
	}

	# Use second best choice if no other test has been found
	if (!$next and defined $second_best){
	  #mtr_report("Take second best choice $second_best");
	  mtr_error("Internal error, second best too large($second_best)")
	    if $second_best >  $#$tests;
	  $next= splice(@$tests, $second_best, 1);
	  delete $next->{reserved};
	}

	if ($next) {
	  # We don't need this any more
	  delete $next->{criteria};
	  $next->write_test($sock, 'TESTCASE');
	  $running{$next->key()}= $next;
	  $num_ndb_tests++ if ($next->{ndb_test});
	}
	else {
	  # No more test, tell child to exit
	  #mtr_report("Saying BYE to child");
	  print $sock "BYE\n";
	}
      }
    }

    # ----------------------------------------------------
    # Check if test suite timer expired
    # ----------------------------------------------------
    if ( has_expired($suite_timeout) )
    {
      mtr_report_stats("Timeout", $completed, 1);
      mtr_report("Test suite timeout! Terminating...");
      return undef;
    }
  }
}


sub run_worker ($) {
  my ($server_port, $thread_num)= @_;

  $SIG{INT}= sub { exit(1); };

  # Connect to server
  my $server = new IO::Socket::INET
    (
     PeerAddr => 'localhost',
     PeerPort => $server_port,
     Proto    => 'tcp'
    );
  mtr_error("Could not connect to server at port $server_port: $!")
    unless $server;

  # --------------------------------------------------------------------------
  # Set worker name
  # --------------------------------------------------------------------------
  report_option('name',"worker[$thread_num]");

  # --------------------------------------------------------------------------
  # Set different ports per thread
  # --------------------------------------------------------------------------
  set_build_thread_ports($thread_num);

  # --------------------------------------------------------------------------
  # Turn off verbosity in workers, unless explicitly specified
  # --------------------------------------------------------------------------
  report_option('verbose', undef) if ($opt_verbose == 0);

  environment_setup();

  # Read hello from server which it will send when shared
  # resources have been setup
  my $hello= <$server>;

  setup_vardir();
  check_running_as_root();

  if ( using_extern() ) {
    create_config_file_for_extern(%opts_extern);
  }

  # Ask server for first test
  print $server "START\n";

  mark_time_used('init');

  while (my $line= <$server>){
    chomp($line);
    if ($line eq 'TESTCASE'){
      my $test= My::Test::read_test($server);
      #$test->print_test();

      # Clear comment and logfile, to avoid
      # reusing them from previous test
      delete($test->{'comment'});
      delete($test->{'logfile'});

      # A sanity check. Should this happen often we need to look at it.
      if (defined $test->{reserved} && $test->{reserved} != $thread_num) {
	my $tres= $test->{reserved};
	mtr_warning("Test reserved for w$tres picked up by w$thread_num");
      }
      $test->{worker} = $thread_num if $opt_parallel > 1;

      run_testcase($test);
      #$test->{result}= 'MTR_RES_PASSED';
      # Send it back, now with results set
      #$test->print_test();
      $test->write_test($server, 'TESTRESULT');
      mark_time_used('restart');
    }
    elsif ($line eq 'BYE'){
      mtr_report("Server said BYE");
      stop_all_servers($opt_shutdown_timeout);
      mark_time_used('restart');
      my $valgrind_reports= 0;
      if ($opt_valgrind_mysqld) {
        $valgrind_reports= valgrind_exit_reports();
	print $server "VALGREP\n" if $valgrind_reports;
      }
      if ( $opt_gprof ) {
	gprof_collect (find_mysqld($basedir), keys %gprof_dirs);
      }
      mark_time_used('admin');
      print_times_used($server, $thread_num);
      exit($valgrind_reports);
    }
    else {
      mtr_error("Could not understand server, '$line'");
    }
  }

  stop_all_servers();

  exit(1);
}


sub ignore_option {
  my ($opt, $value)= @_;
  mtr_report("Ignoring option '$opt'");
}



# Setup any paths that are $opt_vardir related
sub set_vardir {
  my ($vardir)= @_;

  $opt_vardir= $vardir;

  $path_vardir_trace= $opt_vardir;
  # Chop off any "c:", DBUG likes a unix path ex: c:/src/... => /src/...
  $path_vardir_trace=~ s/^\w://;

  # Location of my.cnf that all clients use
  $path_config_file= "$opt_vardir/my.cnf";

  $path_testlog=         "$opt_vardir/log/mysqltest.log";
  $path_current_testlog= "$opt_vardir/log/current_test";

}


sub print_global_resfile {
  resfile_global("start_time", isotime $^T);
  resfile_global("user_id", $<);
  resfile_global("embedded-server", $opt_embedded_server ? 1 : 0);
  resfile_global("ps-protocol", $opt_ps_protocol ? 1 : 0);
  resfile_global("sp-protocol", $opt_sp_protocol ? 1 : 0);
  resfile_global("view-protocol", $opt_view_protocol ? 1 : 0);
  resfile_global("cursor-protocol", $opt_cursor_protocol ? 1 : 0);
  resfile_global("ssl", $opt_ssl ? 1 : 0);
  resfile_global("compress", $opt_compress ? 1 : 0);
  resfile_global("parallel", $opt_parallel);
  resfile_global("check-testcases", $opt_check_testcases ? 1 : 0);
  resfile_global("mysqld", \@opt_extra_mysqld_opt);
  resfile_global("bootstrap", \@opt_extra_bootstrap_opt);
  resfile_global("debug", $opt_debug ? 1 : 0);
  resfile_global("gcov", $opt_gcov ? 1 : 0);
  resfile_global("gprof", $opt_gprof ? 1 : 0);
  resfile_global("valgrind", $opt_valgrind ? 1 : 0);
  resfile_global("callgrind", $opt_callgrind ? 1 : 0);
  resfile_global("mem", $opt_mem ? 1 : 0);
  resfile_global("tmpdir", $opt_tmpdir);
  resfile_global("vardir", $opt_vardir);
  resfile_global("fast", $opt_fast ? 1 : 0);
  resfile_global("force-restart", $opt_force_restart ? 1 : 0);
  resfile_global("reorder", $opt_reorder ? 1 : 0);
  resfile_global("sleep", $opt_sleep);
  resfile_global("repeat", $opt_repeat);
  resfile_global("user", $opt_user);
  resfile_global("testcase-timeout", $opt_testcase_timeout);
  resfile_global("suite-timeout", $opt_suite_timeout);
  resfile_global("shutdown-timeout", $opt_shutdown_timeout ? 1 : 0);
  resfile_global("warnings", $opt_warnings ? 1 : 0);
  resfile_global("max-connections", $opt_max_connections);
#  resfile_global("default-myisam", $opt_default_myisam ? 1 : 0);
  resfile_global("product", "MySQL");
  # Somewhat hacky code to convert numeric version back to dot notation
  my $v1= int($mysql_version_id / 10000);
  my $v2= int(($mysql_version_id % 10000)/100);
  my $v3= $mysql_version_id % 100;
  resfile_global("version", "$v1.$v2.$v3");
}



sub command_line_setup {
  my $opt_comment;
  my $opt_usage;
  my $opt_list_options;

  # Read the command line options
  # Note: Keep list in sync with usage at end of this file
  Getopt::Long::Configure("pass_through");
  my %options=(
             # Control what engine/variation to run
             'embedded-server'          => \$opt_embedded_server,
             'ps-protocol'              => \$opt_ps_protocol,
             'sp-protocol'              => \$opt_sp_protocol,
             'view-protocol'            => \$opt_view_protocol,
             'opt-trace-protocol'       => \$opt_trace_protocol,
             'explain-protocol'         => \$opt_explain_protocol,
             'json-explain-protocol'    => \$opt_json_explain_protocol,
             'cursor-protocol'          => \$opt_cursor_protocol,
             'ssl|with-openssl'         => \$opt_ssl,
             'skip-ssl'                 => \$opt_skip_ssl,
             'compress'                 => \$opt_compress,
             'vs-config=s'              => \$opt_vs_config,

	     # Max number of parallel threads to use
	     'parallel=s'               => \$opt_parallel,

             # Config file to use as template for all tests
	     'defaults-file=s'          => \&collect_option,
	     # Extra config file to append to all generated configs
	     'defaults-extra-file=s'    => \&collect_option,

             # Control what test suites or cases to run
             'force'                    => \$opt_force,
             'with-ndbcluster-only'     => \&collect_option,
             'ndb|include-ndbcluster'   => \$opt_include_ndbcluster,
             'skip-ndbcluster|skip-ndb' => \$opt_skip_ndbcluster,
             'suite|suites=s'           => \$opt_suites,
             'skip-rpl'                 => \&collect_option,
             'skip-test=s'              => \&collect_option,
             'do-test=s'                => \&collect_option,
             'start-from=s'             => \&collect_option,
             'big-test'                 => \$opt_big_test,
	     'combination=s'            => \@opt_combinations,
             'skip-combinations'        => \&collect_option,
             'experimental=s'           => \@opt_experimentals,
	     # skip-im is deprecated and silently ignored
	     'skip-im'                  => \&ignore_option,

             # Specify ports
	     'build-thread|mtr-build-thread=i' => \$opt_build_thread,
	     'port-base|mtr-port-base=i'       => \$opt_port_base,

             # Test case authoring
             'record'                   => \$opt_record,
             'check-testcases!'         => \$opt_check_testcases,
             'mark-progress'            => \$opt_mark_progress,

             # Extra options used when starting mysqld
             'mysqld=s'                 => \@opt_extra_mysqld_opt,
             'mysqld-env=s'             => \@opt_mysqld_envs,

             # Extra options used when bootstrapping mysqld
             'bootstrap=s'                 => \@opt_extra_bootstrap_opt,

             # Run test on running server
             'extern=s'                  => \%opts_extern, # Append to hash

             # Debugging
             'debug'                    => \$opt_debug,
             'debug-common'             => \$opt_debug_common,
             'debug-server'             => \$opt_debug_server,
             'gdb'                      => \$opt_gdb,
             'client-gdb'               => \$opt_client_gdb,
             'manual-gdb'               => \$opt_manual_gdb,
	     'boot-gdb'                 => \$opt_boot_gdb,
             'manual-debug'             => \$opt_manual_debug,
             'ddd'                      => \$opt_ddd,
             'client-ddd'               => \$opt_client_ddd,
             'manual-ddd'               => \$opt_manual_ddd,
	     'boot-ddd'                 => \$opt_boot_ddd,
             'dbx'                      => \$opt_dbx,
	     'client-dbx'               => \$opt_client_dbx,
	     'manual-dbx'               => \$opt_manual_dbx,
	     'debugger=s'               => \$opt_debugger,
	     'boot-dbx'                 => \$opt_boot_dbx,
	     'client-debugger=s'        => \$opt_client_debugger,
             'strace-server'            => \$opt_strace_server,
             'strace-client'            => \$opt_strace_client,
             'max-save-core=i'          => \$opt_max_save_core,
             'max-save-datadir=i'       => \$opt_max_save_datadir,
             'max-test-fail=i'          => \$opt_max_test_fail,

             # Coverage, profiling etc
             'gcov'                     => \$opt_gcov,
             'gprof'                    => \$opt_gprof,
             'valgrind|valgrind-all'    => \$opt_valgrind,
             'valgrind-mysqltest'       => \$opt_valgrind_mysqltest,
             'valgrind-mysqld'          => \$opt_valgrind_mysqld,
             'valgrind-options=s'       => sub {
	       my ($opt, $value)= @_;
	       # Deprecated option unless it's what we know pushbuild uses
	       if ($value eq "--gen-suppressions=all --show-reachable=yes") {
		 push(@valgrind_args, $_) for (split(' ', $value));
		 return;
	       }
	       die("--valgrind-options=s is deprecated. Use ",
		   "--valgrind-option=s, to be specified several",
		   " times if necessary");
	     },
             'valgrind-option=s'        => \@valgrind_args,
             'valgrind-path=s'          => \$opt_valgrind_path,
	     'callgrind'                => \$opt_callgrind,
	     'debug-sync-timeout=i'     => \$opt_debug_sync_timeout,

	     # Directories
             'tmpdir=s'                 => \$opt_tmpdir,
             'vardir=s'                 => \$opt_vardir,
             'mem'                      => \$opt_mem,
	     'clean-vardir'             => \$opt_clean_vardir,
             'client-bindir=s'          => \$path_client_bindir,
             'client-libdir=s'          => \$path_client_libdir,

             # Misc
             'report-features'          => \$opt_report_features,
             'comment=s'                => \$opt_comment,
             'fast'                     => \$opt_fast,
	     'force-restart'            => \$opt_force_restart,
             'reorder!'                 => \$opt_reorder,
             'enable-disabled'          => \&collect_option,
             'verbose+'                 => \$opt_verbose,
             'verbose-restart'          => \&report_option,
             'sleep=i'                  => \$opt_sleep,
             'start-dirty'              => \$opt_start_dirty,
             'start-and-exit'           => \$opt_start_exit,
             'start'                    => \$opt_start,
	     'user-args'                => \$opt_user_args,
             'wait-all'                 => \$opt_wait_all,
	     'print-testcases'          => \&collect_option,
	     'repeat=i'                 => \$opt_repeat,
	     'retry=i'                  => \$opt_retry,
	     'retry-failure=i'          => \$opt_retry_failure,
             'timer!'                   => \&report_option,
             'user=s'                   => \$opt_user,
             'testcase-timeout=i'       => \$opt_testcase_timeout,
             'suite-timeout=i'          => \$opt_suite_timeout,
             'shutdown-timeout=i'       => \$opt_shutdown_timeout,
             'warnings!'                => \$opt_warnings,
	     'timestamp'                => \&report_option,
	     'timediff'                 => \&report_option,
	     'max-connections=i'        => \$opt_max_connections,
	     'default-myisam!'          => \&collect_option,
	     'report-times'             => \$opt_report_times,
	     'result-file'              => \$opt_resfile,
	     'unit-tests!'              => \$opt_ctest,
	     'stress=s'                 => \$opt_stress,

             'help|h'                   => \$opt_usage,
	     # list-options is internal, not listed in help
	     'list-options'             => \$opt_list_options,
             'skip-test-list=s'         => \@opt_skip_test_list,
             'do-test-list=s'           => \$opt_do_test_list
           );

  GetOptions(%options) or usage("Can't read options");

  usage("") if $opt_usage;
  list_options(\%options) if $opt_list_options;

  # --------------------------------------------------------------------------
  # Setup verbosity
  # --------------------------------------------------------------------------
  if ($opt_verbose != 0){
    report_option('verbose', $opt_verbose);
  }

  if ( -d "../sql" )
  {
    $source_dist=  1;
  }

  # Find the absolute path to the test directory
  $glob_mysql_test_dir= cwd();
  if ($glob_mysql_test_dir =~ / /)
  {
    die("Working directory \"$glob_mysql_test_dir\" contains space\n".
	"Bailing out, cannot function properly with space in path");
  }
  if (IS_CYGWIN)
  {
    # Use mixed path format i.e c:/path/to/
    $glob_mysql_test_dir= mixed_path($glob_mysql_test_dir);
  }

  # In most cases, the base directory we find everything relative to,
  # is the parent directory of the "mysql-test" directory. For source
  # distributions, TAR binary distributions and some other packages.
  $basedir= dirname($glob_mysql_test_dir);

  # In the RPM case, binaries and libraries are installed in the
  # default system locations, instead of having our own private base
  # directory. And we install "/usr/share/mysql-test". Moving up one
  # more directory relative to "mysql-test" gives us a usable base
  # directory for RPM installs.
  if ( ! $source_dist and ! -d "$basedir/bin" )
  {
    $basedir= dirname($basedir);
  }
  
  # Respect MTR_BINDIR variable, which is typically set in to the 
  # build directory in out-of-source builds.
  $bindir=$ENV{MTR_BINDIR}||$basedir;
  
  # Look for the client binaries directory
  if ($path_client_bindir)
  {
    # --client-bindir=path set on command line, check that the path exists
    $path_client_bindir= mtr_path_exists($path_client_bindir);
  }
  else
  {
    $path_client_bindir= mtr_path_exists("$bindir/client_release",
					 "$bindir/client_debug",
					 vs_config_dirs('client', ''),
					 "$bindir/client",
					 "$bindir/bin");
  }

  # Look for language files and charsetsdir, use same share
  $path_language=   mtr_path_exists("$bindir/share/mysql",
                                    "$bindir/sql/share",
                                    "$bindir/share");
  my $path_share= $path_language;
  $path_charsetsdir =   mtr_path_exists("$basedir/share/mysql/charsets",
                                    "$basedir/sql/share/charsets",
                                    "$basedir/share/charsets");

  ($auth_plugin)= find_plugin("auth_test_plugin", "plugin/auth");

  # --debug[-common] implies we run debug server
  $opt_debug_server= 1 if $opt_debug || $opt_debug_common;

  if (using_extern())
  {
    # Connect to the running mysqld and find out what it supports
    collect_mysqld_features_from_running_server();
  }
  else
  {
    # Run the mysqld to find out what features are available
    collect_mysqld_features();
  }

  if ( $opt_comment )
  {
    mtr_report();
    mtr_print_thick_line('#');
    mtr_report("# $opt_comment");
    mtr_print_thick_line('#');
  }

  if ( @opt_experimentals )
  {
    # $^O on Windows considered not generic enough
    my $plat= (IS_WINDOWS) ? 'windows' : $^O;

    # read the list of experimental test cases from the files specified on
    # the command line
    $experimental_test_cases = [];
    foreach my $exp_file (@opt_experimentals)
    {
      open(FILE, "<", $exp_file)
	or mtr_error("Can't read experimental file: $exp_file");
      mtr_report("Using experimental file: $exp_file");
      while(<FILE>) {
	chomp;
	# remove comments (# foo) at the beginning of the line, or after a 
	# blank at the end of the line
	s/(\s+|^)#.*$//;
	# If @ platform specifier given, use this entry only if it contains
	# @<platform> or @!<xxx> where xxx != platform
	if (/\@.*/)
	{
	  next if (/\@!$plat/);
	  next unless (/\@$plat/ or /\@!/);
	  # Then remove @ and everything after it
	  s/\@.*$//;
	}
	# remove whitespace
	s/^\s+//;
	s/\s+$//;
	# if nothing left, don't need to remember this line
	if ( $_ eq "" ) {
	  next;
	}
	# remember what is left as the name of another test case that should be
	# treated as experimental
	print " - $_\n";
	push @$experimental_test_cases, $_;
      }
      close FILE;
    }
  }

  foreach my $arg ( @ARGV )
  {
    if ( $arg =~ /^--skip-/ )
    {
      push(@opt_extra_mysqld_opt, $arg);
    }
    elsif ( $arg =~ /^--$/ )
    {
      # It is an effect of setting 'pass_through' in option processing
      # that the lone '--' separating options from arguments survives,
      # simply ignore it.
    }
    elsif ( $arg =~ /^-/ )
    {
      usage("Invalid option \"$arg\"");
    }
    else
    {
      push(@opt_cases, $arg);
    }
  }

  # --------------------------------------------------------------------------
  # Find out type of logging that are being used
  # --------------------------------------------------------------------------
  foreach my $arg ( @opt_extra_mysqld_opt )
  {
    if ( $arg =~ /binlog[-_]format=(\S+)/ )
    {
      # Save this for collect phase
      collect_option('binlog-format', $1);
      mtr_report("Using binlog format '$1'");
    }
  }


  # --------------------------------------------------------------------------
  # Find out default storage engine being used(if any)
  # --------------------------------------------------------------------------
  foreach my $arg ( @opt_extra_mysqld_opt )
  {
    if ( $arg =~ /default-storage-engine=(\S+)/ )
    {
      # Save this for collect phase
      collect_option('default-storage-engine', $1);
      mtr_report("Using default engine '$1'")
    }
    if ( $arg =~ /default-tmp-storage-engine=(\S+)/ )
    {
      # Save this for collect phase
      collect_option('default-tmp-storage-engine', $1);
      mtr_report("Using default tmp engine '$1'")
    }
  }

  if (IS_WINDOWS and defined $opt_mem) {
    mtr_report("--mem not supported on Windows, ignored");
    $opt_mem= undef;
  }

  if ($opt_port_base ne "auto")
  {
    if (my $rem= $opt_port_base % 10)
    {
      mtr_warning ("Port base $opt_port_base rounded down to multiple of 10");
      $opt_port_base-= $rem;
    }
    $opt_build_thread= $opt_port_base / 10 - 1000;
  }

  # --------------------------------------------------------------------------
  # Check if we should speed up tests by trying to run on tmpfs
  # --------------------------------------------------------------------------
  if ( defined $opt_mem)
  {
    mtr_error("Can't use --mem and --vardir at the same time ")
      if $opt_vardir;
    mtr_error("Can't use --mem and --tmpdir at the same time ")
      if $opt_tmpdir;

    # Search through list of locations that are known
    # to be "fast disks" to find a suitable location
    # Use --mem=<dir> as first location to look.
    my @tmpfs_locations= ($opt_mem, "/dev/shm", "/tmp");

    foreach my $fs (@tmpfs_locations)
    {
      if ( -d $fs )
      {
	my $template= "var_${opt_build_thread}_XXXX";
	$opt_mem= tempdir( $template, DIR => $fs, CLEANUP => 0);
	last;
      }
    }
  }

  # --------------------------------------------------------------------------
  # Set the "var/" directory, the base for everything else
  # --------------------------------------------------------------------------
  if(defined $ENV{MTR_BINDIR})
  {
    $default_vardir= "$ENV{MTR_BINDIR}/mysql-test/var";
  }
  else
  {
    $default_vardir= "$glob_mysql_test_dir/var";
  }
  if ( ! $opt_vardir )
  {
    $opt_vardir= $default_vardir;
  }

  # We make the path absolute, as the server will do a chdir() before usage
  unless ( $opt_vardir =~ m,^/, or
           (IS_WINDOWS and $opt_vardir =~ m,^[a-z]:[/\\],i) )
  {
    # Make absolute path, relative test dir
    $opt_vardir= "$glob_mysql_test_dir/$opt_vardir";
  }

  set_vardir($opt_vardir);

  # --------------------------------------------------------------------------
  # Set the "tmp" directory
  # --------------------------------------------------------------------------
  if ( ! $opt_tmpdir )
  {
    $opt_tmpdir=       "$opt_vardir/tmp" unless $opt_tmpdir;

    if (check_socket_path_length("$opt_tmpdir/mysql_testsocket.sock"))
    {
      mtr_report("Too long tmpdir path '$opt_tmpdir'",
		 " creating a shorter one...");

      # Create temporary directory in standard location for temporary files
      $opt_tmpdir= tempdir( TMPDIR => 1, CLEANUP => 0 );
      mtr_report(" - using tmpdir: '$opt_tmpdir'\n");

      # Remember pid that created dir so it's removed by correct process
      $opt_tmpdir_pid= $$;
    }
  }
  $opt_tmpdir =~ s,/+$,,;       # Remove ending slash if any

  # --------------------------------------------------------------------------
  # fast option
  # --------------------------------------------------------------------------
  if ($opt_fast){
    $opt_shutdown_timeout= 0; # Kill processes instead of nice shutdown
  }

  # --------------------------------------------------------------------------
  # Check parallel value
  # --------------------------------------------------------------------------
  if ($opt_parallel ne "auto" && $opt_parallel < 1)
  {
    mtr_error("0 or negative parallel value makes no sense, use 'auto' or positive number");
  }

  # --------------------------------------------------------------------------
  # Record flag
  # --------------------------------------------------------------------------
  if ( $opt_record and ! @opt_cases )
  {
    mtr_error("Will not run in record mode without a specific test case");
  }

  if ( $opt_record ) {
    # Use only one worker with --record
    $opt_parallel= 1;
  }

  # --------------------------------------------------------------------------
  # Embedded server flag
  # --------------------------------------------------------------------------
  if ( $opt_embedded_server )
  {
    if ( IS_WINDOWS )
    {
      # Add the location for libmysqld.dll to the path.
      my $separator= ";";
      my $lib_mysqld=
        mtr_path_exists("$bindir/lib", vs_config_dirs('libmysqld',''));
      if ( IS_CYGWIN )
      {
	$lib_mysqld= posix_path($lib_mysqld);
	$separator= ":";
      }
      $ENV{'PATH'}= "$ENV{'PATH'}".$separator.$lib_mysqld;
    }
    $opt_skip_ssl= 1;              # Turn off use of SSL

    # Turn off use of bin log
    push(@opt_extra_mysqld_opt, "--skip-log-bin");

    if ( using_extern() )
    {
      mtr_error("Can't use --extern with --embedded-server");
    }


    if ($opt_gdb)
    {
      mtr_warning("Silently converting --gdb to --client-gdb in embedded mode");
      $opt_client_gdb= $opt_gdb;
      $opt_gdb= undef;
    }

    if ($opt_ddd)
    {
      mtr_warning("Silently converting --ddd to --client-ddd in embedded mode");
      $opt_client_ddd= $opt_ddd;
      $opt_ddd= undef;
    }

    if ($opt_dbx) {
      mtr_warning("Silently converting --dbx to --client-dbx in embedded mode");
      $opt_client_dbx= $opt_dbx;
      $opt_dbx= undef;
    }

    if ($opt_debugger)
    {
      mtr_warning("Silently converting --debugger to --client-debugger in embedded mode");
      $opt_client_debugger= $opt_debugger;
      $opt_debugger= undef;
    }

    if ( $opt_gdb || $opt_ddd || $opt_manual_gdb || $opt_manual_ddd ||
	 $opt_manual_debug || $opt_debugger || $opt_dbx || $opt_manual_dbx)
    {
      mtr_error("You need to use the client debug options for the",
		"embedded server. Ex: --client-gdb");
    }
  }

  # --------------------------------------------------------------------------
  # Big test flags
  # --------------------------------------------------------------------------
   if ( $opt_big_test )
   {
     $ENV{'BIG_TEST'}= 1;
   }

  # --------------------------------------------------------------------------
  # Gcov flag
  # --------------------------------------------------------------------------
  if ( ($opt_gcov or $opt_gprof) and ! $source_dist )
  {
    mtr_error("Coverage test needs the source - please use source dist");
  }

  # --------------------------------------------------------------------------
  # Check debug related options
  # --------------------------------------------------------------------------
  if ( $opt_gdb || $opt_client_gdb || $opt_ddd || $opt_client_ddd ||
       $opt_manual_gdb || $opt_manual_ddd || $opt_manual_debug ||
       $opt_dbx || $opt_client_dbx || $opt_manual_dbx ||
       $opt_debugger || $opt_client_debugger )
  {
    # Indicate that we are using debugger
    $glob_debugger= 1;
    if ( using_extern() )
    {
      mtr_error("Can't use --extern when using debugger");
    }
    # Set one week timeout (check-testcase timeout will be 1/10th)
    $opt_testcase_timeout= 7 * 24 * 60;
    $opt_suite_timeout= 7 * 24 * 60;
    # One day to shutdown
    $opt_shutdown_timeout= 24 * 60;
    # One day for PID file creation (this is given in seconds not minutes)
    $opt_start_timeout= 24 * 60 * 60;
  }

  # --------------------------------------------------------------------------
  # Modified behavior with --start options
  # --------------------------------------------------------------------------
  if ($opt_start or $opt_start_dirty or $opt_start_exit) {
    collect_option ('quick-collect', 1);
    $start_only= 1;
  }

  # --------------------------------------------------------------------------
  # Check use of user-args
  # --------------------------------------------------------------------------

  if ($opt_user_args) {
    mtr_error("--user-args only valid with --start options")
      unless $start_only;
    mtr_error("--user-args cannot be combined with named suites or tests")
      if $opt_suites || @opt_cases;
  }

  # --------------------------------------------------------------------------
  # Don't run ctest if tests or suites named
  # --------------------------------------------------------------------------

  $opt_ctest= 0 if $opt_ctest == -1 && ($opt_suites || @opt_cases);
  # Override: disable if running in the PB test environment
  $opt_ctest= 0 if $opt_ctest == -1 && defined $ENV{PB2WORKDIR};

  # --------------------------------------------------------------------------
  # Check use of wait-all
  # --------------------------------------------------------------------------

  if ($opt_wait_all && ! $start_only)
  {
    mtr_error("--wait-all can only be used with --start options");
  }

  # --------------------------------------------------------------------------
  # Gather stress-test options and modify behavior
  # --------------------------------------------------------------------------

  if ($opt_stress)
  {
    $opt_stress=~ s/,/ /g;
    $opt_user_args= 1;
    mtr_error("--stress cannot be combined with named ordinary suites or tests")
      if $opt_suites || @opt_cases;
    $opt_suites="stress";
    @opt_cases= ("wrapper");
    $ENV{MST_OPTIONS}= $opt_stress;
    $opt_ctest= 0;
  }

  # --------------------------------------------------------------------------
  # Check timeout arguments
  # --------------------------------------------------------------------------

  mtr_error("Invalid value '$opt_testcase_timeout' supplied ".
	    "for option --testcase-timeout")
    if ($opt_testcase_timeout <= 0);
  mtr_error("Invalid value '$opt_suite_timeout' supplied ".
	    "for option --testsuite-timeout")
    if ($opt_suite_timeout <= 0);

  # --------------------------------------------------------------------------
  # Check valgrind arguments
  # --------------------------------------------------------------------------
  if ( $opt_valgrind or $opt_valgrind_path or @valgrind_args)
  {
    mtr_report("Turning on valgrind for all executables");
    $opt_valgrind= 1;
    $opt_valgrind_mysqld= 1;
    $opt_valgrind_mysqltest= 1;

    # Increase the timeouts when running with valgrind
    $opt_testcase_timeout*= 10;
    $opt_suite_timeout*= 6;
    $opt_start_timeout*= 10;
    $opt_debug_sync_timeout*= 10;
  }
  elsif ( $opt_valgrind_mysqld )
  {
    mtr_report("Turning on valgrind for mysqld(s) only");
    $opt_valgrind= 1;
  }
  elsif ( $opt_valgrind_mysqltest )
  {
    mtr_report("Turning on valgrind for mysqltest and mysql_client_test only");
    $opt_valgrind= 1;
  }

  if ( $opt_callgrind )
  {
    mtr_report("Turning on valgrind with callgrind for mysqld(s)");
    $opt_valgrind= 1;
    $opt_valgrind_mysqld= 1;

    # Set special valgrind options unless options passed on command line
    push(@valgrind_args, "--trace-children=yes")
      unless @valgrind_args;
  }

  if ( $opt_trace_protocol )
  {
    push(@opt_extra_mysqld_opt, "--optimizer_trace=enabled=on,one_line=off");
    # some queries yield big traces:
    push(@opt_extra_mysqld_opt, "--optimizer-trace-max-mem-size=1000000");
  }

  if ( $opt_valgrind )
  {
    # Set valgrind_options to default unless already defined
    push(@valgrind_args, @default_valgrind_args)
      unless @valgrind_args;

    # Don't add --quiet; you will loose the summary reports.

    mtr_report("Running valgrind with options \"",
	       join(" ", @valgrind_args), "\"");
    
    # Turn off check testcases to save time
    mtr_report("Turning off --check-testcases to save time when valgrinding");
    $opt_check_testcases = 0; 
  }

  if ($opt_debug_common)
  {
    $opt_debug= 1;
    $debug_d= "d,query,info,error,enter,exit";
  }

  if ( $opt_strace_server && ($^O ne "linux") )
  {
    $opt_strace_server=0;
    mtr_warning("Strace only supported in Linux ");
  }

  if ( $opt_strace_client && ($^O ne "linux") )
  {
    $opt_strace_client=0;
    mtr_warning("Strace only supported in Linux ");
  }


  mtr_report("Checking supported features...");

  check_ndbcluster_support(\%mysqld_variables);
  check_ssl_support(\%mysqld_variables);
  check_debug_support(\%mysqld_variables);

  executable_setup();

}


#
# To make it easier for different devs to work on the same host,
# an environment variable can be used to control all ports. A small
# number is to be used, 0 - 16 or similar.
#
# Note the MASTER_MYPORT has to be set the same in all 4.x and 5.x
# versions of this script, else a 4.0 test run might conflict with a
# 5.1 test run, even if different MTR_BUILD_THREAD is used. This means
# all port numbers might not be used in this version of the script.
#
# Also note the limitation of ports we are allowed to hand out. This
# differs between operating systems and configuration, see
# http://www.ncftp.com/ncftpd/doc/misc/ephemeral_ports.html
# But a fairly safe range seems to be 5001 - 32767
#
sub set_build_thread_ports($) {
  my $thread= shift || 0;

  if ( lc($opt_build_thread) eq 'auto' ) {
    my $found_free = 0;
    $build_thread = 300;	# Start attempts from here
    while (! $found_free)
    {
      $build_thread= mtr_get_unique_id($build_thread, 349);
      if ( !defined $build_thread ) {
        mtr_error("Could not get a unique build thread id");
      }
      $found_free= check_ports_free($build_thread);
      # If not free, release and try from next number
      if (! $found_free) {
        mtr_release_unique_id();
        $build_thread++;
      }
    }
  }
  else
  {
    $build_thread = $opt_build_thread + $thread - 1;
    if (! check_ports_free($build_thread)) {
      # Some port was not free(which one has already been printed)
      mtr_error("Some port(s) was not free")
    }
  }
  $ENV{MTR_BUILD_THREAD}= $build_thread;

  # Calculate baseport
  $baseport= $build_thread * 10 + 10000;
  if ( $baseport < 5001 or $baseport + 9 >= 32767 )
  {
    mtr_error("MTR_BUILD_THREAD number results in a port",
              "outside 5001 - 32767",
              "($baseport - $baseport + 9)");
  }

  mtr_report("Using MTR_BUILD_THREAD $build_thread,",
	     "with reserved ports $baseport..".($baseport+9));

}


sub collect_mysqld_features {
  my $found_variable_list_start= 0;
  my $use_tmpdir;
  if ( defined $opt_tmpdir and -d $opt_tmpdir){
    # Create the tempdir in $opt_tmpdir
    $use_tmpdir= $opt_tmpdir;
  }
  my $tmpdir= tempdir(CLEANUP => 0, # Directory removed by this function
		      DIR => $use_tmpdir);

  #
  # Execute "mysqld --no-defaults --help --verbose" to get a
  # list of all features and settings
  #
  # --no-defaults and --skip-grant-tables are to avoid loading
  # system-wide configs and plugins
  #
  # --datadir must exist, mysqld will chdir into it
  #
  my $args;
  mtr_init_args(\$args);
  mtr_add_arg($args, "--no-defaults");
  mtr_add_arg($args, "--datadir=%s", mixed_path($tmpdir));
  mtr_add_arg($args, "--lc-messages-dir=%s", $path_language);
  mtr_add_arg($args, "--skip-grant-tables");
  mtr_add_arg($args, "--verbose");
  mtr_add_arg($args, "--help");

  # Need --user=root if running as *nix root user
  if (!IS_WINDOWS and $> == 0)
  {
    mtr_add_arg($args, "--user=root");
  }

  my $exe_mysqld= find_mysqld($basedir);
  my $cmd= join(" ", $exe_mysqld, @$args);
  my $list= `$cmd`;

  foreach my $line (split('\n', $list))
  {
    # First look for version
    if ( !$mysql_version_id )
    {
      # Look for version
      my $exe_name= basename($exe_mysqld);
      mtr_verbose("exe_name: $exe_name");
      if ( $line =~ /^\S*$exe_name\s\sVer\s([0-9]*)\.([0-9]*)\.([0-9]*)([^\s]*)/ )
      {
	#print "Major: $1 Minor: $2 Build: $3\n";
	$mysql_version_id= $1*10000 + $2*100 + $3;
	#print "mysql_version_id: $mysql_version_id\n";
	mtr_report("MySQL Version $1.$2.$3");
	$mysql_version_extra= $4;
      }
    }
    else
    {
      if (!$found_variable_list_start)
      {
	# Look for start of variables list
	if ( $line =~ /[\-]+\s[\-]+/ )
	{
	  $found_variable_list_start= 1;
	}
      }
      else
      {
	# Put variables into hash
	if ( $line =~ /^([\S]+)[ \t]+(.*?)\r?$/ )
	{
	  # print "$1=\"$2\"\n";
	  $mysqld_variables{$1}= $2;
	}
	else
	{
	  # The variable list is ended with a blank line
	  if ( $line =~ /^[\s]*$/ )
	  {
	    last;
	  }
	  else
	  {
	    # Send out a warning, we should fix the variables that has no
	    # space between variable name and it's value
	    # or should it be fixed width column parsing? It does not
	    # look like that in function my_print_variables in my_getopt.c
	    mtr_warning("Could not parse variable list line : $line");
	  }
	}
      }
    }
  }
  rmtree($tmpdir);
  mtr_error("Could not find version of MySQL") unless $mysql_version_id;
  mtr_error("Could not find variabes list") unless $found_variable_list_start;

}



sub collect_mysqld_features_from_running_server ()
{
  my $mysql= mtr_exe_exists("$path_client_bindir/mysql");

  my $args;
  mtr_init_args(\$args);

  mtr_add_arg($args, "--no-defaults");
  mtr_add_arg($args, "--user=%s", $opt_user);

  while (my ($option, $value)= each( %opts_extern )) {
    mtr_add_arg($args, "--$option=$value");
  }

  mtr_add_arg($args, "--silent"); # Tab separated output
  mtr_add_arg($args, "-e '%s'", "use mysql; SHOW VARIABLES");
  my $cmd= "$mysql " . join(' ', @$args);
  mtr_verbose("cmd: $cmd");

  my $list = `$cmd` or
    mtr_error("Could not connect to extern server using command: '$cmd'");
  foreach my $line (split('\n', $list ))
  {
    # Put variables into hash
    if ( $line =~ /^([\S]+)[ \t]+(.*?)\r?$/ )
    {
      # print "$1=\"$2\"\n";
      $mysqld_variables{$1}= $2;
    }
  }

  # "Convert" innodb flag
  $mysqld_variables{'innodb'}= "ON"
    if ($mysqld_variables{'have_innodb'} eq "YES");

  # Parse version
  my $version_str= $mysqld_variables{'version'};
  if ( $version_str =~ /^([0-9]*)\.([0-9]*)\.([0-9]*)([^\s]*)/ )
  {
    #print "Major: $1 Minor: $2 Build: $3\n";
    $mysql_version_id= $1*10000 + $2*100 + $3;
    #print "mysql_version_id: $mysql_version_id\n";
    mtr_report("MySQL Version $1.$2.$3");
    $mysql_version_extra= $4;
  }
  mtr_error("Could not find version of MySQL") unless $mysql_version_id;
}

sub find_mysqld {

  my ($mysqld_basedir)= $ENV{MTR_BINDIR}|| @_;

  my @mysqld_names= ("mysqld", "mysqld-max-nt", "mysqld-max",
		     "mysqld-nt");

  if ( $opt_debug_server ){
    # Put mysqld-debug first in the list of binaries to look for
    mtr_verbose("Adding mysqld-debug first in list of binaries to look for");
    unshift(@mysqld_names, "mysqld-debug");
  }

  return my_find_bin($mysqld_basedir,
		     ["sql", "libexec", "sbin", "bin"],
		     [@mysqld_names]);
}


sub executable_setup () {

  #
  # Check if libtool is available in this distribution/clone
  # we need it when valgrinding or debugging non installed binary
  # Otherwise valgrind will valgrind the libtool wrapper or bash
  # and gdb will not find the real executable to debug
  #
  if ( -x "../libtool")
  {
    $exe_libtool= "../libtool";
    if ($opt_valgrind or $glob_debugger)
    {
      mtr_report("Using \"$exe_libtool\" when running valgrind or debugger");
    }
  }

  # Look for the client binaries
  $exe_mysqladmin=     mtr_exe_exists("$path_client_bindir/mysqladmin");
  $exe_mysql=          mtr_exe_exists("$path_client_bindir/mysql");
  $exe_mysql_plugin=   mtr_exe_exists("$path_client_bindir/mysql_plugin");

  $exe_mysql_embedded=
    mtr_exe_maybe_exists(vs_config_dirs('libmysqld/examples','mysql_embedded'),
                         "$bindir/libmysqld/examples/mysql_embedded",
                         "$bindir/bin/mysql_embedded");

  if ( $ndbcluster_enabled )
  {
    # Look for single threaded NDB
    $exe_ndbd=
      my_find_bin($bindir,
		  ["storage/ndb/src/kernel", "libexec", "sbin", "bin"],
		  "ndbd");

    # Look for multi threaded NDB
    $exe_ndbmtd=
      my_find_bin($bindir,
		  ["storage/ndb/src/kernel", "libexec", "sbin", "bin"],
		  "ndbmtd", NOT_REQUIRED);
    if ($exe_ndbmtd)
    {
      my $mtr_ndbmtd = $ENV{MTR_NDBMTD};
      if ($mtr_ndbmtd)
      {
	mtr_report(" - multi threaded ndbd found, will be used always");
	$exe_ndbd = $exe_ndbmtd;
      }
      else
      {
	mtr_report(" - multi threaded ndbd found, will be ".
		   "used \"round robin\"");
      }
    }

    $exe_ndb_mgmd=
      my_find_bin($bindir,
		  ["storage/ndb/src/mgmsrv", "libexec", "sbin", "bin"],
		  "ndb_mgmd");

    $exe_ndb_mgm=
      my_find_bin($bindir,
                  ["storage/ndb/src/mgmclient", "bin"],
                  "ndb_mgm");

    $exe_ndb_waiter=
      my_find_bin($bindir,
		  ["storage/ndb/tools/", "bin"],
		  "ndb_waiter");

  }

  # Look for mysqltest executable
  if ( $opt_embedded_server )
  {
    $exe_mysqltest=
      mtr_exe_exists(vs_config_dirs('libmysqld/examples','mysqltest_embedded'),
                     "$basedir/libmysqld/examples/mysqltest_embedded",
                     "$path_client_bindir/mysqltest_embedded");
  }
  else
  {
    $exe_mysqltest= mtr_exe_exists("$path_client_bindir/mysqltest");
  }

}


sub client_debug_arg($$) {
  my ($args, $client_name)= @_;

  # Workaround for Bug #50627: drop any debug opt
  return if $client_name =~ /^mysqlbinlog/;

  if ( $opt_debug ) {
    mtr_add_arg($args,
		"--loose-debug=$debug_d:t:A,%s/log/%s.trace",
		$path_vardir_trace, $client_name)
  }
}


sub client_arguments ($;$) {
 my $client_name= shift;
  my $group_suffix= shift;
  my $client_exe= mtr_exe_exists("$path_client_bindir/$client_name");

  my $args;
  mtr_init_args(\$args);
  mtr_add_arg($args, "--defaults-file=%s", $path_config_file);
  if (defined($group_suffix)) {
    mtr_add_arg($args, "--defaults-group-suffix=%s", $group_suffix);
    client_debug_arg($args, "$client_name-$group_suffix");
  }
  else
  {
    client_debug_arg($args, $client_name);
  }
  return mtr_args2str($client_exe, @$args);
}

sub client_arguments_no_grp_suffix($) {
  my $client_name= shift;
  my $client_exe= mtr_exe_exists("$path_client_bindir/$client_name");
  my $args;

  return mtr_args2str($client_exe, @$args);
}


sub mysqlslap_arguments () {
  my $exe= mtr_exe_maybe_exists("$path_client_bindir/mysqlslap");
  if ( $exe eq "" ) {
    # mysqlap was not found

    if (defined $mysql_version_id and $mysql_version_id >= 50100 ) {
      mtr_error("Could not find the mysqlslap binary");
    }
    return ""; # Don't care about mysqlslap
  }

  my $args;
  mtr_init_args(\$args);
  mtr_add_arg($args, "--defaults-file=%s", $path_config_file);
  client_debug_arg($args, "mysqlslap");
  return mtr_args2str($exe, @$args);
}


sub mysqldump_arguments ($) {
  my($group_suffix) = @_;
  my $exe= mtr_exe_exists("$path_client_bindir/mysqldump");

  my $args;
  mtr_init_args(\$args);
  mtr_add_arg($args, "--defaults-file=%s", $path_config_file);
  mtr_add_arg($args, "--defaults-group-suffix=%s", $group_suffix);
  client_debug_arg($args, "mysqldump-$group_suffix");
  return mtr_args2str($exe, @$args);
}


sub mysql_client_test_arguments(){
  my $exe;
  # mysql_client_test executable may _not_ exist
  $exe= mtr_exe_maybe_exists(vs_config_dirs('tests', 'mysql_client_test'),
			     "$basedir/tests/mysql_client_test",
			     "$basedir/bin/mysql_client_test");
  return "" unless $exe;
  my $args;
  mtr_init_args(\$args);
  if ( $opt_valgrind_mysqltest ) {
    valgrind_arguments($args, \$exe);
  }
  mtr_add_arg($args, "--defaults-file=%s", $path_config_file);
  mtr_add_arg($args, "--testcase");
  mtr_add_arg($args, "--vardir=$opt_vardir");
  client_debug_arg($args,"mysql_client_test");

  return mtr_args2str($exe, @$args);
}


#
# Set environment to be used by childs of this process for
# things that are constant during the whole lifetime of mysql-test-run
#

sub find_plugin($$)
{
  my ($plugin, $location)  = @_;
  my $plugin_filename;

  if (IS_WINDOWS)
  {
     $plugin_filename = $plugin.".dll"; 
  }
  else 
  {
     $plugin_filename = $plugin.".so";
  }

  my $lib_plugin=
    mtr_file_exists(vs_config_dirs($location,$plugin_filename),
                    "$basedir/lib/plugin/".$plugin_filename,
                    "$basedir/lib64/plugin/".$plugin_filename,
                    "$basedir/$location/.libs/".$plugin_filename,
                    "$basedir/lib/mysql/plugin/".$plugin_filename,
                    "$basedir/lib64/mysql/plugin/".$plugin_filename,
                    );
  return $lib_plugin;
}

#
# Read plugin defintions file
#

sub read_plugin_defs($)
{
  my ($defs_file)= @_;
  my $running_debug= 0;

  open(PLUGDEF, '<', $defs_file)
    or mtr_error("Can't read plugin defintions file $defs_file");

  # Need to check if we will be running mysqld-debug
  if ($opt_debug_server) {
    $running_debug= 1 if find_mysqld($basedir) =~ /mysqld-debug/;
  }

  while (<PLUGDEF>) {
    next if /^#/;
    my ($plug_file, $plug_loc, $plug_var, $plug_names)= split;
    # Allow empty lines
    next unless $plug_file;
    mtr_error("Lines in $defs_file must have 3 or 4 items") unless $plug_var;

    # If running debug server, plugins will be in 'debug' subdirectory
    $plug_file= "debug/$plug_file" if $running_debug && !$source_dist;

    my ($plugin)= find_plugin($plug_file, $plug_loc);

    # Set env. variables that tests may use, set to empty if plugin
    # listed in def. file but not found.

    if ($plugin) {
      $ENV{$plug_var}= basename($plugin);
      $ENV{$plug_var.'_DIR'}= dirname($plugin);
      $ENV{$plug_var.'_OPT'}= "--plugin-dir=".dirname($plugin);
      if ($plug_names) {
	my $lib_name= basename($plugin);
	my $load_var= "--plugin_load=";
	my $load_add_var= "--plugin_load_add=";
	my $semi= '';
	foreach my $plug_name (split (',', $plug_names)) {
	  $load_var .= $semi . "$plug_name=$lib_name";
	  $load_add_var .= $semi . "$plug_name=$lib_name";
	  $semi= ';';
	}
	$ENV{$plug_var.'_LOAD'}= $load_var;
	$ENV{$plug_var.'_LOAD_ADD'}= $load_add_var;
      }
    } else {
      $ENV{$plug_var}= "";
      $ENV{$plug_var.'_DIR'}= "";
      $ENV{$plug_var.'_OPT'}= "";
      $ENV{$plug_var.'_LOAD'}= "" if $plug_names;
      $ENV{$plug_var.'_LOAD_ADD'}= "" if $plug_names;
    }
  }
  close PLUGDEF;
}

sub environment_setup {

  umask(022);

  my @ld_library_paths;

  if ($path_client_libdir)
  {
    # Use the --client-libdir passed on commandline
    push(@ld_library_paths, "$path_client_libdir");
  }
  else
  {
    # Setup LD_LIBRARY_PATH so the libraries from this distro/clone
    # are used in favor of the system installed ones
    if ( $source_dist )
    {
      push(@ld_library_paths, "$basedir/libmysql/.libs/",
	   "$basedir/libmysql_r/.libs/",
	   "$basedir/zlib/.libs/");
    }
    else
    {
      push(@ld_library_paths, "$basedir/lib", "$basedir/lib/mysql");
    }
  }

  # --------------------------------------------------------------------------
  # Add the path where libndbclient can be found
  # --------------------------------------------------------------------------
  if ( $ndbcluster_enabled )
  {
    push(@ld_library_paths,  
	 "$basedir/storage/ndb/src/.libs",
	 "$basedir/storage/ndb/src");
  }

  # Plugin settings should no longer be added here, instead
  # place definitions in include/plugin.defs.
  # See comment in that file for details.
  # --------------------------------------------------------------------------
  # Valgrind need to be run with debug libraries otherwise it's almost
  # impossible to add correct supressions, that means if "/usr/lib/debug"
  # is available, it should be added to
  # LD_LIBRARY_PATH
  #
  # But pthread is broken in libc6-dbg on Debian <= 3.1 (see Debian
  # bug 399035, http://bugs.debian.org/cgi-bin/bugreport.cgi?bug=399035),
  # so don't change LD_LIBRARY_PATH on that platform.
  # --------------------------------------------------------------------------
  my $debug_libraries_path= "/usr/lib/debug";
  my $deb_version;
  if (  $opt_valgrind and -d $debug_libraries_path and
        (! -e '/etc/debian_version' or
	 ($deb_version=
	    mtr_grab_file('/etc/debian_version')) !~ /^[0-9]+\.[0-9]$/ or
         $deb_version > 3.1 ) )
  {
    push(@ld_library_paths, $debug_libraries_path);
  }

  $ENV{'LD_LIBRARY_PATH'}= join(":", @ld_library_paths,
				$ENV{'LD_LIBRARY_PATH'} ?
				split(':', $ENV{'LD_LIBRARY_PATH'}) : ());
  mtr_debug("LD_LIBRARY_PATH: $ENV{'LD_LIBRARY_PATH'}");

  $ENV{'DYLD_LIBRARY_PATH'}= join(":", @ld_library_paths,
				  $ENV{'DYLD_LIBRARY_PATH'} ?
				  split(':', $ENV{'DYLD_LIBRARY_PATH'}) : ());
  mtr_debug("DYLD_LIBRARY_PATH: $ENV{'DYLD_LIBRARY_PATH'}");

  $ENV{'UMASK'}=              "0660"; # The octal *string*
  $ENV{'UMASK_DIR'}=          "0770"; # The octal *string*

  #
  # MySQL tests can produce output in various character sets
  # (especially, ctype_xxx.test). To avoid confusing Perl
  # with output which is incompatible with the current locale
  # settings, we reset the current values of LC_ALL and LC_CTYPE to "C".
  # For details, please see
  # Bug#27636 tests fails if LC_* variables set to *_*.UTF-8
  #
  $ENV{'LC_ALL'}=             "C";
  $ENV{'LC_CTYPE'}=           "C";

  $ENV{'LC_COLLATE'}=         "C";
  $ENV{'USE_RUNNING_SERVER'}= using_extern();
  $ENV{'MYSQL_TEST_DIR'}=     $glob_mysql_test_dir;
  $ENV{'DEFAULT_MASTER_PORT'}= $mysqld_variables{'port'};
  $ENV{'MYSQL_TMP_DIR'}=      $opt_tmpdir;
  $ENV{'MYSQLTEST_VARDIR'}=   $opt_vardir;
  $ENV{'MYSQL_BINDIR'}=       "$bindir";
  $ENV{'MYSQL_SHAREDIR'}=     $path_language;
  $ENV{'MYSQL_CHARSETSDIR'}=  $path_charsetsdir;
  
  if (IS_WINDOWS)
  {
    $ENV{'SECURE_LOAD_PATH'}= $glob_mysql_test_dir."\\std_data";
    $ENV{'MYSQL_TEST_LOGIN_FILE'}=
                              $opt_tmpdir . "\\.mylogin.cnf";
  }
  else
  {
    $ENV{'SECURE_LOAD_PATH'}= $glob_mysql_test_dir."/std_data";
    $ENV{'MYSQL_TEST_LOGIN_FILE'}=
                              $opt_tmpdir . "/.mylogin.cnf";
  }
    

  # ----------------------------------------------------
  # Setup env for NDB
  # ----------------------------------------------------
  if ( $ndbcluster_enabled )
  {
    $ENV{'NDB_MGM'}=
      my_find_bin($bindir,
		  ["storage/ndb/src/mgmclient", "bin"],
		  "ndb_mgm");

    $ENV{'NDB_WAITER'}= $exe_ndb_waiter;

    $ENV{'NDB_RESTORE'}=
      my_find_bin($bindir,
		  ["storage/ndb/tools", "bin"],
		  "ndb_restore");

    $ENV{'NDB_CONFIG'}=
      my_find_bin($bindir,
		  ["storage/ndb/tools", "bin"],
		  "ndb_config");

    $ENV{'NDB_SELECT_ALL'}=
      my_find_bin($bindir,
		  ["storage/ndb/tools", "bin"],
		  "ndb_select_all");

    $ENV{'NDB_DROP_TABLE'}=
      my_find_bin($bindir,
		  ["storage/ndb/tools", "bin"],
		  "ndb_drop_table");

    $ENV{'NDB_DESC'}=
      my_find_bin($bindir,
		  ["storage/ndb/tools", "bin"],
		  "ndb_desc");
<<<<<<< HEAD

    $ENV{'NDB_SHOW_TABLES'}=
      my_find_bin($bindir,
		  ["storage/ndb/tools", "bin"],
		  "ndb_show_tables");
=======
>>>>>>> f4fab683

    $ENV{'NDB_SHOW_TABLES'}=
      my_find_bin($bindir,
		  ["storage/ndb/tools", "bin"],
		  "ndb_show_tables");

      
    my $ndbapi_examples_binary =
      my_find_bin($bindir,
		  ["storage/ndb/ndbapi-examples", "bin"],
		  "ndb_ndbapi_simple", NOT_REQUIRED);

    if($ndbapi_examples_binary)
    {    
      $ENV{'NDB_EXAMPLES_BINARY'} = $ndbapi_examples_binary;
      $ENV{'NDB_EXAMPLES_DIR'} = dirname($ndbapi_examples_binary);
      mtr_debug("NDB_EXAMPLES_DIR: $ENV{'NDB_EXAMPLES_DIR'}");
    }
    else
    {
    }

    my $path_ndb_testrun_log= "$opt_vardir/tmp/ndb_testrun.log";
    $ENV{'NDB_TOOLS_OUTPUT'}=         $path_ndb_testrun_log;
  }

  # ----------------------------------------------------
  # mysql clients
  # ----------------------------------------------------
<<<<<<< HEAD
  $ENV{'MYSQL_CHECK'}=                 client_arguments("mysqlcheck");
  $ENV{'MYSQL_DUMP'}=                  mysqldump_arguments(".1");
  $ENV{'MYSQL_DUMP_SLAVE'}=            mysqldump_arguments(".2");
  $ENV{'MYSQL_SLAP'}=                  mysqlslap_arguments();
  $ENV{'MYSQL_IMPORT'}=                client_arguments("mysqlimport");
  $ENV{'MYSQL_SHOW'}=                  client_arguments("mysqlshow");
  $ENV{'MYSQL_CONFIG_EDITOR'}=         client_arguments_no_grp_suffix("mysql_config_editor");
  $ENV{'MYSQL_BINLOG'}=                client_arguments("mysqlbinlog");
  $ENV{'MYSQL'}=                       client_arguments("mysql");
  $ENV{'MYSQL_SLAVE'}=                 client_arguments("mysql", ".2");
  $ENV{'MYSQL_UPGRADE'}=               client_arguments("mysql_upgrade");
  $ENV{'MYSQL_SECURE_INSTALLATION'}=   "$path_client_bindir/mysql_secure_installation";
  $ENV{'MYSQLADMIN'}=                  native_path($exe_mysqladmin);
  $ENV{'MYSQL_CLIENT_TEST'}=           mysql_client_test_arguments();
  $ENV{'EXE_MYSQL'}=                   $exe_mysql;
  $ENV{'MYSQL_PLUGIN'}=                $exe_mysql_plugin;
  $ENV{'MYSQL_EMBEDDED'}=              $exe_mysql_embedded;
  $ENV{'PATH_CONFIG_FILE'}=            $path_config_file;
=======
  $ENV{'MYSQL_CHECK'}=              client_arguments("mysqlcheck");
  $ENV{'MYSQL_DUMP'}=               mysqldump_arguments(".1");
  $ENV{'MYSQL_DUMP_SLAVE'}=         mysqldump_arguments(".2");
  $ENV{'MYSQL_SLAP'}=               mysqlslap_arguments();
  $ENV{'MYSQL_IMPORT'}=             client_arguments("mysqlimport");
  $ENV{'MYSQL_SHOW'}=               client_arguments("mysqlshow");
  $ENV{'MYSQL_CONFIG_EDITOR'}=      client_arguments_no_grp_suffix("mysql_config_editor");
  $ENV{'MYSQL_BINLOG'}=             client_arguments("mysqlbinlog");
  $ENV{'MYSQL'}=                    client_arguments("mysql");
  $ENV{'MYSQL_SLAVE'}=              client_arguments("mysql", ".2");
  $ENV{'MYSQL_UPGRADE'}=            client_arguments("mysql_upgrade");
  $ENV{'MYSQLADMIN'}=               native_path($exe_mysqladmin);
  $ENV{'MYSQL_CLIENT_TEST'}=        mysql_client_test_arguments();
  $ENV{'EXE_MYSQL'}=                $exe_mysql;
  $ENV{'MYSQL_PLUGIN'}=             $exe_mysql_plugin;
  $ENV{'MYSQL_EMBEDDED'}=           $exe_mysql_embedded;
  $ENV{'PATH_CONFIG_FILE'}=         $path_config_file;
>>>>>>> f4fab683

  my $exe_mysqld= find_mysqld($basedir);
  $ENV{'MYSQLD'}= $exe_mysqld;
  my $extra_opts= join (" ", @opt_extra_mysqld_opt);
  $ENV{'MYSQLD_CMD'}= "$exe_mysqld --defaults-group-suffix=.1 ".
    "--defaults-file=$path_config_file $extra_opts";

  # ----------------------------------------------------
  # bug25714 executable may _not_ exist in
  # some versions, test using it should be skipped
  # ----------------------------------------------------
  my $exe_bug25714=
      mtr_exe_maybe_exists(vs_config_dirs('tests', 'bug25714'),
                           "$basedir/tests/bug25714");
  $ENV{'MYSQL_BUG25714'}=  native_path($exe_bug25714);

  # ----------------------------------------------------
  # mysql_fix_privilege_tables.sql
  # ----------------------------------------------------
  my $file_mysql_fix_privilege_tables=
    mtr_file_exists("$basedir/scripts/mysql_fix_privilege_tables.sql",
		    "$basedir/share/mysql_fix_privilege_tables.sql",
		    "$basedir/share/mysql/mysql_fix_privilege_tables.sql",
                    "$bindir/scripts/mysql_fix_privilege_tables.sql",
		    "$bindir/share/mysql_fix_privilege_tables.sql",
		    "$bindir/share/mysql/mysql_fix_privilege_tables.sql");
  $ENV{'MYSQL_FIX_PRIVILEGE_TABLES'}=  $file_mysql_fix_privilege_tables;

  # ----------------------------------------------------
  # my_print_defaults
  # ----------------------------------------------------
  my $exe_my_print_defaults=
    mtr_exe_exists(vs_config_dirs('extra', 'my_print_defaults'),
		   "$path_client_bindir/my_print_defaults",
		   "$basedir/extra/my_print_defaults");
  $ENV{'MYSQL_MY_PRINT_DEFAULTS'}= native_path($exe_my_print_defaults);

  # ----------------------------------------------------
  # Setup env so childs can execute innochecksum
  # ----------------------------------------------------
  my $exe_innochecksum=
    mtr_exe_exists(vs_config_dirs('extra', 'innochecksum'),
                   "$path_client_bindir/innochecksum",
                   "$basedir/extra/innochecksum");
  $ENV{'INNOCHECKSUM'}= native_path($exe_innochecksum);

  # ----------------------------------------------------
  # Setup env so childs can execute myisampack and myisamchk
  # ----------------------------------------------------
  $ENV{'MYISAMCHK'}= native_path(mtr_exe_exists(
                       vs_config_dirs('storage/myisam', 'myisamchk'),
                       vs_config_dirs('myisam', 'myisamchk'),
                       "$path_client_bindir/myisamchk",
                       "$basedir/storage/myisam/myisamchk",
                       "$basedir/myisam/myisamchk"));
  $ENV{'MYISAMPACK'}= native_path(mtr_exe_exists(
                        vs_config_dirs('storage/myisam', 'myisampack'),
                        vs_config_dirs('myisam', 'myisampack'),
                        "$path_client_bindir/myisampack",
                        "$basedir/storage/myisam/myisampack",
                        "$basedir/myisam/myisampack"));

  # ----------------------------------------------------
  # mysqld_safe
  # ----------------------------------------------------
  my $mysqld_safe=
    mtr_pl_maybe_exists("$bindir/scripts/mysqld_safe") ||
    mtr_pl_maybe_exists("$path_client_bindir/mysqld_safe");
  if ($mysqld_safe)
  {
    $ENV{'MYSQLD_SAFE'}= $mysqld_safe;
  }


  # ----------------------------------------------------
  # perror
  # ----------------------------------------------------
  my $exe_perror= mtr_exe_exists(vs_config_dirs('extra', 'perror'),
				 "$basedir/extra/perror",
				 "$path_client_bindir/perror");
  $ENV{'MY_PERROR'}= native_path($exe_perror);

  # Create an environment variable to make it possible
  # to detect that valgrind is being used from test cases
  $ENV{'VALGRIND_TEST'}= $opt_valgrind;

  # Add dir of this perl to aid mysqltest in finding perl
  my $perldir= dirname($^X);
  my $pathsep= ":";
  $pathsep= ";" if IS_WINDOWS && ! IS_CYGWIN;
  $ENV{'PATH'}= "$ENV{'PATH'}".$pathsep.$perldir;
}


sub remove_vardir_subs() {
  foreach my $sdir ( glob("$opt_vardir/*") ) {
    mtr_verbose("Removing subdir $sdir");
    rmtree($sdir);
  }
}

#
# Remove var and any directories in var/ created by previous
# tests
#
sub remove_stale_vardir () {

  mtr_report("Removing old var directory...");

  # Safety!
  mtr_error("No, don't remove the vardir when running with --extern")
    if using_extern();

  mtr_verbose("opt_vardir: $opt_vardir");
  if ( $opt_vardir eq $default_vardir )
  {
    #
    # Running with "var" in mysql-test dir
    #
    if ( -l $opt_vardir)
    {
      # var is a symlink

      if ( $opt_mem )
      {
	# Remove the directory which the link points at
	mtr_verbose("Removing " . readlink($opt_vardir));
	rmtree(readlink($opt_vardir));

	# Remove the "var" symlink
	mtr_verbose("unlink($opt_vardir)");
	unlink($opt_vardir);
      }
      else
      {
	# Some users creates a soft link in mysql-test/var to another area
	# - allow it, but remove all files in it

	mtr_report(" - WARNING: Using the 'mysql-test/var' symlink");

	# Make sure the directory where it points exist
	mtr_error("The destination for symlink $opt_vardir does not exist")
	  if ! -d readlink($opt_vardir);

	remove_vardir_subs();
      }
    }
    else
    {
      # Remove the entire "var" dir
      mtr_verbose("Removing $opt_vardir/");
      rmtree("$opt_vardir/");
    }

    if ( $opt_mem )
    {
      # A symlink from var/ to $opt_mem will be set up
      # remove the $opt_mem dir to assure the symlink
      # won't point at an old directory
      mtr_verbose("Removing $opt_mem");
      rmtree($opt_mem);
    }

  }
  else
  {
    #
    # Running with "var" in some other place
    #

    # Remove the var/ dir in mysql-test dir if any
    # this could be an old symlink that shouldn't be there
    mtr_verbose("Removing $default_vardir");
    rmtree($default_vardir);

    # Remove the "var" dir
    mtr_verbose("Removing $opt_vardir/");
    rmtree("$opt_vardir/");
  }
  # Remove the "tmp" dir
  mtr_verbose("Removing $opt_tmpdir/");
  rmtree("$opt_tmpdir/");
}



#
# Create var and the directories needed in var
#
sub setup_vardir() {
  mtr_report("Creating var directory '$opt_vardir'...");

  if ( $opt_vardir eq $default_vardir )
  {
    #
    # Running with "var" in mysql-test dir
    #
    if ( -l $opt_vardir )
    {
      #  it's a symlink

      # Make sure the directory where it points exist
      mtr_error("The destination for symlink $opt_vardir does not exist")
	if ! -d readlink($opt_vardir);
    }
    elsif ( $opt_mem )
    {
      # Runinng with "var" as a link to some "memory" location, normally tmpfs
      mtr_verbose("Creating $opt_mem");
      mkpath($opt_mem);

      mtr_report(" - symlinking 'var' to '$opt_mem'");
      symlink($opt_mem, $opt_vardir);
    }
  }

  if ( ! -d $opt_vardir )
  {
    mtr_verbose("Creating $opt_vardir");
    mkpath($opt_vardir);
  }

  # Ensure a proper error message if vardir couldn't be created
  unless ( -d $opt_vardir and -w $opt_vardir )
  {
    mtr_error("Writable 'var' directory is needed, use the " .
	      "'--vardir=<path>' option");
  }

  mkpath("$opt_vardir/log");
  mkpath("$opt_vardir/run");

  # Create var/tmp and tmp - they might be different
  mkpath("$opt_vardir/tmp");
  mkpath($opt_tmpdir) if ($opt_tmpdir ne "$opt_vardir/tmp");

  # On some operating systems, there is a limit to the length of a
  # UNIX domain socket's path far below PATH_MAX.
  # Don't allow that to happen
  if (check_socket_path_length("$opt_tmpdir/testsocket.sock")){
    mtr_error("Socket path '$opt_tmpdir' too long, it would be ",
	      "truncated and thus not possible to use for connection to ",
	      "MySQL Server. Set a shorter with --tmpdir=<path> option");
  }

  # copy all files from std_data into var/std_data
  # and make them world readable
  copytree("$glob_mysql_test_dir/std_data", "$opt_vardir/std_data", "0022");

  # Remove old log files
  foreach my $name (glob("r/*.progress r/*.log r/*.warnings"))
  {
    unlink($name);
  }
}


#
# Check if running as root
# i.e a file can be read regardless what mode we set it to
#
sub  check_running_as_root () {
  my $test_file= "$opt_vardir/test_running_as_root.txt";
  mtr_tofile($test_file, "MySQL");
  chmod(oct("0000"), $test_file);

  my $result="";
  if (open(FILE,"<",$test_file))
  {
    $result= join('', <FILE>);
    close FILE;
  }

  # Some filesystems( for example CIFS) allows reading a file
  # although mode was set to 0000, but in that case a stat on
  # the file will not return 0000
  my $file_mode= (stat($test_file))[2] & 07777;

  mtr_verbose("result: $result, file_mode: $file_mode");
  if ($result eq "MySQL" && $file_mode == 0)
  {
    mtr_warning("running this script as _root_ will cause some " .
                "tests to be skipped");
    $ENV{'MYSQL_TEST_ROOT'}= "YES";
  }

  chmod(oct("0755"), $test_file);
  unlink($test_file);
}


sub check_ssl_support ($) {
  my $mysqld_variables= shift;

  if ($opt_skip_ssl)
  {
    mtr_report(" - skipping SSL");
    $opt_ssl_supported= 0;
    $opt_ssl= 0;
    return;
  }

  if ( ! $mysqld_variables->{'ssl'} )
  {
    if ( $opt_ssl)
    {
      mtr_error("Couldn't find support for SSL");
      return;
    }
    mtr_report(" - skipping SSL, mysqld not compiled with SSL");
    $opt_ssl_supported= 0;
    $opt_ssl= 0;
    return;
  }
  mtr_report(" - SSL connections supported");
  $opt_ssl_supported= 1;
}


sub check_debug_support ($) {
  my $mysqld_variables= shift;

  if ( ! $mysqld_variables->{'debug'} )
  {
    #mtr_report(" - binaries are not debug compiled");
    $debug_compiled_binaries= 0;

    if ( $opt_debug )
    {
      mtr_error("Can't use --debug, binary does not support it");
    }
    if ( $opt_debug_server )
    {
      mtr_warning("Ignoring --debug-server, binary does not support it");
    }
    return;
  }
  mtr_report(" - binaries are debug compiled");
  $debug_compiled_binaries= 1;
}


#
# Helper function to handle configuration-based subdirectories which Visual
# Studio uses for storing binaries.  If opt_vs_config is set, this returns
# a path based on that setting; if not, it returns paths for the default
# /release/ and /debug/ subdirectories.
#
# $exe can be undefined, if the directory itself will be used
#
sub vs_config_dirs ($$) {
  my ($path_part, $exe) = @_;

  $exe = "" if not defined $exe;
  if ($opt_vs_config)
  {
    return ("$bindir/$path_part/$opt_vs_config/$exe");
  }

  return ("$bindir/$path_part/Release/$exe",
          "$bindir/$path_part/RelWithDebinfo/$exe",
          "$bindir/$path_part/Debug/$exe",
          "$bindir/$path_part/$exe");
}


sub check_ndbcluster_support ($) {
  my $mysqld_variables= shift;

  my $ndbcluster_supported = 0;
  if ($mysqld_variables{'ndb-connectstring'})
  {
    $ndbcluster_supported = 1;
  }

  if ($opt_skip_ndbcluster && $opt_include_ndbcluster)
  {
    # User is ambivalent. Theoretically the arg which was
    # given last on command line should win, but that order is
    # unknown at this time.
    mtr_error("Ambigous command, both --include-ndbcluster " .
	      " and --skip-ndbcluster was specified");
  }

  # Check if this is MySQL Cluster, ie. mysql version string ends
  # with -ndb-Y.Y.Y[-status]
  if ( defined $mysql_version_extra &&
       $mysql_version_extra =~ /-ndb-([0-9]*)\.([0-9]*)\.([0-9]*)/ )
  {
    # MySQL Cluster tree
    mtr_report(" - MySQL Cluster detected");

    if ($opt_skip_ndbcluster)
    {
      mtr_report(" - skipping ndbcluster(--skip-ndbcluster)");
      return;
    }

    if (!$ndbcluster_supported)
    {
      # MySQL Cluster tree, but mysqld was not compiled with
      # ndbcluster -> fail unless --skip-ndbcluster was used
      mtr_error("This is MySQL Cluster but mysqld does not " .
		"support ndbcluster. Use --skip-ndbcluster to " .
		"force mtr to run without it.");
    }

    # mysqld was compiled with ndbcluster -> auto enable
  }
  else
  {
    # Not a MySQL Cluster tree
    if (!$ndbcluster_supported)
    {
      if ($opt_include_ndbcluster)
      {
	mtr_error("Could not detect ndbcluster support ".
		  "requested with --include-ndbcluster");
      }

      # Silently skip, mysqld was compiled without ndbcluster
      # which is the default case
      return;
    }

    if ($opt_skip_ndbcluster)
    {
      # Compiled with ndbcluster but ndbcluster skipped
      mtr_report(" - skipping ndbcluster(--skip-ndbcluster)");
      return;
    }


    # Not a MySQL Cluster tree, enable ndbcluster
    # if --include-ndbcluster was used
    if ($opt_include_ndbcluster)
    {
      # enable ndbcluster
    }
    else
    {
      mtr_report(" - skipping ndbcluster(disabled by default)");
      return;
    }
  }

  mtr_report(" - enabling ndbcluster");
  $ndbcluster_enabled= 1;
  # Add MySQL Cluster test suites
  $DEFAULT_SUITES.=",ndb,ndb_binlog,rpl_ndb,ndb_rpl,ndb_memcache";
  return;
}


sub ndbcluster_wait_started($$){
  my $cluster= shift;
  my $ndb_waiter_extra_opt= shift;
  my $path_waitlog= join('/', $opt_vardir, $cluster->name(), "ndb_waiter.log");

  my $args;
  mtr_init_args(\$args);
  mtr_add_arg($args, "--defaults-file=%s", $path_config_file);
  mtr_add_arg($args, "--defaults-group-suffix=%s", $cluster->suffix());
  mtr_add_arg($args, "--timeout=%d", $opt_start_timeout);

  if ($ndb_waiter_extra_opt)
  {
    mtr_add_arg($args, "$ndb_waiter_extra_opt");
  }

  # Start the ndb_waiter which will connect to the ndb_mgmd
  # and poll it for state of the ndbd's, will return when
  # all nodes in the cluster is started

  my $res= My::SafeProcess->run
    (
     name          => "ndb_waiter ".$cluster->name(),
     path          => $exe_ndb_waiter,
     args          => \$args,
     output        => $path_waitlog,
     error         => $path_waitlog,
     append        => 1,
    );

  # Check that ndb_mgmd(s) are still alive
  foreach my $ndb_mgmd ( in_cluster($cluster, ndb_mgmds()) )
  {
    my $proc= $ndb_mgmd->{proc};
    if ( ! $proc->wait_one(0) )
    {
      mtr_warning("$proc died");
      return 2;
    }
  }

  # Check that all started ndbd(s) are still alive
  foreach my $ndbd ( in_cluster($cluster, ndbds()) )
  {
    my $proc= $ndbd->{proc};
    next unless defined $proc;
    if ( ! $proc->wait_one(0) )
    {
      mtr_warning("$proc died");
      return 3;
    }
  }

  if ($res)
  {
    mtr_verbose("ndbcluster_wait_started failed");
    return 1;
  }
  return 0;
}


sub ndbcluster_dump($) {
  my ($cluster)= @_;

  print "\n== Dumping cluster log files\n\n";

  # ndb_mgmd(s)
  foreach my $ndb_mgmd ( in_cluster($cluster, ndb_mgmds()) )
  {
    my $datadir = $ndb_mgmd->value('DataDir');

    # Should find ndb_<nodeid>_cluster.log and ndb_mgmd.log
    foreach my $file ( glob("$datadir/ndb*.log") )
    {
      print "$file:\n";
      mtr_printfile("$file");
      print "\n";
    }
  }

  # ndb(s)
  foreach my $ndbd ( in_cluster($cluster, ndbds()) )
  {
    my $datadir = $ndbd->value('DataDir');

    # Should find ndbd.log
    foreach my $file ( glob("$datadir/ndbd.log") )
    {
      print "$file:\n";
      mtr_printfile("$file");
      print "\n";
    }
  }
}


sub ndb_mgmd_wait_started($) {
  my ($cluster)= @_;

  my $retries= 100;
  while ($retries)
  {
    my $result= ndbcluster_wait_started($cluster, "--no-contact");
    if ($result == 0)
    {
      # ndb_mgmd is started
      mtr_verbose("ndb_mgmd is started");
      return 0;
    }
    elsif ($result > 1)
    {
      mtr_warning("Cluster process failed while waiting for start");
      return $result;
    }

    mtr_milli_sleep(100);
    $retries--;
  }

  return 1;
}

sub ndb_mgmd_stop{
  my $ndb_mgmd= shift or die "usage: ndb_mgmd_stop(<ndb_mgmd>)";

  my $host=$ndb_mgmd->value('HostName');
  my $port=$ndb_mgmd->value('PortNumber');
  mtr_verbose("Stopping cluster '$host:$port'");

  my $args;
  mtr_init_args(\$args);
  mtr_add_arg($args, "--ndb-connectstring=%s:%s", $host,$port);
  mtr_add_arg($args, "-e");
  mtr_add_arg($args, "shutdown");

  My::SafeProcess->run
    (
     name          => "ndb_mgm shutdown $host:$port",
     path          => $exe_ndb_mgm,
     args          => \$args,
     output         => "/dev/null",
    );
}

sub ndb_mgmd_start ($$) {
  my ($cluster, $ndb_mgmd)= @_;

  mtr_verbose("ndb_mgmd_start");

  my $dir= $ndb_mgmd->value("DataDir");
  mkpath($dir) unless -d $dir;

  my $args;
  mtr_init_args(\$args);
  mtr_add_arg($args, "--defaults-file=%s", $path_config_file);
  mtr_add_arg($args, "--defaults-group-suffix=%s", $cluster->suffix());
  mtr_add_arg($args, "--mycnf");
  mtr_add_arg($args, "--nodaemon");
  mtr_add_arg($args, "--configdir=%s", "$dir");

  my $path_ndb_mgmd_log= "$dir/ndb_mgmd.log";

  $ndb_mgmd->{'proc'}= My::SafeProcess->new
    (
     name          => $ndb_mgmd->after('cluster_config.'),
     path          => $exe_ndb_mgmd,
     args          => \$args,
     output        => $path_ndb_mgmd_log,
     error         => $path_ndb_mgmd_log,
     append        => 1,
     verbose       => $opt_verbose,
     shutdown      => sub { ndb_mgmd_stop($ndb_mgmd) },
    );
  mtr_verbose("Started $ndb_mgmd->{proc}");

  # FIXME Should not be needed
  # Unfortunately the cluster nodes will fail to start
  # if ndb_mgmd has not started properly
  if (ndb_mgmd_wait_started($cluster))
  {
    mtr_warning("Failed to wait for start of ndb_mgmd");
    return 1;
  }

  return 0;
}

sub ndbd_stop {
  # Intentionally left empty, ndbd nodes will be shutdown
  # by sending "shutdown" to ndb_mgmd
}

my $exe_ndbmtd_counter= 0;

sub ndbd_start {
  my ($cluster, $ndbd)= @_;

  mtr_verbose("ndbd_start");

  my $dir= $ndbd->value("DataDir");
  mkpath($dir) unless -d $dir;

  my $args;
  mtr_init_args(\$args);
  mtr_add_arg($args, "--defaults-file=%s", $path_config_file);
  mtr_add_arg($args, "--defaults-group-suffix=%s", $cluster->suffix());
  mtr_add_arg($args, "--nodaemon");

# > 5.0 { 'character-sets-dir' => \&fix_charset_dir },

  my $exe= $exe_ndbd;
  if ($exe_ndbmtd)
  { if ($ENV{MTR_NDBMTD})
    {
      # ndbmtd forced by env var MTR_NDBMTD
      $exe= $exe_ndbmtd;
    }
    if (($exe_ndbmtd_counter++ % 2) == 0)
    {
      # Use ndbmtd every other time
      $exe= $exe_ndbmtd;
    }
  }

  my $path_ndbd_log= "$dir/ndbd.log";
  my $proc= My::SafeProcess->new
    (
     name          => $ndbd->after('cluster_config.'),
     path          => $exe,
     args          => \$args,
     output        => $path_ndbd_log,
     error         => $path_ndbd_log,
     append        => 1,
     verbose       => $opt_verbose,
     shutdown      => sub { ndbd_stop($ndbd) },
    );
  mtr_verbose("Started $proc");

  $ndbd->{proc}= $proc;

  return;
}


sub memcached_start {
  my ($cluster, $memcached) = @_;

  my $name = $memcached->name();
  mtr_verbose("memcached_start '$name'");

  my $found_perl_source = my_find_file($basedir,
     ["storage/ndb/memcache",        # source
      "mysql-test/lib",              # install
      "share/mysql-test/lib"],       # install
      "memcached_path.pl", NOT_REQUIRED);

  mtr_verbose("Found memcache script: '$found_perl_source'");
  $found_perl_source ne "" or return;

  my $found_so = my_find_file($bindir,
    ["storage/ndb/memcache",        # source or build
     "lib", "lib64"],               # install
    "ndb_engine.so");
  mtr_verbose("Found memcache plugin: '$found_so'");

  require "$found_perl_source";
  if(! memcached_is_available())
  {
    mtr_error("Memcached not available.");
  }
  my $exe = "";
  if(memcached_is_bundled())
  {
    $exe = my_find_bin($bindir,
    ["libexec", "sbin", "bin", "storage/ndb/memcache/extra/memcached"],
    "memcached", NOT_REQUIRED);
  }
  else
  {
    $exe = get_memcached_exe_path();
  }
  $exe ne "" or mtr_error("Failed to find memcached.");

  my $args;
  mtr_init_args(\$args);
  # TCP port number to listen on
  mtr_add_arg($args, "-p %d", $memcached->value('port'));
  # Max simultaneous connections
  mtr_add_arg($args, "-c %d", $memcached->value('max_connections'));
  # Load engine as storage engine, ie. /path/ndb_engine.so
  mtr_add_arg($args, "-E");
  mtr_add_arg($args, $found_so);
  # Config options for loaded storage engine
  {
    my @opts;
    push(@opts, "connectstring=" . $memcached->value('ndb_connectstring'));
    push(@opts, $memcached->if_exist("options"));
    mtr_add_arg($args, "-e");
    mtr_add_arg($args, join(";", @opts));
  }

  if($opt_gdb)
  {
    gdb_arguments(\$args, \$exe, "memcached");
  }

  my $proc = My::SafeProcess->new
  ( name     =>  $name,
    path     =>  $exe,
    args     => \$args,
    output   =>  "$opt_vardir/log/$name.out",
    error    =>  "$opt_vardir/log/$name.out",
    append   =>  1,
    verbose  => $opt_verbose,
  );
  mtr_verbose("Started $proc");

  $memcached->{proc} = $proc;

  return;
}


sub memcached_load_metadata($) {
  my $cluster= shift;

  foreach my $mysqld (mysqlds())
  {
    if(-d $mysqld->value('datadir') . "/" . "ndbmemcache")
    {
      mtr_verbose("skipping memcache metadata (already stored)");
      return;
    }
  }

  my $sql_script= my_find_file($bindir,
                              ["share/mysql/memcache-api", # RPM install
                               "share/memcache-api",       # Other installs
                               "scripts"                   # Build tree
                              ],
                              "ndb_memcache_metadata.sql", NOT_REQUIRED);
  mtr_verbose("memcached_load_metadata: '$sql_script'");
  if (-f $sql_script )
  {
    my $args;
    mtr_init_args(\$args);
    mtr_add_arg($args, "--defaults-file=%s", $path_config_file);
    mtr_add_arg($args, "--defaults-group-suffix=%s", $cluster->suffix());
    mtr_add_arg($args, "--connect-timeout=20");
    if ( My::SafeProcess->run(
           name   => "ndbmemcache config loader",
           path   => $exe_mysql,
           args   => \$args,
           input  => $sql_script,
           output => "$opt_vardir/log/memcache_config.log",
           error  => "$opt_vardir/log/memcache_config.log"
       ) != 0)
    {
      mtr_error("Could not load ndb_memcache_metadata.sql file");
    }
  }
}


sub ndbcluster_start ($) {
  my $cluster= shift;

  mtr_verbose("ndbcluster_start '".$cluster->name()."'");

  foreach my $ndb_mgmd ( in_cluster($cluster, ndb_mgmds()) )
  {
    next if started($ndb_mgmd);
    ndb_mgmd_start($cluster, $ndb_mgmd);
  }

  foreach my $ndbd ( in_cluster($cluster, ndbds()) )
  {
    next if started($ndbd);
    ndbd_start($cluster, $ndbd);
  }

  return 0;
}


sub create_config_file_for_extern {
  my %opts=
    (
     socket     => '/tmp/mysqld.sock',
     port       => 3306,
     user       => $opt_user,
     password   => '',
     @_
    );

  mtr_report("Creating my.cnf file for extern server...");
  my $F= IO::File->new($path_config_file, "w")
    or mtr_error("Can't write to $path_config_file: $!");

  print $F "[client]\n";
  while (my ($option, $value)= each( %opts )) {
    print $F "$option= $value\n";
    mtr_report(" $option= $value");
  }

  print $F <<EOF

# binlog reads from [client] and [mysqlbinlog]
[mysqlbinlog]
character-sets-dir= $path_charsetsdir
local-load= $opt_tmpdir

EOF
;

  $F= undef; # Close file
}


#
# Kill processes left from previous runs, normally
# there should be none so make sure to warn
# if there is one
#
sub kill_leftovers ($) {
  my $rundir= shift;
  return unless ( -d $rundir );

  mtr_report("Checking leftover processes...");

  # Scan the "run" directory for process id's to kill
  opendir(RUNDIR, $rundir)
    or mtr_error("kill_leftovers, can't open dir \"$rundir\": $!");
  while ( my $elem= readdir(RUNDIR) )
  {
    # Only read pid from files that end with .pid
    if ( $elem =~ /.*[.]pid$/ )
    {
      my $pidfile= "$rundir/$elem";
      next unless -f $pidfile;
      my $pid= mtr_fromfile($pidfile);
      unlink($pidfile);
      unless ($pid=~ /^(\d+)/){
	# The pid was not a valid number
	mtr_warning("Got invalid pid '$pid' from '$elem'");
	next;
      }
      mtr_report(" - found old pid $pid in '$elem', killing it...");

      my $ret= kill("KILL", $pid);
      if ($ret == 0) {
	mtr_report("   process did not exist!");
	next;
      }

      my $check_counter= 100;
      while ($ret > 0 and $check_counter--) {
	mtr_milli_sleep(100);
	$ret= kill(0, $pid);
      }
      mtr_report($check_counter ? "   ok!" : "   failed!");
    }
    else
    {
      mtr_warning("Found non pid file '$elem' in '$rundir'")
	if -f "$rundir/$elem";
    }
  }
  closedir(RUNDIR);
}

#
# Check that all the ports that are going to
# be used are free
#
sub check_ports_free ($)
{
  my $bthread= shift;
  my $portbase = $bthread * 10 + 10000;
  for ($portbase..$portbase+9){
    if (mtr_ping_port($_)){
      mtr_report(" - 'localhost:$_' was not free");
      return 0; # One port was not free
    }
  }

  return 1; # All ports free
}


sub initialize_servers {

  if ( using_extern() )
  {
    # Running against an already started server, if the specified
    # vardir does not already exist it should be created
    if ( ! -d $opt_vardir )
    {
      setup_vardir();
    }
    else
    {
      mtr_verbose("No need to create '$opt_vardir' it already exists");
    }
  }
  else
  {
    # Kill leftovers from previous run
    # using any pidfiles found in var/run
    kill_leftovers("$opt_vardir/run");

    if ( ! $opt_start_dirty )
    {
      remove_stale_vardir();
      setup_vardir();

      mysql_install_db(default_mysqld(), "$opt_vardir/install.db");
    }
  }
}


#
# Remove all newline characters expect after semicolon
#
sub sql_to_bootstrap {
  my ($sql) = @_;
  my @lines= split(/\n/, $sql);
  my $result= "\n";
  my $delimiter= ';';

  foreach my $line (@lines) {

    # Change current delimiter if line starts with "delimiter"
    if ( $line =~ /^delimiter (.*)/ ) {
      my $new= $1;
      # Remove old delimiter from end of new
      $new=~ s/\Q$delimiter\E$//;
      $delimiter = $new;
      mtr_debug("changed delimiter to $delimiter");
      # No need to add the delimiter to result
      next;
    }

    # Add newline if line ends with $delimiter
    # and convert the current delimiter to semicolon
    if ( $line =~ /\Q$delimiter\E$/ ){
      $line =~ s/\Q$delimiter\E$/;/;
      $result.= "$line\n";
      mtr_debug("Added default delimiter");
      next;
    }

    # Remove comments starting with --
    if ( $line =~ /^\s*--/ ) {
      mtr_debug("Discarded $line");
      next;
    }

    # Replace @HOSTNAME with localhost
    $line=~ s/\'\@HOSTNAME\@\'/localhost/;

    # Default, just add the line without newline
    # but with a space as separator
    $result.= "$line ";

  }
  return $result;
}


sub default_mysqld {
  # Generate new config file from template
  my $config= My::ConfigFactory->new_config
    ( {
       basedir         => $basedir,
       testdir         => $glob_mysql_test_dir,
       template_path   => "include/default_my.cnf",
       vardir          => $opt_vardir,
       tmpdir          => $opt_tmpdir,
       baseport        => 0,
       user            => $opt_user,
       password        => '',
      }
    );

  my $mysqld= $config->group('mysqld.1')
    or mtr_error("Couldn't find mysqld.1 in default config");
  return $mysqld;
}


sub mysql_install_db {
  my ($mysqld, $datadir)= @_;

  my $install_datadir= $datadir || $mysqld->value('datadir');
  my $install_basedir= $mysqld->value('basedir');
  my $install_lang= $mysqld->value('lc-messages-dir');
  my $install_chsdir= $mysqld->value('character-sets-dir');

  mtr_report("Installing system database...");

  my $args;
  mtr_init_args(\$args);
  mtr_add_arg($args, "--no-defaults");
  mtr_add_arg($args, "--bootstrap");
  mtr_add_arg($args, "--basedir=%s", $install_basedir);
  mtr_add_arg($args, "--datadir=%s", $install_datadir);
  mtr_add_arg($args, "--loose-skip-ndbcluster");
  mtr_add_arg($args, "--tmpdir=%s", "$opt_vardir/tmp/");
  mtr_add_arg($args, "--innodb-log-file-size=5M");
  mtr_add_arg($args, "--core-file");
  # over writing innodb_autoextend_increment to 8 for reducing the ibdata1 file size 
  mtr_add_arg($args, "--innodb_autoextend_increment=8");
<<<<<<< HEAD
  # over writing the buffer size to 16M for certain tests to pass       
  mtr_add_arg($args, "--innodb_buffer_pool_size=16M");

  if ( $opt_embedded_server )
  {
    # Do not create performance_schema tables for embedded
    mtr_add_arg($args, "--loose-performance_schema=OFF");
  }
=======
>>>>>>> f4fab683

  if ( $opt_debug )
  {
    mtr_add_arg($args, "--debug=$debug_d:t:i:A,%s/log/bootstrap.trace",
		$path_vardir_trace);
  }

  mtr_add_arg($args, "--lc-messages-dir=%s", $install_lang);
  mtr_add_arg($args, "--character-sets-dir=%s", $install_chsdir);

  # On some old linux kernels, aio on tmpfs is not supported
  # Remove this if/when Bug #58421 fixes this in the server
  if ($^O eq "linux" && $opt_mem) {
    mtr_add_arg($args, "--loose-skip-innodb-use-native-aio");
  }

  # InnoDB arguments that affect file location and sizes may
  # need to be given to the bootstrap process as well as the
  # server process.
  foreach my $extra_opt ( @opt_extra_mysqld_opt ) {
    (my $temp_extra_opt=$extra_opt) =~ s/_/-/g;
    if ($temp_extra_opt =~ /--innodb-page-size/ || 
        $temp_extra_opt =~ /--innodb-log-file-size/) {
<<<<<<< HEAD
      mtr_add_arg($args, $extra_opt);
    }
  # Plugin arguments need to be given to the bootstrap 
  # process as well as the server process.
    if ($extra_opt =~ /--default-authentication-plugin/) {
=======
>>>>>>> f4fab683
      mtr_add_arg($args, $extra_opt);
    }
  }

  # Arguments to bootstrap process.
  foreach my $extra_opt ( @opt_extra_bootstrap_opt ) {
      mtr_add_arg($args, $extra_opt);
  }
 
  # The user can set MYSQLD_BOOTSTRAP to the full path to a mysqld
  # to run a different mysqld during --bootstrap.
  my $exe_mysqld_bootstrap =
    $ENV{'MYSQLD_BOOTSTRAP'} || find_mysqld($install_basedir);

  # ----------------------------------------------------------------------
  # export MYSQLD_BOOTSTRAP_CMD variable containing <path>/mysqld <args>
  # ----------------------------------------------------------------------
  $ENV{'MYSQLD_BOOTSTRAP_CMD'}= "$exe_mysqld_bootstrap " . join(" ", @$args);



  # ----------------------------------------------------------------------
  # Create the bootstrap.sql file
  # ----------------------------------------------------------------------
  my $bootstrap_sql_file= "$opt_vardir/tmp/bootstrap.sql";

  if ($opt_boot_gdb) {
    gdb_arguments(\$args, \$exe_mysqld_bootstrap, $mysqld->name(),
		  $bootstrap_sql_file);
  }
  if ($opt_boot_dbx) {
    dbx_arguments(\$args, \$exe_mysqld_bootstrap, $mysqld->name(),
		  $bootstrap_sql_file);
  }
  if ($opt_boot_ddd) {
    ddd_arguments(\$args, \$exe_mysqld_bootstrap, $mysqld->name(),
		  $bootstrap_sql_file);
  }

  my $path_sql= my_find_file($install_basedir,
			     ["mysql", "sql/share", "share/mysql",
			      "share", "scripts"],
			      "mysql_system_tables.sql",
			     NOT_REQUIRED);

  if (-f $path_sql && -f "include/mtr_system_tables_data.sql" &&
      -f "include/mtr_test_data_timezone.sql")
  {
<<<<<<< HEAD
=======
    my $sql_dir= dirname($path_sql);
    # Use the mysql database for system tables
    mtr_tofile($bootstrap_sql_file, "use mysql;\n");

>>>>>>> f4fab683
    # Add the offical mysql system tables
    # for a production system
    mtr_tofile($bootstrap_sql_file, "use mysql;\n");
    mtr_appendfile_to_file($path_sql,
	                         $bootstrap_sql_file);



    # Add the mysql system tables initial data
    # for the test system. This should in most cases be the same as the
    # for the production system, but will for historial reasons contain 
    # more inital root accounts.
    mtr_appendfile_to_file("include/mtr_system_tables_data.sql",
		                       $bootstrap_sql_file);

    # Add test data for timezone - this is just a subset, on a real
    # system these tables will be populated either by mysql_tzinfo_to_sql
    # or by downloading the timezone table package from our website
    mtr_appendfile_to_file("include/mtr_test_data_timezone.sql",
                           $bootstrap_sql_file);
  }
  else
  {
    mtr_error("Error: The system table definition '".
              "include/mtr_system_tables_data.sql' could not be found".
              "in working directory.");
  }

  # Make sure no anonymous accounts exists as a safety precaution
  mtr_tofile($bootstrap_sql_file,
	     "DELETE FROM mysql.user where user= '';\n");

  # Create mtr database
  mtr_tofile($bootstrap_sql_file,
	     "CREATE DATABASE mtr;\n");

  # Add help tables and data for warning detection and supression
  mtr_tofile($bootstrap_sql_file,
             sql_to_bootstrap(mtr_grab_file("include/mtr_warnings.sql")));

  # Add procedures for checking server is restored after testcase
  mtr_tofile($bootstrap_sql_file,
             sql_to_bootstrap(mtr_grab_file("include/mtr_check.sql")));

  # Log bootstrap command
  my $path_bootstrap_log= "$opt_vardir/log/bootstrap.log";
  mtr_tofile($path_bootstrap_log,
	     "$exe_mysqld_bootstrap " . join(" ", @$args) . "\n");

  # Create directories mysql and test
  mkpath("$install_datadir/mysql");
  mkpath("$install_datadir/test");

  if ( My::SafeProcess->run
       (
	name          => "bootstrap",
	path          => $exe_mysqld_bootstrap,
	args          => \$args,
	input         => $bootstrap_sql_file,
	output        => $path_bootstrap_log,
	error         => $path_bootstrap_log,
	append        => 1,
	verbose       => $opt_verbose,
       ) != 0)
  {
    mtr_error("Error executing mysqld --bootstrap\n" .
              "Could not install system database from $bootstrap_sql_file\n" .
	      "see $path_bootstrap_log for errors");
  }
}


sub run_testcase_check_skip_test($)
{
  my ($tinfo)= @_;

  # ----------------------------------------------------------------------
  # If marked to skip, just print out and return.
  # Note that a test case not marked as 'skip' can still be
  # skipped later, because of the test case itself in cooperation
  # with the mysqltest program tells us so.
  # ----------------------------------------------------------------------

  if ( $tinfo->{'skip'} )
  {
    mtr_report_test_skipped($tinfo) unless $start_only;
    return 1;
  }

  return 0;
}


sub run_query {
  my ($tinfo, $mysqld, $query)= @_;

  my $args;
  mtr_init_args(\$args);
  mtr_add_arg($args, "--defaults-file=%s", $path_config_file);
  mtr_add_arg($args, "--defaults-group-suffix=%s", $mysqld->after('mysqld'));

  mtr_add_arg($args, "-e %s", $query);

  my $res= My::SafeProcess->run
    (
     name          => "run_query -> ".$mysqld->name(),
     path          => $exe_mysql,
     args          => \$args,
     output        => '/dev/null',
     error         => '/dev/null'
    );

  return $res
}


sub do_before_run_mysqltest($)
{
  my $tinfo= shift;

  # Remove old files produced by mysqltest
  my $base_file= mtr_match_extension($tinfo->{result_file},
				     "result"); # Trim extension
  if (defined $base_file ){
    unlink("$base_file.reject");
    unlink("$base_file.progress");
    unlink("$base_file.log");
    unlink("$base_file.warnings");
  }

  if ( $mysql_version_id < 50000 ) {
    # Set environment variable NDB_STATUS_OK to 1
    # if script decided to run mysqltest cluster _is_ installed ok
    $ENV{'NDB_STATUS_OK'} = "1";
  } elsif ( $mysql_version_id < 50100 ) {
    # Set environment variable NDB_STATUS_OK to YES
    # if script decided to run mysqltest cluster _is_ installed ok
    $ENV{'NDB_STATUS_OK'} = "YES";
  }
}


#
# Check all server for sideffects
#
# RETURN VALUE
#  0 ok
#  1 Check failed
#  >1 Fatal errro

sub check_testcase($$)
{
  my ($tinfo, $mode)= @_;
  my $tname= $tinfo->{name};

  # Start the mysqltest processes in parallel to save time
  # also makes it possible to wait for any process to exit during the check
  my %started;
  foreach my $mysqld ( mysqlds() )
  {
    # Skip if server has been restarted with additional options
    if ( defined $mysqld->{'proc'} && ! exists $mysqld->{'restart_opts'} )
    {
      my $proc= start_check_testcase($tinfo, $mode, $mysqld);
      $started{$proc->pid()}= $proc;
    }
  }

  # Return immediately if no check proceess was started
  return 0 unless ( keys %started );

  my $timeout= start_timer(check_timeout($tinfo));

  while (1){
    my $result;
    my $proc= My::SafeProcess->wait_any_timeout($timeout);
    mtr_report("Got $proc");

    if ( delete $started{$proc->pid()} ) {

      my $err_file= $proc->user_data();
      my $base_file= mtr_match_extension($err_file, "err"); # Trim extension

      # One check testcase process returned
      my $res= $proc->exit_status();

      if ( $res == 0){
	# Check completed without problem

	# Remove the .err file the check generated
	unlink($err_file);

	# Remove the .result file the check generated
	if ( $mode eq 'after' ){
	  unlink("$base_file.result");
	}

	if ( keys(%started) == 0){
	  # All checks completed
	  mark_time_used('check');
	  return 0;
	}
	# Wait for next process to exit
	next;
      }
      else
      {
	if ( $mode eq "after" and $res == 1 )
	{
	  # Test failed, grab the report mysqltest has created
	  my $report= mtr_grab_file($err_file);
	  $tinfo->{check}.=
	    "\nMTR's internal check of the test case '$tname' failed.
This means that the test case does not preserve the state that existed
before the test case was executed.  Most likely the test case did not
do a proper clean-up. It could also be caused by the previous test run
by this thread, if the server wasn't restarted.
This is the diff of the states of the servers before and after the
test case was executed:\n";
	  $tinfo->{check}.= $report;

	  # Check failed, mark the test case with that info
	  $tinfo->{'check_testcase_failed'}= 1;
	  $result= 1;
	}
	elsif ( $res )
	{
	  my $report= mtr_grab_file($err_file);
	  $tinfo->{comment}.=
	    "Could not execute 'check-testcase' $mode ".
	      "testcase '$tname' (res: $res):\n";
	  $tinfo->{comment}.= $report;

	  $result= 2;
	}

	# Remove the .result file the check generated
	unlink("$base_file.result");

      }
    }
    elsif ( $proc->{timeout} ) {
      $tinfo->{comment}.= "Timeout for 'check-testcase' expired after "
	.check_timeout($tinfo)." seconds";
      $result= 4;
    }
    else {
      # Unknown process returned, most likley a crash, abort everything
      $tinfo->{comment}=
	"The server $proc crashed while running ".
	"'check testcase $mode test'".
	get_log_from_proc($proc, $tinfo->{name});
      $result= 3;
    }

    # Kill any check processes still running
    map($_->kill(), values(%started));

    mtr_warning("Check-testcase failed, this could also be caused by the" .
		" previous test run by this worker thread")
      if $result > 1 && $mode eq "before";
    mark_time_used('check');

    return $result;
  }

  mtr_error("INTERNAL_ERROR: check_testcase");
}


# Start run mysqltest on one server
#
# RETURN VALUE
#  0 OK
#  1 Check failed
#
sub start_run_one ($$) {
  my ($mysqld, $run)= @_;

  my $name= "$run-".$mysqld->name();

  my $args;
  mtr_init_args(\$args);

  mtr_add_arg($args, "--defaults-file=%s", $path_config_file);
  mtr_add_arg($args, "--defaults-group-suffix=%s", $mysqld->after('mysqld'));

  mtr_add_arg($args, "--silent");
  mtr_add_arg($args, "--test-file=%s", "include/$run.test");

  my $errfile= "$opt_vardir/tmp/$name.err";
  my $proc= My::SafeProcess->new
    (
     name          => $name,
     path          => $exe_mysqltest,
     error         => $errfile,
     output        => $errfile,
     args          => \$args,
     user_data     => $errfile,
     verbose       => $opt_verbose,
    );
  mtr_verbose("Started $proc");
  return $proc;
}


#
# Run script on all servers, collect results
#
# RETURN VALUE
#  0 ok
#  1 Failure

sub run_on_all($$)
{
  my ($tinfo, $run)= @_;

  # Start the mysqltest processes in parallel to save time
  # also makes it possible to wait for any process to exit during the check
  # and to have a timeout process
  my %started;
  foreach my $mysqld ( mysqlds() )
  {
    if ( defined $mysqld->{'proc'} )
    {
      my $proc= start_run_one($mysqld, $run);
      $started{$proc->pid()}= $proc;
    }
  }

  # Return immediately if no check proceess was started
  return 0 unless ( keys %started );

  my $timeout= start_timer(check_timeout($tinfo));

  while (1){
    my $result;
    my $proc= My::SafeProcess->wait_any_timeout($timeout);
    mtr_report("Got $proc");

    if ( delete $started{$proc->pid()} ) {

      # One mysqltest process returned
      my $err_file= $proc->user_data();
      my $res= $proc->exit_status();

      # Append the report from .err file
      $tinfo->{comment}.= " == $err_file ==\n";
      $tinfo->{comment}.= mtr_grab_file($err_file);
      $tinfo->{comment}.= "\n";

      # Remove the .err file
      unlink($err_file);

      if ( keys(%started) == 0){
	# All completed
	return 0;
      }

      # Wait for next process to exit
      next;
    }
    elsif ($proc->{timeout}) {
      $tinfo->{comment}.= "Timeout for '$run' expired after "
	.check_timeout($tinfo)." seconds";
    }
    else {
      # Unknown process returned, most likley a crash, abort everything
      $tinfo->{comment}.=
	"The server $proc crashed while running '$run'".
	get_log_from_proc($proc, $tinfo->{name});
    }

    # Kill any check processes still running
    map($_->kill(), values(%started));

    return 1;
  }
  mtr_error("INTERNAL_ERROR: run_on_all");
}


sub mark_log {
  my ($log, $tinfo)= @_;
  my $log_msg= "CURRENT_TEST: $tinfo->{name}\n";
  mtr_tofile($log, $log_msg);
}


sub find_testcase_skipped_reason($)
{
  my ($tinfo)= @_;

  # Set default message
  $tinfo->{'comment'}= "Detected by testcase(no log file)";

  # Open the test log file
  my $F= IO::File->new($path_current_testlog)
    or return;
  my $reason;

  while ( my $line= <$F> )
  {
    # Look for "reason: <reason for skipping test>"
    if ( $line =~ /reason: (.*)/ )
    {
      $reason= $1;
    }
  }

  if ( ! $reason )
  {
    mtr_warning("Could not find reason for skipping test in $path_current_testlog");
    $reason= "Detected by testcase(reason unknown) ";
  }
  $tinfo->{'comment'}= $reason;
}


sub find_analyze_request
{
  # Open the test log file
  my $F= IO::File->new($path_current_testlog)
    or return;
  my $analyze;

  while ( my $line= <$F> )
  {
    # Look for "reason: <reason for skipping test>"
    if ( $line =~ /analyze: (.*)/ )
    {
      $analyze= $1;
    }
  }

  return $analyze;
}


# The test can leave a file in var/tmp/ to signal
# that all servers should be restarted
sub restart_forced_by_test($)
{
  my $file = shift;
  my $restart = 0;
  foreach my $mysqld ( mysqlds() )
  {
    my $datadir = $mysqld->value('datadir');
    my $force_restart_file = "$datadir/mtr/$file";
    if ( -f $force_restart_file )
    {
      mtr_verbose("Restart of servers forced by test");
      $restart = 1;
      last;
    }
  }
  return $restart;
}


# Return timezone value of tinfo or default value
sub timezone {
  my ($tinfo)= @_;
  return $tinfo->{timezone} || "GMT-3";
}


# Storage for changed environment variables
my %old_env;

sub resfile_report_test ($) {
  my $tinfo=  shift;

  resfile_new_test();

  resfile_test_info("name", $tinfo->{name});
  resfile_test_info("variation", $tinfo->{combination})
    if $tinfo->{combination};
  resfile_test_info("start_time", isotime time);
}


#
# Run a single test case
#
# RETURN VALUE
#  0 OK
#  > 0 failure
#

sub run_testcase ($) {
  my $tinfo=  shift;

  my $print_freq=20;

  mtr_verbose("Running test:", $tinfo->{name});
  resfile_report_test($tinfo) if $opt_resfile;

  # Allow only alpanumerics pluss _ - + . in combination names,
  # or anything beginning with -- (the latter comes from --combination)
  my $combination= $tinfo->{combination};
  if ($combination && $combination !~ /^\w[-\w\.\+]+$/
                   && $combination !~ /^--/)
  {
    mtr_error("Combination '$combination' contains illegal characters");
  }
  # -------------------------------------------------------
  # Init variables that can change between each test case
  # -------------------------------------------------------
  my $timezone= timezone($tinfo);
  $ENV{'TZ'}= $timezone;
  mtr_verbose("Setting timezone: $timezone");

  if ( ! using_extern() )
  {
    my @restart= servers_need_restart($tinfo);
    if ( @restart != 0) {
      stop_servers($tinfo, @restart );
    }

    if ( started(all_servers()) == 0 )
    {

      # Remove old datadirs
      clean_datadir() unless $opt_start_dirty;

      # Restore old ENV
      while (my ($option, $value)= each( %old_env )) {
	if (defined $value){
	  mtr_verbose("Restoring $option to $value");
	  $ENV{$option}= $value;

	} else {
	  mtr_verbose("Removing $option");
	  delete($ENV{$option});
	}
      }
      %old_env= ();

      mtr_verbose("Generating my.cnf from '$tinfo->{template_path}'");

      # Generate new config file from template
      $config= My::ConfigFactory->new_config
	( {
	   basedir         => $basedir,
	   testdir         => $glob_mysql_test_dir,
	   template_path   => $tinfo->{template_path},
	   extra_template_path => $tinfo->{extra_template_path},
	   vardir          => $opt_vardir,
	   tmpdir          => $opt_tmpdir,
	   baseport        => $baseport,
	   #hosts          => [ 'host1', 'host2' ],
	   user            => $opt_user,
	   password        => '',
	   ssl             => $opt_ssl_supported,
	   embedded        => $opt_embedded_server,
	  }
	);

      # Write the new my.cnf
      $config->save($path_config_file);

      # Remember current config so a restart can occur when a test need
      # to use a different one
      $current_config_name= $tinfo->{template_path};

      #
      # Set variables in the ENV section
      #
      foreach my $option ($config->options_in_group("ENV"))
      {
	# Save old value to restore it before next time
	$old_env{$option->name()}= $ENV{$option->name()};

	mtr_verbose($option->name(), "=",$option->value());
	$ENV{$option->name()}= $option->value();
      }
    }

    # Write start of testcase to log
    mark_log($path_current_testlog, $tinfo);

    if (start_servers($tinfo))
    {
      report_failure_and_restart($tinfo);
      return 1;
    }
  }
  mark_time_used('restart');

  # --------------------------------------------------------------------
  # If --start or --start-dirty given, stop here to let user manually
  # run tests
  # If --wait-all is also given, do the same, but don't die if one
  # server exits
  # ----------------------------------------------------------------------

  if ( $start_only )
  {
    mtr_print("\nStarted", started(all_servers()));
    mtr_print("Using config for test", $tinfo->{name});
    mtr_print("Port and socket path for server(s):");
    foreach my $mysqld ( mysqlds() )
    {
      mtr_print ($mysqld->name() . "  " . $mysqld->value('port') .
	      "  " . $mysqld->value('socket'));
    }
    if ( $opt_start_exit )
    {
      mtr_print("Server(s) started, not waiting for them to finish");
      if (IS_WINDOWS)
      {
	POSIX::_exit(0);	# exit hangs here in ActiveState Perl
      }
      else
      {
	exit(0);
      }
    }
    mtr_print("Waiting for server(s) to exit...");
    if ( $opt_wait_all ) {
      My::SafeProcess->wait_all();
      mtr_print( "All servers exited" );
      exit(1);
    }
    else {
      my $proc= My::SafeProcess->wait_any();
      if ( grep($proc eq $_, started(all_servers())) )
      {
        mtr_print("Server $proc died");
        exit(1);
      }
      mtr_print("Unknown process $proc died");
      exit(1);
    }
  }

  my $test_timeout= start_timer(testcase_timeout($tinfo));

  do_before_run_mysqltest($tinfo);

  mark_time_used('admin');

  if ( $opt_check_testcases and check_testcase($tinfo, "before") ){
    # Failed to record state of server or server crashed
    report_failure_and_restart($tinfo);

    return 1;
  }

  my $test= start_mysqltest($tinfo);
  # Set only when we have to keep waiting after expectedly died server
  my $keep_waiting_proc = 0;
  my $print_timeout= start_timer($print_freq * 60);

  while (1)
  {
    my $proc;
    if ($keep_waiting_proc)
    {
      # Any other process exited?
      $proc = My::SafeProcess->check_any();
      if ($proc)
      {
	mtr_verbose ("Found exited process $proc");
      }
      else
      {
	$proc = $keep_waiting_proc;
	# Also check if timer has expired, if so cancel waiting
	if ( has_expired($test_timeout) )
	{
	  $keep_waiting_proc = 0;
	}
      }
    }
    if (! $keep_waiting_proc)
    {
      if($test_timeout > $print_timeout)
      {
         $proc= My::SafeProcess->wait_any_timeout($print_timeout);
         if ( $proc->{timeout} )
         {
            #print out that the test is still on
            mtr_print("Test still running: $tinfo->{name}");
            #reset the timer
            $print_timeout= start_timer($print_freq * 60);
            next;
         }
      }
      else
      {
         $proc= My::SafeProcess->wait_any_timeout($test_timeout);
      }
    }

    # Will be restored if we need to keep waiting
    $keep_waiting_proc = 0;

    unless ( defined $proc )
    {
      mtr_error("wait_any failed");
    }
    mtr_verbose("Got $proc");

    mark_time_used('test');
    # ----------------------------------------------------
    # Was it the test program that exited
    # ----------------------------------------------------
    if ($proc eq $test)
    {
      my $res= $test->exit_status();

      if ($res == 0 and $opt_warnings and check_warnings($tinfo) )
      {
	# Test case suceeded, but it has produced unexpected
	# warnings, continue in $res == 1
	$res= 1;
	resfile_output($tinfo->{'warnings'}) if $opt_resfile;
      }

      if ( $res == 0 )
      {
	my $check_res;
	if ( restart_forced_by_test('force_restart') )
	{
	  stop_all_servers($opt_shutdown_timeout);
	}
	elsif ( $opt_check_testcases and
	     $check_res= check_testcase($tinfo, "after"))
	{
	  if ($check_res == 1) {
	    # Test case had sideeffects, not fatal error, just continue
	    stop_all_servers($opt_shutdown_timeout);
	    mtr_report("Resuming tests...\n");
	    resfile_output($tinfo->{'check'}) if $opt_resfile;
	  }
	  else {
	    # Test case check failed fatally, probably a server crashed
	    report_failure_and_restart($tinfo);
	    return 1;
	  }
	}
	mtr_report_test_passed($tinfo);
      }
      elsif ( $res == 62 )
      {
	# Testcase itself tell us to skip this one
	$tinfo->{skip_detected_by_test}= 1;
	# Try to get reason from test log file
	find_testcase_skipped_reason($tinfo);
	mtr_report_test_skipped($tinfo);
	# Restart if skipped due to missing perl, it may have had side effects
	if ( restart_forced_by_test('force_restart_if_skipped') ||
             $tinfo->{'comment'} =~ /^perl not found/ )
	{
	  stop_all_servers($opt_shutdown_timeout);
	}
      }
      elsif ( $res == 65 )
      {
	# Testprogram killed by signal
	$tinfo->{comment}=
	  "testprogram crashed(returned code $res)";
	report_failure_and_restart($tinfo);
      }
      elsif ( $res == 1 )
      {
	# Check if the test tool requests that
	# an analyze script should be run
	my $analyze= find_analyze_request();
	if ($analyze){
	  run_on_all($tinfo, "analyze-$analyze");
	}

	# Wait a bit and see if a server died, if so report that instead
	mtr_milli_sleep(100);
	my $srvproc= My::SafeProcess::check_any();
	if ($srvproc && grep($srvproc eq $_, started(all_servers()))) {
	  $proc= $srvproc;
	  goto SRVDIED;
	}

	# Test case failure reported by mysqltest
	report_failure_and_restart($tinfo);
      }
      else
      {
	# mysqltest failed, probably crashed
	$tinfo->{comment}=
	  "mysqltest failed with unexpected return code $res\n";
	report_failure_and_restart($tinfo);
      }

      # Save info from this testcase run to mysqltest.log
      if( -f $path_current_testlog)
      {
	if ($opt_resfile && $res && $res != 62) {
	  resfile_output_file($path_current_testlog);
	}
	mtr_appendfile_to_file($path_current_testlog, $path_testlog);
	unlink($path_current_testlog);
      }

      # Remove testcase .log file produce in var/log/ to save space since
      # relevant part of logfile has already been appended to master log
      {
	my $log_file_name= $opt_vardir."/log/".$tinfo->{shortname}.".log";
<<<<<<< HEAD
	if (-e $log_file_name && ($tinfo->{'result'} ne 'MTR_RES_FAILED')) {
=======
	if (-e $log_file_name) {
>>>>>>> f4fab683
	  unlink($log_file_name);
	}
      }

      return ($res == 62) ? 0 : $res;

    }

    # ----------------------------------------------------
    # Check if it was an expected crash
    # ----------------------------------------------------
    my $check_crash = check_expected_crash_and_restart($proc);
    if ($check_crash)
    {
      # Keep waiting if it returned 2, if 1 don't wait or stop waiting.
      $keep_waiting_proc = 0 if $check_crash == 1;
      $keep_waiting_proc = $proc if $check_crash == 2;
      next;
    }

  SRVDIED:
    # ----------------------------------------------------
    # Stop the test case timer
    # ----------------------------------------------------
    $test_timeout= 0;

    # ----------------------------------------------------
    # Check if it was a server that died
    # ----------------------------------------------------
    if ( grep($proc eq $_, started(all_servers())) )
    {
      # Server failed, probably crashed
      $tinfo->{comment}=
	"Server $proc failed during test run" .
	get_log_from_proc($proc, $tinfo->{name});

      # ----------------------------------------------------
      # It's not mysqltest that has exited, kill it
      # ----------------------------------------------------
      $test->kill();

      report_failure_and_restart($tinfo);
      return 1;
    }

    # Try to dump core for mysqltest and all servers
    foreach my $proc ($test, started(all_servers()))
    {
      mtr_print("Trying to dump core for $proc");
      if ($proc->dump_core())
      {
	$proc->wait_one(20);
      }
    }

    # ----------------------------------------------------
    # It's not mysqltest that has exited, kill it
    # ----------------------------------------------------
    $test->kill();

    # ----------------------------------------------------
    # Check if testcase timer expired
    # ----------------------------------------------------
    if ( $proc->{timeout} )
    {
      my $log_file_name= $opt_vardir."/log/".$tinfo->{shortname}.".log";
      $tinfo->{comment}=
        "Test case timeout after ".testcase_timeout($tinfo).
	  " seconds\n\n";
      # Add 20 last executed commands from test case log file
      if  (-e $log_file_name)
      {
        $tinfo->{comment}.=
	   "== $log_file_name == \n".
	     mtr_lastlinesfromfile($log_file_name, 20)."\n";
      }
      $tinfo->{'timeout'}= testcase_timeout($tinfo); # Mark as timeout
      run_on_all($tinfo, 'analyze-timeout');

      report_failure_and_restart($tinfo);
      return 1;
    }

    mtr_error("Unhandled process $proc exited");
  }
  mtr_error("Should never come here");
}


# Extract server log from after the last occurrence of named test
# Return as an array of lines
#

sub extract_server_log ($$) {
  my ($error_log, $tname) = @_;

  # Open the servers .err log file and read all lines
  # belonging to current tets into @lines
  my $Ferr = IO::File->new($error_log)
    or mtr_error("Could not open file '$error_log' for reading: $!");

  my @lines;
  my $found_test= 0;		# Set once we've found the log of this test
  while ( my $line = <$Ferr> )
  {
    if ($found_test)
    {
      # If test wasn't last after all, discard what we found, test again.
      if ( $line =~ /^CURRENT_TEST:/)
      {
	@lines= ();
	$found_test= $line =~ /^CURRENT_TEST: $tname$/;
      }
      else
      {
	push(@lines, $line);
	if (scalar(@lines) > 1000000) {
	  $Ferr = undef;
	  mtr_warning("Too much log from test, bailing out from extracting");
	  return ();
	}
      }
    }
    else
    {
      # Search for beginning of test, until found
      $found_test= 1 if ($line =~ /^CURRENT_TEST: $tname$/);
    }
  }
  $Ferr = undef; # Close error log file

  return @lines;
}

# Get a subset of the lines from a log file
# Returns the first start_lines, and the last end_lines
# of the file, with a <  Snip  > line in the middle if
# there is a gap.
#

sub ndb_get_log_lines( $$$ )
{
  my ($log_file_name, $start_lines, $end_lines) = @_;

  my $log_file = IO::File->new($log_file_name)
    or mtr_error("Could not open file '$log_file_name' for reading: $!");

  my $total_lines = 0;

  # First pass, get number of lines in the file
  while ( my $line = <$log_file> )
  {
    $total_lines = $total_lines + 1;
  }
  undef $log_file;

  # Now take the lines we want
  my @log_lines;
  my $line_num = 0;

  $log_file = IO::File->new($log_file_name)
    or mtr_error("Could not open file '$log_file_name' for reading: $!");

  while ( my $line = <$log_file> )
  {
    if ($line_num < $start_lines)
    {
      # Start lines
      push(@log_lines, $line);
    }
    elsif ($line_num > ($total_lines - $end_lines))
    {
      # End lines
      push(@log_lines, $line);
    }
    elsif ($line_num == $start_lines)
    {
      # First line in the 'gap'
      my $gap_text = "<  Snip  >";
      push(@log_lines, $gap_text);
    }

    $line_num = $line_num + 1;
  }
  undef $log_file;

  return @log_lines;
}

# Get an ndb crash trace number from a crash trace file name
#

sub ndb_get_trace_num_from_filename ($) {
  my $trace_file_fq_name=  shift;

  # Format is : /basepath/ndb_<id>_trace.log.<trace num>[_t<thread_num>]
  my $trace_file_name = basename($trace_file_fq_name);
  my @parts = split(/\./, $trace_file_name);
  my $trace_num_and_thread = $parts[2];
  if ($trace_num_and_thread eq "next") {
    $trace_num_and_thread = 0;
  }

  my @trace_num_and_thread_parts = split(/_/, $trace_num_and_thread);
  my $trace_num = $trace_num_and_thread_parts[0];

  return $trace_num;
}

# Return array of lines containing failed ndbd log info
#

sub ndb_extract_ndbd_log_info($$) {
  my ($ndbd_log_path, $dump_out_file) = @_;

  my $ndbd_log = "";

  if ($dump_out_file) {
    my $ndbd_log_file_start_lines = 100;
    my $ndbd_log_file_end_lines = 200;
    my $ndbd_log_file_name = "$ndbd_log_path/ndbd.log";
    my @log_lines = ndb_get_log_lines($ndbd_log_file_name,
                                      $ndbd_log_file_start_lines,
                                      $ndbd_log_file_end_lines);
    $ndbd_log= $ndbd_log .
      "\nFailed data node output log ($ndbd_log_file_name):\n" .
      "-----------FAILED DATA NODE OUTPUT LOG START--------\n" .
      join ("", @log_lines) .
      "-----------FAILED DATA NODE OUTPUT LOG END----------\n";
  }

  # For all ndbds, we look for error and trace files
  #
  my @ndb_error_files = glob("$ndbd_log_path/ndb_*_error.log");
  my $num_error_files = scalar @ndb_error_files;
  if ($num_error_files) {
    # Found an error file, let's go further
    if ($num_error_files > 1) {
      mtr_error("More than one error file found : " . join(" ", @ndb_error_files));
    }

    my $ndbd_error_file_name = $ndb_error_files[0];
    my @log_lines = ndb_get_log_lines($ndbd_error_file_name,
                                      10000, 10000); # Get everything from the error file.
    $ndbd_log= $ndbd_log .
      "\nFound data node error log ($ndbd_error_file_name):\n" .
      "\n-----------DATA NODE ERROR LOG START--------\n". join ("", @log_lines) .
      "\n-----------DATA NODE ERROR LOG END----------\n";

    my @ndb_trace_files = glob("$ndbd_log_path/ndb_*_trace*");
    my $num_trace_files = scalar @ndb_trace_files;
    if ($num_trace_files) {
      $ndbd_log = $ndbd_log .
        "\nFound crash trace files :\n  " . join("\n  ", @ndb_trace_files) .
        "\n\n";

      # Now find most recent set of trace files..
      my $max_trace_num = 0;
      foreach my $trace_file (@ndb_trace_files) {
        my $trace_num = ndb_get_trace_num_from_filename($trace_file);
        if ($trace_num > $max_trace_num) {
          $max_trace_num = $trace_num;
        }
      }

      $ndbd_log = $ndbd_log . 
        "\nDumping excerpts from crash number $max_trace_num\n";

      # Now print a chunk of em
      foreach my $trace_file (@ndb_trace_files) {
        if (ndb_get_trace_num_from_filename($trace_file) eq $max_trace_num) {
          my $ndbd_trace_file_start_lines = 2500;
          my $ndbd_trace_file_end_lines = 0;
          @log_lines = ndb_get_log_lines($trace_file,
                                         $ndbd_trace_file_start_lines,
                                         $ndbd_trace_file_end_lines);

          $ndbd_log= $ndbd_log .
            "\nData node trace file : $trace_file\n" .
            "\n-----------DATA NODE TRACE LOG START--------\n". join ("", @log_lines) .
            "\n-----------DATA NODE TRACE LOG END----------\n";
        }
      }
    }
    else {
      $ndbd_log = $ndbd_log . 
        "\n No trace files! \n";
    }
  }

  return $ndbd_log;
}


# Get log from server identified from its $proc object, from named test
# Return as a single string
#

sub get_log_from_proc ($$) {
  my ($proc, $name)= @_;
  my $srv_log= "";

  foreach my $mysqld (mysqlds()) {
    if ($mysqld->{proc} eq $proc) {
      my @srv_lines= extract_server_log($mysqld->value('#log-error'), $name);
      $srv_log= "\nServer log from this test:\n" .
	"----------SERVER LOG START-----------\n". join ("", @srv_lines) .
	"----------SERVER LOG END-------------\n";
      last;
    }
  }

  # ndbds are started in a directory according to their
  # MTR process 'ids'.  Their ndbd.log files are
  # placed in these directories.
  # Then they allocate a nodeid from mgmd which is really
  # a race, and choose a datadirectory based on the nodeid
  # This can mean that they use a different ndbd.X directory
  # for their ndb_Z_fs files and error + trace log file writing.
  # This could be worked around by setting the ndbd node ids
  # up front, but in the meantime, we will attempt to 
  # find error and trace files here.
  #

  foreach my $ndbd (ndbds()) {
    my $ndbd_log_path = $ndbd->value('DataDir');

    my $dump_out_file = ($ndbd->{proc} eq $proc);
    my $ndbd_log_info = ndb_extract_ndbd_log_info($ndbd_log_path,
                                                  $dump_out_file);
    $srv_log = $srv_log . $ndbd_log_info;
  }

  return $srv_log;
}

# Perform a rough examination of the servers
# error log and write all lines that look
# suspicious into $error_log.warnings
#
sub extract_warning_lines ($$) {
  my ($error_log, $tname) = @_;

  my @lines= extract_server_log($error_log, $tname);

# Write all suspicious lines to $error_log.warnings file
  my $warning_log = "$error_log.warnings";
  my $Fwarn = IO::File->new($warning_log, "w")
    or die("Could not open file '$warning_log' for writing: $!");
  print $Fwarn "Suspicious lines from $error_log\n";

  my @patterns =
    (
     qr/^Warning:|mysqld: Warning|\[Warning\]/,
     qr/^Error:|\[ERROR\]/,
     qr/^==\d+==\s+\S/, # valgrind errors
     qr/InnoDB: Warning|InnoDB: Error/,
     qr/^safe_mutex:|allocated at line/,
     qr/missing DBUG_RETURN/,
     qr/Attempting backtrace/,
     qr/Assertion .* failed/,
    );
  my $skip_valgrind= 0;

  my $last_pat= "";
  my $num_rep= 0;

  foreach my $line ( @lines )
  {
    if ($opt_valgrind_mysqld) {
      # Skip valgrind summary from tests where server has been restarted
      # Should this contain memory leaks, the final report will find it
      # Use a generic pattern for summaries
      $skip_valgrind= 1 if $line =~ /^==\d+== [A-Z ]+ SUMMARY:/;
      $skip_valgrind= 0 unless $line =~ /^==\d+==/;
      next if $skip_valgrind;
    }
    foreach my $pat ( @patterns )
    {
      if ( $line =~ /$pat/ )
      {
	# Remove initial timestamp and look for consecutive identical lines
	my $line_pat= $line;
	$line_pat =~ s/^[0-9:\-\+\.TZ ]*//;
	if ($line_pat eq $last_pat) {
	  $num_rep++;
	} else {
	  # Previous line had been repeated, report that first
	  if ($num_rep) {
	    print $Fwarn ".... repeated $num_rep times: $last_pat";
	    $num_rep= 0;
	  }
	  $last_pat= $line_pat;
	  print $Fwarn $line;
	}
	last;
      }
    }
  }
  # Catch the case of last warning being repeated
  if ($num_rep) {
    print $Fwarn ".... repeated $num_rep times: $last_pat";
  }

  $Fwarn = undef; # Close file

}


# Run include/check-warnings.test
#
# RETURN VALUE
#  0 OK
#  1 Check failed
#
sub start_check_warnings ($$) {
  my $tinfo=    shift;
  my $mysqld=   shift;

  my $name= "warnings-".$mysqld->name();

  my $log_error= $mysqld->value('#log-error');
  # To be communicated to the test
  $ENV{MTR_LOG_ERROR}= $log_error;
  extract_warning_lines($log_error, $tinfo->{name});

  my $args;
  mtr_init_args(\$args);

  mtr_add_arg($args, "--defaults-file=%s", $path_config_file);
  mtr_add_arg($args, "--defaults-group-suffix=%s", $mysqld->after('mysqld'));
  mtr_add_arg($args, "--test-file=%s", "include/check-warnings.test");

  if ( $opt_embedded_server )
  {

    # Get the args needed for the embedded server
    # and append them to args prefixed
    # with --sever-arg=

    my $mysqld=  $config->group('embedded')
      or mtr_error("Could not get [embedded] section");

    my $mysqld_args;
    mtr_init_args(\$mysqld_args);
    my $extra_opts= get_extra_opts($mysqld, $tinfo);
    mysqld_arguments($mysqld_args, $mysqld, $extra_opts);
    mtr_add_arg($args, "--server-arg=%s", $_) for @$mysqld_args;
  }

  my $errfile= "$opt_vardir/tmp/$name.err";
  my $proc= My::SafeProcess->new
    (
     name          => $name,
     path          => $exe_mysqltest,
     error         => $errfile,
     output        => $errfile,
     args          => \$args,
     user_data     => $errfile,
     verbose       => $opt_verbose,
    );
  mtr_verbose("Started $proc");
  return $proc;
}


#
# Loop through our list of processes and check the error log
# for unexepcted errors and warnings
#
sub check_warnings ($) {
  my ($tinfo)= @_;
  my $res= 0;

  my $tname= $tinfo->{name};

  # Clear previous warnings
  delete($tinfo->{warnings});

  # Start the mysqltest processes in parallel to save time
  # also makes it possible to wait for any process to exit during the check
  my %started;
  foreach my $mysqld ( mysqlds() )
  {
    if ( defined $mysqld->{'proc'} )
    {
      my $proc= start_check_warnings($tinfo, $mysqld);
      $started{$proc->pid()}= $proc;
    }
  }

  # Return immediately if no check proceess was started
  return 0 unless ( keys %started );

  my $timeout= start_timer(check_timeout($tinfo));

  while (1){
    my $result= 0;
    my $proc= My::SafeProcess->wait_any_timeout($timeout);
    mtr_report("Got $proc");

    if ( delete $started{$proc->pid()} ) {
      # One check warning process returned
      my $res= $proc->exit_status();
      my $err_file= $proc->user_data();

      if ( $res == 0 or $res == 62 ){

	if ( $res == 0 ) {
	  # Check completed with problem
	  my $report= mtr_grab_file($err_file);
	  # In rare cases on Windows, exit code 62 is lost, so check output
	  if (IS_WINDOWS and
	      $report =~ /^The test .* is not supported by this installation/) {
	    # Extra sanity check
	    if ($report =~ /^reason: OK$/m) {
	      $res= 62;
	      mtr_print("Seems to have lost exit code 62, assume no warn\n");
	      goto LOST62;
	    }
	  }
	  # Log to var/log/warnings file
	  mtr_tofile("$opt_vardir/log/warnings",
		     $tname."\n".$report);

	  $tinfo->{'warnings'}.= $report;
	  $result= 1;
	}
      LOST62:
	if ( $res == 62 ) {
	  # Test case was ok and called "skip"
	  # Remove the .err file the check generated
	  unlink($err_file);
	}

	if ( keys(%started) == 0){
	  # All checks completed
	  mark_time_used('ch-warn');
	  return $result;
	}
	# Wait for next process to exit
	next;
      }
      else
      {
	my $report= mtr_grab_file($err_file);
	$tinfo->{comment}.=
	  "Could not execute 'check-warnings' for ".
	    "testcase '$tname' (res: $res):\n";
	$tinfo->{comment}.= $report;

	$result= 2;
      }
    }
    elsif ( $proc->{timeout} ) {
      $tinfo->{comment}.= "Timeout for 'check warnings' expired after "
	.check_timeout($tinfo)." seconds";
      $result= 4;
    }
    else {
      # Unknown process returned, most likley a crash, abort everything
      $tinfo->{comment}=
	"The server $proc crashed while running 'check warnings'".
	get_log_from_proc($proc, $tinfo->{name});
      $result= 3;
    }

    # Kill any check processes still running
    map($_->kill(), values(%started));

    mark_time_used('ch-warn');
    return $result;
  }

  mtr_error("INTERNAL_ERROR: check_warnings");
}


#
# Loop through our list of processes and look for and entry
# with the provided pid, if found check for the file indicating
# expected crash and restart it.
#
sub check_expected_crash_and_restart {
  my ($proc)= @_;

  foreach my $mysqld ( mysqlds() )
  {
    next unless ( $mysqld->{proc} and $mysqld->{proc} eq $proc );

    # Check if crash expected by looking at the .expect file
    # in var/tmp
    my $expect_file= "$opt_vardir/tmp/".$mysqld->name().".expect";
    if ( -f $expect_file )
    {
      mtr_verbose("Crash was expected, file '$expect_file' exists");

      for (my $waits = 0;  $waits < 50;  mtr_milli_sleep(100), $waits++)
      {
	# Race condition seen on Windows: try again until file not empty
	next if -z $expect_file;
	# If last line in expect file starts with "wait"
	# sleep a little and try again, thus allowing the
	# test script to control when the server should start
	# up again. Keep trying for up to 5s at a time.
	my $last_line= mtr_lastlinesfromfile($expect_file, 1);
	if ($last_line =~ /^wait/ )
	{
	  mtr_verbose("Test says wait before restart") if $waits == 0;
	  next;
	}

	# Ignore any partial or unknown command
	next unless $last_line =~ /^restart/;
	# If last line begins "restart:", the rest of the line is read as
        # extra command line options to add to the restarted mysqld.
        # Anything other than 'wait' or 'restart:' (with a colon) will
        # result in a restart with original mysqld options.
	if ($last_line =~ /restart:(.+)/) {
	  my @rest_opt= split(' ', $1);
	  $mysqld->{'restart_opts'}= \@rest_opt;
	} else {
	  delete $mysqld->{'restart_opts'};
	}
	unlink($expect_file);

	# Start server with same settings as last time
	mysqld_start($mysqld, $mysqld->{'started_opts'});

	return 1;
      }
      # Loop ran through: we should keep waiting after a re-check
      return 2;
    }
  }

  # Not an expected crash
  return 0;
}


# Remove all files and subdirectories of a directory
sub clean_dir {
  my ($dir)= @_;
  mtr_verbose("clean_dir: $dir");
  finddepth(
	  { no_chdir => 1,
	    wanted => sub {
	      if (-d $_){
		# A dir
		if ($_ eq $dir){
		  # The dir to clean
		  return;
		} else {
		  mtr_verbose("rmdir: '$_'");
		  rmdir($_) or mtr_warning("rmdir($_) failed: $!");
		}
	      } else {
		# Hopefully a file
		mtr_verbose("unlink: '$_'");
		unlink($_) or mtr_warning("unlink($_) failed: $!");
	      }
	    }
	  },
	    $dir);
}


sub clean_datadir {

  mtr_verbose("Cleaning datadirs...");

  if (started(all_servers()) != 0){
    mtr_error("Trying to clean datadir before all servers stopped");
  }

  foreach my $cluster ( clusters() )
  {
    my $cluster_dir= "$opt_vardir/".$cluster->{name};
    mtr_verbose(" - removing '$cluster_dir'");
    rmtree($cluster_dir);

  }

  foreach my $mysqld ( mysqlds() )
  {
    my $mysqld_dir= dirname($mysqld->value('datadir'));
    if (-d $mysqld_dir ) {
      mtr_verbose(" - removing '$mysqld_dir'");
      rmtree($mysqld_dir);
    }
  }

  # Remove all files in tmp and var/tmp
  clean_dir("$opt_vardir/tmp");
  if ($opt_tmpdir ne "$opt_vardir/tmp"){
    clean_dir($opt_tmpdir);
  }
}


#
# Save datadir before it's removed
#
sub save_datadir_after_failure($$) {
  my ($dir, $savedir)= @_;

  mtr_report(" - saving '$dir'");
  my $dir_name= basename($dir);
  rename("$dir", "$savedir/$dir_name");
}


sub remove_ndbfs_from_ndbd_datadir {
  my ($ndbd_datadir)= @_;
  # Remove the ndb_*_fs directory from ndbd.X/ dir
  foreach my $ndbfs_dir ( glob("$ndbd_datadir/ndb_*_fs") )
  {
    next unless -d $ndbfs_dir; # Skip if not a directory
    rmtree($ndbfs_dir);
  }
}


sub after_failure ($) {
  my ($tinfo)= @_;

  mtr_report("Saving datadirs...");

  my $save_dir= "$opt_vardir/log/";
  $save_dir.= $tinfo->{name};
  # Add combination name if any
  $save_dir.= "-$tinfo->{combination}"
    if defined $tinfo->{combination};

  # Save savedir  path for server
  $tinfo->{savedir}= $save_dir;

  mkpath($save_dir) if ! -d $save_dir;

  # Save the used my.cnf file
  copy($path_config_file, $save_dir);

  # Copy the tmp dir
  copytree("$opt_vardir/tmp/", "$save_dir/tmp/");

  if ( clusters() ) {
    foreach my $cluster ( clusters() ) {
      my $cluster_dir= "$opt_vardir/".$cluster->{name};

      # Remove the fileystem of each ndbd
      foreach my $ndbd ( in_cluster($cluster, ndbds()) )
      {
        my $ndbd_datadir= $ndbd->value("DataDir");
        remove_ndbfs_from_ndbd_datadir($ndbd_datadir);
      }

      save_datadir_after_failure($cluster_dir, $save_dir);
    }
  }
  else {
    foreach my $mysqld ( mysqlds() ) {
      my $data_dir= $mysqld->value('datadir');
      save_datadir_after_failure(dirname($data_dir), $save_dir);
    }
  }
}


sub report_failure_and_restart ($) {
  my $tinfo= shift;

  if ($opt_valgrind_mysqld && ($tinfo->{'warnings'} || $tinfo->{'timeout'})) {
    # In these cases we may want valgrind report from normal termination
    $tinfo->{'dont_kill_server'}= 1;
  }
  # Shotdown properly if not to be killed (for valgrind)
  stop_all_servers($tinfo->{'dont_kill_server'} ? $opt_shutdown_timeout : 0);

  $tinfo->{'result'}= 'MTR_RES_FAILED';

  my $test_failures= $tinfo->{'failures'} || 0;
  $tinfo->{'failures'}=  $test_failures + 1;


  if ( $tinfo->{comment} )
  {
    # The test failure has been detected by mysql-test-run.pl
    # when starting the servers or due to other error, the reason for
    # failing the test is saved in "comment"
    ;
  }

  if ( !defined $tinfo->{logfile} )
  {
    my $logfile= $path_current_testlog;
    if ( defined $logfile )
    {
      if ( -f $logfile )
      {
	# Test failure was detected by test tool and its report
	# about what failed has been saved to file. Save the report
	# in tinfo
	$tinfo->{logfile}= mtr_fromfile($logfile);
	# If no newlines in the test log:
	# (it will contain the CURRENT_TEST written by mtr, so is not empty)
	if ($tinfo->{logfile} !~ /\n/)
	{
	  # Show how far it got before suddenly failing
	  $tinfo->{comment}.= "mysqltest failed but provided no output\n";
	  my $log_file_name= $opt_vardir."/log/".$tinfo->{shortname}.".log";
	  if (-e $log_file_name) {
	    $tinfo->{comment}.=
	      "The result from queries just before the failure was:".
	      "\n< snip >\n".
	      mtr_lastlinesfromfile($log_file_name, 20)."\n";
	  }
	}
      }
      else
      {
	# The test tool report didn't exist, display an
	# error message
	$tinfo->{logfile}= "Could not open test tool report '$logfile'";
      }
    }
  }

  after_failure($tinfo);

  mtr_report_test($tinfo);

}


sub run_sh_script {
  my ($script)= @_;

  return 0 unless defined $script;

  mtr_verbose("Running '$script'");
  my $ret= system("/bin/sh $script") >> 8;
  return $ret;
}


sub mysqld_stop {
  my $mysqld= shift or die "usage: mysqld_stop(<mysqld>)";

  my $args;
  mtr_init_args(\$args);

  mtr_add_arg($args, "--no-defaults");
  mtr_add_arg($args, "--character-sets-dir=%s", $mysqld->value('character-sets-dir'));
  mtr_add_arg($args, "--user=%s", $opt_user);
  mtr_add_arg($args, "--password=");
  mtr_add_arg($args, "--port=%d", $mysqld->value('port'));
  mtr_add_arg($args, "--host=%s", $mysqld->value('#host'));
  mtr_add_arg($args, "--connect_timeout=20");
  mtr_add_arg($args, "--protocol=tcp");

  mtr_add_arg($args, "shutdown");

  My::SafeProcess->run
    (
     name          => "mysqladmin shutdown ".$mysqld->name(),
     path          => $exe_mysqladmin,
     args          => \$args,
     error         => "/dev/null",

    );
}


sub mysqld_arguments ($$$) {
  my $args=              shift;
  my $mysqld=            shift;
  my $extra_opts=        shift;

  my @defaults = grep(/^--defaults-file=/, @$extra_opts);
  if (@defaults > 0) {
    mtr_add_arg($args, pop(@defaults))
  }
  else {
    mtr_add_arg($args, "--defaults-file=%s",  $path_config_file);
  }

  # When mysqld is run by a root user(euid is 0), it will fail
  # to start unless we specify what user to run as, see BUG#30630
  my $euid= $>;
  if (!IS_WINDOWS and $euid == 0 and
      (grep(/^--user/, @$extra_opts)) == 0) {
    mtr_add_arg($args, "--user=root");
  }

  if ( $opt_valgrind_mysqld )
  {
    if ( $mysql_version_id < 50100 )
    {
      mtr_add_arg($args, "--skip-bdb");
    }
  }

  # On some old linux kernels, aio on tmpfs is not supported
  # Remove this if/when Bug #58421 fixes this in the server
  if ($^O eq "linux" && $opt_mem)
  {
    mtr_add_arg($args, "--loose-skip-innodb-use-native-aio");
  }

  if ( $mysql_version_id >= 50106 && !$opt_user_args)
  {
    # Turn on logging to file
    mtr_add_arg($args, "--log-output=file");
  }

  # Check if "extra_opt" contains skip-log-bin
  my $skip_binlog= grep(/^(--|--loose-)skip-log-bin/, @$extra_opts);

  # Indicate to mysqld it will be debugged in debugger
  if ( $glob_debugger )
  {
    mtr_add_arg($args, "--gdb");
  }

  # Enable the debug sync facility, set default wait timeout.
  # Facility stays disabled if timeout value is zero.
  mtr_add_arg($args, "--loose-debug-sync-timeout=%s",
              $opt_debug_sync_timeout) unless $opt_user_args;

  # Options specified in .opt files should be added last so they can
  # override defaults above.

  my $found_skip_core= 0;
  my $found_no_console= 0;
  foreach my $arg ( @$extra_opts )
  {
    # Skip --defaults-file option since it's handled above.
    next if $arg =~ /^--defaults-file/;

    # Allow --skip-core-file to be set in <testname>-[master|slave].opt file
    if ($arg eq "--skip-core-file")
    {
      $found_skip_core= 1;
    }
    elsif ($arg eq "--no-console")
    {
        $found_no_console= 1;
    }
    elsif ($skip_binlog and mtr_match_prefix($arg, "--binlog-format"))
    {
      ; # Dont add --binlog-format when running without binlog
    }
    elsif ($arg eq "--loose-skip-log-bin" and
           $mysqld->option("log-slave-updates"))
    {
      ; # Dont add --skip-log-bin when mysqld have --log-slave-updates in config
    }
    elsif ($arg eq "")
    {
      # We can get an empty argument when  we set environment variables to ""
      # (e.g plugin not found). Just skip it.
    }
    else
    {
      mtr_add_arg($args, "%s", $arg);
    }
  }
  $opt_skip_core = $found_skip_core;
  if (IS_WINDOWS && !$found_no_console)
  {
    # Trick the server to send output to stderr, with --console
    mtr_add_arg($args, "--console");
  }
  if ( !$found_skip_core && !$opt_user_args )
  {
    mtr_add_arg($args, "%s", "--core-file");
  }

  return $args;
}



sub mysqld_start ($$) {
  my $mysqld=            shift;
  my $extra_opts=        shift;

  mtr_verbose(My::Options::toStr("mysqld_start", @$extra_opts));

  my $exe= find_mysqld($mysqld->value('basedir'));
  my $wait_for_pid_file= 1;

  mtr_error("Internal error: mysqld should never be started for embedded")
    if $opt_embedded_server;

  my $args;
  mtr_init_args(\$args);
# implementation for strace-server
  if ( $opt_strace_server )
  {
    strace_server_arguments($args, \$exe, $mysqld->name());
  }


  if ( $opt_valgrind_mysqld )
  {
    valgrind_arguments($args, \$exe);
  }

  mtr_add_arg($args, "--defaults-group-suffix=%s", $mysqld->after('mysqld'));

  # Add any additional options from an in-test restart
  my @all_opts= @$extra_opts;
  if (exists $mysqld->{'restart_opts'}) {
    push (@all_opts, @{$mysqld->{'restart_opts'}});
    mtr_verbose(My::Options::toStr("mysqld_start restart",
				   @{$mysqld->{'restart_opts'}}));
  }
  mysqld_arguments($args,$mysqld,\@all_opts);

  if ( $opt_debug )
  {
    mtr_add_arg($args, "--debug=$debug_d:t:i:A,%s/log/%s.trace",
		$path_vardir_trace, $mysqld->name());
  }

  if ( $opt_gdb || $opt_manual_gdb )
  {
    gdb_arguments(\$args, \$exe, $mysqld->name());
  }
  elsif ( $opt_ddd || $opt_manual_ddd )
  {
    ddd_arguments(\$args, \$exe, $mysqld->name());
  }
  if ( $opt_dbx || $opt_manual_dbx ) {
    dbx_arguments(\$args, \$exe, $mysqld->name());
  }
  elsif ( $opt_debugger )
  {
    debugger_arguments(\$args, \$exe, $mysqld->name());
  }
  elsif ( $opt_manual_debug )
  {
     print "\nStart " .$mysqld->name()." in your debugger\n" .
           "dir: $glob_mysql_test_dir\n" .
           "exe: $exe\n" .
	   "args:  " . join(" ", @$args)  . "\n\n" .
	   "Waiting ....\n";

     # Indicate the exe should not be started
    $exe= undef;
  }
  else
  {
    # Default to not wait until pid file has been created
    $wait_for_pid_file= 0;
  }

  # Remove the old pidfile if any
  unlink($mysqld->value('pid-file'));

  my $output= $mysqld->value('#log-error');
  # Remember this log file for valgrind error report search
  $mysqld_logs{$output}= 1 if $opt_valgrind;
  # Remember data dir for gmon.out files if using gprof
  $gprof_dirs{$mysqld->value('datadir')}= 1 if $opt_gprof;

  if ( defined $exe )
  {
    $mysqld->{'proc'}= My::SafeProcess->new
      (
       name          => $mysqld->name(),
       path          => $exe,
       args          => \$args,
       output        => $output,
       error         => $output,
       append        => 1,
       verbose       => $opt_verbose,
       nocore        => $opt_skip_core,
       host          => undef,
       shutdown      => sub { mysqld_stop($mysqld) },
       envs          => \@opt_mysqld_envs,
      );
    mtr_verbose("Started $mysqld->{proc}");
  }

  if ( $wait_for_pid_file &&
       !sleep_until_file_created($mysqld->value('pid-file'),
				 $opt_start_timeout,
				 $mysqld->{'proc'}))
  {
    my $mname= $mysqld->name();
    mtr_error("Failed to start mysqld $mname with command $exe");
  }

  # Remember options used when starting
  $mysqld->{'started_opts'}= $extra_opts;

  return;
}


sub stop_all_servers () {
  my $shutdown_timeout = $_[0] or 0;

  mtr_verbose("Stopping all servers...");

  # Kill all started servers
  My::SafeProcess::shutdown($shutdown_timeout,
			    started(all_servers()));

  # Remove pidfiles
  foreach my $server ( all_servers() )
  {
    my $pid_file= $server->if_exist('pid-file');
    unlink($pid_file) if defined $pid_file;
  }

  # Mark servers as stopped
  map($_->{proc}= undef, all_servers());

}


sub is_slave {
  my ($server) = @_;
  # There isn't really anything in a configuration which tells if
  # a mysqld is master or slave. Best guess is to treat all which haven't
  # got '#!use-slave-opt' as masters.
  # At least be consistent
  return $server->option('#!use-slave-opt');
}

# Find out if server should be restarted for this test
sub server_need_restart {
  my ($tinfo, $server, $master_restarted)= @_;

  if ( using_extern() )
  {
    mtr_verbose_restart($server, "no restart for --extern server");
    return 0;
  }

  if ( $tinfo->{'force_restart'} ) {
    mtr_verbose_restart($server, "forced in .opt file");
    return 1;
  }

  if ( $opt_force_restart ) {
    mtr_verbose_restart($server, "forced restart turned on");
    return 1;
  }

  if ( $tinfo->{template_path} ne $current_config_name)
  {
    mtr_verbose_restart($server, "using different config file");
    return 1;
  }

  if ( $tinfo->{'master_sh'}  || $tinfo->{'slave_sh'} )
  {
    mtr_verbose_restart($server, "sh script to run");
    return 1;
  }

  if ( ! started($server) )
  {
    mtr_verbose_restart($server, "not started");
    return 1;
  }

  my $started_tinfo= $server->{'started_tinfo'};
  if ( defined $started_tinfo )
  {

    # Check if timezone of  test that server was started
    # with differs from timezone of next test
    if ( timezone($started_tinfo) ne timezone($tinfo) )
    {
      mtr_verbose_restart($server, "different timezone");
      return 1;
    }
  }

  my $is_mysqld= grep ($server eq $_, mysqlds());
  if ($is_mysqld)
  {

    # Check that running process was started with same options
    # as the current test requires
    my $extra_opts= get_extra_opts($server, $tinfo);
    my $started_opts= $server->{'started_opts'};

    # Also, always restart if server had been restarted with additional
    # options within test.
    if (!My::Options::same($started_opts, $extra_opts) ||
        exists $server->{'restart_opts'})
    {
      my $use_dynamic_option_switch= 0;
      if (!$use_dynamic_option_switch)
      {
	mtr_verbose_restart($server, "running with different options '" .
			    join(" ", @{$extra_opts}) . "' != '" .
			    join(" ", @{$started_opts}) . "'" );
	return 1;
      }

      mtr_verbose(My::Options::toStr("started_opts", @$started_opts));
      mtr_verbose(My::Options::toStr("extra_opts", @$extra_opts));

      # Get diff and check if dynamic switch is possible
      my @diff_opts= My::Options::diff($started_opts, $extra_opts);
      mtr_verbose(My::Options::toStr("diff_opts", @diff_opts));

      my $query= My::Options::toSQL(@diff_opts);
      mtr_verbose("Attempting dynamic switch '$query'");
      if (run_query($tinfo, $server, $query)){
	mtr_verbose("Restart: running with different options '" .
		    join(" ", @{$extra_opts}) . "' != '" .
		    join(" ", @{$started_opts}) . "'" );
	return 1;
      }

      # Remember the dynamically set options
      $server->{'started_opts'}= $extra_opts;
    }

    if (is_slave($server) && $master_restarted)
    {
      # At least one master restarted and this is a slave, restart
      mtr_verbose_restart($server, " master restarted");
      return 1;
    }
  }

  # Default, no restart
  return 0;
}


sub servers_need_restart($) {
  my ($tinfo)= @_;

  my @restart_servers;

  # Build list of master and slave mysqlds to be able to restart
  # all slaves whenever a master restarts.
  my @masters;
  my @slaves;
  foreach my $server (mysqlds())
  {
    if (is_slave($server))
    {
      push(@slaves, $server);
    }
    else
    {
      push(@masters, $server);
    }
  }

  # Check masters
  my $master_restarted = 0;
  foreach my $master (@masters)
  {
    if (server_need_restart($tinfo, $master, $master_restarted))
    {
      $master_restarted = 1;
      push(@restart_servers, $master);
    }
  }

  # Check slaves
  foreach my $slave (@slaves)
  {
    if (server_need_restart($tinfo, $slave, $master_restarted))
    {
      push(@restart_servers, $slave);
    }
  }

  # Check if any remaining servers need restart
  foreach my $server (ndb_mgmds(), ndbds(), memcacheds())
  {
    if (server_need_restart($tinfo, $server, $master_restarted))
    {
      push(@restart_servers, $server);
    }
  }

  return @restart_servers;
}



#
# Return list of specific servers
#  - there is no servers in an empty config
#
sub _like   { return $config ? $config->like($_[0]) : (); }
sub mysqlds { return _like('mysqld.'); }
sub ndbds   { return _like('cluster_config.ndbd.');}
sub ndb_mgmds { return _like('cluster_config.ndb_mgmd.'); }
sub clusters  { return _like('mysql_cluster.'); }
sub memcacheds { return _like('memcached.'); }
sub all_servers { return ( mysqlds(), ndb_mgmds(), ndbds(), memcacheds() ); }

#
# Filter a list of servers and return only those that are part
# of the specified cluster
#
sub in_cluster {
  my ($cluster)= shift;
  # Return only processes for a specific cluster
  return grep { $_->suffix() eq $cluster->suffix() } @_;
}



#
# Filter a list of servers and return the SafeProcess
# for only those that are started or stopped
#
sub started { return grep(defined $_, map($_->{proc}, @_));  }
sub stopped { return grep(!defined $_, map($_->{proc}, @_)); }


sub envsubst {
  my $string= shift;
# Check for the ? symbol in the var name and remove it.
  if ( $string =~ s/^\?// )
  {
    if ( ! defined $ENV{$string} )
    {
      return "";
    }
  }
  else
  {
    if ( ! defined $ENV{$string} )
    {
      mtr_error(".opt file references '$string' which is not set");
    }
  }

  return $ENV{$string};
}


sub get_extra_opts {
  # No extra options if --user-args
  return \@opt_extra_mysqld_opt if $opt_user_args;

  my ($mysqld, $tinfo)= @_;

  my $opts=
    $mysqld->option("#!use-slave-opt") ?
      $tinfo->{slave_opt} : $tinfo->{master_opt};

  # Expand environment variables
  foreach my $opt ( @$opts )
  {
    $opt =~ s/\$\{(\??\w+)\}/envsubst($1)/ge;
    $opt =~ s/\$(\??\w+)/envsubst($1)/ge;
  }
  return $opts;
}


sub stop_servers($$) {
  my ($tinfo, @servers)= @_;

  # Remember if we restarted for this test case (count restarts)
  $tinfo->{'restarted'}= 1;

  if ( join('|', @servers) eq join('|', all_servers()) )
  {
    # All servers are going down, use some kind of order to
    # avoid too many warnings in the log files

   mtr_report("Restarting all servers");

    #  mysqld processes
    My::SafeProcess::shutdown( $opt_shutdown_timeout, started(mysqlds()) );

    # cluster processes
    My::SafeProcess::shutdown( $opt_shutdown_timeout,
			       started(ndbds(), ndb_mgmds(), memcacheds()) );
  }
  else
  {
    mtr_report("Restarting ", started(@servers));

     # Stop only some servers
    My::SafeProcess::shutdown( $opt_shutdown_timeout,
			       started(@servers) );
  }

  foreach my $server (@servers)
  {
    # Mark server as stopped
    $server->{proc}= undef;

    # Forget history
    delete $server->{'started_tinfo'};
    delete $server->{'started_opts'};
    delete $server->{'started_cnf'};
  }
}


#
# start_servers
#
# Start servers not already started
#
# RETURN
#  0 OK
#  1 Start failed
#
sub start_servers($) {
  my ($tinfo)= @_;

  # Make sure the safe_process also exits from now on
  # Could not be done before, as we don't want this for the bootstrap
  if ($opt_start_exit) {
    My::SafeProcess->start_exit();
  }

  # Start clusters
  foreach my $cluster ( clusters() )
  {
    ndbcluster_start($cluster);
  }

  # Start mysqlds
  foreach my $mysqld ( mysqlds() )
  {
    if ( $mysqld->{proc} )
    {
      # Already started

      # Write start of testcase to log file
      mark_log($mysqld->value('#log-error'), $tinfo);

      next;
    }

    my $datadir= $mysqld->value('datadir');
    if ($opt_start_dirty)
    {
      # Don't delete anything if starting dirty
      ;
    }
    else
    {

      my @options= ('log-bin', 'relay-log');
      foreach my $option_name ( @options )  {
	next unless $mysqld->option($option_name);

	my $file_name= $mysqld->value($option_name);
	next unless
	  defined $file_name and
	    -e $file_name;

	mtr_debug(" -removing '$file_name'");
	unlink($file_name) or die ("unable to remove file '$file_name'");
      }

      if (-d $datadir ) {
	mtr_verbose(" - removing '$datadir'");
	rmtree($datadir);
      }
    }

    my $mysqld_basedir= $mysqld->value('basedir');
    if ( $basedir eq $mysqld_basedir )
    {
      if (! $opt_start_dirty)	# If dirty, keep possibly grown system db
      {
	# Copy datadir from installed system db
	for my $path ( "$opt_vardir", "$opt_vardir/..") {
	  my $install_db= "$path/install.db";
	  copytree($install_db, $datadir)
	    if -d $install_db;
	}
	mtr_error("Failed to copy system db to '$datadir'")
	  unless -d $datadir;
      }
    }
    else
    {
      mysql_install_db($mysqld); # For versional testing

      mtr_error("Failed to install system db to '$datadir'")
	unless -d $datadir;

    }

    # Create the servers tmpdir
    my $tmpdir= $mysqld->value('tmpdir');
    mkpath($tmpdir) unless -d $tmpdir;

    # Write start of testcase to log file
    mark_log($mysqld->value('#log-error'), $tinfo);

    # Run <tname>-master.sh
    if ($mysqld->option('#!run-master-sh') and
       run_sh_script($tinfo->{master_sh}) )
    {
      $tinfo->{'comment'}= "Failed to execute '$tinfo->{master_sh}'";
      return 1;
    }

    # Run <tname>-slave.sh
    if ($mysqld->option('#!run-slave-sh') and
	run_sh_script($tinfo->{slave_sh}))
    {
      $tinfo->{'comment'}= "Failed to execute '$tinfo->{slave_sh}'";
      return 1;
    }

    if (!$opt_embedded_server)
    {
      my $extra_opts= get_extra_opts($mysqld, $tinfo);
      mysqld_start($mysqld,$extra_opts);

      # Save this test case information, so next can examine it
      $mysqld->{'started_tinfo'}= $tinfo;

      # Wait until server's uuid is generated. This avoids that master and
      # slave generate the same UUID sporadically.
      sleep_until_file_created("$datadir/auto.cnf", $opt_start_timeout,
                               $mysqld->{'proc'});

    }

  }

  # Wait for clusters to start
  foreach my $cluster ( clusters() )
  {
    if (ndbcluster_wait_started($cluster, ""))
    {
      # failed to start
      $tinfo->{'comment'}= "Start of '".$cluster->name()."' cluster failed";

      #
      # Dump cluster log files to log file to help analyze the
      # cause of the failed start
      #
      ndbcluster_dump($cluster);

      return 1;
    }
  }

  # Wait for mysqlds to start
  foreach my $mysqld ( mysqlds() )
  {
    next if !started($mysqld);

    if (sleep_until_file_created($mysqld->value('pid-file'),
				 $opt_start_timeout,
				 $mysqld->{'proc'}) == 0) {
      $tinfo->{comment}=
	"Failed to start ".$mysqld->name();

      my $logfile= $mysqld->value('#log-error');
      if ( defined $logfile and -f $logfile )
      {
        my @srv_lines= extract_server_log($logfile, $tinfo->{name});
	$tinfo->{logfile}= "Server log is:\n" . join ("", @srv_lines);
      }
      else
      {
	$tinfo->{logfile}= "Could not open server logfile: '$logfile'";
      }
      return 1;
    }
  }

  # Start memcached(s) for each cluster
  foreach my $cluster ( clusters() )
  {
    next if !in_cluster($cluster, memcacheds());

    # Load the memcache metadata into this cluster
    memcached_load_metadata($cluster);

    # Start memcached(s)
    foreach my $memcached ( in_cluster($cluster, memcacheds()))
    {
      next if started($memcached);
      memcached_start($cluster, $memcached);
    }
  }

  return 0;
}


#
# Run include/check-testcase.test
# Before a testcase, run in record mode and save result file to var/tmp
# After testcase, run and compare with the recorded file, they should be equal!
#
# RETURN VALUE
#  The newly started process
#
sub start_check_testcase ($$$) {
  my $tinfo=    shift;
  my $mode=     shift;
  my $mysqld=   shift;

  my $name= "check-".$mysqld->name();
  # Replace dots in name with underscore to avoid that mysqltest
  # misinterpret's what the filename extension is :(
  $name=~ s/\./_/g;

  my $args;
  mtr_init_args(\$args);

  mtr_add_arg($args, "--defaults-file=%s", $path_config_file);
  mtr_add_arg($args, "--defaults-group-suffix=%s", $mysqld->after('mysqld'));
  mtr_add_arg($args, "--result-file=%s", "$opt_vardir/tmp/$name.result");
  mtr_add_arg($args, "--test-file=%s", "include/check-testcase.test");
  mtr_add_arg($args, "--verbose");
  mtr_add_arg($args, "--logdir=%s/tmp", $opt_vardir);

  if ( $mode eq "before" )
  {
    mtr_add_arg($args, "--record");
  }
  my $errfile= "$opt_vardir/tmp/$name.err";
  my $proc= My::SafeProcess->new
    (
     name          => $name,
     path          => $exe_mysqltest,
     error         => $errfile,
     output        => $errfile,
     args          => \$args,
     user_data     => $errfile,
     verbose       => $opt_verbose,
    );

  mtr_report("Started $proc");
  return $proc;
}


sub run_mysqltest ($) {
  my $proc= start_mysqltest(@_);
  $proc->wait();
}


sub start_mysqltest ($) {
  my ($tinfo)= @_;
  my $exe= $exe_mysqltest;
  my $args;

  mark_time_used('admin');

  mtr_init_args(\$args);

  if ( $opt_strace_client )
  {
    $exe=  "strace";
    mtr_add_arg($args, "-o");
    mtr_add_arg($args, "%s/log/mysqltest.strace", $opt_vardir);
    mtr_add_arg($args, "$exe_mysqltest");
  }

  mtr_add_arg($args, "--defaults-file=%s", $path_config_file);
  mtr_add_arg($args, "--silent");
  mtr_add_arg($args, "--tmpdir=%s", $opt_tmpdir);
  mtr_add_arg($args, "--character-sets-dir=%s", $path_charsetsdir);
  mtr_add_arg($args, "--logdir=%s/log", $opt_vardir);
  if ($auth_plugin)
  {
    mtr_add_arg($args, "--plugin_dir=%s", dirname($auth_plugin));
  }

  # Log line number and time  for each line in .test file
  mtr_add_arg($args, "--mark-progress")
    if $opt_mark_progress;

  mtr_add_arg($args, "--database=test");

  if ( $opt_ps_protocol )
  {
    mtr_add_arg($args, "--ps-protocol");
  }

  if ( $opt_sp_protocol )
  {
    mtr_add_arg($args, "--sp-protocol");
  }

  if ( $opt_explain_protocol )
  {
    mtr_add_arg($args, "--explain-protocol");
  }

  if ( $opt_json_explain_protocol )
  {
    mtr_add_arg($args, "--json-explain-protocol");
  }

  if ( $opt_view_protocol )
  {
    mtr_add_arg($args, "--view-protocol");
  }

  if ( $opt_trace_protocol )
  {
    mtr_add_arg($args, "--opt-trace-protocol");
  }

  if ( $opt_cursor_protocol )
  {
    mtr_add_arg($args, "--cursor-protocol");
  }


  mtr_add_arg($args, "--timer-file=%s/log/timer", $opt_vardir);

  if ( $opt_compress )
  {
    mtr_add_arg($args, "--compress");
  }

  if ( $opt_sleep )
  {
    mtr_add_arg($args, "--sleep=%d", $opt_sleep);
  }

  if ( $opt_ssl )
  {
    # Turn on SSL for _all_ test cases if option --ssl was used
    mtr_add_arg($args, "--ssl");
  }

  if ( $opt_max_connections ) {
    mtr_add_arg($args, "--max-connections=%d", $opt_max_connections);
  }

  if ( $opt_embedded_server )
  {

    # Get the args needed for the embedded server
    # and append them to args prefixed
    # with --sever-arg=

    my $mysqld=  $config->group('embedded')
      or mtr_error("Could not get [embedded] section");

    my $mysqld_args;
    mtr_init_args(\$mysqld_args);
    my $extra_opts= get_extra_opts($mysqld, $tinfo);
    mysqld_arguments($mysqld_args, $mysqld, $extra_opts);
    mtr_add_arg($args, "--server-arg=%s", $_) for @$mysqld_args;
  }

  # ----------------------------------------------------------------------
  # export MYSQL_TEST variable containing <path>/mysqltest <args>
  # ----------------------------------------------------------------------
  $ENV{'MYSQL_TEST'}= mtr_args2str($exe_mysqltest, @$args);

  # ----------------------------------------------------------------------
  # Add arguments that should not go into the MYSQL_TEST env var
  # ----------------------------------------------------------------------
  if ( $opt_valgrind_mysqltest )
  {
    # Prefix the Valgrind options to the argument list.
    # We do this here, since we do not want to Valgrind the nested invocations
    # of mysqltest; that would mess up the stderr output causing test failure.
    my @args_saved = @$args;
    mtr_init_args(\$args);
    valgrind_arguments($args, \$exe);
    mtr_add_arg($args, "%s", $_) for @args_saved;
  }

  mtr_add_arg($args, "--test-file=%s", $tinfo->{'path'});

  # Number of lines of resut to include in failure report
  mtr_add_arg($args, "--tail-lines=20");

  if ( defined $tinfo->{'result_file'} ) {
    mtr_add_arg($args, "--result-file=%s", $tinfo->{'result_file'});
  }

  client_debug_arg($args, "mysqltest");

  if ( $opt_record )
  {
    mtr_add_arg($args, "--record");

    # When recording to a non existing result file
    # the name of that file is in "record_file"
    if ( defined $tinfo->{'record_file'} ) {
      mtr_add_arg($args, "--result-file=%s", $tinfo->{record_file});
    }
  }

  if ( $opt_client_gdb )
  {
    gdb_arguments(\$args, \$exe, "client");
  }
  elsif ( $opt_client_ddd )
  {
    ddd_arguments(\$args, \$exe, "client");
  }
  if ( $opt_client_dbx ) {
    dbx_arguments(\$args, \$exe, "client");
  }
  elsif ( $opt_client_debugger )
  {
    debugger_arguments(\$args, \$exe, "client");
  }

  my $proc= My::SafeProcess->new
    (
     name          => "mysqltest",
     path          => $exe,
     args          => \$args,
     append        => 1,
     error         => $path_current_testlog,
     verbose       => $opt_verbose,
    );
  mtr_verbose("Started $proc");
  return $proc;
}


#
# Modify the exe and args so that program is run in gdb in xterm
#
sub gdb_arguments {
  my $args= shift;
  my $exe=  shift;
  my $type= shift;
  my $input= shift;

  my $gdb_init_file= "$opt_vardir/tmp/gdbinit.$type";

  # Remove the old gdbinit file
  unlink($gdb_init_file);

  # Put $args into a single string
  my $str= join(" ", @$$args);
  my $runline= $input ? "run $str < $input" : "run $str";

  # write init file for mysqld or client
  mtr_tofile($gdb_init_file,
	     "break main\n" .
	     $runline);

  if ( $opt_manual_gdb )
  {
     print "\nTo start gdb for $type, type in another window:\n";
     print "gdb -cd $glob_mysql_test_dir -x $gdb_init_file $$exe\n";

     # Indicate the exe should not be started
     $$exe= undef;
     return;
  }

  $$args= [];
  mtr_add_arg($$args, "-title");
  mtr_add_arg($$args, "$type");
  mtr_add_arg($$args, "-e");

  if ( $exe_libtool )
  {
    mtr_add_arg($$args, $exe_libtool);
    mtr_add_arg($$args, "--mode=execute");
  }

  mtr_add_arg($$args, "gdb");
  mtr_add_arg($$args, "-x");
  mtr_add_arg($$args, "$gdb_init_file");
  mtr_add_arg($$args, "$$exe");

  $$exe= "xterm";
}


#
# Modify the exe and args so that program is run in ddd
#
sub ddd_arguments {
  my $args= shift;
  my $exe=  shift;
  my $type= shift;
  my $input= shift;

  my $gdb_init_file= "$opt_vardir/tmp/gdbinit.$type";

  # Remove the old gdbinit file
  unlink($gdb_init_file);

  # Put $args into a single string
  my $str= join(" ", @$$args);
  my $runline= $input ? "run $str < $input" : "run $str";

  # write init file for mysqld or client
  mtr_tofile($gdb_init_file,
	     "file $$exe\n" .
	     "break main\n" .
	     $runline);

  if ( $opt_manual_ddd )
  {
     print "\nTo start ddd for $type, type in another window:\n";
     print "ddd -cd $glob_mysql_test_dir -x $gdb_init_file $$exe\n";

     # Indicate the exe should not be started
     $$exe= undef;
     return;
  }

  my $save_exe= $$exe;
  $$args= [];
  if ( $exe_libtool )
  {
    $$exe= $exe_libtool;
    mtr_add_arg($$args, "--mode=execute");
    mtr_add_arg($$args, "ddd");
  }
  else
  {
    $$exe= "ddd";
  }
  mtr_add_arg($$args, "--command=$gdb_init_file");
  mtr_add_arg($$args, "$save_exe");
}


#
# Modify the exe and args so that program is run in dbx in xterm
#
sub dbx_arguments {
  my $args= shift;
  my $exe=  shift;
  my $type= shift;
  my $input= shift;

  # Put $args into a single string
  my $str= join " ", @$$args;
  my $runline= $input ? "run $str < $input" : "run $str";

  if ( $opt_manual_dbx ) {
    print "\nTo start dbx for $type, type in another window:\n";
    print "cd $glob_mysql_test_dir; dbx -c \"stop in main; " .
          "$runline\" $$exe\n";

    # Indicate the exe should not be started
    $$exe= undef;
    return;
  }

  $$args= [];
  mtr_add_arg($$args, "-title");
  mtr_add_arg($$args, "$type");
  mtr_add_arg($$args, "-e");

  if ( $exe_libtool ) {
    mtr_add_arg($$args, $exe_libtool);
    mtr_add_arg($$args, "--mode=execute");
  }

  mtr_add_arg($$args, "dbx");
  mtr_add_arg($$args, "-c");
  mtr_add_arg($$args, "stop in main; $runline");
  mtr_add_arg($$args, "$$exe");

  $$exe= "xterm";
}


#
# Modify the exe and args so that program is run in the selected debugger
#
sub debugger_arguments {
  my $args= shift;
  my $exe=  shift;
  my $debugger= $opt_debugger || $opt_client_debugger;

  if ( $debugger =~ /vcexpress|vc|devenv/ )
  {
    # vc[express] /debugexe exe arg1 .. argn

    # Add name of the exe and /debugexe before args
    unshift(@$$args, "$$exe");
    unshift(@$$args, "/debugexe");

    # Set exe to debuggername
    $$exe= $debugger;

  }
  elsif ( $debugger =~ /windbg/ )
  {
    # windbg exe arg1 .. argn

    # Add name of the exe before args
    unshift(@$$args, "$$exe");

    # Set exe to debuggername
    $$exe= $debugger;

  }
  else
  {
    mtr_error("Unknown argument \"$debugger\" passed to --debugger");
  }
}

#
# Modify the exe and args so that program is run in strace 
#
sub strace_server_arguments {
  my $args= shift;
  my $exe=  shift;
  my $type= shift;

  mtr_add_arg($args, "-o");
  mtr_add_arg($args, "%s/log/%s.strace", $opt_vardir, $type);
  mtr_add_arg($args, $$exe);
  $$exe= "strace";
}

#
# Modify the exe and args so that program is run in valgrind
#
sub valgrind_arguments {
  my $args= shift;
  my $exe=  shift;

  if ( $opt_callgrind)
  {
    mtr_add_arg($args, "--tool=callgrind");
    mtr_add_arg($args, "--base=$opt_vardir/log");
  }
  else
  {
    mtr_add_arg($args, "--tool=memcheck"); # From >= 2.1.2 needs this option
    mtr_add_arg($args, "--leak-check=yes");
    mtr_add_arg($args, "--num-callers=16");
    mtr_add_arg($args, "--suppressions=%s/valgrind.supp", $glob_mysql_test_dir)
      if -f "$glob_mysql_test_dir/valgrind.supp";
  }

  # Add valgrind options, can be overriden by user
  mtr_add_arg($args, '%s', $_) for (@valgrind_args);

  mtr_add_arg($args, $$exe);

  $$exe= $opt_valgrind_path || "valgrind";

  if ($exe_libtool)
  {
    # Add "libtool --mode-execute" before the test to execute
    # if running in valgrind(to avoid valgrinding bash)
    unshift(@$args, "--mode=execute", $$exe);
    $$exe= $exe_libtool;
  }
}

#
# Search server logs for valgrind reports printed at mysqld termination
#

sub valgrind_exit_reports() {
  my $found_err= 0;

  foreach my $log_file (keys %mysqld_logs)
  {
    my @culprits= ();
    my $valgrind_rep= "";
    my $found_report= 0;
    my $err_in_report= 0;
    my $ignore_report= 0;

    my $LOGF = IO::File->new($log_file)
      or mtr_error("Could not open file '$log_file' for reading: $!");

    while ( my $line = <$LOGF> )
    {
      if ($line =~ /^CURRENT_TEST: (.+)$/)
      {
        my $testname= $1;
        # If we have a report, report it if needed and start new list of tests
        if ($found_report)
        {
          if ($err_in_report)
          {
            mtr_print ("Valgrind report from $log_file after tests:\n",
                        @culprits);
            mtr_print_line();
            print ("$valgrind_rep\n");
            $found_err= 1;
            $err_in_report= 0;
          }
          # Make ready to collect new report
          @culprits= ();
          $found_report= 0;
          $valgrind_rep= "";
        }
        push (@culprits, $testname);
        next;
      }
      # This line marks a report to be ignored
      $ignore_report=1 if $line =~ /VALGRIND_DO_QUICK_LEAK_CHECK/;
      # This line marks the start of a valgrind report
      $found_report= 1 if $line =~ /^==\d+== .* SUMMARY:/;

      if ($ignore_report && $found_report) {
        $ignore_report= 0;
        $found_report= 0;
      }

      if ($found_report) {
        $line=~ s/^==\d+== //;
        $valgrind_rep .= $line;
        $err_in_report= 1 if $line =~ /ERROR SUMMARY: [1-9]/;
        $err_in_report= 1 if $line =~ /definitely lost: [1-9]/;
        $err_in_report= 1 if $line =~ /possibly lost: [1-9]/;
        $err_in_report= 1 if $line =~ /still reachable: [1-9]/;
      }
    }

    $LOGF= undef;

    if ($err_in_report) {
      mtr_print ("Valgrind report from $log_file after tests:\n", @culprits);
      mtr_print_line();
      print ("$valgrind_rep\n");
      $found_err= 1;
    }
  }

  return $found_err;
}

sub run_ctest() {
  my $olddir= getcwd();
  chdir ($bindir) or die ("Could not chdir to $bindir");
  my $tinfo;
  my $no_ctest= (IS_WINDOWS) ? 256 : -1;
  my $ctest_vs= "";

  # Just ignore if not configured/built to run ctest
  if (! -f "CTestTestfile.cmake") {
    mtr_report("No unit tests found.");
    chdir($olddir);
    return;
  }

  # Add vs-config option if needed
  $ctest_vs= "-C $opt_vs_config" if $opt_vs_config;

  # Also silently ignore if we don't have ctest and didn't insist
  # Special override: also ignore in Pushbuild, some platforms may not have it
  # Now, run ctest and collect output
  $ENV{CTEST_OUTPUT_ON_FAILURE} = 1;
  my $ctest_out= `ctest $ctest_vs 2>&1`;
  if ($? == $no_ctest && ($opt_ctest == -1 || defined $ENV{PB2WORKDIR})) {
    chdir($olddir);
    return;
  }

  # Create minimalistic "test" for the reporting
  $tinfo = My::Test->new
    (
     name           => 'unit_tests',
    );
  # Set dummy worker id to align report with normal tests
  $tinfo->{worker} = 0 if $opt_parallel > 1;

  my $ctfail= 0;		# Did ctest fail?
  if ($?) {
    $ctfail= 1;
    $tinfo->{result}= 'MTR_RES_FAILED';
    $tinfo->{comment}= "ctest failed with exit code $?, see result below";
    $ctest_out= "" unless $ctest_out;
  }
  my $ctfile= "$opt_vardir/ctest.log";
  my $ctres= 0;			# Did ctest produce report summary?

  open (CTEST, " > $ctfile") or die ("Could not open output file $ctfile");

  # Put ctest output in log file, while analyzing results
  for (split ('\n', $ctest_out)) {
    print CTEST "$_\n";
    if (/tests passed/) {
      $ctres= 1;
      $ctest_report .= "\nUnit tests: $_\n";
    }
    if ( /FAILED/ or /\(Failed\)/ ) {
      $ctfail= 1;
      $ctest_report .= "  $_\n";
    }
  }
  close CTEST;

  # Set needed 'attributes' for test reporting
  $tinfo->{comment}.= "\nctest did not pruduce report summary" if ! $ctres;
  $tinfo->{result}= ($ctres && !$ctfail)
    ? 'MTR_RES_PASSED' : 'MTR_RES_FAILED';
  $ctest_report .= "Report from unit tests in $ctfile";
  $tinfo->{failures}= ($tinfo->{result} eq 'MTR_RES_FAILED');

  mark_time_used('test');
  mtr_report_test($tinfo);
  chdir($olddir);
  return $tinfo;
}

#
# Usage
#
sub usage ($) {
  my ($message)= @_;

  if ( $message )
  {
    print STDERR "$message\n";
  }

  print <<HERE;

$0 [ OPTIONS ] [ TESTCASE ]

Options to control what engine/variation to run

  embedded-server       Use the embedded server, i.e. no mysqld daemons
  ps-protocol           Use the binary protocol between client and server
  cursor-protocol       Use the cursor protocol between client and server
                        (implies --ps-protocol)
  view-protocol         Create a view to execute all non updating queries
  opt-trace-protocol    Print optimizer trace
  explain-protocol      Run 'EXPLAIN EXTENDED' on all SELECT, INSERT,
                        REPLACE, UPDATE and DELETE queries.
  json-explain-protocol Run 'EXPLAIN FORMAT=JSON' on all SELECT, INSERT,
                        REPLACE, UPDATE and DELETE queries.
  sp-protocol           Create a stored procedure to execute all queries
  compress              Use the compressed protocol between client and server
  ssl                   Use ssl protocol between client and server
  skip-ssl              Dont start server with support for ssl connections
  vs-config             Visual Studio configuration used to create executables
                        (default: MTR_VS_CONFIG environment variable)

  defaults-file=<config template> Use fixed config template for all
                        tests
  defaults-extra-file=<config template> Extra config template to add to
                        all generated configs
  combination=<opt>     Use at least twice to run tests with specified 
                        options to mysqld
  skip-combinations     Ignore combination file (or options)

Options to control directories to use
  tmpdir=DIR            The directory where temporary files are stored
                        (default: ./var/tmp).
  vardir=DIR            The directory where files generated from the test run
                        is stored (default: ./var). Specifying a ramdisk or
                        tmpfs will speed up tests.
  mem                   Run testsuite in "memory" using tmpfs or ramdisk
                        Attempts to find a suitable location
                        using a builtin list of standard locations
                        for tmpfs (/dev/shm)
                        The option can also be set using environment
                        variable MTR_MEM=[DIR]
  clean-vardir          Clean vardir if tests were successful and if
                        running in "memory". Otherwise this option is ignored
  client-bindir=PATH    Path to the directory where client binaries are located
  client-libdir=PATH    Path to the directory where client libraries are located


Options to control what test suites or cases to run

  force                 Continue to run the suite after failure
  with-ndbcluster-only  Run only tests that include "ndb" in the filename
  skip-ndb[cluster]     Skip all tests that need cluster. Default.
  include-ndb[cluster]  Enable all tests that need cluster
  do-test=PREFIX or REGEX
                        Run test cases which name are prefixed with PREFIX
                        or fulfills REGEX
  skip-test=PREFIX or REGEX
                        Skip test cases which name are prefixed with PREFIX
                        or fulfills REGEX
  start-from=PREFIX     Run test cases starting test prefixed with PREFIX where
                        prefix may be suite.testname or just testname
  suite[s]=NAME1,..,NAMEN
                        Collect tests in suites from the comma separated
                        list of suite names.
                        The default is: "$DEFAULT_SUITES"
  skip-rpl              Skip the replication test cases.
  big-test              Also run tests marked as "big"
  enable-disabled       Run also tests marked as disabled
  print-testcases       Don't run the tests but print details about all the
                        selected tests, in the order they would be run.
  do-test-list=FILE     Run the tests listed in FILE. Each line in the file
                        is an entry and should be formatted as:
                        <SUITE>.<TESTNAME> or <SUITE> <TESTNAME>.
                        "#" as first character marks a comment.
  skip-test-list=FILE   Skip the tests listed in FILE. Each line in the file
                        is an entry and should be formatted as: 
                        <TESTNAME> : <COMMENT>

Options that specify ports

  mtr-port-base=#       Base for port numbers, ports from this number to
  port-base=#           number+9 are reserved. Should be divisible by 10;
                        if not it will be rounded down. May be set with
                        environment variable MTR_PORT_BASE. If this value is
                        set and is not "auto", it overrides build-thread.
  mtr-build-thread=#    Specify unique number to calculate port number(s) from.
  build-thread=#        Can be set in environment variable MTR_BUILD_THREAD.
                        Set  MTR_BUILD_THREAD="auto" to automatically aquire
                        a build thread id that is unique to current host

Options for test case authoring

  record TESTNAME       (Re)genereate the result file for TESTNAME
  check-testcases       Check testcases for sideeffects
  mark-progress         Log line number and elapsed time to <testname>.progress

Options that pass on options (these may be repeated)

  mysqld=ARGS           Specify additional arguments to "mysqld"
  mysqld-env=VAR=VAL    Specify additional environment settings for "mysqld"

Options to run test on running server

  extern option=value   Run only the tests against an already started server
                        the options to use for connection to the extern server
                        must be specified using name-value pair notation
                        For example:
                         ./$0 --extern socket=/tmp/mysqld.sock

Options for debugging the product

  boot-dbx              Start bootstrap server in dbx
  boot-ddd              Start bootstrap server in ddd
  boot-gdb              Start bootstrap server in gdb
  client-dbx            Start mysqltest client in dbx
  client-ddd            Start mysqltest client in ddd
  client-debugger=NAME  Start mysqltest in the selected debugger
  client-gdb            Start mysqltest client in gdb
  dbx                   Start the mysqld(s) in dbx
  ddd                   Start the mysqld(s) in ddd
  debug                 Dump trace output for all servers and client programs
  debug-common          Same as debug, but sets 'd' debug flags to
                        "query,info,error,enter,exit"; you need this if you
                        want both to see debug printouts and to use
                        DBUG_EXECUTE_IF.
  debug-server          Use debug version of server, but without turning on
                        tracing
  debugger=NAME         Start mysqld in the selected debugger
  gdb                   Start the mysqld(s) in gdb
  manual-debug          Let user manually start mysqld in debugger, before
                        running test(s)
  manual-gdb            Let user manually start mysqld in gdb, before running
                        test(s)
  manual-ddd            Let user manually start mysqld in ddd, before running
                        test(s)
  manual-dbx            Let user manually start mysqld in dbx, before running
                        test(s)
  strace-client         Create strace output for mysqltest client, 
  strace-server         Create strace output for mysqltest server, 
  max-save-core         Limit the number of core files saved (to avoid filling
                        up disks for heavily crashing server). Defaults to
                        $opt_max_save_core, set to 0 for no limit. Set
                        it's default with MTR_MAX_SAVE_CORE
  max-save-datadir      Limit the number of datadir saved (to avoid filling
                        up disks for heavily crashing server). Defaults to
                        $opt_max_save_datadir, set to 0 for no limit. Set
                        it's default with MTR_MAX_SAVE_DATDIR
  max-test-fail         Limit the number of test failurs before aborting
                        the current test run. Defaults to
                        $opt_max_test_fail, set to 0 for no limit. Set
                        it's default with MTR_MAX_TEST_FAIL

Options for valgrind

  valgrind              Run the "mysqltest" and "mysqld" executables using
                        valgrind with default options
  valgrind-all          Synonym for --valgrind
  valgrind-mysqltest    Run the "mysqltest" and "mysql_client_test" executable
                        with valgrind
  valgrind-mysqld       Run the "mysqld" executable with valgrind
  valgrind-options=ARGS Deprecated, use --valgrind-option
  valgrind-option=ARGS  Option to give valgrind, replaces default option(s),
                        can be specified more then once
  valgrind-path=<EXE>   Path to the valgrind executable
  callgrind             Instruct valgrind to use callgrind

Misc options
  user=USER             User for connecting to mysqld(default: $opt_user)
  comment=STR           Write STR to the output
  timer                 Show test case execution time.
  verbose               More verbose output(use multiple times for even more)
  verbose-restart       Write when and why servers are restarted
  start                 Only initialize and start the servers, using the
                        startup settings for the first specified test case
                        Example:
                         $0 --start alias &
  start-and-exit        Same as --start, but mysql-test-run terminates and
                        leaves just the server running
  start-dirty           Only start the servers (without initialization) for
                        the first specified test case
  user-args             In combination with start* and no test name, drops
                        arguments to mysqld except those speficied with
                        --mysqld (if any)
  wait-all              If --start or --start-dirty option is used, wait for all
                        servers to exit before finishing the process
  fast                  Run as fast as possible, dont't wait for servers
                        to shutdown etc.
  force-restart         Always restart servers between tests
  parallel=N            Run tests in N parallel threads (default=1)
                        Use parallel=auto for auto-setting of N
  repeat=N              Run each test N number of times
  retry=N               Retry tests that fail N times, limit number of failures
                        to $opt_retry_failure
  retry-failure=N       Limit number of retries for a failed test
  reorder               Reorder tests to get fewer server restarts
  help                  Get this help text

  testcase-timeout=MINUTES Max test case run time (default $opt_testcase_timeout)
  suite-timeout=MINUTES Max test suite run time (default $opt_suite_timeout)
  shutdown-timeout=SECONDS Max number of seconds to wait for server shutdown
                        before killing servers (default $opt_shutdown_timeout)
  warnings              Scan the log files for warnings. Use --nowarnings
                        to turn off.

  sleep=SECONDS         Passed to mysqltest, will be used as fixed sleep time
  debug-sync-timeout=NUM Set default timeout for WAIT_FOR debug sync
                        actions. Disable facility with NUM=0.
  gcov                  Collect coverage information after the test.
                        The result is a gcov file per source and header file.
  gprof                 Collect profiling information using gprof.
  experimental=<file>   Refer to list of tests considered experimental;
                        failures will be marked exp-fail instead of fail.
  report-features       First run a "test" that reports mysql features
  timestamp             Print timestamp before each test report line
  timediff              With --timestamp, also print time passed since
                        *previous* test started
  max-connections=N     Max number of open connection to server in mysqltest
  default-myisam        Set default storage engine to MyISAM for non-innodb
                        tests. This is needed after switching default storage
                        engine to InnoDB.
  report-times          Report how much time has been spent on different
                        phases of test execution.
  nounit-tests          Do not run unit tests. Normally run if configured
                        and if not running named tests/suites
  unit-tests            Run unit tests even if they would otherwise not be run
  stress=ARGS           Run stress test, providing options to
                        mysql-stress-test.pl. Options are separated by comma.

Some options that control enabling a feature for normal test runs,
can be turned off by prepending 'no' to the option, e.g. --notimer.
This applies to reorder, timer, check-testcases and warnings.

HERE
  exit(1);

}

sub list_options ($) {
  my $hash= shift;

  for (keys %$hash) {
    s/([:=].*|[+!])$//;
    s/\|/\n--/g;
    print "--$_\n" unless /list-options/;
  }

  exit(1);
}
<|MERGE_RESOLUTION|>--- conflicted
+++ resolved
@@ -164,11 +164,7 @@
 
 # If you add a new suite, please check TEST_DIRS in Makefile.am.
 #
-<<<<<<< HEAD
 my $DEFAULT_SUITES= "main,sys_vars,binlog,federated,gis,rpl,innodb,innodb_gis,innodb_fts,innodb_zip,perfschema,funcs_1,opt_trace,parts,auth_sec";
-=======
-my $DEFAULT_SUITES= "main,sys_vars,binlog,federated,rpl,innodb,innodb_fts,innodb_zip,perfschema,funcs_1,opt_trace,parts,auth_sec";
->>>>>>> f4fab683
 my $opt_suites;
 
 our $opt_verbose= 0;  # Verbose output, enable with --verbose
@@ -497,7 +493,7 @@
   # Send Ctrl-C to any children still running
   kill("INT", keys(%children));
 
-  if (!IS_WINDOWS) {
+  if (!IS_WINDOWS) { 
     # Wait for children to exit
     foreach my $pid (keys %children)
     {
@@ -2087,7 +2083,17 @@
   }
   else
   {
-    $exe_mysqltest= mtr_exe_exists("$path_client_bindir/mysqltest");
+    if ( defined $ENV{'MYSQL_TEST'} )
+    {
+      $exe_mysqltest=$ENV{'MYSQL_TEST'};
+      print "===========================================================\n";
+      print "WARNING:The mysqltest binary is fetched from $exe_mysqltest\n";
+      print "===========================================================\n";
+    }
+    else
+    {
+      $exe_mysqltest= mtr_exe_exists("$path_client_bindir/mysqltest");
+    }
   }
 
 }
@@ -2423,14 +2429,6 @@
       my_find_bin($bindir,
 		  ["storage/ndb/tools", "bin"],
 		  "ndb_desc");
-<<<<<<< HEAD
-
-    $ENV{'NDB_SHOW_TABLES'}=
-      my_find_bin($bindir,
-		  ["storage/ndb/tools", "bin"],
-		  "ndb_show_tables");
-=======
->>>>>>> f4fab683
 
     $ENV{'NDB_SHOW_TABLES'}=
       my_find_bin($bindir,
@@ -2460,7 +2458,6 @@
   # ----------------------------------------------------
   # mysql clients
   # ----------------------------------------------------
-<<<<<<< HEAD
   $ENV{'MYSQL_CHECK'}=                 client_arguments("mysqlcheck");
   $ENV{'MYSQL_DUMP'}=                  mysqldump_arguments(".1");
   $ENV{'MYSQL_DUMP_SLAVE'}=            mysqldump_arguments(".2");
@@ -2479,25 +2476,6 @@
   $ENV{'MYSQL_PLUGIN'}=                $exe_mysql_plugin;
   $ENV{'MYSQL_EMBEDDED'}=              $exe_mysql_embedded;
   $ENV{'PATH_CONFIG_FILE'}=            $path_config_file;
-=======
-  $ENV{'MYSQL_CHECK'}=              client_arguments("mysqlcheck");
-  $ENV{'MYSQL_DUMP'}=               mysqldump_arguments(".1");
-  $ENV{'MYSQL_DUMP_SLAVE'}=         mysqldump_arguments(".2");
-  $ENV{'MYSQL_SLAP'}=               mysqlslap_arguments();
-  $ENV{'MYSQL_IMPORT'}=             client_arguments("mysqlimport");
-  $ENV{'MYSQL_SHOW'}=               client_arguments("mysqlshow");
-  $ENV{'MYSQL_CONFIG_EDITOR'}=      client_arguments_no_grp_suffix("mysql_config_editor");
-  $ENV{'MYSQL_BINLOG'}=             client_arguments("mysqlbinlog");
-  $ENV{'MYSQL'}=                    client_arguments("mysql");
-  $ENV{'MYSQL_SLAVE'}=              client_arguments("mysql", ".2");
-  $ENV{'MYSQL_UPGRADE'}=            client_arguments("mysql_upgrade");
-  $ENV{'MYSQLADMIN'}=               native_path($exe_mysqladmin);
-  $ENV{'MYSQL_CLIENT_TEST'}=        mysql_client_test_arguments();
-  $ENV{'EXE_MYSQL'}=                $exe_mysql;
-  $ENV{'MYSQL_PLUGIN'}=             $exe_mysql_plugin;
-  $ENV{'MYSQL_EMBEDDED'}=           $exe_mysql_embedded;
-  $ENV{'PATH_CONFIG_FILE'}=         $path_config_file;
->>>>>>> f4fab683
 
   my $exe_mysqld= find_mysqld($basedir);
   $ENV{'MYSQLD'}= $exe_mysqld;
@@ -3567,7 +3545,6 @@
   mtr_add_arg($args, "--core-file");
   # over writing innodb_autoextend_increment to 8 for reducing the ibdata1 file size 
   mtr_add_arg($args, "--innodb_autoextend_increment=8");
-<<<<<<< HEAD
   # over writing the buffer size to 16M for certain tests to pass       
   mtr_add_arg($args, "--innodb_buffer_pool_size=16M");
 
@@ -3576,8 +3553,6 @@
     # Do not create performance_schema tables for embedded
     mtr_add_arg($args, "--loose-performance_schema=OFF");
   }
-=======
->>>>>>> f4fab683
 
   if ( $opt_debug )
   {
@@ -3601,14 +3576,11 @@
     (my $temp_extra_opt=$extra_opt) =~ s/_/-/g;
     if ($temp_extra_opt =~ /--innodb-page-size/ || 
         $temp_extra_opt =~ /--innodb-log-file-size/) {
-<<<<<<< HEAD
       mtr_add_arg($args, $extra_opt);
     }
   # Plugin arguments need to be given to the bootstrap 
   # process as well as the server process.
     if ($extra_opt =~ /--default-authentication-plugin/) {
-=======
->>>>>>> f4fab683
       mtr_add_arg($args, $extra_opt);
     }
   }
@@ -3657,13 +3629,6 @@
   if (-f $path_sql && -f "include/mtr_system_tables_data.sql" &&
       -f "include/mtr_test_data_timezone.sql")
   {
-<<<<<<< HEAD
-=======
-    my $sql_dir= dirname($path_sql);
-    # Use the mysql database for system tables
-    mtr_tofile($bootstrap_sql_file, "use mysql;\n");
-
->>>>>>> f4fab683
     # Add the offical mysql system tables
     # for a production system
     mtr_tofile($bootstrap_sql_file, "use mysql;\n");
@@ -4472,11 +4437,7 @@
       # relevant part of logfile has already been appended to master log
       {
 	my $log_file_name= $opt_vardir."/log/".$tinfo->{shortname}.".log";
-<<<<<<< HEAD
 	if (-e $log_file_name && ($tinfo->{'result'} ne 'MTR_RES_FAILED')) {
-=======
-	if (-e $log_file_name) {
->>>>>>> f4fab683
 	  unlink($log_file_name);
 	}
       }
