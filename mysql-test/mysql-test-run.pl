#!/usr/bin/perl
# -*- cperl -*-

# Copyright (c) 2004, 2014, Oracle and/or its affiliates. All rights reserved.
#
# This program is free software; you can redistribute it and/or modify
# it under the terms of the GNU General Public License as published by
# the Free Software Foundation; version 2 of the License.
#
# This program is distributed in the hope that it will be useful,
# but WITHOUT ANY WARRANTY; without even the implied warranty of
# MERCHANTABILITY or FITNESS FOR A PARTICULAR PURPOSE.  See the
# GNU General Public License for more details.
#
# You should have received a copy of the GNU General Public License
# along with this program; if not, write to the Free Software
# Foundation, Inc., 51 Franklin St, Fifth Floor, Boston, MA  02110-1301  USA

#
##############################################################################
#
#  mysql-test-run.pl
#
#  Tool used for executing a suite of .test files
#
#  See the "MySQL Test framework manual" for more information
#  http://dev.mysql.com/doc/mysqltest/en/index.html
#
#
##############################################################################

use strict;
use warnings;

BEGIN {
  # Check that mysql-test-run.pl is started from mysql-test/
  unless ( -f "mysql-test-run.pl" )
  {
    print "**** ERROR **** ",
      "You must start mysql-test-run from the mysql-test/ directory\n";
    exit(1);
  }
  # Check that lib exist
  unless ( -d "lib/" )
  {
    print "**** ERROR **** ",
      "Could not find the lib/ directory \n";
    exit(1);
  }
}

BEGIN {
  # Check backward compatibility support
  # By setting the environment variable MTR_VERSION
  # it's possible to use a previous version of
  # mysql-test-run.pl
  my $version= $ENV{MTR_VERSION} || 2;
  if ( $version == 1 )
  {
    print "=======================================================\n";
    print "  WARNING: Using mysql-test-run.pl version 1!  \n";
    print "=======================================================\n";
    # Should use exec() here on *nix but this appears not to work on Windows
    exit(system($^X, "lib/v1/mysql-test-run.pl", @ARGV) >> 8);
  }
  elsif ( $version == 2 )
  {
    # This is the current version, just continue
    ;
  }
  else
  {
    print "ERROR: Version $version of mysql-test-run does not exist!\n";
    exit(1);
  }
}

use lib "lib";

use Cwd;
use Getopt::Long;
use My::File::Path; # Patched version of File::Path
use File::Basename;
use File::Copy;
use File::Find;
use File::Temp qw/tempdir/;
use File::Spec::Functions qw/splitdir/;
use My::Platform;
use My::SafeProcess;
use My::ConfigFactory;
use My::Options;
use My::Find;
use My::SysInfo;
use My::CoreDump;
use mtr_cases;
use mtr_report;
use mtr_match;
use mtr_unique;
use mtr_results;
use IO::Socket::INET;
use IO::Select;

require "lib/mtr_process.pl";
require "lib/mtr_io.pl";
require "lib/mtr_gcov.pl";
require "lib/mtr_gprof.pl";
require "lib/mtr_misc.pl";

$SIG{INT}= sub { mtr_error("Got ^C signal"); };

our $mysql_version_id;
my $mysql_version_extra;
our $glob_mysql_test_dir;
our $basedir;
our $bindir;

our $path_charsetsdir;
our $path_client_bindir;
our $path_client_libdir;
our $path_language;

our $path_current_testlog;
our $path_testlog;

our $default_vardir;
our $opt_vardir;                # Path to use for var/ dir
my $path_vardir_trace;          # unix formatted opt_vardir for trace files
my $opt_tmpdir;                 # Path to use for tmp/ dir
my $opt_tmpdir_pid;

my $opt_start;
my $opt_start_dirty;
my $opt_start_exit;
my $start_only;

my $auth_plugin;                # the path to the authentication test plugin

END {
  if ( defined $opt_tmpdir_pid and $opt_tmpdir_pid == $$ )
  {
    if (!$opt_start_exit)
    {
      # Remove the tempdir this process has created
      mtr_verbose("Removing tmpdir $opt_tmpdir");
      rmtree($opt_tmpdir);
    }
    else
    {
      mtr_warning("tmpdir $opt_tmpdir should be removed after the server has finished");
    }
  }
}

sub env_or_val($$) { defined $ENV{$_[0]} ? $ENV{$_[0]} : $_[1] }

my $path_config_file;           # The generated config file, var/my.cnf

# Visual Studio produces executables in different sub-directories based on the
# configuration used to build them.  To make life easier, an environment
# variable or command-line option may be specified to control which set of
# executables will be used by the test suite.
our $opt_vs_config = $ENV{'MTR_VS_CONFIG'};

# If you add a new suite, please check TEST_DIRS in Makefile.am.
#
my $DEFAULT_SUITES= "main,sys_vars,binlog,federated,rpl,innodb,innodb_fts,innodb_zip,perfschema,funcs_1,opt_trace,parts,auth_sec";
my $opt_suites;

our $opt_verbose= 0;  # Verbose output, enable with --verbose
our $exe_mysql;
our $exe_mysql_plugin;
our $exe_mysqladmin;
our $exe_mysqltest;
our $exe_libtool;
our $exe_mysql_embedded;

our $opt_big_test= 0;

our @opt_combinations;

our @opt_extra_mysqld_opt;
our @opt_mysqld_envs;

my $opt_stress;

my $opt_compress;
my $opt_ssl;
my $opt_skip_ssl;
my @opt_skip_test_list;
our $opt_ssl_supported;
my $opt_ps_protocol;
my $opt_sp_protocol;
my $opt_cursor_protocol;
my $opt_view_protocol;
my $opt_trace_protocol;
my $opt_explain_protocol;
my $opt_json_explain_protocol;

our $opt_debug;
my $debug_d= "d";
my $opt_debug_common;
our $opt_debug_server;
our @opt_cases;                  # The test cases names in argv
our $opt_embedded_server;
# -1 indicates use default, override with env.var.
our $opt_ctest= env_or_val(MTR_UNIT_TESTS => -1);
# Unit test report stored here for delayed printing
my $ctest_report;

# Options used when connecting to an already running server
my %opts_extern;
sub using_extern { return (keys %opts_extern > 0);};

our $opt_fast= 0;
our $opt_force;
our $opt_mem= $ENV{'MTR_MEM'};
our $opt_clean_vardir= $ENV{'MTR_CLEAN_VARDIR'};

our $opt_gcov;
our $opt_gcov_exe= "gcov";
our $opt_gcov_err= "mysql-test-gcov.err";
our $opt_gcov_msg= "mysql-test-gcov.msg";

our $opt_gprof;
our %gprof_dirs;

our $glob_debugger= 0;
our $opt_gdb;
our $opt_client_gdb;
my $opt_boot_gdb;
our $opt_dbx;
our $opt_client_dbx;
my $opt_boot_dbx;
our $opt_ddd;
our $opt_client_ddd;
my $opt_boot_ddd;
our $opt_manual_gdb;
our $opt_manual_dbx;
our $opt_manual_ddd;
our $opt_manual_debug;
our $opt_debugger;
our $opt_client_debugger;

my $config; # The currently running config
my $current_config_name; # The currently running config file template

our @opt_experimentals;
our $experimental_test_cases= [];

my $baseport;
# $opt_build_thread may later be set from $opt_port_base
my $opt_build_thread= $ENV{'MTR_BUILD_THREAD'} || "auto";
my $opt_port_base= $ENV{'MTR_PORT_BASE'} || "auto";
my $build_thread= 0;

my $opt_record;
my $opt_report_features;

our $opt_resfile= $ENV{'MTR_RESULT_FILE'} || 0;

my $opt_skip_core;

our $opt_check_testcases= 1;
my $opt_mark_progress;
my $opt_max_connections;
our $opt_report_times= 0;

my $opt_sleep;

my $opt_testcase_timeout= $ENV{MTR_TESTCASE_TIMEOUT} ||  15; # minutes
my $opt_suite_timeout   = $ENV{MTR_SUITE_TIMEOUT}    || 300; # minutes
my $opt_shutdown_timeout= $ENV{MTR_SHUTDOWN_TIMEOUT} ||  10; # seconds
my $opt_start_timeout   = $ENV{MTR_START_TIMEOUT}    || 180; # seconds

sub suite_timeout { return $opt_suite_timeout * 60; };

my $opt_wait_all;
my $opt_user_args;
my $opt_repeat= 1;
my $opt_retry= 3;
my $opt_retry_failure= env_or_val(MTR_RETRY_FAILURE => 2);
my $opt_reorder= 1;
my $opt_force_restart= 0;

my $opt_strace_client;
my $opt_strace_server;

our $opt_user = "root";

our $opt_valgrind= 0;
my $opt_valgrind_mysqld= 0;
my $opt_valgrind_mysqltest= 0;
my @default_valgrind_args= ("--show-reachable=yes");
my @valgrind_args;
my $opt_valgrind_path;
my $valgrind_reports= 0;
my $opt_callgrind;
my %mysqld_logs;
my $opt_debug_sync_timeout= 600; # Default timeout for WAIT_FOR actions.

sub testcase_timeout ($) {
  my ($tinfo)= @_;
  if (exists $tinfo->{'case-timeout'}) {
    # Return test specific timeout if *longer* that the general timeout
    my $test_to= $tinfo->{'case-timeout'};
    $test_to*= 10 if $opt_valgrind;
    return $test_to * 60 if $test_to > $opt_testcase_timeout;
  }
  return $opt_testcase_timeout * 60;
}

sub check_timeout ($) { return testcase_timeout($_[0]) / 10; }

our $opt_warnings= 1;

our $ndbcluster_enabled= 0;
my $opt_include_ndbcluster= 0;
my $opt_skip_ndbcluster= 0;

my $exe_ndbd;
my $exe_ndbmtd;
my $exe_ndb_mgmd;
my $exe_ndb_waiter;
my $exe_ndb_mgm;

our $debug_compiled_binaries;

our %mysqld_variables;

my $source_dist= 0;

my $opt_max_save_core= env_or_val(MTR_MAX_SAVE_CORE => 5);
my $opt_max_save_datadir= env_or_val(MTR_MAX_SAVE_DATADIR => 20);
my $opt_max_test_fail= env_or_val(MTR_MAX_TEST_FAIL => 10);

my $opt_parallel= $ENV{MTR_PARALLEL} || 1;

select(STDOUT);
$| = 1; # Automatically flush STDOUT

main();


sub main {
  # Default, verbosity on
  report_option('verbose', 0);

  # This is needed for test log evaluation in "gen-build-status-page"
  # in all cases where the calling tool does not log the commands
  # directly before it executes them, like "make test-force-pl" in RPM builds.
  mtr_report("Logging: $0 ", join(" ", @ARGV));

  command_line_setup();

  # --help will not reach here, so now it's safe to assume we have binaries
  My::SafeProcess::find_bin();

  if ( $opt_gcov ) {
    gcov_prepare($basedir);
  }

  if (!$opt_suites) {
    $opt_suites= $DEFAULT_SUITES;
  }
  mtr_report("Using suites: $opt_suites") unless @opt_cases;

  init_timers();

  mtr_report("Collecting tests...");
  my $tests= collect_test_cases($opt_reorder, $opt_suites, \@opt_cases, \@opt_skip_test_list);
  mark_time_used('collect');

  if ( $opt_report_features ) {
    # Put "report features" as the first test to run
    my $tinfo = My::Test->new
      (
       name           => 'report_features',
       # No result_file => Prints result
       path           => 'include/report-features.test',
       template_path  => "include/default_my.cnf",
       master_opt     => [],
       slave_opt      => [],
      );
    unshift(@$tests, $tinfo);
  }

  initialize_servers();

  #######################################################################
  my $num_tests= @$tests;
  if ( $opt_parallel eq "auto" ) {
    # Try to find a suitable value for number of workers
    my $sys_info= My::SysInfo->new();

    $opt_parallel= $sys_info->num_cpus();
    for my $limit (2000, 1500, 1000, 500){
      $opt_parallel-- if ($sys_info->min_bogomips() < $limit);
    }
    my $max_par= $ENV{MTR_MAX_PARALLEL} || 8;
    $opt_parallel= $max_par if ($opt_parallel > $max_par);
    $opt_parallel= $num_tests if ($opt_parallel > $num_tests);
    $opt_parallel= 1 if (IS_WINDOWS and $sys_info->isvm());
    $opt_parallel= 1 if ($opt_parallel < 1);
    mtr_report("Using parallel: $opt_parallel");
  }
  $ENV{MTR_PARALLEL} = $opt_parallel;

  if ($opt_parallel > 1 && ($opt_start_exit || $opt_stress)) {
    mtr_warning("Parallel cannot be used with --start-and-exit or --stress\n" .
               "Setting parallel to 1");
    $opt_parallel= 1;
  }

  # Create server socket on any free port
  my $server = new IO::Socket::INET
    (
     LocalAddr => 'localhost',
     Proto => 'tcp',
     Listen => $opt_parallel,
    );
  mtr_error("Could not create testcase server port: $!") unless $server;
  my $server_port = $server->sockport();

  if ($opt_resfile) {
    resfile_init("$opt_vardir/mtr-results.txt");
    print_global_resfile();
  }

  # --------------------------------------------------------------------------
  # Read definitions from include/plugin.defs
  #
  read_plugin_defs("include/plugin.defs");

  # Also read from any plugin local or suite specific plugin.defs
  for (glob "$basedir/plugin/*/tests/mtr/plugin.defs".
            " $basedir/internal/plugin/*/tests/mtr/plugin.defs".
            " suite/*/plugin.defs") {
    read_plugin_defs($_);
  }

  # Simplify reference to semisync plugins
  $ENV{'SEMISYNC_PLUGIN_OPT'}= $ENV{'SEMISYNC_MASTER_PLUGIN_OPT'};

  # Create child processes
  my %children;
  for my $child_num (1..$opt_parallel){
    my $child_pid= My::SafeProcess::Base::_safe_fork();
    if ($child_pid == 0){
      $server= undef; # Close the server port in child
      $tests= {}; # Don't need the tests list in child

      # Use subdir of var and tmp unless only one worker
      if ($opt_parallel > 1) {
	set_vardir("$opt_vardir/$child_num");
	$opt_tmpdir= "$opt_tmpdir/$child_num";
      }

      init_timers();
      run_worker($server_port, $child_num);
      exit(1);
    }

    $children{$child_pid}= 1;
  }
  #######################################################################

  mtr_report();
  mtr_print_thick_line();
  mtr_print_header($opt_parallel > 1);

  mark_time_used('init');

  my $completed= run_test_server($server, $tests, $opt_parallel);

  exit(0) if $opt_start_exit;

  # Send Ctrl-C to any children still running
  kill("INT", keys(%children));

<<<<<<< HEAD
  if (!IS_WINDOWS) {
=======
  if (!IS_WINDOWS) { 
>>>>>>> 9c68c367
    # Wait for children to exit
    foreach my $pid (keys %children)
    {
      my $ret_pid= waitpid($pid, 0);
      if ($ret_pid != $pid){
        mtr_report("Unknown process $ret_pid exited");
      }
      else {
        delete $children{$ret_pid};
      }
    }
  }

  if ( not $completed ) {
    mtr_error("Test suite aborted");
  }

  if ( @$completed != $num_tests){

    if ($opt_force){
      # All test should have been run, print any that are still in $tests
      #foreach my $test ( @$tests ){
      #  $test->print_test();
      #}
    }

    # Not all tests completed, failure
    mtr_report();
    mtr_report("Only ", int(@$completed), " of $num_tests completed.");
    mtr_error("Not all tests completed");
  }

  mark_time_used('init');

  push @$completed, run_ctest() if $opt_ctest;

  if ($opt_valgrind) {
    # Create minimalistic "test" for the reporting
    my $tinfo = My::Test->new
      (
       name           => 'valgrind_report',
      );
    # Set dummy worker id to align report with normal tests
    $tinfo->{worker} = 0 if $opt_parallel > 1;
    if ($valgrind_reports) {
      $tinfo->{result}= 'MTR_RES_FAILED';
      $tinfo->{comment}= "Valgrind reported failures at shutdown, see above";
      $tinfo->{failures}= 1;
    } else {
      $tinfo->{result}= 'MTR_RES_PASSED';
    }
    mtr_report_test($tinfo);
    push @$completed, $tinfo;
  }

  mtr_print_line();

  if ( $opt_gcov ) {
    gcov_collect($bindir, $opt_gcov_exe,
		 $opt_gcov_msg, $opt_gcov_err);
  }

  if ($ctest_report) {
    print "$ctest_report\n";
    mtr_print_line();
  }

  print_total_times($opt_parallel) if $opt_report_times;

  mtr_report_stats("Completed", $completed);

  remove_vardir_subs() if $opt_clean_vardir;

  exit(0);
}


sub run_test_server ($$$) {
  my ($server, $tests, $childs) = @_;

  my $num_saved_cores= 0;  # Number of core files saved in vardir/log/ so far.
  my $num_saved_datadir= 0;  # Number of datadirs saved in vardir/log/ so far.
  my $num_failed_test= 0; # Number of tests failed so far

  # Scheduler variables
  my $max_ndb= $ENV{MTR_MAX_NDB} || $childs / 2;
  $max_ndb = $childs if $max_ndb > $childs;
  $max_ndb = 1 if $max_ndb < 1;
  my $num_ndb_tests= 0;

  my $completed= [];
  my %running;
  my $result;
  my $exe_mysqld= find_mysqld($basedir) || ""; # Used as hint to CoreDump

  my $suite_timeout= start_timer(suite_timeout());

  my $s= IO::Select->new();
  $s->add($server);
  while (1) {
    mark_time_used('admin');
    my @ready = $s->can_read(1); # Wake up once every second
    mark_time_idle();
    foreach my $sock (@ready) {
      if ($sock == $server) {
	# New client connected
	my $child= $sock->accept();
	mtr_verbose("Client connected");
	$s->add($child);
	print $child "HELLO\n";
      }
      else {
	my $line= <$sock>;
	if (!defined $line) {
	  # Client disconnected
	  mtr_verbose("Child closed socket");
	  $s->remove($sock);
	  if (--$childs == 0){
	    return $completed;
	  }
	  next;
	}
	chomp($line);

	if ($line eq 'TESTRESULT'){
	  $result= My::Test::read_test($sock);
	  # $result->print_test();

	  # Report test status
	  mtr_report_test($result);

	  if ( $result->is_failed() ) {

	    # Save the workers "savedir" in var/log
	    my $worker_savedir= $result->{savedir};
	    my $worker_savename= basename($worker_savedir);
	    my $savedir= "$opt_vardir/log/$worker_savename";

	    if ($opt_max_save_datadir > 0 &&
		$num_saved_datadir >= $opt_max_save_datadir)
	    {
	      mtr_report(" - skipping '$worker_savedir/'");
	      rmtree($worker_savedir);
	    }
	    else {
	      mtr_report(" - saving '$worker_savedir/' to '$savedir/'");
	      rename($worker_savedir, $savedir);
	      # Move any core files from e.g. mysqltest
	      foreach my $coref (glob("core*"), glob("*.dmp"))
	      {
		mtr_report(" - found '$coref', moving it to '$savedir'");
                move($coref, $savedir);
              }
	      if ($opt_max_save_core > 0) {
		# Limit number of core files saved
		find({ no_chdir => 1,
		       wanted => sub {
			 my $core_file= $File::Find::name;
			 my $core_name= basename($core_file);

			 # Name beginning with core, not ending in .gz
			 if (($core_name =~ /^core/ and $core_name !~ /\.gz$/)
			     or (IS_WINDOWS and $core_name =~ /\.dmp$/)){
                                                       # Ending with .dmp
			   mtr_report(" - found '$core_name'",
				      "($num_saved_cores/$opt_max_save_core)");

			   My::CoreDump->show($core_file, $exe_mysqld, $opt_parallel);

			   if ($num_saved_cores >= $opt_max_save_core) {
			     mtr_report(" - deleting it, already saved",
					"$opt_max_save_core");
			     unlink("$core_file");
			   } else {
			     mtr_compress_file($core_file) unless @opt_cases;
			   }
			   ++$num_saved_cores;
			 }
		       }
		     },
		     $savedir);
	      }
	    }
	    resfile_print_test();
	    $num_saved_datadir++;
	    $num_failed_test++ unless ($result->{retries} ||
                                       $result->{exp_fail});

	    if ( !$opt_force ) {
	      # Test has failed, force is off
	      push(@$completed, $result);
	      return $completed unless $result->{'dont_kill_server'};
	      # Prevent kill of server, to get valgrind report
	      print $sock "BYE\n";
	      next;
	    }
	    elsif ($opt_max_test_fail > 0 and
		   $num_failed_test >= $opt_max_test_fail) {
	      push(@$completed, $result);
	      mtr_report_stats("Too many failed", $completed, 1);
	      mtr_report("Too many tests($num_failed_test) failed!",
			 "Terminating...");
	      return undef;
	    }
	  }

	  resfile_print_test();
	  # Retry test run after test failure
	  my $retries= $result->{retries} || 2;
	  my $test_has_failed= $result->{failures} || 0;
	  if ($test_has_failed and $retries <= $opt_retry){
	    # Test should be run one more time unless it has failed
	    # too many times already
	    my $tname= $result->{name};
	    my $failures= $result->{failures};
	    if ($opt_retry > 1 and $failures >= $opt_retry_failure){
	      mtr_report("\nTest $tname has failed $failures times,",
			 "no more retries!\n");
	    }
	    else {
	      mtr_report("\nRetrying test $tname, ".
			 "attempt($retries/$opt_retry)...\n");
              #saving the log file as filename.failed in case of retry
              if ( $result->is_failed() ) {
                my $worker_logdir= $result->{savedir};
                my $log_file_name=dirname($worker_logdir)."/".$result->{shortname}.".log";
                rename $log_file_name,$log_file_name.".failed";
              }
	      delete($result->{result});
	      $result->{retries}= $retries+1;
	      $result->write_test($sock, 'TESTCASE');
	      next;
	    }
	  }

	  # Repeat test $opt_repeat number of times
	  my $repeat= $result->{repeat} || 1;
	  # Don't repeat if test was skipped
	  if ($repeat < $opt_repeat && $result->{'result'} ne 'MTR_RES_SKIPPED')
	  {
	    $result->{retries}= 0;
	    $result->{rep_failures}++ if $result->{failures};
	    $result->{failures}= 0;
	    delete($result->{result});
	    $result->{repeat}= $repeat+1;
	    $result->write_test($sock, 'TESTCASE');
	    next;
	  }

	  # Remove from list of running
	  mtr_error("'", $result->{name},"' is not known to be running")
	    unless delete $running{$result->key()};

	  # Update scheduler variables
	  $num_ndb_tests-- if ($result->{ndb_test});

	  # Save result in completed list
	  push(@$completed, $result);

	}
	elsif ($line eq 'START'){
	  ; # Send first test
	}
	elsif ($line =~ /^SPENT/) {
	  add_total_times($line);
	}
	elsif ($line eq 'VALGREP' && $opt_valgrind) {
	  $valgrind_reports= 1;
	}
	else {
	  mtr_error("Unknown response: '$line' from client");
	}

	# Find next test to schedule
	# - Try to use same configuration as worker used last time
	# - Limit number of parallel ndb tests

	my $next;
	my $second_best;
	for(my $i= 0; $i <= @$tests; $i++)
	{
	  my $t= $tests->[$i];

	  last unless defined $t;

	  if (run_testcase_check_skip_test($t)){
	    # Move the test to completed list
	    #mtr_report("skip - Moving test $i to completed");
	    push(@$completed, splice(@$tests, $i, 1));

	    # Since the test at pos $i was taken away, next
	    # test will also be at $i -> redo
	    redo;
	  }

	  # Limit number of parallell NDB tests
	  if ($t->{ndb_test} and $num_ndb_tests >= $max_ndb){
	    #mtr_report("Skipping, num ndb is already at max, $num_ndb_tests");
	    next;
	  }

	  # Second best choice is the first that does not fulfill
	  # any of the above conditions
	  if (!defined $second_best){
	    #mtr_report("Setting second_best to $i");
	    $second_best= $i;
	  }

	  # Smart allocation of next test within this thread.

	  if ($opt_reorder and $opt_parallel > 1 and defined $result)
	  {
	    my $wid= $result->{worker};
	    # Reserved for other thread, try next
	    next if (defined $t->{reserved} and $t->{reserved} != $wid);
	    if (! defined $t->{reserved})
	    {
	      # Force-restart not relevant when comparing *next* test
	      $t->{criteria} =~ s/force-restart$/no-restart/;
	      my $criteria= $t->{criteria};
	      # Reserve similar tests for this worker, but not too many
	      my $maxres= (@$tests - $i) / $opt_parallel + 1;
	      for (my $j= $i+1; $j <= $i + $maxres; $j++)
	      {
		my $tt= $tests->[$j];
		last unless defined $tt;
		last if $tt->{criteria} ne $criteria;
		$tt->{reserved}= $wid;
	      }
	    }
	  }

	  # At this point we have found next suitable test
	  $next= splice(@$tests, $i, 1);
	  last;
	}

	# Use second best choice if no other test has been found
	if (!$next and defined $second_best){
	  #mtr_report("Take second best choice $second_best");
	  mtr_error("Internal error, second best too large($second_best)")
	    if $second_best >  $#$tests;
	  $next= splice(@$tests, $second_best, 1);
	  delete $next->{reserved};
	}

	if ($next) {
	  # We don't need this any more
	  delete $next->{criteria};
	  $next->write_test($sock, 'TESTCASE');
	  $running{$next->key()}= $next;
	  $num_ndb_tests++ if ($next->{ndb_test});
	}
	else {
	  # No more test, tell child to exit
	  #mtr_report("Saying BYE to child");
	  print $sock "BYE\n";
	}
      }
    }

    # ----------------------------------------------------
    # Check if test suite timer expired
    # ----------------------------------------------------
    if ( has_expired($suite_timeout) )
    {
      mtr_report_stats("Timeout", $completed, 1);
      mtr_report("Test suite timeout! Terminating...");
      return undef;
    }
  }
}


sub run_worker ($) {
  my ($server_port, $thread_num)= @_;

  $SIG{INT}= sub { exit(1); };

  # Connect to server
  my $server = new IO::Socket::INET
    (
     PeerAddr => 'localhost',
     PeerPort => $server_port,
     Proto    => 'tcp'
    );
  mtr_error("Could not connect to server at port $server_port: $!")
    unless $server;

  # --------------------------------------------------------------------------
  # Set worker name
  # --------------------------------------------------------------------------
  report_option('name',"worker[$thread_num]");

  # --------------------------------------------------------------------------
  # Set different ports per thread
  # --------------------------------------------------------------------------
  set_build_thread_ports($thread_num);

  # --------------------------------------------------------------------------
  # Turn off verbosity in workers, unless explicitly specified
  # --------------------------------------------------------------------------
  report_option('verbose', undef) if ($opt_verbose == 0);

  environment_setup();

  # Read hello from server which it will send when shared
  # resources have been setup
  my $hello= <$server>;

  setup_vardir();
  check_running_as_root();

  if ( using_extern() ) {
    create_config_file_for_extern(%opts_extern);
  }

  # Ask server for first test
  print $server "START\n";

  mark_time_used('init');

  while (my $line= <$server>){
    chomp($line);
    if ($line eq 'TESTCASE'){
      my $test= My::Test::read_test($server);
      #$test->print_test();

      # Clear comment and logfile, to avoid
      # reusing them from previous test
      delete($test->{'comment'});
      delete($test->{'logfile'});

      # A sanity check. Should this happen often we need to look at it.
      if (defined $test->{reserved} && $test->{reserved} != $thread_num) {
	my $tres= $test->{reserved};
	mtr_warning("Test reserved for w$tres picked up by w$thread_num");
      }
      $test->{worker} = $thread_num if $opt_parallel > 1;

      run_testcase($test);
      #$test->{result}= 'MTR_RES_PASSED';
      # Send it back, now with results set
      #$test->print_test();
      $test->write_test($server, 'TESTRESULT');
      mark_time_used('restart');
    }
    elsif ($line eq 'BYE'){
      mtr_report("Server said BYE");
      stop_all_servers($opt_shutdown_timeout);
      mark_time_used('restart');
      my $valgrind_reports= 0;
      if ($opt_valgrind_mysqld) {
        $valgrind_reports= valgrind_exit_reports();
	print $server "VALGREP\n" if $valgrind_reports;
      }
      if ( $opt_gprof ) {
	gprof_collect (find_mysqld($basedir), keys %gprof_dirs);
      }
      mark_time_used('admin');
      print_times_used($server, $thread_num);
      exit($valgrind_reports);
    }
    else {
      mtr_error("Could not understand server, '$line'");
    }
  }

  stop_all_servers();

  exit(1);
}


sub ignore_option {
  my ($opt, $value)= @_;
  mtr_report("Ignoring option '$opt'");
}



# Setup any paths that are $opt_vardir related
sub set_vardir {
  my ($vardir)= @_;

  $opt_vardir= $vardir;

  $path_vardir_trace= $opt_vardir;
  # Chop off any "c:", DBUG likes a unix path ex: c:/src/... => /src/...
  $path_vardir_trace=~ s/^\w://;

  # Location of my.cnf that all clients use
  $path_config_file= "$opt_vardir/my.cnf";

  $path_testlog=         "$opt_vardir/log/mysqltest.log";
  $path_current_testlog= "$opt_vardir/log/current_test";

}


sub print_global_resfile {
  resfile_global("start_time", isotime $^T);
  resfile_global("user_id", $<);
  resfile_global("embedded-server", $opt_embedded_server ? 1 : 0);
  resfile_global("ps-protocol", $opt_ps_protocol ? 1 : 0);
  resfile_global("sp-protocol", $opt_sp_protocol ? 1 : 0);
  resfile_global("view-protocol", $opt_view_protocol ? 1 : 0);
  resfile_global("cursor-protocol", $opt_cursor_protocol ? 1 : 0);
  resfile_global("ssl", $opt_ssl ? 1 : 0);
  resfile_global("compress", $opt_compress ? 1 : 0);
  resfile_global("parallel", $opt_parallel);
  resfile_global("check-testcases", $opt_check_testcases ? 1 : 0);
  resfile_global("mysqld", \@opt_extra_mysqld_opt);
  resfile_global("debug", $opt_debug ? 1 : 0);
  resfile_global("gcov", $opt_gcov ? 1 : 0);
  resfile_global("gprof", $opt_gprof ? 1 : 0);
  resfile_global("valgrind", $opt_valgrind ? 1 : 0);
  resfile_global("callgrind", $opt_callgrind ? 1 : 0);
  resfile_global("mem", $opt_mem ? 1 : 0);
  resfile_global("tmpdir", $opt_tmpdir);
  resfile_global("vardir", $opt_vardir);
  resfile_global("fast", $opt_fast ? 1 : 0);
  resfile_global("force-restart", $opt_force_restart ? 1 : 0);
  resfile_global("reorder", $opt_reorder ? 1 : 0);
  resfile_global("sleep", $opt_sleep);
  resfile_global("repeat", $opt_repeat);
  resfile_global("user", $opt_user);
  resfile_global("testcase-timeout", $opt_testcase_timeout);
  resfile_global("suite-timeout", $opt_suite_timeout);
  resfile_global("shutdown-timeout", $opt_shutdown_timeout ? 1 : 0);
  resfile_global("warnings", $opt_warnings ? 1 : 0);
  resfile_global("max-connections", $opt_max_connections);
#  resfile_global("default-myisam", $opt_default_myisam ? 1 : 0);
  resfile_global("product", "MySQL");
  # Somewhat hacky code to convert numeric version back to dot notation
  my $v1= int($mysql_version_id / 10000);
  my $v2= int(($mysql_version_id % 10000)/100);
  my $v3= $mysql_version_id % 100;
  resfile_global("version", "$v1.$v2.$v3");
}



sub command_line_setup {
  my $opt_comment;
  my $opt_usage;
  my $opt_list_options;

  # Read the command line options
  # Note: Keep list in sync with usage at end of this file
  Getopt::Long::Configure("pass_through");
  my %options=(
             # Control what engine/variation to run
             'embedded-server'          => \$opt_embedded_server,
             'ps-protocol'              => \$opt_ps_protocol,
             'sp-protocol'              => \$opt_sp_protocol,
             'view-protocol'            => \$opt_view_protocol,
             'opt-trace-protocol'       => \$opt_trace_protocol,
             'explain-protocol'         => \$opt_explain_protocol,
             'json-explain-protocol'    => \$opt_json_explain_protocol,
             'cursor-protocol'          => \$opt_cursor_protocol,
             'ssl|with-openssl'         => \$opt_ssl,
             'skip-ssl'                 => \$opt_skip_ssl,
             'compress'                 => \$opt_compress,
             'vs-config=s'              => \$opt_vs_config,

	     # Max number of parallel threads to use
	     'parallel=s'               => \$opt_parallel,

             # Config file to use as template for all tests
	     'defaults-file=s'          => \&collect_option,
	     # Extra config file to append to all generated configs
	     'defaults-extra-file=s'    => \&collect_option,

             # Control what test suites or cases to run
             'force'                    => \$opt_force,
             'with-ndbcluster-only'     => \&collect_option,
             'ndb|include-ndbcluster'   => \$opt_include_ndbcluster,
             'skip-ndbcluster|skip-ndb' => \$opt_skip_ndbcluster,
             'suite|suites=s'           => \$opt_suites,
             'skip-rpl'                 => \&collect_option,
             'skip-test=s'              => \&collect_option,
             'do-test=s'                => \&collect_option,
             'start-from=s'             => \&collect_option,
             'big-test'                 => \$opt_big_test,
	     'combination=s'            => \@opt_combinations,
             'skip-combinations'        => \&collect_option,
             'experimental=s'           => \@opt_experimentals,
	     # skip-im is deprecated and silently ignored
	     'skip-im'                  => \&ignore_option,

             # Specify ports
	     'build-thread|mtr-build-thread=i' => \$opt_build_thread,
	     'port-base|mtr-port-base=i'       => \$opt_port_base,

             # Test case authoring
             'record'                   => \$opt_record,
             'check-testcases!'         => \$opt_check_testcases,
             'mark-progress'            => \$opt_mark_progress,

             # Extra options used when starting mysqld
             'mysqld=s'                 => \@opt_extra_mysqld_opt,
             'mysqld-env=s'             => \@opt_mysqld_envs,

             # Run test on running server
             'extern=s'                  => \%opts_extern, # Append to hash

             # Debugging
             'debug'                    => \$opt_debug,
             'debug-common'             => \$opt_debug_common,
             'debug-server'             => \$opt_debug_server,
             'gdb'                      => \$opt_gdb,
             'client-gdb'               => \$opt_client_gdb,
             'manual-gdb'               => \$opt_manual_gdb,
	     'boot-gdb'                 => \$opt_boot_gdb,
             'manual-debug'             => \$opt_manual_debug,
             'ddd'                      => \$opt_ddd,
             'client-ddd'               => \$opt_client_ddd,
             'manual-ddd'               => \$opt_manual_ddd,
	     'boot-ddd'                 => \$opt_boot_ddd,
             'dbx'                      => \$opt_dbx,
	     'client-dbx'               => \$opt_client_dbx,
	     'manual-dbx'               => \$opt_manual_dbx,
	     'debugger=s'               => \$opt_debugger,
	     'boot-dbx'                 => \$opt_boot_dbx,
	     'client-debugger=s'        => \$opt_client_debugger,
             'strace-server'            => \$opt_strace_server,
             'strace-client'            => \$opt_strace_client,
             'max-save-core=i'          => \$opt_max_save_core,
             'max-save-datadir=i'       => \$opt_max_save_datadir,
             'max-test-fail=i'          => \$opt_max_test_fail,

             # Coverage, profiling etc
             'gcov'                     => \$opt_gcov,
             'gprof'                    => \$opt_gprof,
             'valgrind|valgrind-all'    => \$opt_valgrind,
             'valgrind-mysqltest'       => \$opt_valgrind_mysqltest,
             'valgrind-mysqld'          => \$opt_valgrind_mysqld,
             'valgrind-options=s'       => sub {
	       my ($opt, $value)= @_;
	       # Deprecated option unless it's what we know pushbuild uses
	       if ($value eq "--gen-suppressions=all --show-reachable=yes") {
		 push(@valgrind_args, $_) for (split(' ', $value));
		 return;
	       }
	       die("--valgrind-options=s is deprecated. Use ",
		   "--valgrind-option=s, to be specified several",
		   " times if necessary");
	     },
             'valgrind-option=s'        => \@valgrind_args,
             'valgrind-path=s'          => \$opt_valgrind_path,
	     'callgrind'                => \$opt_callgrind,
	     'debug-sync-timeout=i'     => \$opt_debug_sync_timeout,

	     # Directories
             'tmpdir=s'                 => \$opt_tmpdir,
             'vardir=s'                 => \$opt_vardir,
             'mem'                      => \$opt_mem,
	     'clean-vardir'             => \$opt_clean_vardir,
             'client-bindir=s'          => \$path_client_bindir,
             'client-libdir=s'          => \$path_client_libdir,

             # Misc
             'report-features'          => \$opt_report_features,
             'comment=s'                => \$opt_comment,
             'fast'                     => \$opt_fast,
	     'force-restart'            => \$opt_force_restart,
             'reorder!'                 => \$opt_reorder,
             'enable-disabled'          => \&collect_option,
             'verbose+'                 => \$opt_verbose,
             'verbose-restart'          => \&report_option,
             'sleep=i'                  => \$opt_sleep,
             'start-dirty'              => \$opt_start_dirty,
             'start-and-exit'           => \$opt_start_exit,
             'start'                    => \$opt_start,
	     'user-args'                => \$opt_user_args,
             'wait-all'                 => \$opt_wait_all,
	     'print-testcases'          => \&collect_option,
	     'repeat=i'                 => \$opt_repeat,
	     'retry=i'                  => \$opt_retry,
	     'retry-failure=i'          => \$opt_retry_failure,
             'timer!'                   => \&report_option,
             'user=s'                   => \$opt_user,
             'testcase-timeout=i'       => \$opt_testcase_timeout,
             'suite-timeout=i'          => \$opt_suite_timeout,
             'shutdown-timeout=i'       => \$opt_shutdown_timeout,
             'warnings!'                => \$opt_warnings,
	     'timestamp'                => \&report_option,
	     'timediff'                 => \&report_option,
	     'max-connections=i'        => \$opt_max_connections,
	     'default-myisam!'          => \&collect_option,
	     'report-times'             => \$opt_report_times,
	     'result-file'              => \$opt_resfile,
	     'unit-tests!'              => \$opt_ctest,
	     'stress=s'                 => \$opt_stress,

             'help|h'                   => \$opt_usage,
	     # list-options is internal, not listed in help
	     'list-options'             => \$opt_list_options,
             'skip-test-list=s'         => \@opt_skip_test_list
           );

  GetOptions(%options) or usage("Can't read options");

  usage("") if $opt_usage;
  list_options(\%options) if $opt_list_options;

  # --------------------------------------------------------------------------
  # Setup verbosity
  # --------------------------------------------------------------------------
  if ($opt_verbose != 0){
    report_option('verbose', $opt_verbose);
  }

  if ( -d "../sql" )
  {
    $source_dist=  1;
  }

  # Find the absolute path to the test directory
  $glob_mysql_test_dir= cwd();
  if ($glob_mysql_test_dir =~ / /)
  {
    die("Working directory \"$glob_mysql_test_dir\" contains space\n".
	"Bailing out, cannot function properly with space in path");
  }
  if (IS_CYGWIN)
  {
    # Use mixed path format i.e c:/path/to/
    $glob_mysql_test_dir= mixed_path($glob_mysql_test_dir);
  }

  # In most cases, the base directory we find everything relative to,
  # is the parent directory of the "mysql-test" directory. For source
  # distributions, TAR binary distributions and some other packages.
  $basedir= dirname($glob_mysql_test_dir);

  # In the RPM case, binaries and libraries are installed in the
  # default system locations, instead of having our own private base
  # directory. And we install "/usr/share/mysql-test". Moving up one
  # more directory relative to "mysql-test" gives us a usable base
  # directory for RPM installs.
  if ( ! $source_dist and ! -d "$basedir/bin" )
  {
    $basedir= dirname($basedir);
  }
  
  # Respect MTR_BINDIR variable, which is typically set in to the 
  # build directory in out-of-source builds.
  $bindir=$ENV{MTR_BINDIR}||$basedir;
  
  # Look for the client binaries directory
  if ($path_client_bindir)
  {
    # --client-bindir=path set on command line, check that the path exists
    $path_client_bindir= mtr_path_exists($path_client_bindir);
  }
  else
  {
    $path_client_bindir= mtr_path_exists("$bindir/client_release",
					 "$bindir/client_debug",
					 vs_config_dirs('client', ''),
					 "$bindir/client",
					 "$bindir/bin");
  }

  # Look for language files and charsetsdir, use same share
  $path_language=   mtr_path_exists("$bindir/share/mysql",
                                    "$bindir/sql/share",
                                    "$bindir/share");
  my $path_share= $path_language;
  $path_charsetsdir =   mtr_path_exists("$basedir/share/mysql/charsets",
                                    "$basedir/sql/share/charsets",
                                    "$basedir/share/charsets");

  ($auth_plugin)= find_plugin("auth_test_plugin", "plugin/auth");

  # --debug[-common] implies we run debug server
  $opt_debug_server= 1 if $opt_debug || $opt_debug_common;

  if (using_extern())
  {
    # Connect to the running mysqld and find out what it supports
    collect_mysqld_features_from_running_server();
  }
  else
  {
    # Run the mysqld to find out what features are available
    collect_mysqld_features();
  }

  if ( $opt_comment )
  {
    mtr_report();
    mtr_print_thick_line('#');
    mtr_report("# $opt_comment");
    mtr_print_thick_line('#');
  }

  if ( @opt_experimentals )
  {
    # $^O on Windows considered not generic enough
    my $plat= (IS_WINDOWS) ? 'windows' : $^O;

    # read the list of experimental test cases from the files specified on
    # the command line
    $experimental_test_cases = [];
    foreach my $exp_file (@opt_experimentals)
    {
      open(FILE, "<", $exp_file)
	or mtr_error("Can't read experimental file: $exp_file");
      mtr_report("Using experimental file: $exp_file");
      while(<FILE>) {
	chomp;
	# remove comments (# foo) at the beginning of the line, or after a 
	# blank at the end of the line
	s/(\s+|^)#.*$//;
	# If @ platform specifier given, use this entry only if it contains
	# @<platform> or @!<xxx> where xxx != platform
	if (/\@.*/)
	{
	  next if (/\@!$plat/);
	  next unless (/\@$plat/ or /\@!/);
	  # Then remove @ and everything after it
	  s/\@.*$//;
	}
	# remove whitespace
	s/^\s+//;
	s/\s+$//;
	# if nothing left, don't need to remember this line
	if ( $_ eq "" ) {
	  next;
	}
	# remember what is left as the name of another test case that should be
	# treated as experimental
	print " - $_\n";
	push @$experimental_test_cases, $_;
      }
      close FILE;
    }
  }

  foreach my $arg ( @ARGV )
  {
    if ( $arg =~ /^--skip-/ )
    {
      push(@opt_extra_mysqld_opt, $arg);
    }
    elsif ( $arg =~ /^--$/ )
    {
      # It is an effect of setting 'pass_through' in option processing
      # that the lone '--' separating options from arguments survives,
      # simply ignore it.
    }
    elsif ( $arg =~ /^-/ )
    {
      usage("Invalid option \"$arg\"");
    }
    else
    {
      push(@opt_cases, $arg);
    }
  }

  # --------------------------------------------------------------------------
  # Find out type of logging that are being used
  # --------------------------------------------------------------------------
  foreach my $arg ( @opt_extra_mysqld_opt )
  {
    if ( $arg =~ /binlog[-_]format=(\S+)/ )
    {
      # Save this for collect phase
      collect_option('binlog-format', $1);
      mtr_report("Using binlog format '$1'");
    }
  }


  # --------------------------------------------------------------------------
  # Find out default storage engine being used(if any)
  # --------------------------------------------------------------------------
  foreach my $arg ( @opt_extra_mysqld_opt )
  {
    if ( $arg =~ /default-storage-engine=(\S+)/ )
    {
      # Save this for collect phase
      collect_option('default-storage-engine', $1);
      mtr_report("Using default engine '$1'")
    }
    if ( $arg =~ /default-tmp-storage-engine=(\S+)/ )
    {
      # Save this for collect phase
      collect_option('default-tmp-storage-engine', $1);
      mtr_report("Using default tmp engine '$1'")
    }
  }

  if (IS_WINDOWS and defined $opt_mem) {
    mtr_report("--mem not supported on Windows, ignored");
    $opt_mem= undef;
  }

  if ($opt_port_base ne "auto")
  {
    if (my $rem= $opt_port_base % 10)
    {
      mtr_warning ("Port base $opt_port_base rounded down to multiple of 10");
      $opt_port_base-= $rem;
    }
    $opt_build_thread= $opt_port_base / 10 - 1000;
  }

  # --------------------------------------------------------------------------
  # Check if we should speed up tests by trying to run on tmpfs
  # --------------------------------------------------------------------------
  if ( defined $opt_mem)
  {
    mtr_error("Can't use --mem and --vardir at the same time ")
      if $opt_vardir;
    mtr_error("Can't use --mem and --tmpdir at the same time ")
      if $opt_tmpdir;

    # Search through list of locations that are known
    # to be "fast disks" to find a suitable location
    # Use --mem=<dir> as first location to look.
    my @tmpfs_locations= ($opt_mem, "/dev/shm", "/tmp");

    foreach my $fs (@tmpfs_locations)
    {
      if ( -d $fs )
      {
	my $template= "var_${opt_build_thread}_XXXX";
	$opt_mem= tempdir( $template, DIR => $fs, CLEANUP => 0);
	last;
      }
    }
  }

  # --------------------------------------------------------------------------
  # Set the "var/" directory, the base for everything else
  # --------------------------------------------------------------------------
  if(defined $ENV{MTR_BINDIR})
  {
    $default_vardir= "$ENV{MTR_BINDIR}/mysql-test/var";
  }
  else
  {
    $default_vardir= "$glob_mysql_test_dir/var";
  }
  if ( ! $opt_vardir )
  {
    $opt_vardir= $default_vardir;
  }

  # We make the path absolute, as the server will do a chdir() before usage
  unless ( $opt_vardir =~ m,^/, or
           (IS_WINDOWS and $opt_vardir =~ m,^[a-z]:[/\\],i) )
  {
    # Make absolute path, relative test dir
    $opt_vardir= "$glob_mysql_test_dir/$opt_vardir";
  }

  set_vardir($opt_vardir);

  # --------------------------------------------------------------------------
  # Set the "tmp" directory
  # --------------------------------------------------------------------------
  if ( ! $opt_tmpdir )
  {
    $opt_tmpdir=       "$opt_vardir/tmp" unless $opt_tmpdir;

    if (check_socket_path_length("$opt_tmpdir/mysql_testsocket.sock"))
    {
      mtr_report("Too long tmpdir path '$opt_tmpdir'",
		 " creating a shorter one...");

      # Create temporary directory in standard location for temporary files
      $opt_tmpdir= tempdir( TMPDIR => 1, CLEANUP => 0 );
      mtr_report(" - using tmpdir: '$opt_tmpdir'\n");

      # Remember pid that created dir so it's removed by correct process
      $opt_tmpdir_pid= $$;
    }
  }
  $opt_tmpdir =~ s,/+$,,;       # Remove ending slash if any

  # --------------------------------------------------------------------------
  # fast option
  # --------------------------------------------------------------------------
  if ($opt_fast){
    $opt_shutdown_timeout= 0; # Kill processes instead of nice shutdown
  }

  # --------------------------------------------------------------------------
  # Check parallel value
  # --------------------------------------------------------------------------
  if ($opt_parallel ne "auto" && $opt_parallel < 1)
  {
    mtr_error("0 or negative parallel value makes no sense, use 'auto' or positive number");
  }

  # --------------------------------------------------------------------------
  # Record flag
  # --------------------------------------------------------------------------
  if ( $opt_record and ! @opt_cases )
  {
    mtr_error("Will not run in record mode without a specific test case");
  }

  if ( $opt_record ) {
    # Use only one worker with --record
    $opt_parallel= 1;
  }

  # --------------------------------------------------------------------------
  # Embedded server flag
  # --------------------------------------------------------------------------
  if ( $opt_embedded_server )
  {
    if ( IS_WINDOWS )
    {
      # Add the location for libmysqld.dll to the path.
      my $separator= ";";
      my $lib_mysqld=
        mtr_path_exists("$bindir/lib", vs_config_dirs('libmysqld',''));
      if ( IS_CYGWIN )
      {
	$lib_mysqld= posix_path($lib_mysqld);
	$separator= ":";
      }
      $ENV{'PATH'}= "$ENV{'PATH'}".$separator.$lib_mysqld;
    }
    $opt_skip_ssl= 1;              # Turn off use of SSL

    # Turn off use of bin log
    push(@opt_extra_mysqld_opt, "--skip-log-bin");

    if ( using_extern() )
    {
      mtr_error("Can't use --extern with --embedded-server");
    }


    if ($opt_gdb)
    {
      mtr_warning("Silently converting --gdb to --client-gdb in embedded mode");
      $opt_client_gdb= $opt_gdb;
      $opt_gdb= undef;
    }

    if ($opt_ddd)
    {
      mtr_warning("Silently converting --ddd to --client-ddd in embedded mode");
      $opt_client_ddd= $opt_ddd;
      $opt_ddd= undef;
    }

    if ($opt_dbx) {
      mtr_warning("Silently converting --dbx to --client-dbx in embedded mode");
      $opt_client_dbx= $opt_dbx;
      $opt_dbx= undef;
    }

    if ($opt_debugger)
    {
      mtr_warning("Silently converting --debugger to --client-debugger in embedded mode");
      $opt_client_debugger= $opt_debugger;
      $opt_debugger= undef;
    }

    if ( $opt_gdb || $opt_ddd || $opt_manual_gdb || $opt_manual_ddd ||
	 $opt_manual_debug || $opt_debugger || $opt_dbx || $opt_manual_dbx)
    {
      mtr_error("You need to use the client debug options for the",
		"embedded server. Ex: --client-gdb");
    }
  }

  # --------------------------------------------------------------------------
  # Big test flags
  # --------------------------------------------------------------------------
   if ( $opt_big_test )
   {
     $ENV{'BIG_TEST'}= 1;
   }

  # --------------------------------------------------------------------------
  # Gcov flag
  # --------------------------------------------------------------------------
  if ( ($opt_gcov or $opt_gprof) and ! $source_dist )
  {
    mtr_error("Coverage test needs the source - please use source dist");
  }

  # --------------------------------------------------------------------------
  # Check debug related options
  # --------------------------------------------------------------------------
  if ( $opt_gdb || $opt_client_gdb || $opt_ddd || $opt_client_ddd ||
       $opt_manual_gdb || $opt_manual_ddd || $opt_manual_debug ||
       $opt_dbx || $opt_client_dbx || $opt_manual_dbx ||
       $opt_debugger || $opt_client_debugger )
  {
    # Indicate that we are using debugger
    $glob_debugger= 1;
    if ( using_extern() )
    {
      mtr_error("Can't use --extern when using debugger");
    }
    # Set one week timeout (check-testcase timeout will be 1/10th)
    $opt_testcase_timeout= 7 * 24 * 60;
    $opt_suite_timeout= 7 * 24 * 60;
    # One day to shutdown
    $opt_shutdown_timeout= 24 * 60;
    # One day for PID file creation (this is given in seconds not minutes)
    $opt_start_timeout= 24 * 60 * 60;
  }

  # --------------------------------------------------------------------------
  # Modified behavior with --start options
  # --------------------------------------------------------------------------
  if ($opt_start or $opt_start_dirty or $opt_start_exit) {
    collect_option ('quick-collect', 1);
    $start_only= 1;
  }

  # --------------------------------------------------------------------------
  # Check use of user-args
  # --------------------------------------------------------------------------

  if ($opt_user_args) {
    mtr_error("--user-args only valid with --start options")
      unless $start_only;
    mtr_error("--user-args cannot be combined with named suites or tests")
      if $opt_suites || @opt_cases;
  }

  # --------------------------------------------------------------------------
  # Don't run ctest if tests or suites named
  # --------------------------------------------------------------------------

  $opt_ctest= 0 if $opt_ctest == -1 && ($opt_suites || @opt_cases);
  # Override: disable if running in the PB test environment
  $opt_ctest= 0 if $opt_ctest == -1 && defined $ENV{PB2WORKDIR};

  # --------------------------------------------------------------------------
  # Check use of wait-all
  # --------------------------------------------------------------------------

  if ($opt_wait_all && ! $start_only)
  {
    mtr_error("--wait-all can only be used with --start options");
  }

  # --------------------------------------------------------------------------
  # Gather stress-test options and modify behavior
  # --------------------------------------------------------------------------

  if ($opt_stress)
  {
    $opt_stress=~ s/,/ /g;
    $opt_user_args= 1;
    mtr_error("--stress cannot be combined with named ordinary suites or tests")
      if $opt_suites || @opt_cases;
    $opt_suites="stress";
    @opt_cases= ("wrapper");
    $ENV{MST_OPTIONS}= $opt_stress;
    $opt_ctest= 0;
  }

  # --------------------------------------------------------------------------
  # Check timeout arguments
  # --------------------------------------------------------------------------

  mtr_error("Invalid value '$opt_testcase_timeout' supplied ".
	    "for option --testcase-timeout")
    if ($opt_testcase_timeout <= 0);
  mtr_error("Invalid value '$opt_suite_timeout' supplied ".
	    "for option --testsuite-timeout")
    if ($opt_suite_timeout <= 0);

  # --------------------------------------------------------------------------
  # Check valgrind arguments
  # --------------------------------------------------------------------------
  if ( $opt_valgrind or $opt_valgrind_path or @valgrind_args)
  {
    mtr_report("Turning on valgrind for all executables");
    $opt_valgrind= 1;
    $opt_valgrind_mysqld= 1;
    $opt_valgrind_mysqltest= 1;

    # Increase the timeouts when running with valgrind
    $opt_testcase_timeout*= 10;
    $opt_suite_timeout*= 6;
    $opt_start_timeout*= 10;
    $opt_debug_sync_timeout*= 10;
  }
  elsif ( $opt_valgrind_mysqld )
  {
    mtr_report("Turning on valgrind for mysqld(s) only");
    $opt_valgrind= 1;
  }
  elsif ( $opt_valgrind_mysqltest )
  {
    mtr_report("Turning on valgrind for mysqltest and mysql_client_test only");
    $opt_valgrind= 1;
  }

  if ( $opt_callgrind )
  {
    mtr_report("Turning on valgrind with callgrind for mysqld(s)");
    $opt_valgrind= 1;
    $opt_valgrind_mysqld= 1;

    # Set special valgrind options unless options passed on command line
    push(@valgrind_args, "--trace-children=yes")
      unless @valgrind_args;
  }

  if ( $opt_trace_protocol )
  {
    push(@opt_extra_mysqld_opt, "--optimizer_trace=enabled=on,one_line=off");
    # some queries yield big traces:
    push(@opt_extra_mysqld_opt, "--optimizer-trace-max-mem-size=1000000");
  }

  if ( $opt_valgrind )
  {
    # Set valgrind_options to default unless already defined
    push(@valgrind_args, @default_valgrind_args)
      unless @valgrind_args;

    # Don't add --quiet; you will loose the summary reports.

    mtr_report("Running valgrind with options \"",
	       join(" ", @valgrind_args), "\"");
    
    # Turn off check testcases to save time
    mtr_report("Turning off --check-testcases to save time when valgrinding");
    $opt_check_testcases = 0; 
  }

  if ($opt_debug_common)
  {
    $opt_debug= 1;
    $debug_d= "d,query,info,error,enter,exit";
  }

  if ( $opt_strace_server && ($^O ne "linux") )
  {
    $opt_strace_server=0;
    mtr_warning("Strace only supported in Linux ");
  }

  if ( $opt_strace_client && ($^O ne "linux") )
  {
    $opt_strace_client=0;
    mtr_warning("Strace only supported in Linux ");
  }


  mtr_report("Checking supported features...");

  check_ndbcluster_support(\%mysqld_variables);
  check_ssl_support(\%mysqld_variables);
  check_debug_support(\%mysqld_variables);

  executable_setup();

}


#
# To make it easier for different devs to work on the same host,
# an environment variable can be used to control all ports. A small
# number is to be used, 0 - 16 or similar.
#
# Note the MASTER_MYPORT has to be set the same in all 4.x and 5.x
# versions of this script, else a 4.0 test run might conflict with a
# 5.1 test run, even if different MTR_BUILD_THREAD is used. This means
# all port numbers might not be used in this version of the script.
#
# Also note the limitation of ports we are allowed to hand out. This
# differs between operating systems and configuration, see
# http://www.ncftp.com/ncftpd/doc/misc/ephemeral_ports.html
# But a fairly safe range seems to be 5001 - 32767
#
sub set_build_thread_ports($) {
  my $thread= shift || 0;

  if ( lc($opt_build_thread) eq 'auto' ) {
    my $found_free = 0;
    $build_thread = 300;	# Start attempts from here
    while (! $found_free)
    {
      $build_thread= mtr_get_unique_id($build_thread, 349);
      if ( !defined $build_thread ) {
        mtr_error("Could not get a unique build thread id");
      }
      $found_free= check_ports_free($build_thread);
      # If not free, release and try from next number
      if (! $found_free) {
        mtr_release_unique_id();
        $build_thread++;
      }
    }
  }
  else
  {
    $build_thread = $opt_build_thread + $thread - 1;
    if (! check_ports_free($build_thread)) {
      # Some port was not free(which one has already been printed)
      mtr_error("Some port(s) was not free")
    }
  }
  $ENV{MTR_BUILD_THREAD}= $build_thread;

  # Calculate baseport
  $baseport= $build_thread * 10 + 10000;
  if ( $baseport < 5001 or $baseport + 9 >= 32767 )
  {
    mtr_error("MTR_BUILD_THREAD number results in a port",
              "outside 5001 - 32767",
              "($baseport - $baseport + 9)");
  }

  mtr_report("Using MTR_BUILD_THREAD $build_thread,",
	     "with reserved ports $baseport..".($baseport+9));

}


sub collect_mysqld_features {
  my $found_variable_list_start= 0;
  my $use_tmpdir;
  if ( defined $opt_tmpdir and -d $opt_tmpdir){
    # Create the tempdir in $opt_tmpdir
    $use_tmpdir= $opt_tmpdir;
  }
  my $tmpdir= tempdir(CLEANUP => 0, # Directory removed by this function
		      DIR => $use_tmpdir);

  #
  # Execute "mysqld --no-defaults --help --verbose" to get a
  # list of all features and settings
  #
  # --no-defaults and --skip-grant-tables are to avoid loading
  # system-wide configs and plugins
  #
  # --datadir must exist, mysqld will chdir into it
  #
  my $args;
  mtr_init_args(\$args);
  mtr_add_arg($args, "--no-defaults");
  mtr_add_arg($args, "--datadir=%s", mixed_path($tmpdir));
  mtr_add_arg($args, "--lc-messages-dir=%s", $path_language);
  mtr_add_arg($args, "--skip-grant-tables");
  mtr_add_arg($args, "--verbose");
  mtr_add_arg($args, "--help");

  # Need --user=root if running as *nix root user
  if (!IS_WINDOWS and $> == 0)
  {
    mtr_add_arg($args, "--user=root");
  }

  my $exe_mysqld= find_mysqld($basedir);
  my $cmd= join(" ", $exe_mysqld, @$args);
  my $list= `$cmd`;

  foreach my $line (split('\n', $list))
  {
    # First look for version
    if ( !$mysql_version_id )
    {
      # Look for version
      my $exe_name= basename($exe_mysqld);
      mtr_verbose("exe_name: $exe_name");
      if ( $line =~ /^\S*$exe_name\s\sVer\s([0-9]*)\.([0-9]*)\.([0-9]*)([^\s]*)/ )
      {
	#print "Major: $1 Minor: $2 Build: $3\n";
	$mysql_version_id= $1*10000 + $2*100 + $3;
	#print "mysql_version_id: $mysql_version_id\n";
	mtr_report("MySQL Version $1.$2.$3");
	$mysql_version_extra= $4;
      }
    }
    else
    {
      if (!$found_variable_list_start)
      {
	# Look for start of variables list
	if ( $line =~ /[\-]+\s[\-]+/ )
	{
	  $found_variable_list_start= 1;
	}
      }
      else
      {
	# Put variables into hash
	if ( $line =~ /^([\S]+)[ \t]+(.*?)\r?$/ )
	{
	  # print "$1=\"$2\"\n";
	  $mysqld_variables{$1}= $2;
	}
	else
	{
	  # The variable list is ended with a blank line
	  if ( $line =~ /^[\s]*$/ )
	  {
	    last;
	  }
	  else
	  {
	    # Send out a warning, we should fix the variables that has no
	    # space between variable name and it's value
	    # or should it be fixed width column parsing? It does not
	    # look like that in function my_print_variables in my_getopt.c
	    mtr_warning("Could not parse variable list line : $line");
	  }
	}
      }
    }
  }
  rmtree($tmpdir);
  mtr_error("Could not find version of MySQL") unless $mysql_version_id;
  mtr_error("Could not find variabes list") unless $found_variable_list_start;

}



sub collect_mysqld_features_from_running_server ()
{
  my $mysql= mtr_exe_exists("$path_client_bindir/mysql");

  my $args;
  mtr_init_args(\$args);

  mtr_add_arg($args, "--no-defaults");
  mtr_add_arg($args, "--user=%s", $opt_user);

  while (my ($option, $value)= each( %opts_extern )) {
    mtr_add_arg($args, "--$option=$value");
  }

  mtr_add_arg($args, "--silent"); # Tab separated output
  mtr_add_arg($args, "-e '%s'", "use mysql; SHOW VARIABLES");
  my $cmd= "$mysql " . join(' ', @$args);
  mtr_verbose("cmd: $cmd");

  my $list = `$cmd` or
    mtr_error("Could not connect to extern server using command: '$cmd'");
  foreach my $line (split('\n', $list ))
  {
    # Put variables into hash
    if ( $line =~ /^([\S]+)[ \t]+(.*?)\r?$/ )
    {
      # print "$1=\"$2\"\n";
      $mysqld_variables{$1}= $2;
    }
  }

  # "Convert" innodb flag
  $mysqld_variables{'innodb'}= "ON"
    if ($mysqld_variables{'have_innodb'} eq "YES");

  # Parse version
  my $version_str= $mysqld_variables{'version'};
  if ( $version_str =~ /^([0-9]*)\.([0-9]*)\.([0-9]*)([^\s]*)/ )
  {
    #print "Major: $1 Minor: $2 Build: $3\n";
    $mysql_version_id= $1*10000 + $2*100 + $3;
    #print "mysql_version_id: $mysql_version_id\n";
    mtr_report("MySQL Version $1.$2.$3");
    $mysql_version_extra= $4;
  }
  mtr_error("Could not find version of MySQL") unless $mysql_version_id;
}

sub find_mysqld {

  my ($mysqld_basedir)= $ENV{MTR_BINDIR}|| @_;

  my @mysqld_names= ("mysqld", "mysqld-max-nt", "mysqld-max",
		     "mysqld-nt");

  if ( $opt_debug_server ){
    # Put mysqld-debug first in the list of binaries to look for
    mtr_verbose("Adding mysqld-debug first in list of binaries to look for");
    unshift(@mysqld_names, "mysqld-debug");
  }

  return my_find_bin($mysqld_basedir,
		     ["sql", "libexec", "sbin", "bin"],
		     [@mysqld_names]);
}


sub executable_setup () {

  #
  # Check if libtool is available in this distribution/clone
  # we need it when valgrinding or debugging non installed binary
  # Otherwise valgrind will valgrind the libtool wrapper or bash
  # and gdb will not find the real executable to debug
  #
  if ( -x "../libtool")
  {
    $exe_libtool= "../libtool";
    if ($opt_valgrind or $glob_debugger)
    {
      mtr_report("Using \"$exe_libtool\" when running valgrind or debugger");
    }
  }

  # Look for the client binaries
  $exe_mysqladmin=     mtr_exe_exists("$path_client_bindir/mysqladmin");
  $exe_mysql=          mtr_exe_exists("$path_client_bindir/mysql");
  $exe_mysql_plugin=   mtr_exe_exists("$path_client_bindir/mysql_plugin");

  $exe_mysql_embedded=
    mtr_exe_maybe_exists(vs_config_dirs('libmysqld/examples','mysql_embedded'),
                         "$bindir/libmysqld/examples/mysql_embedded",
                         "$bindir/bin/mysql_embedded");

  if ( $ndbcluster_enabled )
  {
    # Look for single threaded NDB
    $exe_ndbd=
      my_find_bin($bindir,
		  ["storage/ndb/src/kernel", "libexec", "sbin", "bin"],
		  "ndbd");

    # Look for multi threaded NDB
    $exe_ndbmtd=
      my_find_bin($bindir,
		  ["storage/ndb/src/kernel", "libexec", "sbin", "bin"],
		  "ndbmtd", NOT_REQUIRED);
    if ($exe_ndbmtd)
    {
      my $mtr_ndbmtd = $ENV{MTR_NDBMTD};
      if ($mtr_ndbmtd)
      {
	mtr_report(" - multi threaded ndbd found, will be used always");
	$exe_ndbd = $exe_ndbmtd;
      }
      else
      {
	mtr_report(" - multi threaded ndbd found, will be ".
		   "used \"round robin\"");
      }
    }

    $exe_ndb_mgmd=
      my_find_bin($bindir,
		  ["storage/ndb/src/mgmsrv", "libexec", "sbin", "bin"],
		  "ndb_mgmd");

    $exe_ndb_mgm=
      my_find_bin($bindir,
                  ["storage/ndb/src/mgmclient", "bin"],
                  "ndb_mgm");

    $exe_ndb_waiter=
      my_find_bin($bindir,
		  ["storage/ndb/tools/", "bin"],
		  "ndb_waiter");

  }

  # Look for mysqltest executable
  if ( $opt_embedded_server )
  {
    $exe_mysqltest=
      mtr_exe_exists(vs_config_dirs('libmysqld/examples','mysqltest_embedded'),
                     "$basedir/libmysqld/examples/mysqltest_embedded",
                     "$path_client_bindir/mysqltest_embedded");
  }
  else
  {
    if ( defined $ENV{'MYSQL_TEST'} )
    {
      $exe_mysqltest=$ENV{'MYSQL_TEST'};
      print "===========================================================\n";
      print "WARNING:The mysqltest binary is fetched from $exe_mysqltest\n";
      print "===========================================================\n";
    }
    else
    {
      $exe_mysqltest= mtr_exe_exists("$path_client_bindir/mysqltest");
    }
  }

}


sub client_debug_arg($$) {
  my ($args, $client_name)= @_;

  # Workaround for Bug #50627: drop any debug opt
  return if $client_name =~ /^mysqlbinlog/;

  if ( $opt_debug ) {
    mtr_add_arg($args,
		"--loose-debug=$debug_d:t:A,%s/log/%s.trace",
		$path_vardir_trace, $client_name)
  }
}


sub client_arguments ($;$) {
 my $client_name= shift;
  my $group_suffix= shift;
  my $client_exe= mtr_exe_exists("$path_client_bindir/$client_name");

  my $args;
  mtr_init_args(\$args);
  mtr_add_arg($args, "--defaults-file=%s", $path_config_file);
  if (defined($group_suffix)) {
    mtr_add_arg($args, "--defaults-group-suffix=%s", $group_suffix);
    client_debug_arg($args, "$client_name-$group_suffix");
  }
  else
  {
    client_debug_arg($args, $client_name);
  }
  return mtr_args2str($client_exe, @$args);
}

sub client_arguments_no_grp_suffix($) {
  my $client_name= shift;
  my $client_exe= mtr_exe_exists("$path_client_bindir/$client_name");
  my $args;

  return mtr_args2str($client_exe, @$args);
}


sub mysqlslap_arguments () {
  my $exe= mtr_exe_maybe_exists("$path_client_bindir/mysqlslap");
  if ( $exe eq "" ) {
    # mysqlap was not found

    if (defined $mysql_version_id and $mysql_version_id >= 50100 ) {
      mtr_error("Could not find the mysqlslap binary");
    }
    return ""; # Don't care about mysqlslap
  }

  my $args;
  mtr_init_args(\$args);
  mtr_add_arg($args, "--defaults-file=%s", $path_config_file);
  client_debug_arg($args, "mysqlslap");
  return mtr_args2str($exe, @$args);
}


sub mysqldump_arguments ($) {
  my($group_suffix) = @_;
  my $exe= mtr_exe_exists("$path_client_bindir/mysqldump");

  my $args;
  mtr_init_args(\$args);
  mtr_add_arg($args, "--defaults-file=%s", $path_config_file);
  mtr_add_arg($args, "--defaults-group-suffix=%s", $group_suffix);
  client_debug_arg($args, "mysqldump-$group_suffix");
  return mtr_args2str($exe, @$args);
}


sub mysql_client_test_arguments(){
  my $exe;
  # mysql_client_test executable may _not_ exist
  $exe= mtr_exe_maybe_exists(vs_config_dirs('tests', 'mysql_client_test'),
			     "$basedir/tests/mysql_client_test",
			     "$basedir/bin/mysql_client_test");
  return "" unless $exe;
  my $args;
  mtr_init_args(\$args);
  if ( $opt_valgrind_mysqltest ) {
    valgrind_arguments($args, \$exe);
  }
  mtr_add_arg($args, "--defaults-file=%s", $path_config_file);
  mtr_add_arg($args, "--testcase");
  mtr_add_arg($args, "--vardir=$opt_vardir");
  client_debug_arg($args,"mysql_client_test");

  return mtr_args2str($exe, @$args);
}


#
# Set environment to be used by childs of this process for
# things that are constant during the whole lifetime of mysql-test-run
#

sub find_plugin($$)
{
  my ($plugin, $location)  = @_;
  my $plugin_filename;

  if (IS_WINDOWS)
  {
     $plugin_filename = $plugin.".dll"; 
  }
  else 
  {
     $plugin_filename = $plugin.".so";
  }

  my $lib_plugin=
    mtr_file_exists(vs_config_dirs($location,$plugin_filename),
                    "$basedir/lib/plugin/".$plugin_filename,
                    "$basedir/lib64/plugin/".$plugin_filename,
                    "$basedir/$location/.libs/".$plugin_filename,
                    "$basedir/lib/mysql/plugin/".$plugin_filename,
                    "$basedir/lib64/mysql/plugin/".$plugin_filename,
                    );
  return $lib_plugin;
}

#
# Read plugin defintions file
#

sub read_plugin_defs($)
{
  my ($defs_file)= @_;
  my $running_debug= 0;

  open(PLUGDEF, '<', $defs_file)
    or mtr_error("Can't read plugin defintions file $defs_file");

  # Need to check if we will be running mysqld-debug
  if ($opt_debug_server) {
    $running_debug= 1 if find_mysqld($basedir) =~ /mysqld-debug/;
  }

  while (<PLUGDEF>) {
    next if /^#/;
    my ($plug_file, $plug_loc, $plug_var, $plug_names)= split;
    # Allow empty lines
    next unless $plug_file;
    mtr_error("Lines in $defs_file must have 3 or 4 items") unless $plug_var;

    # If running debug server, plugins will be in 'debug' subdirectory
    $plug_file= "debug/$plug_file" if $running_debug && !$source_dist;

    my ($plugin)= find_plugin($plug_file, $plug_loc);

    # Set env. variables that tests may use, set to empty if plugin
    # listed in def. file but not found.

    if ($plugin) {
      $ENV{$plug_var}= basename($plugin);
      $ENV{$plug_var.'_DIR'}= dirname($plugin);
      $ENV{$plug_var.'_OPT'}= "--plugin-dir=".dirname($plugin);
      if ($plug_names) {
	my $lib_name= basename($plugin);
	my $load_var= "--plugin_load=";
	my $load_add_var= "--plugin_load_add=";
	my $semi= '';
	foreach my $plug_name (split (',', $plug_names)) {
	  $load_var .= $semi . "$plug_name=$lib_name";
	  $load_add_var .= $semi . "$plug_name=$lib_name";
	  $semi= ';';
	}
	$ENV{$plug_var.'_LOAD'}= $load_var;
	$ENV{$plug_var.'_LOAD_ADD'}= $load_add_var;
      }
    } else {
      $ENV{$plug_var}= "";
      $ENV{$plug_var.'_DIR'}= "";
      $ENV{$plug_var.'_OPT'}= "";
      $ENV{$plug_var.'_LOAD'}= "" if $plug_names;
      $ENV{$plug_var.'_LOAD_ADD'}= "" if $plug_names;
    }
  }
  close PLUGDEF;
}

sub environment_setup {

  umask(022);

  my @ld_library_paths;

  if ($path_client_libdir)
  {
    # Use the --client-libdir passed on commandline
    push(@ld_library_paths, "$path_client_libdir");
  }
  else
  {
    # Setup LD_LIBRARY_PATH so the libraries from this distro/clone
    # are used in favor of the system installed ones
    if ( $source_dist )
    {
      push(@ld_library_paths, "$basedir/libmysql/.libs/",
	   "$basedir/libmysql_r/.libs/",
	   "$basedir/zlib/.libs/");
    }
    else
    {
      push(@ld_library_paths, "$basedir/lib", "$basedir/lib/mysql");
    }
  }

  # --------------------------------------------------------------------------
  # Add the path where libndbclient can be found
  # --------------------------------------------------------------------------
  if ( $ndbcluster_enabled )
  {
    push(@ld_library_paths,  
	 "$basedir/storage/ndb/src/.libs",
	 "$basedir/storage/ndb/src");
  }

  # Plugin settings should no longer be added here, instead
  # place definitions in include/plugin.defs.
  # See comment in that file for details.
  # --------------------------------------------------------------------------
  # Valgrind need to be run with debug libraries otherwise it's almost
  # impossible to add correct supressions, that means if "/usr/lib/debug"
  # is available, it should be added to
  # LD_LIBRARY_PATH
  #
  # But pthread is broken in libc6-dbg on Debian <= 3.1 (see Debian
  # bug 399035, http://bugs.debian.org/cgi-bin/bugreport.cgi?bug=399035),
  # so don't change LD_LIBRARY_PATH on that platform.
  # --------------------------------------------------------------------------
  my $debug_libraries_path= "/usr/lib/debug";
  my $deb_version;
  if (  $opt_valgrind and -d $debug_libraries_path and
        (! -e '/etc/debian_version' or
	 ($deb_version=
	    mtr_grab_file('/etc/debian_version')) !~ /^[0-9]+\.[0-9]$/ or
         $deb_version > 3.1 ) )
  {
    push(@ld_library_paths, $debug_libraries_path);
  }

  $ENV{'LD_LIBRARY_PATH'}= join(":", @ld_library_paths,
				$ENV{'LD_LIBRARY_PATH'} ?
				split(':', $ENV{'LD_LIBRARY_PATH'}) : ());
  mtr_debug("LD_LIBRARY_PATH: $ENV{'LD_LIBRARY_PATH'}");

  $ENV{'DYLD_LIBRARY_PATH'}= join(":", @ld_library_paths,
				  $ENV{'DYLD_LIBRARY_PATH'} ?
				  split(':', $ENV{'DYLD_LIBRARY_PATH'}) : ());
  mtr_debug("DYLD_LIBRARY_PATH: $ENV{'DYLD_LIBRARY_PATH'}");

  # The environment variable used for shared libs on AIX
  $ENV{'SHLIB_PATH'}= join(":", @ld_library_paths,
                           $ENV{'SHLIB_PATH'} ?
                           split(':', $ENV{'SHLIB_PATH'}) : ());
  mtr_debug("SHLIB_PATH: $ENV{'SHLIB_PATH'}");

  # The environment variable used for shared libs on hp-ux
  $ENV{'LIBPATH'}= join(":", @ld_library_paths,
                        $ENV{'LIBPATH'} ?
                        split(':', $ENV{'LIBPATH'}) : ());
  mtr_debug("LIBPATH: $ENV{'LIBPATH'}");

  $ENV{'UMASK'}=              "0660"; # The octal *string*
  $ENV{'UMASK_DIR'}=          "0770"; # The octal *string*

  #
  # MySQL tests can produce output in various character sets
  # (especially, ctype_xxx.test). To avoid confusing Perl
  # with output which is incompatible with the current locale
  # settings, we reset the current values of LC_ALL and LC_CTYPE to "C".
  # For details, please see
  # Bug#27636 tests fails if LC_* variables set to *_*.UTF-8
  #
  $ENV{'LC_ALL'}=             "C";
  $ENV{'LC_CTYPE'}=           "C";

  $ENV{'LC_COLLATE'}=         "C";
  $ENV{'USE_RUNNING_SERVER'}= using_extern();
  $ENV{'MYSQL_TEST_DIR'}=     $glob_mysql_test_dir;
  $ENV{'DEFAULT_MASTER_PORT'}= $mysqld_variables{'port'};
  $ENV{'MYSQL_TMP_DIR'}=      $opt_tmpdir;
  $ENV{'MYSQLTEST_VARDIR'}=   $opt_vardir;
  $ENV{'MYSQL_BINDIR'}=       "$bindir";
  $ENV{'MYSQL_SHAREDIR'}=     $path_language;
  $ENV{'MYSQL_CHARSETSDIR'}=  $path_charsetsdir;
  
  if (IS_WINDOWS)
  {
    $ENV{'SECURE_LOAD_PATH'}= $glob_mysql_test_dir."\\std_data";
    $ENV{'MYSQL_TEST_LOGIN_FILE'}=
                              $opt_tmpdir . "\\.mylogin.cnf";
  }
  else
  {
    $ENV{'SECURE_LOAD_PATH'}= $glob_mysql_test_dir."/std_data";
    $ENV{'MYSQL_TEST_LOGIN_FILE'}=
                              $opt_tmpdir . "/.mylogin.cnf";
  }
    

  # ----------------------------------------------------
  # Setup env for NDB
  # ----------------------------------------------------
  if ( $ndbcluster_enabled )
  {
    $ENV{'NDB_MGM'}=
      my_find_bin($bindir,
		  ["storage/ndb/src/mgmclient", "bin"],
		  "ndb_mgm");

    $ENV{'NDB_WAITER'}= $exe_ndb_waiter;

    $ENV{'NDB_RESTORE'}=
      my_find_bin($bindir,
		  ["storage/ndb/tools", "bin"],
		  "ndb_restore");

    $ENV{'NDB_CONFIG'}=
      my_find_bin($bindir,
		  ["storage/ndb/tools", "bin"],
		  "ndb_config");

    $ENV{'NDB_SELECT_ALL'}=
      my_find_bin($bindir,
		  ["storage/ndb/tools", "bin"],
		  "ndb_select_all");

    $ENV{'NDB_DROP_TABLE'}=
      my_find_bin($bindir,
		  ["storage/ndb/tools", "bin"],
		  "ndb_drop_table");

    $ENV{'NDB_DESC'}=
      my_find_bin($bindir,
		  ["storage/ndb/tools", "bin"],
		  "ndb_desc");

    $ENV{'NDB_SHOW_TABLES'}=
      my_find_bin($bindir,
		  ["storage/ndb/tools", "bin"],
		  "ndb_show_tables");

    $ENV{'NDB_EXAMPLES_DIR'}=
      my_find_dir($basedir,
		  ["storage/ndb/ndbapi-examples", "bin"]);

    $ENV{'NDB_EXAMPLES_BINARY'}=
      my_find_bin($bindir,
		  ["storage/ndb/ndbapi-examples/ndbapi_simple", "bin"],
		  "ndbapi_simple", NOT_REQUIRED);

    my $path_ndb_testrun_log= "$opt_vardir/log/ndb_testrun.log";
    $ENV{'NDB_TOOLS_OUTPUT'}=         $path_ndb_testrun_log;
    $ENV{'NDB_EXAMPLES_OUTPUT'}=      $path_ndb_testrun_log;
  }

  # ----------------------------------------------------
  # mysql clients
  # ----------------------------------------------------
  $ENV{'MYSQL_CHECK'}=              client_arguments("mysqlcheck");
  $ENV{'MYSQL_DUMP'}=               mysqldump_arguments(".1");
  $ENV{'MYSQL_DUMP_SLAVE'}=         mysqldump_arguments(".2");
  $ENV{'MYSQL_SLAP'}=               mysqlslap_arguments();
  $ENV{'MYSQL_IMPORT'}=             client_arguments("mysqlimport");
  $ENV{'MYSQL_SHOW'}=               client_arguments("mysqlshow");
  $ENV{'MYSQL_CONFIG_EDITOR'}=      client_arguments_no_grp_suffix("mysql_config_editor");
  $ENV{'MYSQL_BINLOG'}=             client_arguments("mysqlbinlog");
  $ENV{'MYSQL'}=                    client_arguments("mysql");
  $ENV{'MYSQL_SLAVE'}=              client_arguments("mysql", ".2");
  $ENV{'MYSQL_UPGRADE'}=            client_arguments("mysql_upgrade");
  $ENV{'MYSQLADMIN'}=               native_path($exe_mysqladmin);
  $ENV{'MYSQL_CLIENT_TEST'}=        mysql_client_test_arguments();
  $ENV{'EXE_MYSQL'}=                $exe_mysql;
  $ENV{'MYSQL_PLUGIN'}=             $exe_mysql_plugin;
  $ENV{'MYSQL_EMBEDDED'}=           $exe_mysql_embedded;
  $ENV{'PATH_CONFIG_FILE'}=         $path_config_file;

  my $exe_mysqld= find_mysqld($basedir);
  $ENV{'MYSQLD'}= $exe_mysqld;
  my $extra_opts= join (" ", @opt_extra_mysqld_opt);
  $ENV{'MYSQLD_CMD'}= "$exe_mysqld --defaults-group-suffix=.1 ".
    "--defaults-file=$path_config_file $extra_opts";

  # ----------------------------------------------------
  # bug25714 executable may _not_ exist in
  # some versions, test using it should be skipped
  # ----------------------------------------------------
  my $exe_bug25714=
      mtr_exe_maybe_exists(vs_config_dirs('tests', 'bug25714'),
                           "$basedir/tests/bug25714");
  $ENV{'MYSQL_BUG25714'}=  native_path($exe_bug25714);

  # ----------------------------------------------------
  # mysql_fix_privilege_tables.sql
  # ----------------------------------------------------
  my $file_mysql_fix_privilege_tables=
    mtr_file_exists("$basedir/scripts/mysql_fix_privilege_tables.sql",
		    "$basedir/share/mysql_fix_privilege_tables.sql",
		    "$basedir/share/mysql/mysql_fix_privilege_tables.sql",
                    "$bindir/scripts/mysql_fix_privilege_tables.sql",
		    "$bindir/share/mysql_fix_privilege_tables.sql",
		    "$bindir/share/mysql/mysql_fix_privilege_tables.sql");
  $ENV{'MYSQL_FIX_PRIVILEGE_TABLES'}=  $file_mysql_fix_privilege_tables;

  # ----------------------------------------------------
  # my_print_defaults
  # ----------------------------------------------------
  my $exe_my_print_defaults=
    mtr_exe_exists(vs_config_dirs('extra', 'my_print_defaults'),
		   "$path_client_bindir/my_print_defaults",
		   "$basedir/extra/my_print_defaults");
  $ENV{'MYSQL_MY_PRINT_DEFAULTS'}= native_path($exe_my_print_defaults);

  # ----------------------------------------------------
  # Setup env so childs can execute innochecksum
  # ----------------------------------------------------
  my $exe_innochecksum=
    mtr_exe_exists(vs_config_dirs('extra', 'innochecksum'),
                   "$path_client_bindir/innochecksum",
                   "$basedir/extra/innochecksum");
  $ENV{'INNOCHECKSUM'}= native_path($exe_innochecksum);

  # ----------------------------------------------------
  # Setup env so childs can execute myisampack and myisamchk
  # ----------------------------------------------------
  $ENV{'MYISAMCHK'}= native_path(mtr_exe_exists(
                       vs_config_dirs('storage/myisam', 'myisamchk'),
                       vs_config_dirs('myisam', 'myisamchk'),
                       "$path_client_bindir/myisamchk",
                       "$basedir/storage/myisam/myisamchk",
                       "$basedir/myisam/myisamchk"));
  $ENV{'MYISAMPACK'}= native_path(mtr_exe_exists(
                        vs_config_dirs('storage/myisam', 'myisampack'),
                        vs_config_dirs('myisam', 'myisampack'),
                        "$path_client_bindir/myisampack",
                        "$basedir/storage/myisam/myisampack",
                        "$basedir/myisam/myisampack"));

  # ----------------------------------------------------
  # mysqlhotcopy
  # ----------------------------------------------------
  my $mysqlhotcopy=
    mtr_pl_maybe_exists("$bindir/scripts/mysqlhotcopy") ||
    mtr_pl_maybe_exists("$path_client_bindir/mysqlhotcopy");
  if ($mysqlhotcopy)
  {
    $ENV{'MYSQLHOTCOPY'}= $mysqlhotcopy;
  }

  # ----------------------------------------------------
  # perror
  # ----------------------------------------------------
  my $exe_perror= mtr_exe_exists(vs_config_dirs('extra', 'perror'),
				 "$basedir/extra/perror",
				 "$path_client_bindir/perror");
  $ENV{'MY_PERROR'}= native_path($exe_perror);

  # Create an environment variable to make it possible
  # to detect that valgrind is being used from test cases
  $ENV{'VALGRIND_TEST'}= $opt_valgrind;

  # Add dir of this perl to aid mysqltest in finding perl
  my $perldir= dirname($^X);
  my $pathsep= ":";
  $pathsep= ";" if IS_WINDOWS && ! IS_CYGWIN;
  $ENV{'PATH'}= "$ENV{'PATH'}".$pathsep.$perldir;
}


sub remove_vardir_subs() {
  foreach my $sdir ( glob("$opt_vardir/*") ) {
    mtr_verbose("Removing subdir $sdir");
    rmtree($sdir);
  }
}

#
# Remove var and any directories in var/ created by previous
# tests
#
sub remove_stale_vardir () {

  mtr_report("Removing old var directory...");

  # Safety!
  mtr_error("No, don't remove the vardir when running with --extern")
    if using_extern();

  mtr_verbose("opt_vardir: $opt_vardir");
  if ( $opt_vardir eq $default_vardir )
  {
    #
    # Running with "var" in mysql-test dir
    #
    if ( -l $opt_vardir)
    {
      # var is a symlink

      if ( $opt_mem )
      {
	# Remove the directory which the link points at
	mtr_verbose("Removing " . readlink($opt_vardir));
	rmtree(readlink($opt_vardir));

	# Remove the "var" symlink
	mtr_verbose("unlink($opt_vardir)");
	unlink($opt_vardir);
      }
      else
      {
	# Some users creates a soft link in mysql-test/var to another area
	# - allow it, but remove all files in it

	mtr_report(" - WARNING: Using the 'mysql-test/var' symlink");

	# Make sure the directory where it points exist
	mtr_error("The destination for symlink $opt_vardir does not exist")
	  if ! -d readlink($opt_vardir);

	remove_vardir_subs();
      }
    }
    else
    {
      # Remove the entire "var" dir
      mtr_verbose("Removing $opt_vardir/");
      rmtree("$opt_vardir/");
    }

    if ( $opt_mem )
    {
      # A symlink from var/ to $opt_mem will be set up
      # remove the $opt_mem dir to assure the symlink
      # won't point at an old directory
      mtr_verbose("Removing $opt_mem");
      rmtree($opt_mem);
    }

  }
  else
  {
    #
    # Running with "var" in some other place
    #

    # Remove the var/ dir in mysql-test dir if any
    # this could be an old symlink that shouldn't be there
    mtr_verbose("Removing $default_vardir");
    rmtree($default_vardir);

    # Remove the "var" dir
    mtr_verbose("Removing $opt_vardir/");
    rmtree("$opt_vardir/");
  }
  # Remove the "tmp" dir
  mtr_verbose("Removing $opt_tmpdir/");
  rmtree("$opt_tmpdir/");
}



#
# Create var and the directories needed in var
#
sub setup_vardir() {
  mtr_report("Creating var directory '$opt_vardir'...");

  if ( $opt_vardir eq $default_vardir )
  {
    #
    # Running with "var" in mysql-test dir
    #
    if ( -l $opt_vardir )
    {
      #  it's a symlink

      # Make sure the directory where it points exist
      mtr_error("The destination for symlink $opt_vardir does not exist")
	if ! -d readlink($opt_vardir);
    }
    elsif ( $opt_mem )
    {
      # Runinng with "var" as a link to some "memory" location, normally tmpfs
      mtr_verbose("Creating $opt_mem");
      mkpath($opt_mem);

      mtr_report(" - symlinking 'var' to '$opt_mem'");
      symlink($opt_mem, $opt_vardir);
    }
  }

  if ( ! -d $opt_vardir )
  {
    mtr_verbose("Creating $opt_vardir");
    mkpath($opt_vardir);
  }

  # Ensure a proper error message if vardir couldn't be created
  unless ( -d $opt_vardir and -w $opt_vardir )
  {
    mtr_error("Writable 'var' directory is needed, use the " .
	      "'--vardir=<path>' option");
  }

  mkpath("$opt_vardir/log");
  mkpath("$opt_vardir/run");

  # Create var/tmp and tmp - they might be different
  mkpath("$opt_vardir/tmp");
  mkpath($opt_tmpdir) if ($opt_tmpdir ne "$opt_vardir/tmp");

  # On some operating systems, there is a limit to the length of a
  # UNIX domain socket's path far below PATH_MAX.
  # Don't allow that to happen
  if (check_socket_path_length("$opt_tmpdir/testsocket.sock")){
    mtr_error("Socket path '$opt_tmpdir' too long, it would be ",
	      "truncated and thus not possible to use for connection to ",
	      "MySQL Server. Set a shorter with --tmpdir=<path> option");
  }

  # copy all files from std_data into var/std_data
  # and make them world readable
  copytree("$glob_mysql_test_dir/std_data", "$opt_vardir/std_data", "0022");

  # Remove old log files
  foreach my $name (glob("r/*.progress r/*.log r/*.warnings"))
  {
    unlink($name);
  }
}


#
# Check if running as root
# i.e a file can be read regardless what mode we set it to
#
sub  check_running_as_root () {
  my $test_file= "$opt_vardir/test_running_as_root.txt";
  mtr_tofile($test_file, "MySQL");
  chmod(oct("0000"), $test_file);

  my $result="";
  if (open(FILE,"<",$test_file))
  {
    $result= join('', <FILE>);
    close FILE;
  }

  # Some filesystems( for example CIFS) allows reading a file
  # although mode was set to 0000, but in that case a stat on
  # the file will not return 0000
  my $file_mode= (stat($test_file))[2] & 07777;

  mtr_verbose("result: $result, file_mode: $file_mode");
  if ($result eq "MySQL" && $file_mode == 0)
  {
    mtr_warning("running this script as _root_ will cause some " .
                "tests to be skipped");
    $ENV{'MYSQL_TEST_ROOT'}= "YES";
  }

  chmod(oct("0755"), $test_file);
  unlink($test_file);
}


sub check_ssl_support ($) {
  my $mysqld_variables= shift;

  if ($opt_skip_ssl)
  {
    mtr_report(" - skipping SSL");
    $opt_ssl_supported= 0;
    $opt_ssl= 0;
    return;
  }

  if ( ! $mysqld_variables->{'ssl'} )
  {
    if ( $opt_ssl)
    {
      mtr_error("Couldn't find support for SSL");
      return;
    }
    mtr_report(" - skipping SSL, mysqld not compiled with SSL");
    $opt_ssl_supported= 0;
    $opt_ssl= 0;
    return;
  }
  mtr_report(" - SSL connections supported");
  $opt_ssl_supported= 1;
}


sub check_debug_support ($) {
  my $mysqld_variables= shift;

  if ( ! $mysqld_variables->{'debug'} )
  {
    #mtr_report(" - binaries are not debug compiled");
    $debug_compiled_binaries= 0;

    if ( $opt_debug )
    {
      mtr_error("Can't use --debug, binary does not support it");
    }
    if ( $opt_debug_server )
    {
      mtr_warning("Ignoring --debug-server, binary does not support it");
    }
    return;
  }
  mtr_report(" - binaries are debug compiled");
  $debug_compiled_binaries= 1;
}


#
# Helper function to handle configuration-based subdirectories which Visual
# Studio uses for storing binaries.  If opt_vs_config is set, this returns
# a path based on that setting; if not, it returns paths for the default
# /release/ and /debug/ subdirectories.
#
# $exe can be undefined, if the directory itself will be used
#
sub vs_config_dirs ($$) {
  my ($path_part, $exe) = @_;

  $exe = "" if not defined $exe;
  if ($opt_vs_config)
  {
    return ("$bindir/$path_part/$opt_vs_config/$exe");
  }

  return ("$bindir/$path_part/Release/$exe",
          "$bindir/$path_part/RelWithDebinfo/$exe",
          "$bindir/$path_part/Debug/$exe",
          "$bindir/$path_part/$exe");
}


sub check_ndbcluster_support ($) {
  my $mysqld_variables= shift;

  my $ndbcluster_supported = 0;
  if ($mysqld_variables{'ndb-connectstring'})
  {
    $ndbcluster_supported = 1;
  }

  if ($opt_skip_ndbcluster && $opt_include_ndbcluster)
  {
    # User is ambivalent. Theoretically the arg which was
    # given last on command line should win, but that order is
    # unknown at this time.
    mtr_error("Ambigous command, both --include-ndbcluster " .
	      " and --skip-ndbcluster was specified");
  }

  # Check if this is MySQL Cluster, ie. mysql version string ends
  # with -ndb-Y.Y.Y[-status]
  if ( defined $mysql_version_extra &&
       $mysql_version_extra =~ /-ndb-([0-9]*)\.([0-9]*)\.([0-9]*)/ )
  {
    # MySQL Cluster tree
    mtr_report(" - MySQL Cluster detected");

    if ($opt_skip_ndbcluster)
    {
      mtr_report(" - skipping ndbcluster(--skip-ndbcluster)");
      return;
    }

    if (!$ndbcluster_supported)
    {
      # MySQL Cluster tree, but mysqld was not compiled with
      # ndbcluster -> fail unless --skip-ndbcluster was used
      mtr_error("This is MySQL Cluster but mysqld does not " .
		"support ndbcluster. Use --skip-ndbcluster to " .
		"force mtr to run without it.");
    }

    # mysqld was compiled with ndbcluster -> auto enable
  }
  else
  {
    # Not a MySQL Cluster tree
    if (!$ndbcluster_supported)
    {
      if ($opt_include_ndbcluster)
      {
	mtr_error("Could not detect ndbcluster support ".
		  "requested with --include-ndbcluster");
      }

      # Silently skip, mysqld was compiled without ndbcluster
      # which is the default case
      return;
    }

    if ($opt_skip_ndbcluster)
    {
      # Compiled with ndbcluster but ndbcluster skipped
      mtr_report(" - skipping ndbcluster(--skip-ndbcluster)");
      return;
    }


    # Not a MySQL Cluster tree, enable ndbcluster
    # if --include-ndbcluster was used
    if ($opt_include_ndbcluster)
    {
      # enable ndbcluster
    }
    else
    {
      mtr_report(" - skipping ndbcluster(disabled by default)");
      return;
    }
  }

  mtr_report(" - enabling ndbcluster");
  $ndbcluster_enabled= 1;
  # Add MySQL Cluster test suites
  $DEFAULT_SUITES.=",ndb,ndb_binlog,rpl_ndb,ndb_rpl,ndb_memcache";
  return;
}


sub ndbcluster_wait_started($$){
  my $cluster= shift;
  my $ndb_waiter_extra_opt= shift;
  my $path_waitlog= join('/', $opt_vardir, $cluster->name(), "ndb_waiter.log");

  my $args;
  mtr_init_args(\$args);
  mtr_add_arg($args, "--defaults-file=%s", $path_config_file);
  mtr_add_arg($args, "--defaults-group-suffix=%s", $cluster->suffix());
  mtr_add_arg($args, "--timeout=%d", $opt_start_timeout);

  if ($ndb_waiter_extra_opt)
  {
    mtr_add_arg($args, "$ndb_waiter_extra_opt");
  }

  # Start the ndb_waiter which will connect to the ndb_mgmd
  # and poll it for state of the ndbd's, will return when
  # all nodes in the cluster is started

  my $res= My::SafeProcess->run
    (
     name          => "ndb_waiter ".$cluster->name(),
     path          => $exe_ndb_waiter,
     args          => \$args,
     output        => $path_waitlog,
     error         => $path_waitlog,
     append        => 1,
    );

  # Check that ndb_mgmd(s) are still alive
  foreach my $ndb_mgmd ( in_cluster($cluster, ndb_mgmds()) )
  {
    my $proc= $ndb_mgmd->{proc};
    if ( ! $proc->wait_one(0) )
    {
      mtr_warning("$proc died");
      return 2;
    }
  }

  # Check that all started ndbd(s) are still alive
  foreach my $ndbd ( in_cluster($cluster, ndbds()) )
  {
    my $proc= $ndbd->{proc};
    next unless defined $proc;
    if ( ! $proc->wait_one(0) )
    {
      mtr_warning("$proc died");
      return 3;
    }
  }

  if ($res)
  {
    mtr_verbose("ndbcluster_wait_started failed");
    return 1;
  }
  return 0;
}


sub ndbcluster_dump($) {
  my ($cluster)= @_;

  print "\n== Dumping cluster log files\n\n";

  # ndb_mgmd(s)
  foreach my $ndb_mgmd ( in_cluster($cluster, ndb_mgmds()) )
  {
    my $datadir = $ndb_mgmd->value('DataDir');

    # Should find ndb_<nodeid>_cluster.log and ndb_mgmd.log
    foreach my $file ( glob("$datadir/ndb*.log") )
    {
      print "$file:\n";
      mtr_printfile("$file");
      print "\n";
    }
  }

  # ndb(s)
  foreach my $ndbd ( in_cluster($cluster, ndbds()) )
  {
    my $datadir = $ndbd->value('DataDir');

    # Should find ndbd.log
    foreach my $file ( glob("$datadir/ndbd.log") )
    {
      print "$file:\n";
      mtr_printfile("$file");
      print "\n";
    }
  }
}


sub ndb_mgmd_wait_started($) {
  my ($cluster)= @_;

  my $retries= 100;
  while ($retries)
  {
    my $result= ndbcluster_wait_started($cluster, "--no-contact");
    if ($result == 0)
    {
      # ndb_mgmd is started
      mtr_verbose("ndb_mgmd is started");
      return 0;
    }
    elsif ($result > 1)
    {
      mtr_warning("Cluster process failed while waiting for start");
      return $result;
    }

    mtr_milli_sleep(100);
    $retries--;
  }

  return 1;
}

sub ndb_mgmd_stop{
  my $ndb_mgmd= shift or die "usage: ndb_mgmd_stop(<ndb_mgmd>)";

  my $host=$ndb_mgmd->value('HostName');
  my $port=$ndb_mgmd->value('PortNumber');
  mtr_verbose("Stopping cluster '$host:$port'");

  my $args;
  mtr_init_args(\$args);
  mtr_add_arg($args, "--ndb-connectstring=%s:%s", $host,$port);
  mtr_add_arg($args, "-e");
  mtr_add_arg($args, "shutdown");

  My::SafeProcess->run
    (
     name          => "ndb_mgm shutdown $host:$port",
     path          => $exe_ndb_mgm,
     args          => \$args,
     output         => "/dev/null",
    );
}

sub ndb_mgmd_start ($$) {
  my ($cluster, $ndb_mgmd)= @_;

  mtr_verbose("ndb_mgmd_start");

  my $dir= $ndb_mgmd->value("DataDir");
  mkpath($dir) unless -d $dir;

  my $args;
  mtr_init_args(\$args);
  mtr_add_arg($args, "--defaults-file=%s", $path_config_file);
  mtr_add_arg($args, "--defaults-group-suffix=%s", $cluster->suffix());
  mtr_add_arg($args, "--mycnf");
  mtr_add_arg($args, "--nodaemon");
  mtr_add_arg($args, "--configdir=%s", "$dir");

  my $path_ndb_mgmd_log= "$dir/ndb_mgmd.log";

  $ndb_mgmd->{'proc'}= My::SafeProcess->new
    (
     name          => $ndb_mgmd->after('cluster_config.'),
     path          => $exe_ndb_mgmd,
     args          => \$args,
     output        => $path_ndb_mgmd_log,
     error         => $path_ndb_mgmd_log,
     append        => 1,
     verbose       => $opt_verbose,
     shutdown      => sub { ndb_mgmd_stop($ndb_mgmd) },
    );
  mtr_verbose("Started $ndb_mgmd->{proc}");

  # FIXME Should not be needed
  # Unfortunately the cluster nodes will fail to start
  # if ndb_mgmd has not started properly
  if (ndb_mgmd_wait_started($cluster))
  {
    mtr_warning("Failed to wait for start of ndb_mgmd");
    return 1;
  }

  return 0;
}

sub ndbd_stop {
  # Intentionally left empty, ndbd nodes will be shutdown
  # by sending "shutdown" to ndb_mgmd
}

my $exe_ndbmtd_counter= 0;

sub ndbd_start {
  my ($cluster, $ndbd)= @_;

  mtr_verbose("ndbd_start");

  my $dir= $ndbd->value("DataDir");
  mkpath($dir) unless -d $dir;

  my $args;
  mtr_init_args(\$args);
  mtr_add_arg($args, "--defaults-file=%s", $path_config_file);
  mtr_add_arg($args, "--defaults-group-suffix=%s", $cluster->suffix());
  mtr_add_arg($args, "--nodaemon");

# > 5.0 { 'character-sets-dir' => \&fix_charset_dir },

  my $exe= $exe_ndbd;
  if ($exe_ndbmtd)
  { if ($ENV{MTR_NDBMTD})
    {
      # ndbmtd forced by env var MTR_NDBMTD
      $exe= $exe_ndbmtd;
    }
    if (($exe_ndbmtd_counter++ % 2) == 0)
    {
      # Use ndbmtd every other time
      $exe= $exe_ndbmtd;
    }
  }

  my $path_ndbd_log= "$dir/ndbd.log";
  my $proc= My::SafeProcess->new
    (
     name          => $ndbd->after('cluster_config.'),
     path          => $exe,
     args          => \$args,
     output        => $path_ndbd_log,
     error         => $path_ndbd_log,
     append        => 1,
     verbose       => $opt_verbose,
     shutdown      => sub { ndbd_stop($ndbd) },
    );
  mtr_verbose("Started $proc");

  $ndbd->{proc}= $proc;

  return;
}


sub memcached_start {
  my ($cluster, $memcached) = @_;

  my $name = $memcached->name();
  mtr_verbose("memcached_start '$name'");

  my $found_perl_source = my_find_file($basedir,
     ["storage/ndb/memcache",        # source
      "mysql-test/lib",              # install
      "share/mysql-test/lib"],       # install
      "memcached_path.pl", NOT_REQUIRED);

  mtr_verbose("Found memcache script: '$found_perl_source'");
  $found_perl_source ne "" or return;

  my $found_so = my_find_file($bindir,
    ["storage/ndb/memcache",        # source or build
     "lib", "lib64"],               # install
    "ndb_engine.so");
  mtr_verbose("Found memcache plugin: '$found_so'");

  require "$found_perl_source";
  if(! memcached_is_available())
  {
    mtr_error("Memcached not available.");
  }
  my $exe = "";
  if(memcached_is_bundled())
  {
    $exe = my_find_bin($bindir,
    ["libexec", "sbin", "bin", "storage/ndb/memcache/extra/memcached"],
    "memcached", NOT_REQUIRED);
  }
  else
  {
    $exe = get_memcached_exe_path();
  }
  $exe ne "" or mtr_error("Failed to find memcached.");

  my $args;
  mtr_init_args(\$args);
  # TCP port number to listen on
  mtr_add_arg($args, "-p %d", $memcached->value('port'));
  # Max simultaneous connections
  mtr_add_arg($args, "-c %d", $memcached->value('max_connections'));
  # Load engine as storage engine, ie. /path/ndb_engine.so
  mtr_add_arg($args, "-E");
  mtr_add_arg($args, $found_so);
  # Config options for loaded storage engine
  {
    my @opts;
    push(@opts, "connectstring=" . $memcached->value('ndb_connectstring'));
    push(@opts, $memcached->if_exist("options"));
    mtr_add_arg($args, "-e");
    mtr_add_arg($args, join(";", @opts));
  }

  if($opt_gdb)
  {
    gdb_arguments(\$args, \$exe, "memcached");
  }

  my $proc = My::SafeProcess->new
  ( name     =>  $name,
    path     =>  $exe,
    args     => \$args,
    output   =>  "$opt_vardir/log/$name.out",
    error    =>  "$opt_vardir/log/$name.out",
    append   =>  1,
    verbose  => $opt_verbose,
  );
  mtr_verbose("Started $proc");

  $memcached->{proc} = $proc;

  return;
}


sub memcached_load_metadata($) {
  my $cluster= shift;

  foreach my $mysqld (mysqlds())
  {
    if(-d $mysqld->value('datadir') . "/" . "ndbmemcache")
    {
      mtr_verbose("skipping memcache metadata (already stored)");
      return;
    }
  }

  my $sql_script= my_find_file($bindir,
                              ["share/mysql/memcache-api", # RPM install
                               "share/memcache-api",       # Other installs
                               "scripts"                   # Build tree
                              ],
                              "ndb_memcache_metadata.sql", NOT_REQUIRED);
  mtr_verbose("memcached_load_metadata: '$sql_script'");
  if (-f $sql_script )
  {
    my $args;
    mtr_init_args(\$args);
    mtr_add_arg($args, "--defaults-file=%s", $path_config_file);
    mtr_add_arg($args, "--defaults-group-suffix=%s", $cluster->suffix());
    mtr_add_arg($args, "--connect-timeout=20");
    if ( My::SafeProcess->run(
           name   => "ndbmemcache config loader",
           path   => $exe_mysql,
           args   => \$args,
           input  => $sql_script,
           output => "$opt_vardir/log/memcache_config.log",
           error  => "$opt_vardir/log/memcache_config.log"
       ) != 0)
    {
      mtr_error("Could not load ndb_memcache_metadata.sql file");
    }
  }
}


sub ndbcluster_start ($) {
  my $cluster= shift;

  mtr_verbose("ndbcluster_start '".$cluster->name()."'");

  foreach my $ndb_mgmd ( in_cluster($cluster, ndb_mgmds()) )
  {
    next if started($ndb_mgmd);
    ndb_mgmd_start($cluster, $ndb_mgmd);
  }

  foreach my $ndbd ( in_cluster($cluster, ndbds()) )
  {
    next if started($ndbd);
    ndbd_start($cluster, $ndbd);
  }

  return 0;
}


sub create_config_file_for_extern {
  my %opts=
    (
     socket     => '/tmp/mysqld.sock',
     port       => 3306,
     user       => $opt_user,
     password   => '',
     @_
    );

  mtr_report("Creating my.cnf file for extern server...");
  my $F= IO::File->new($path_config_file, "w")
    or mtr_error("Can't write to $path_config_file: $!");

  print $F "[client]\n";
  while (my ($option, $value)= each( %opts )) {
    print $F "$option= $value\n";
    mtr_report(" $option= $value");
  }

  print $F <<EOF

# binlog reads from [client] and [mysqlbinlog]
[mysqlbinlog]
character-sets-dir= $path_charsetsdir
local-load= $opt_tmpdir

EOF
;

  $F= undef; # Close file
}


#
# Kill processes left from previous runs, normally
# there should be none so make sure to warn
# if there is one
#
sub kill_leftovers ($) {
  my $rundir= shift;
  return unless ( -d $rundir );

  mtr_report("Checking leftover processes...");

  # Scan the "run" directory for process id's to kill
  opendir(RUNDIR, $rundir)
    or mtr_error("kill_leftovers, can't open dir \"$rundir\": $!");
  while ( my $elem= readdir(RUNDIR) )
  {
    # Only read pid from files that end with .pid
    if ( $elem =~ /.*[.]pid$/ )
    {
      my $pidfile= "$rundir/$elem";
      next unless -f $pidfile;
      my $pid= mtr_fromfile($pidfile);
      unlink($pidfile);
      unless ($pid=~ /^(\d+)/){
	# The pid was not a valid number
	mtr_warning("Got invalid pid '$pid' from '$elem'");
	next;
      }
      mtr_report(" - found old pid $pid in '$elem', killing it...");

      my $ret= kill("KILL", $pid);
      if ($ret == 0) {
	mtr_report("   process did not exist!");
	next;
      }

      my $check_counter= 100;
      while ($ret > 0 and $check_counter--) {
	mtr_milli_sleep(100);
	$ret= kill(0, $pid);
      }
      mtr_report($check_counter ? "   ok!" : "   failed!");
    }
    else
    {
      mtr_warning("Found non pid file '$elem' in '$rundir'")
	if -f "$rundir/$elem";
    }
  }
  closedir(RUNDIR);
}

#
# Check that all the ports that are going to
# be used are free
#
sub check_ports_free ($)
{
  my $bthread= shift;
  my $portbase = $bthread * 10 + 10000;
  for ($portbase..$portbase+9){
    if (mtr_ping_port($_)){
      mtr_report(" - 'localhost:$_' was not free");
      return 0; # One port was not free
    }
  }

  return 1; # All ports free
}


sub initialize_servers {

  if ( using_extern() )
  {
    # Running against an already started server, if the specified
    # vardir does not already exist it should be created
    if ( ! -d $opt_vardir )
    {
      setup_vardir();
    }
    else
    {
      mtr_verbose("No need to create '$opt_vardir' it already exists");
    }
  }
  else
  {
    # Kill leftovers from previous run
    # using any pidfiles found in var/run
    kill_leftovers("$opt_vardir/run");

    if ( ! $opt_start_dirty )
    {
      remove_stale_vardir();
      setup_vardir();

      mysql_install_db(default_mysqld(), "$opt_vardir/install.db");
    }
  }
}


#
# Remove all newline characters expect after semicolon
#
sub sql_to_bootstrap {
  my ($sql) = @_;
  my @lines= split(/\n/, $sql);
  my $result= "\n";
  my $delimiter= ';';

  foreach my $line (@lines) {

    # Change current delimiter if line starts with "delimiter"
    if ( $line =~ /^delimiter (.*)/ ) {
      my $new= $1;
      # Remove old delimiter from end of new
      $new=~ s/\Q$delimiter\E$//;
      $delimiter = $new;
      mtr_debug("changed delimiter to $delimiter");
      # No need to add the delimiter to result
      next;
    }

    # Add newline if line ends with $delimiter
    # and convert the current delimiter to semicolon
    if ( $line =~ /\Q$delimiter\E$/ ){
      $line =~ s/\Q$delimiter\E$/;/;
      $result.= "$line\n";
      mtr_debug("Added default delimiter");
      next;
    }

    # Remove comments starting with --
    if ( $line =~ /^\s*--/ ) {
      mtr_debug("Discarded $line");
      next;
    }

    # Replace @HOSTNAME with localhost
    $line=~ s/\'\@HOSTNAME\@\'/localhost/;

    # Default, just add the line without newline
    # but with a space as separator
    $result.= "$line ";

  }
  return $result;
}


sub default_mysqld {
  # Generate new config file from template
  my $config= My::ConfigFactory->new_config
    ( {
       basedir         => $basedir,
       testdir         => $glob_mysql_test_dir,
       template_path   => "include/default_my.cnf",
       vardir          => $opt_vardir,
       tmpdir          => $opt_tmpdir,
       baseport        => 0,
       user            => $opt_user,
       password        => '',
      }
    );

  my $mysqld= $config->group('mysqld.1')
    or mtr_error("Couldn't find mysqld.1 in default config");
  return $mysqld;
}


sub mysql_install_db {
  my ($mysqld, $datadir)= @_;

  my $install_datadir= $datadir || $mysqld->value('datadir');
  my $install_basedir= $mysqld->value('basedir');
  my $install_lang= $mysqld->value('lc-messages-dir');
  my $install_chsdir= $mysqld->value('character-sets-dir');

  mtr_report("Installing system database...");

  my $args;
  mtr_init_args(\$args);
  mtr_add_arg($args, "--no-defaults");
  mtr_add_arg($args, "--bootstrap");
  mtr_add_arg($args, "--basedir=%s", $install_basedir);
  mtr_add_arg($args, "--datadir=%s", $install_datadir);
  mtr_add_arg($args, "--loose-skip-falcon");
  mtr_add_arg($args, "--loose-skip-ndbcluster");
  mtr_add_arg($args, "--tmpdir=%s", "$opt_vardir/tmp/");
  mtr_add_arg($args, "--innodb-log-file-size=5M");
  mtr_add_arg($args, "--core-file");
  # over writing innodb_autoextend_increment to 8 for reducing the ibdata1 file size 
  mtr_add_arg($args, "--innodb_autoextend_increment=8");

  if ( $opt_debug )
  {
    mtr_add_arg($args, "--debug=$debug_d:t:i:A,%s/log/bootstrap.trace",
		$path_vardir_trace);
  }

  mtr_add_arg($args, "--lc-messages-dir=%s", $install_lang);
  mtr_add_arg($args, "--character-sets-dir=%s", $install_chsdir);

  # On some old linux kernels, aio on tmpfs is not supported
  # Remove this if/when Bug #58421 fixes this in the server
  if ($^O eq "linux" && $opt_mem) {
    mtr_add_arg($args, "--loose-skip-innodb-use-native-aio");
  }

  # InnoDB arguments that affect file location and sizes may
  # need to be given to the bootstrap process as well as the
  # server process.
  foreach my $extra_opt ( @opt_extra_mysqld_opt ) {
    (my $temp_extra_opt=$extra_opt) =~ s/_/-/g;
    if ($temp_extra_opt =~ /--innodb-page-size/ || 
        $temp_extra_opt =~ /--innodb-log-file-size/) {
      mtr_add_arg($args, $extra_opt);
    }
  }

  # If DISABLE_GRANT_OPTIONS is defined when the server is compiled (e.g.,
  # configure --disable-grant-options), mysqld will not recognize the
  # --bootstrap or --skip-grant-tables options.  The user can set
  # MYSQLD_BOOTSTRAP to the full path to a mysqld which does accept
  # --bootstrap, to accommodate this.
  my $exe_mysqld_bootstrap =
    $ENV{'MYSQLD_BOOTSTRAP'} || find_mysqld($install_basedir);

  # ----------------------------------------------------------------------
  # export MYSQLD_BOOTSTRAP_CMD variable containing <path>/mysqld <args>
  # ----------------------------------------------------------------------
  $ENV{'MYSQLD_BOOTSTRAP_CMD'}= "$exe_mysqld_bootstrap " . join(" ", @$args);



  # ----------------------------------------------------------------------
  # Create the bootstrap.sql file
  # ----------------------------------------------------------------------
  my $bootstrap_sql_file= "$opt_vardir/tmp/bootstrap.sql";

  if ($opt_boot_gdb) {
    gdb_arguments(\$args, \$exe_mysqld_bootstrap, $mysqld->name(),
		  $bootstrap_sql_file);
  }
  if ($opt_boot_dbx) {
    dbx_arguments(\$args, \$exe_mysqld_bootstrap, $mysqld->name(),
		  $bootstrap_sql_file);
  }
  if ($opt_boot_ddd) {
    ddd_arguments(\$args, \$exe_mysqld_bootstrap, $mysqld->name(),
		  $bootstrap_sql_file);
  }

  my $path_sql= my_find_file($install_basedir,
			     ["mysql", "sql/share", "share/mysql",
			      "share", "scripts"],
			     "mysql_system_tables.sql",
			     NOT_REQUIRED);

  if (-f $path_sql )
  {
    my $sql_dir= dirname($path_sql);
    # Use the mysql database for system tables
    mtr_tofile($bootstrap_sql_file, "use mysql;\n");

    # Add the offical mysql system tables
    # for a production system
    mtr_appendfile_to_file("$sql_dir/mysql_system_tables.sql",
			   $bootstrap_sql_file);

    # Add the mysql system tables initial data
    # for a production system
    mtr_appendfile_to_file("$sql_dir/mysql_system_tables_data.sql",
			   $bootstrap_sql_file);

    # Add test data for timezone - this is just a subset, on a real
    # system these tables will be populated either by mysql_tzinfo_to_sql
    # or by downloading the timezone table package from our website
    mtr_appendfile_to_file("$sql_dir/mysql_test_data_timezone.sql",
			   $bootstrap_sql_file);

    # Fill help tables, just an empty file when running from bk repo
    # but will be replaced by a real fill_help_tables.sql when
    # building the source dist
    mtr_appendfile_to_file("$sql_dir/fill_help_tables.sql",
			   $bootstrap_sql_file);

  }
  else
  {
    # Install db from init_db.sql that exist in early 5.1 and 5.0
    # versions of MySQL
    my $init_file= "$install_basedir/mysql-test/lib/init_db.sql";
    mtr_report(" - from '$init_file'");
    my $text= mtr_grab_file($init_file) or
      mtr_error("Can't open '$init_file': $!");

    mtr_tofile($bootstrap_sql_file,
	       sql_to_bootstrap($text));
  }

  # Remove anonymous users
  mtr_tofile($bootstrap_sql_file,
	     "DELETE FROM mysql.user where user= '';\n");

  # Create mtr database
  mtr_tofile($bootstrap_sql_file,
	     "CREATE DATABASE mtr;\n");

  # Add help tables and data for warning detection and supression
  mtr_tofile($bootstrap_sql_file,
             sql_to_bootstrap(mtr_grab_file("include/mtr_warnings.sql")));

  # Add procedures for checking server is restored after testcase
  mtr_tofile($bootstrap_sql_file,
             sql_to_bootstrap(mtr_grab_file("include/mtr_check.sql")));

  # Log bootstrap command
  my $path_bootstrap_log= "$opt_vardir/log/bootstrap.log";
  mtr_tofile($path_bootstrap_log,
	     "$exe_mysqld_bootstrap " . join(" ", @$args) . "\n");

  # Create directories mysql and test
  mkpath("$install_datadir/mysql");
  mkpath("$install_datadir/test");

  if ( My::SafeProcess->run
       (
	name          => "bootstrap",
	path          => $exe_mysqld_bootstrap,
	args          => \$args,
	input         => $bootstrap_sql_file,
	output        => $path_bootstrap_log,
	error         => $path_bootstrap_log,
	append        => 1,
	verbose       => $opt_verbose,
       ) != 0)
  {
    mtr_error("Error executing mysqld --bootstrap\n" .
              "Could not install system database from $bootstrap_sql_file\n" .
	      "see $path_bootstrap_log for errors");
  }
}


sub run_testcase_check_skip_test($)
{
  my ($tinfo)= @_;

  # ----------------------------------------------------------------------
  # If marked to skip, just print out and return.
  # Note that a test case not marked as 'skip' can still be
  # skipped later, because of the test case itself in cooperation
  # with the mysqltest program tells us so.
  # ----------------------------------------------------------------------

  if ( $tinfo->{'skip'} )
  {
    mtr_report_test_skipped($tinfo) unless $start_only;
    return 1;
  }

  return 0;
}


sub run_query {
  my ($tinfo, $mysqld, $query)= @_;

  my $args;
  mtr_init_args(\$args);
  mtr_add_arg($args, "--defaults-file=%s", $path_config_file);
  mtr_add_arg($args, "--defaults-group-suffix=%s", $mysqld->after('mysqld'));

  mtr_add_arg($args, "-e %s", $query);

  my $res= My::SafeProcess->run
    (
     name          => "run_query -> ".$mysqld->name(),
     path          => $exe_mysql,
     args          => \$args,
     output        => '/dev/null',
     error         => '/dev/null'
    );

  return $res
}


sub do_before_run_mysqltest($)
{
  my $tinfo= shift;

  # Remove old files produced by mysqltest
  my $base_file= mtr_match_extension($tinfo->{result_file},
				     "result"); # Trim extension
  if (defined $base_file ){
    unlink("$base_file.reject");
    unlink("$base_file.progress");
    unlink("$base_file.log");
    unlink("$base_file.warnings");
  }

  if ( $mysql_version_id < 50000 ) {
    # Set environment variable NDB_STATUS_OK to 1
    # if script decided to run mysqltest cluster _is_ installed ok
    $ENV{'NDB_STATUS_OK'} = "1";
  } elsif ( $mysql_version_id < 50100 ) {
    # Set environment variable NDB_STATUS_OK to YES
    # if script decided to run mysqltest cluster _is_ installed ok
    $ENV{'NDB_STATUS_OK'} = "YES";
  }
}


#
# Check all server for sideffects
#
# RETURN VALUE
#  0 ok
#  1 Check failed
#  >1 Fatal errro

sub check_testcase($$)
{
  my ($tinfo, $mode)= @_;
  my $tname= $tinfo->{name};

  # Start the mysqltest processes in parallel to save time
  # also makes it possible to wait for any process to exit during the check
  my %started;
  foreach my $mysqld ( mysqlds() )
  {
    # Skip if server has been restarted with additional options
    if ( defined $mysqld->{'proc'} && ! exists $mysqld->{'restart_opts'} )
    {
      my $proc= start_check_testcase($tinfo, $mode, $mysqld);
      $started{$proc->pid()}= $proc;
    }
  }

  # Return immediately if no check proceess was started
  return 0 unless ( keys %started );

  my $timeout= start_timer(check_timeout($tinfo));

  while (1){
    my $result;
    my $proc= My::SafeProcess->wait_any_timeout($timeout);
    mtr_report("Got $proc");

    if ( delete $started{$proc->pid()} ) {

      my $err_file= $proc->user_data();
      my $base_file= mtr_match_extension($err_file, "err"); # Trim extension

      # One check testcase process returned
      my $res= $proc->exit_status();

      if ( $res == 0){
	# Check completed without problem

	# Remove the .err file the check generated
	unlink($err_file);

	# Remove the .result file the check generated
	if ( $mode eq 'after' ){
	  unlink("$base_file.result");
	}

	if ( keys(%started) == 0){
	  # All checks completed
	  mark_time_used('check');
	  return 0;
	}
	# Wait for next process to exit
	next;
      }
      else
      {
	if ( $mode eq "after" and $res == 1 )
	{
	  # Test failed, grab the report mysqltest has created
	  my $report= mtr_grab_file($err_file);
	  $tinfo->{check}.=
	    "\nMTR's internal check of the test case '$tname' failed.
This means that the test case does not preserve the state that existed
before the test case was executed.  Most likely the test case did not
do a proper clean-up. It could also be caused by the previous test run
by this thread, if the server wasn't restarted.
This is the diff of the states of the servers before and after the
test case was executed:\n";
	  $tinfo->{check}.= $report;

	  # Check failed, mark the test case with that info
	  $tinfo->{'check_testcase_failed'}= 1;
	  $result= 1;
	}
	elsif ( $res )
	{
	  my $report= mtr_grab_file($err_file);
	  $tinfo->{comment}.=
	    "Could not execute 'check-testcase' $mode ".
	      "testcase '$tname' (res: $res):\n";
	  $tinfo->{comment}.= $report;

	  $result= 2;
	}

	# Remove the .result file the check generated
	unlink("$base_file.result");

      }
    }
    elsif ( $proc->{timeout} ) {
      $tinfo->{comment}.= "Timeout for 'check-testcase' expired after "
	.check_timeout($tinfo)." seconds";
      $result= 4;
    }
    else {
      # Unknown process returned, most likley a crash, abort everything
      $tinfo->{comment}=
	"The server $proc crashed while running ".
	"'check testcase $mode test'".
	get_log_from_proc($proc, $tinfo->{name});
      $result= 3;
    }

    # Kill any check processes still running
    map($_->kill(), values(%started));

    mtr_warning("Check-testcase failed, this could also be caused by the" .
		" previous test run by this worker thread")
      if $result > 1 && $mode eq "before";
    mark_time_used('check');

    return $result;
  }

  mtr_error("INTERNAL_ERROR: check_testcase");
}


# Start run mysqltest on one server
#
# RETURN VALUE
#  0 OK
#  1 Check failed
#
sub start_run_one ($$) {
  my ($mysqld, $run)= @_;

  my $name= "$run-".$mysqld->name();

  my $args;
  mtr_init_args(\$args);

  mtr_add_arg($args, "--defaults-file=%s", $path_config_file);
  mtr_add_arg($args, "--defaults-group-suffix=%s", $mysqld->after('mysqld'));

  mtr_add_arg($args, "--silent");
  mtr_add_arg($args, "--test-file=%s", "include/$run.test");

  my $errfile= "$opt_vardir/tmp/$name.err";
  my $proc= My::SafeProcess->new
    (
     name          => $name,
     path          => $exe_mysqltest,
     error         => $errfile,
     output        => $errfile,
     args          => \$args,
     user_data     => $errfile,
     verbose       => $opt_verbose,
    );
  mtr_verbose("Started $proc");
  return $proc;
}


#
# Run script on all servers, collect results
#
# RETURN VALUE
#  0 ok
#  1 Failure

sub run_on_all($$)
{
  my ($tinfo, $run)= @_;

  # Start the mysqltest processes in parallel to save time
  # also makes it possible to wait for any process to exit during the check
  # and to have a timeout process
  my %started;
  foreach my $mysqld ( mysqlds() )
  {
    if ( defined $mysqld->{'proc'} )
    {
      my $proc= start_run_one($mysqld, $run);
      $started{$proc->pid()}= $proc;
    }
  }

  # Return immediately if no check proceess was started
  return 0 unless ( keys %started );

  my $timeout= start_timer(check_timeout($tinfo));

  while (1){
    my $result;
    my $proc= My::SafeProcess->wait_any_timeout($timeout);
    mtr_report("Got $proc");

    if ( delete $started{$proc->pid()} ) {

      # One mysqltest process returned
      my $err_file= $proc->user_data();
      my $res= $proc->exit_status();

      # Append the report from .err file
      $tinfo->{comment}.= " == $err_file ==\n";
      $tinfo->{comment}.= mtr_grab_file($err_file);
      $tinfo->{comment}.= "\n";

      # Remove the .err file
      unlink($err_file);

      if ( keys(%started) == 0){
	# All completed
	return 0;
      }

      # Wait for next process to exit
      next;
    }
    elsif ($proc->{timeout}) {
      $tinfo->{comment}.= "Timeout for '$run' expired after "
	.check_timeout($tinfo)." seconds";
    }
    else {
      # Unknown process returned, most likley a crash, abort everything
      $tinfo->{comment}.=
	"The server $proc crashed while running '$run'".
	get_log_from_proc($proc, $tinfo->{name});
    }

    # Kill any check processes still running
    map($_->kill(), values(%started));

    return 1;
  }
  mtr_error("INTERNAL_ERROR: run_on_all");
}


sub mark_log {
  my ($log, $tinfo)= @_;
  my $log_msg= "CURRENT_TEST: $tinfo->{name}\n";
  mtr_tofile($log, $log_msg);
}


sub find_testcase_skipped_reason($)
{
  my ($tinfo)= @_;

  # Set default message
  $tinfo->{'comment'}= "Detected by testcase(no log file)";

  # Open the test log file
  my $F= IO::File->new($path_current_testlog)
    or return;
  my $reason;

  while ( my $line= <$F> )
  {
    # Look for "reason: <reason for skipping test>"
    if ( $line =~ /reason: (.*)/ )
    {
      $reason= $1;
    }
  }

  if ( ! $reason )
  {
    mtr_warning("Could not find reason for skipping test in $path_current_testlog");
    $reason= "Detected by testcase(reason unknown) ";
  }
  $tinfo->{'comment'}= $reason;
}


sub find_analyze_request
{
  # Open the test log file
  my $F= IO::File->new($path_current_testlog)
    or return;
  my $analyze;

  while ( my $line= <$F> )
  {
    # Look for "reason: <reason for skipping test>"
    if ( $line =~ /analyze: (.*)/ )
    {
      $analyze= $1;
    }
  }

  return $analyze;
}


# The test can leave a file in var/tmp/ to signal
# that all servers should be restarted
sub restart_forced_by_test($)
{
  my $file = shift;
  my $restart = 0;
  foreach my $mysqld ( mysqlds() )
  {
    my $datadir = $mysqld->value('datadir');
    my $force_restart_file = "$datadir/mtr/$file";
    if ( -f $force_restart_file )
    {
      mtr_verbose("Restart of servers forced by test");
      $restart = 1;
      last;
    }
  }
  return $restart;
}


# Return timezone value of tinfo or default value
sub timezone {
  my ($tinfo)= @_;
  return $tinfo->{timezone} || "GMT-3";
}


# Storage for changed environment variables
my %old_env;

sub resfile_report_test ($) {
  my $tinfo=  shift;

  resfile_new_test();

  resfile_test_info("name", $tinfo->{name});
  resfile_test_info("variation", $tinfo->{combination})
    if $tinfo->{combination};
  resfile_test_info("start_time", isotime time);
}


#
# Run a single test case
#
# RETURN VALUE
#  0 OK
#  > 0 failure
#

sub run_testcase ($) {
  my $tinfo=  shift;

  my $print_freq=20;

  mtr_verbose("Running test:", $tinfo->{name});
  resfile_report_test($tinfo) if $opt_resfile;

  # Allow only alpanumerics pluss _ - + . in combination names,
  # or anything beginning with -- (the latter comes from --combination)
  my $combination= $tinfo->{combination};
  if ($combination && $combination !~ /^\w[-\w\.\+]+$/
                   && $combination !~ /^--/)
  {
    mtr_error("Combination '$combination' contains illegal characters");
  }
  # -------------------------------------------------------
  # Init variables that can change between each test case
  # -------------------------------------------------------
  my $timezone= timezone($tinfo);
  $ENV{'TZ'}= $timezone;
  mtr_verbose("Setting timezone: $timezone");

  if ( ! using_extern() )
  {
    my @restart= servers_need_restart($tinfo);
    if ( @restart != 0) {
      stop_servers($tinfo, @restart );
    }

    if ( started(all_servers()) == 0 )
    {

      # Remove old datadirs
      clean_datadir() unless $opt_start_dirty;

      # Restore old ENV
      while (my ($option, $value)= each( %old_env )) {
	if (defined $value){
	  mtr_verbose("Restoring $option to $value");
	  $ENV{$option}= $value;

	} else {
	  mtr_verbose("Removing $option");
	  delete($ENV{$option});
	}
      }
      %old_env= ();

      mtr_verbose("Generating my.cnf from '$tinfo->{template_path}'");

      # Generate new config file from template
      $config= My::ConfigFactory->new_config
	( {
	   basedir         => $basedir,
	   testdir         => $glob_mysql_test_dir,
	   template_path   => $tinfo->{template_path},
	   extra_template_path => $tinfo->{extra_template_path},
	   vardir          => $opt_vardir,
	   tmpdir          => $opt_tmpdir,
	   baseport        => $baseport,
	   #hosts          => [ 'host1', 'host2' ],
	   user            => $opt_user,
	   password        => '',
	   ssl             => $opt_ssl_supported,
	   embedded        => $opt_embedded_server,
	  }
	);

      # Write the new my.cnf
      $config->save($path_config_file);

      # Remember current config so a restart can occur when a test need
      # to use a different one
      $current_config_name= $tinfo->{template_path};

      #
      # Set variables in the ENV section
      #
      foreach my $option ($config->options_in_group("ENV"))
      {
	# Save old value to restore it before next time
	$old_env{$option->name()}= $ENV{$option->name()};

	mtr_verbose($option->name(), "=",$option->value());
	$ENV{$option->name()}= $option->value();
      }
    }

    # Write start of testcase to log
    mark_log($path_current_testlog, $tinfo);

    if (start_servers($tinfo))
    {
      report_failure_and_restart($tinfo);
      return 1;
    }
  }
  mark_time_used('restart');

  # --------------------------------------------------------------------
  # If --start or --start-dirty given, stop here to let user manually
  # run tests
  # If --wait-all is also given, do the same, but don't die if one
  # server exits
  # ----------------------------------------------------------------------

  if ( $start_only )
  {
    mtr_print("\nStarted", started(all_servers()));
    mtr_print("Using config for test", $tinfo->{name});
    mtr_print("Port and socket path for server(s):");
    foreach my $mysqld ( mysqlds() )
    {
      mtr_print ($mysqld->name() . "  " . $mysqld->value('port') .
	      "  " . $mysqld->value('socket'));
    }
    if ( $opt_start_exit )
    {
      mtr_print("Server(s) started, not waiting for them to finish");
      if (IS_WINDOWS)
      {
	POSIX::_exit(0);	# exit hangs here in ActiveState Perl
      }
      else
      {
	exit(0);
      }
    }
    mtr_print("Waiting for server(s) to exit...");
    if ( $opt_wait_all ) {
      My::SafeProcess->wait_all();
      mtr_print( "All servers exited" );
      exit(1);
    }
    else {
      my $proc= My::SafeProcess->wait_any();
      if ( grep($proc eq $_, started(all_servers())) )
      {
        mtr_print("Server $proc died");
        exit(1);
      }
      mtr_print("Unknown process $proc died");
      exit(1);
    }
  }

  my $test_timeout= start_timer(testcase_timeout($tinfo));

  do_before_run_mysqltest($tinfo);

  mark_time_used('admin');

  if ( $opt_check_testcases and check_testcase($tinfo, "before") ){
    # Failed to record state of server or server crashed
    report_failure_and_restart($tinfo);

    return 1;
  }

  my $test= start_mysqltest($tinfo);
  # Set only when we have to keep waiting after expectedly died server
  my $keep_waiting_proc = 0;
  my $print_timeout= start_timer($print_freq * 60);

  while (1)
  {
    my $proc;
    if ($keep_waiting_proc)
    {
      # Any other process exited?
      $proc = My::SafeProcess->check_any();
      if ($proc)
      {
	mtr_verbose ("Found exited process $proc");
      }
      else
      {
	$proc = $keep_waiting_proc;
	# Also check if timer has expired, if so cancel waiting
	if ( has_expired($test_timeout) )
	{
	  $keep_waiting_proc = 0;
	}
      }
    }
    if (! $keep_waiting_proc)
    {
      if($test_timeout > $print_timeout)
      {
         $proc= My::SafeProcess->wait_any_timeout($print_timeout);
         if ( $proc->{timeout} )
         {
            #print out that the test is still on
            mtr_print("Test still running: $tinfo->{name}");
            #reset the timer
            $print_timeout= start_timer($print_freq * 60);
            next;
         }
      }
      else
      {
         $proc= My::SafeProcess->wait_any_timeout($test_timeout);
      }
    }

    # Will be restored if we need to keep waiting
    $keep_waiting_proc = 0;

    unless ( defined $proc )
    {
      mtr_error("wait_any failed");
    }
    mtr_verbose("Got $proc");

    mark_time_used('test');
    # ----------------------------------------------------
    # Was it the test program that exited
    # ----------------------------------------------------
    if ($proc eq $test)
    {
      my $res= $test->exit_status();

      if ($res == 0 and $opt_warnings and check_warnings($tinfo) )
      {
	# Test case suceeded, but it has produced unexpected
	# warnings, continue in $res == 1
	$res= 1;
	resfile_output($tinfo->{'warnings'}) if $opt_resfile;
      }

      if ( $res == 0 )
      {
	my $check_res;
	if ( restart_forced_by_test('force_restart') )
	{
	  stop_all_servers($opt_shutdown_timeout);
	}
	elsif ( $opt_check_testcases and
	     $check_res= check_testcase($tinfo, "after"))
	{
	  if ($check_res == 1) {
	    # Test case had sideeffects, not fatal error, just continue
	    stop_all_servers($opt_shutdown_timeout);
	    mtr_report("Resuming tests...\n");
	    resfile_output($tinfo->{'check'}) if $opt_resfile;
	  }
	  else {
	    # Test case check failed fatally, probably a server crashed
	    report_failure_and_restart($tinfo);
	    return 1;
	  }
	}
	mtr_report_test_passed($tinfo);
      }
      elsif ( $res == 62 )
      {
	# Testcase itself tell us to skip this one
	$tinfo->{skip_detected_by_test}= 1;
	# Try to get reason from test log file
	find_testcase_skipped_reason($tinfo);
	mtr_report_test_skipped($tinfo);
	# Restart if skipped due to missing perl, it may have had side effects
	if ( restart_forced_by_test('force_restart_if_skipped') ||
             $tinfo->{'comment'} =~ /^perl not found/ )
	{
	  stop_all_servers($opt_shutdown_timeout);
	}
      }
      elsif ( $res == 65 )
      {
	# Testprogram killed by signal
	$tinfo->{comment}=
	  "testprogram crashed(returned code $res)";
	report_failure_and_restart($tinfo);
      }
      elsif ( $res == 1 )
      {
	# Check if the test tool requests that
	# an analyze script should be run
	my $analyze= find_analyze_request();
	if ($analyze){
	  run_on_all($tinfo, "analyze-$analyze");
	}

	# Wait a bit and see if a server died, if so report that instead
	mtr_milli_sleep(100);
	my $srvproc= My::SafeProcess::check_any();
	if ($srvproc && grep($srvproc eq $_, started(all_servers()))) {
	  $proc= $srvproc;
	  goto SRVDIED;
	}

	# Test case failure reported by mysqltest
	report_failure_and_restart($tinfo);
      }
      else
      {
	# mysqltest failed, probably crashed
	$tinfo->{comment}=
	  "mysqltest failed with unexpected return code $res\n";
	report_failure_and_restart($tinfo);
      }

      # Save info from this testcase run to mysqltest.log
      if( -f $path_current_testlog)
      {
	if ($opt_resfile && $res && $res != 62) {
	  resfile_output_file($path_current_testlog);
	}
	mtr_appendfile_to_file($path_current_testlog, $path_testlog);
	unlink($path_current_testlog);
      }

      return ($res == 62) ? 0 : $res;

    }

    # ----------------------------------------------------
    # Check if it was an expected crash
    # ----------------------------------------------------
    my $check_crash = check_expected_crash_and_restart($proc);
    if ($check_crash)
    {
      # Keep waiting if it returned 2, if 1 don't wait or stop waiting.
      $keep_waiting_proc = 0 if $check_crash == 1;
      $keep_waiting_proc = $proc if $check_crash == 2;
      next;
    }

  SRVDIED:
    # ----------------------------------------------------
    # Stop the test case timer
    # ----------------------------------------------------
    $test_timeout= 0;

    # ----------------------------------------------------
    # Check if it was a server that died
    # ----------------------------------------------------
    if ( grep($proc eq $_, started(all_servers())) )
    {
      # Server failed, probably crashed
      $tinfo->{comment}=
	"Server $proc failed during test run" .
	get_log_from_proc($proc, $tinfo->{name});

      # ----------------------------------------------------
      # It's not mysqltest that has exited, kill it
      # ----------------------------------------------------
      $test->kill();

      report_failure_and_restart($tinfo);
      return 1;
    }

    # Try to dump core for mysqltest and all servers
    foreach my $proc ($test, started(all_servers()))
    {
      mtr_print("Trying to dump core for $proc");
      if ($proc->dump_core())
      {
	$proc->wait_one(20);
      }
    }

    # ----------------------------------------------------
    # It's not mysqltest that has exited, kill it
    # ----------------------------------------------------
    $test->kill();

    # ----------------------------------------------------
    # Check if testcase timer expired
    # ----------------------------------------------------
    if ( $proc->{timeout} )
    {
      my $log_file_name= $opt_vardir."/log/".$tinfo->{shortname}.".log";
      $tinfo->{comment}=
        "Test case timeout after ".testcase_timeout($tinfo).
	  " seconds\n\n";
      # Add 20 last executed commands from test case log file
      if  (-e $log_file_name)
      {
        $tinfo->{comment}.=
	   "== $log_file_name == \n".
	     mtr_lastlinesfromfile($log_file_name, 20)."\n";
      }
      $tinfo->{'timeout'}= testcase_timeout($tinfo); # Mark as timeout
      run_on_all($tinfo, 'analyze-timeout');

      report_failure_and_restart($tinfo);
      return 1;
    }

    mtr_error("Unhandled process $proc exited");
  }
  mtr_error("Should never come here");
}


# Extract server log from after the last occurrence of named test
# Return as an array of lines
#

sub extract_server_log ($$) {
  my ($error_log, $tname) = @_;

  # Open the servers .err log file and read all lines
  # belonging to current tets into @lines
  my $Ferr = IO::File->new($error_log)
    or mtr_error("Could not open file '$error_log' for reading: $!");

  my @lines;
  my $found_test= 0;		# Set once we've found the log of this test
  while ( my $line = <$Ferr> )
  {
    if ($found_test)
    {
      # If test wasn't last after all, discard what we found, test again.
      if ( $line =~ /^CURRENT_TEST:/)
      {
	@lines= ();
	$found_test= $line =~ /^CURRENT_TEST: $tname$/;
      }
      else
      {
	push(@lines, $line);
	if (scalar(@lines) > 1000000) {
	  $Ferr = undef;
	  mtr_warning("Too much log from test, bailing out from extracting");
	  return ();
	}
      }
    }
    else
    {
      # Search for beginning of test, until found
      $found_test= 1 if ($line =~ /^CURRENT_TEST: $tname$/);
    }
  }
  $Ferr = undef; # Close error log file

  return @lines;
}

# Get log from server identified from its $proc object, from named test
# Return as a single string
#

sub get_log_from_proc ($$) {
  my ($proc, $name)= @_;
  my $srv_log= "";

  foreach my $mysqld (mysqlds()) {
    if ($mysqld->{proc} eq $proc) {
      my @srv_lines= extract_server_log($mysqld->value('#log-error'), $name);
      $srv_log= "\nServer log from this test:\n" .
	"----------SERVER LOG START-----------\n". join ("", @srv_lines) .
	"----------SERVER LOG END-------------\n";
      last;
    }
  }
  return $srv_log;
}

# Perform a rough examination of the servers
# error log and write all lines that look
# suspicious into $error_log.warnings
#
sub extract_warning_lines ($$) {
  my ($error_log, $tname) = @_;

  my @lines= extract_server_log($error_log, $tname);

# Write all suspicious lines to $error_log.warnings file
  my $warning_log = "$error_log.warnings";
  my $Fwarn = IO::File->new($warning_log, "w")
    or die("Could not open file '$warning_log' for writing: $!");
  print $Fwarn "Suspicious lines from $error_log\n";

  my @patterns =
    (
     qr/^Warning:|mysqld: Warning|\[Warning\]/,
     qr/^Error:|\[ERROR\]/,
     qr/^==\d+==\s+\S/, # valgrind errors
     qr/InnoDB: Warning|InnoDB: Error/,
     qr/^safe_mutex:|allocated at line/,
     qr/missing DBUG_RETURN/,
     qr/Attempting backtrace/,
     qr/Assertion .* failed/,
    );
  my $skip_valgrind= 0;

  my $last_pat= "";
  my $num_rep= 0;

  foreach my $line ( @lines )
  {
    if ($opt_valgrind_mysqld) {
      # Skip valgrind summary from tests where server has been restarted
      # Should this contain memory leaks, the final report will find it
      # Use a generic pattern for summaries
      $skip_valgrind= 1 if $line =~ /^==\d+== [A-Z ]+ SUMMARY:/;
      $skip_valgrind= 0 unless $line =~ /^==\d+==/;
      next if $skip_valgrind;
    }
    foreach my $pat ( @patterns )
    {
      if ( $line =~ /$pat/ )
      {
	# Remove initial timestamp and look for consecutive identical lines
	my $line_pat= $line;
	$line_pat =~ s/^[0-9:\-\+\.TZ ]*//;
	if ($line_pat eq $last_pat) {
	  $num_rep++;
	} else {
	  # Previous line had been repeated, report that first
	  if ($num_rep) {
	    print $Fwarn ".... repeated $num_rep times: $last_pat";
	    $num_rep= 0;
	  }
	  $last_pat= $line_pat;
	  print $Fwarn $line;
	}
	last;
      }
    }
  }
  # Catch the case of last warning being repeated
  if ($num_rep) {
    print $Fwarn ".... repeated $num_rep times: $last_pat";
  }

  $Fwarn = undef; # Close file

}


# Run include/check-warnings.test
#
# RETURN VALUE
#  0 OK
#  1 Check failed
#
sub start_check_warnings ($$) {
  my $tinfo=    shift;
  my $mysqld=   shift;

  my $name= "warnings-".$mysqld->name();

  my $log_error= $mysqld->value('#log-error');
  # To be communicated to the test
  $ENV{MTR_LOG_ERROR}= $log_error;
  extract_warning_lines($log_error, $tinfo->{name});

  my $args;
  mtr_init_args(\$args);

  mtr_add_arg($args, "--defaults-file=%s", $path_config_file);
  mtr_add_arg($args, "--defaults-group-suffix=%s", $mysqld->after('mysqld'));
  mtr_add_arg($args, "--test-file=%s", "include/check-warnings.test");

  if ( $opt_embedded_server )
  {

    # Get the args needed for the embedded server
    # and append them to args prefixed
    # with --sever-arg=

    my $mysqld=  $config->group('embedded')
      or mtr_error("Could not get [embedded] section");

    my $mysqld_args;
    mtr_init_args(\$mysqld_args);
    my $extra_opts= get_extra_opts($mysqld, $tinfo);
    mysqld_arguments($mysqld_args, $mysqld, $extra_opts);
    mtr_add_arg($args, "--server-arg=%s", $_) for @$mysqld_args;
  }

  my $errfile= "$opt_vardir/tmp/$name.err";
  my $proc= My::SafeProcess->new
    (
     name          => $name,
     path          => $exe_mysqltest,
     error         => $errfile,
     output        => $errfile,
     args          => \$args,
     user_data     => $errfile,
     verbose       => $opt_verbose,
    );
  mtr_verbose("Started $proc");
  return $proc;
}


#
# Loop through our list of processes and check the error log
# for unexepcted errors and warnings
#
sub check_warnings ($) {
  my ($tinfo)= @_;
  my $res= 0;

  my $tname= $tinfo->{name};

  # Clear previous warnings
  delete($tinfo->{warnings});

  # Start the mysqltest processes in parallel to save time
  # also makes it possible to wait for any process to exit during the check
  my %started;
  foreach my $mysqld ( mysqlds() )
  {
    if ( defined $mysqld->{'proc'} )
    {
      my $proc= start_check_warnings($tinfo, $mysqld);
      $started{$proc->pid()}= $proc;
    }
  }

  # Return immediately if no check proceess was started
  return 0 unless ( keys %started );

  my $timeout= start_timer(check_timeout($tinfo));

  while (1){
    my $result= 0;
    my $proc= My::SafeProcess->wait_any_timeout($timeout);
    mtr_report("Got $proc");

    if ( delete $started{$proc->pid()} ) {
      # One check warning process returned
      my $res= $proc->exit_status();
      my $err_file= $proc->user_data();

      if ( $res == 0 or $res == 62 ){

	if ( $res == 0 ) {
	  # Check completed with problem
	  my $report= mtr_grab_file($err_file);
	  # In rare cases on Windows, exit code 62 is lost, so check output
	  if (IS_WINDOWS and
	      $report =~ /^The test .* is not supported by this installation/) {
	    # Extra sanity check
	    if ($report =~ /^reason: OK$/m) {
	      $res= 62;
	      mtr_print("Seems to have lost exit code 62, assume no warn\n");
	      goto LOST62;
	    }
	  }
	  # Log to var/log/warnings file
	  mtr_tofile("$opt_vardir/log/warnings",
		     $tname."\n".$report);

	  $tinfo->{'warnings'}.= $report;
	  $result= 1;
	}
      LOST62:
	if ( $res == 62 ) {
	  # Test case was ok and called "skip"
	  # Remove the .err file the check generated
	  unlink($err_file);
	}

	if ( keys(%started) == 0){
	  # All checks completed
	  mark_time_used('ch-warn');
	  return $result;
	}
	# Wait for next process to exit
	next;
      }
      else
      {
	my $report= mtr_grab_file($err_file);
	$tinfo->{comment}.=
	  "Could not execute 'check-warnings' for ".
	    "testcase '$tname' (res: $res):\n";
	$tinfo->{comment}.= $report;

	$result= 2;
      }
    }
    elsif ( $proc->{timeout} ) {
      $tinfo->{comment}.= "Timeout for 'check warnings' expired after "
	.check_timeout($tinfo)." seconds";
      $result= 4;
    }
    else {
      # Unknown process returned, most likley a crash, abort everything
      $tinfo->{comment}=
	"The server $proc crashed while running 'check warnings'".
	get_log_from_proc($proc, $tinfo->{name});
      $result= 3;
    }

    # Kill any check processes still running
    map($_->kill(), values(%started));

    mark_time_used('ch-warn');
    return $result;
  }

  mtr_error("INTERNAL_ERROR: check_warnings");
}


#
# Loop through our list of processes and look for and entry
# with the provided pid, if found check for the file indicating
# expected crash and restart it.
#
sub check_expected_crash_and_restart {
  my ($proc)= @_;

  foreach my $mysqld ( mysqlds() )
  {
    next unless ( $mysqld->{proc} and $mysqld->{proc} eq $proc );

    # Check if crash expected by looking at the .expect file
    # in var/tmp
    my $expect_file= "$opt_vardir/tmp/".$mysqld->name().".expect";
    if ( -f $expect_file )
    {
      mtr_verbose("Crash was expected, file '$expect_file' exists");

      for (my $waits = 0;  $waits < 50;  mtr_milli_sleep(100), $waits++)
      {
	# Race condition seen on Windows: try again until file not empty
	next if -z $expect_file;
	# If last line in expect file starts with "wait"
	# sleep a little and try again, thus allowing the
	# test script to control when the server should start
	# up again. Keep trying for up to 5s at a time.
	my $last_line= mtr_lastlinesfromfile($expect_file, 1);
	if ($last_line =~ /^wait/ )
	{
	  mtr_verbose("Test says wait before restart") if $waits == 0;
	  next;
	}

	# Ignore any partial or unknown command
	next unless $last_line =~ /^restart/;
	# If last line begins "restart:", the rest of the line is read as
        # extra command line options to add to the restarted mysqld.
        # Anything other than 'wait' or 'restart:' (with a colon) will
        # result in a restart with original mysqld options.
	if ($last_line =~ /restart:(.+)/) {
	  my @rest_opt= split(' ', $1);
	  $mysqld->{'restart_opts'}= \@rest_opt;
	} else {
	  delete $mysqld->{'restart_opts'};
	}
	unlink($expect_file);

	# Start server with same settings as last time
	mysqld_start($mysqld, $mysqld->{'started_opts'});

	return 1;
      }
      # Loop ran through: we should keep waiting after a re-check
      return 2;
    }
  }

  # Not an expected crash
  return 0;
}


# Remove all files and subdirectories of a directory
sub clean_dir {
  my ($dir)= @_;
  mtr_verbose("clean_dir: $dir");
  finddepth(
	  { no_chdir => 1,
	    wanted => sub {
	      if (-d $_){
		# A dir
		if ($_ eq $dir){
		  # The dir to clean
		  return;
		} else {
		  mtr_verbose("rmdir: '$_'");
		  rmdir($_) or mtr_warning("rmdir($_) failed: $!");
		}
	      } else {
		# Hopefully a file
		mtr_verbose("unlink: '$_'");
		unlink($_) or mtr_warning("unlink($_) failed: $!");
	      }
	    }
	  },
	    $dir);
}


sub clean_datadir {

  mtr_verbose("Cleaning datadirs...");

  if (started(all_servers()) != 0){
    mtr_error("Trying to clean datadir before all servers stopped");
  }

  foreach my $cluster ( clusters() )
  {
    my $cluster_dir= "$opt_vardir/".$cluster->{name};
    mtr_verbose(" - removing '$cluster_dir'");
    rmtree($cluster_dir);

  }

  foreach my $mysqld ( mysqlds() )
  {
    my $mysqld_dir= dirname($mysqld->value('datadir'));
    if (-d $mysqld_dir ) {
      mtr_verbose(" - removing '$mysqld_dir'");
      rmtree($mysqld_dir);
    }
  }

  # Remove all files in tmp and var/tmp
  clean_dir("$opt_vardir/tmp");
  if ($opt_tmpdir ne "$opt_vardir/tmp"){
    clean_dir($opt_tmpdir);
  }
}


#
# Save datadir before it's removed
#
sub save_datadir_after_failure($$) {
  my ($dir, $savedir)= @_;

  mtr_report(" - saving '$dir'");
  my $dir_name= basename($dir);
  rename("$dir", "$savedir/$dir_name");
}


sub remove_ndbfs_from_ndbd_datadir {
  my ($ndbd_datadir)= @_;
  # Remove the ndb_*_fs directory from ndbd.X/ dir
  foreach my $ndbfs_dir ( glob("$ndbd_datadir/ndb_*_fs") )
  {
    next unless -d $ndbfs_dir; # Skip if not a directory
    rmtree($ndbfs_dir);
  }
}


sub after_failure ($) {
  my ($tinfo)= @_;

  mtr_report("Saving datadirs...");

  my $save_dir= "$opt_vardir/log/";
  $save_dir.= $tinfo->{name};
  # Add combination name if any
  $save_dir.= "-$tinfo->{combination}"
    if defined $tinfo->{combination};

  # Save savedir  path for server
  $tinfo->{savedir}= $save_dir;

  mkpath($save_dir) if ! -d $save_dir;

  # Save the used my.cnf file
  copy($path_config_file, $save_dir);

  # Copy the tmp dir
  copytree("$opt_vardir/tmp/", "$save_dir/tmp/");

  if ( clusters() ) {
    foreach my $cluster ( clusters() ) {
      my $cluster_dir= "$opt_vardir/".$cluster->{name};

      # Remove the fileystem of each ndbd
      foreach my $ndbd ( in_cluster($cluster, ndbds()) )
      {
        my $ndbd_datadir= $ndbd->value("DataDir");
        remove_ndbfs_from_ndbd_datadir($ndbd_datadir);
      }

      save_datadir_after_failure($cluster_dir, $save_dir);
    }
  }
  else {
    foreach my $mysqld ( mysqlds() ) {
      my $data_dir= $mysqld->value('datadir');
      save_datadir_after_failure(dirname($data_dir), $save_dir);
    }
  }
}


sub report_failure_and_restart ($) {
  my $tinfo= shift;

  if ($opt_valgrind_mysqld && ($tinfo->{'warnings'} || $tinfo->{'timeout'})) {
    # In these cases we may want valgrind report from normal termination
    $tinfo->{'dont_kill_server'}= 1;
  }
  # Shotdown properly if not to be killed (for valgrind)
  stop_all_servers($tinfo->{'dont_kill_server'} ? $opt_shutdown_timeout : 0);

  $tinfo->{'result'}= 'MTR_RES_FAILED';

  my $test_failures= $tinfo->{'failures'} || 0;
  $tinfo->{'failures'}=  $test_failures + 1;


  if ( $tinfo->{comment} )
  {
    # The test failure has been detected by mysql-test-run.pl
    # when starting the servers or due to other error, the reason for
    # failing the test is saved in "comment"
    ;
  }

  if ( !defined $tinfo->{logfile} )
  {
    my $logfile= $path_current_testlog;
    if ( defined $logfile )
    {
      if ( -f $logfile )
      {
	# Test failure was detected by test tool and its report
	# about what failed has been saved to file. Save the report
	# in tinfo
	$tinfo->{logfile}= mtr_fromfile($logfile);
	# If no newlines in the test log:
	# (it will contain the CURRENT_TEST written by mtr, so is not empty)
	if ($tinfo->{logfile} !~ /\n/)
	{
	  # Show how far it got before suddenly failing
	  $tinfo->{comment}.= "mysqltest failed but provided no output\n";
	  my $log_file_name= $opt_vardir."/log/".$tinfo->{shortname}.".log";
	  if (-e $log_file_name) {
	    $tinfo->{comment}.=
	      "The result from queries just before the failure was:".
	      "\n< snip >\n".
	      mtr_lastlinesfromfile($log_file_name, 20)."\n";
	  }
	}
      }
      else
      {
	# The test tool report didn't exist, display an
	# error message
	$tinfo->{logfile}= "Could not open test tool report '$logfile'";
      }
    }
  }

  after_failure($tinfo);

  mtr_report_test($tinfo);

}


sub run_sh_script {
  my ($script)= @_;

  return 0 unless defined $script;

  mtr_verbose("Running '$script'");
  my $ret= system("/bin/sh $script") >> 8;
  return $ret;
}


sub mysqld_stop {
  my $mysqld= shift or die "usage: mysqld_stop(<mysqld>)";

  my $args;
  mtr_init_args(\$args);

  mtr_add_arg($args, "--no-defaults");
  mtr_add_arg($args, "--character-sets-dir=%s", $mysqld->value('character-sets-dir'));
  mtr_add_arg($args, "--user=%s", $opt_user);
  mtr_add_arg($args, "--password=");
  mtr_add_arg($args, "--port=%d", $mysqld->value('port'));
  mtr_add_arg($args, "--host=%s", $mysqld->value('#host'));
  mtr_add_arg($args, "--connect_timeout=20");
  mtr_add_arg($args, "--protocol=tcp");

  mtr_add_arg($args, "shutdown");

  My::SafeProcess->run
    (
     name          => "mysqladmin shutdown ".$mysqld->name(),
     path          => $exe_mysqladmin,
     args          => \$args,
     error         => "/dev/null",

    );
}


sub mysqld_arguments ($$$) {
  my $args=              shift;
  my $mysqld=            shift;
  my $extra_opts=        shift;

  my @defaults = grep(/^--defaults-file=/, @$extra_opts);
  if (@defaults > 0) {
    mtr_add_arg($args, pop(@defaults))
  }
  else {
    mtr_add_arg($args, "--defaults-file=%s",  $path_config_file);
  }

  # When mysqld is run by a root user(euid is 0), it will fail
  # to start unless we specify what user to run as, see BUG#30630
  my $euid= $>;
  if (!IS_WINDOWS and $euid == 0 and
      (grep(/^--user/, @$extra_opts)) == 0) {
    mtr_add_arg($args, "--user=root");
  }

  if ( $opt_valgrind_mysqld )
  {
    if ( $mysql_version_id < 50100 )
    {
      mtr_add_arg($args, "--skip-bdb");
    }
  }

  # On some old linux kernels, aio on tmpfs is not supported
  # Remove this if/when Bug #58421 fixes this in the server
  if ($^O eq "linux" && $opt_mem)
  {
    mtr_add_arg($args, "--loose-skip-innodb-use-native-aio");
  }

  if ( $mysql_version_id >= 50106 && !$opt_user_args)
  {
    # Turn on logging to file
    mtr_add_arg($args, "--log-output=file");
  }

  # Check if "extra_opt" contains skip-log-bin
  my $skip_binlog= grep(/^(--|--loose-)skip-log-bin/, @$extra_opts);

  # Indicate to mysqld it will be debugged in debugger
  if ( $glob_debugger )
  {
    mtr_add_arg($args, "--gdb");
  }

  # Enable the debug sync facility, set default wait timeout.
  # Facility stays disabled if timeout value is zero.
  mtr_add_arg($args, "--loose-debug-sync-timeout=%s",
              $opt_debug_sync_timeout) unless $opt_user_args;

  # Options specified in .opt files should be added last so they can
  # override defaults above.

  my $found_skip_core= 0;
  my $found_no_console= 0;
  foreach my $arg ( @$extra_opts )
  {
    # Skip --defaults-file option since it's handled above.
    next if $arg =~ /^--defaults-file/;

    # Allow --skip-core-file to be set in <testname>-[master|slave].opt file
    if ($arg eq "--skip-core-file")
    {
      $found_skip_core= 1;
    }
    elsif ($arg eq "--no-console")
    {
        $found_no_console= 1;
    }
    elsif ($skip_binlog and mtr_match_prefix($arg, "--binlog-format"))
    {
      ; # Dont add --binlog-format when running without binlog
    }
    elsif ($arg eq "--loose-skip-log-bin" and
           $mysqld->option("log-slave-updates"))
    {
      ; # Dont add --skip-log-bin when mysqld have --log-slave-updates in config
    }
    elsif ($arg eq "")
    {
      # We can get an empty argument when  we set environment variables to ""
      # (e.g plugin not found). Just skip it.
    }
    else
    {
      mtr_add_arg($args, "%s", $arg);
    }
  }
  $opt_skip_core = $found_skip_core;
  if (IS_WINDOWS && !$found_no_console)
  {
    # Trick the server to send output to stderr, with --console
    mtr_add_arg($args, "--console");
  }
  if ( !$found_skip_core && !$opt_user_args )
  {
    mtr_add_arg($args, "%s", "--core-file");
  }

  return $args;
}



sub mysqld_start ($$) {
  my $mysqld=            shift;
  my $extra_opts=        shift;

  mtr_verbose(My::Options::toStr("mysqld_start", @$extra_opts));

  my $exe= find_mysqld($mysqld->value('basedir'));
  my $wait_for_pid_file= 1;

  mtr_error("Internal error: mysqld should never be started for embedded")
    if $opt_embedded_server;

  my $args;
  mtr_init_args(\$args);
# implementation for strace-server
  if ( $opt_strace_server )
  {
    strace_server_arguments($args, \$exe, $mysqld->name());
  }


  if ( $opt_valgrind_mysqld )
  {
    valgrind_arguments($args, \$exe);
  }

  mtr_add_arg($args, "--defaults-group-suffix=%s", $mysqld->after('mysqld'));

  # Add any additional options from an in-test restart
  my @all_opts= @$extra_opts;
  if (exists $mysqld->{'restart_opts'}) {
    push (@all_opts, @{$mysqld->{'restart_opts'}});
    mtr_verbose(My::Options::toStr("mysqld_start restart",
				   @{$mysqld->{'restart_opts'}}));
  }
  mysqld_arguments($args,$mysqld,\@all_opts);

  if ( $opt_debug )
  {
    mtr_add_arg($args, "--debug=$debug_d:t:i:A,%s/log/%s.trace",
		$path_vardir_trace, $mysqld->name());
  }

  if ( $opt_gdb || $opt_manual_gdb )
  {
    gdb_arguments(\$args, \$exe, $mysqld->name());
  }
  elsif ( $opt_ddd || $opt_manual_ddd )
  {
    ddd_arguments(\$args, \$exe, $mysqld->name());
  }
  if ( $opt_dbx || $opt_manual_dbx ) {
    dbx_arguments(\$args, \$exe, $mysqld->name());
  }
  elsif ( $opt_debugger )
  {
    debugger_arguments(\$args, \$exe, $mysqld->name());
  }
  elsif ( $opt_manual_debug )
  {
     print "\nStart " .$mysqld->name()." in your debugger\n" .
           "dir: $glob_mysql_test_dir\n" .
           "exe: $exe\n" .
	   "args:  " . join(" ", @$args)  . "\n\n" .
	   "Waiting ....\n";

     # Indicate the exe should not be started
    $exe= undef;
  }
  else
  {
    # Default to not wait until pid file has been created
    $wait_for_pid_file= 0;
  }

  # Remove the old pidfile if any
  unlink($mysqld->value('pid-file'));

  my $output= $mysqld->value('#log-error');
  # Remember this log file for valgrind error report search
  $mysqld_logs{$output}= 1 if $opt_valgrind;
  # Remember data dir for gmon.out files if using gprof
  $gprof_dirs{$mysqld->value('datadir')}= 1 if $opt_gprof;

  if ( defined $exe )
  {
    $mysqld->{'proc'}= My::SafeProcess->new
      (
       name          => $mysqld->name(),
       path          => $exe,
       args          => \$args,
       output        => $output,
       error         => $output,
       append        => 1,
       verbose       => $opt_verbose,
       nocore        => $opt_skip_core,
       host          => undef,
       shutdown      => sub { mysqld_stop($mysqld) },
       envs          => \@opt_mysqld_envs,
      );
    mtr_verbose("Started $mysqld->{proc}");
  }

  if ( $wait_for_pid_file &&
       !sleep_until_file_created($mysqld->value('pid-file'),
				 $opt_start_timeout,
				 $mysqld->{'proc'}))
  {
    my $mname= $mysqld->name();
    mtr_error("Failed to start mysqld $mname with command $exe");
  }

  # Remember options used when starting
  $mysqld->{'started_opts'}= $extra_opts;

  return;
}


sub stop_all_servers () {
  my $shutdown_timeout = $_[0] or 0;

  mtr_verbose("Stopping all servers...");

  # Kill all started servers
  My::SafeProcess::shutdown($shutdown_timeout,
			    started(all_servers()));

  # Remove pidfiles
  foreach my $server ( all_servers() )
  {
    my $pid_file= $server->if_exist('pid-file');
    unlink($pid_file) if defined $pid_file;
  }

  # Mark servers as stopped
  map($_->{proc}= undef, all_servers());

}


# Find out if server should be restarted for this test
sub server_need_restart {
  my ($tinfo, $server)= @_;

  # Mark the tinfo so slaves will restart if server restarts
  # This assumes master will be considered first.
  my $is_master= $server->option("#!run-master-sh");

  if ( using_extern() )
  {
    mtr_verbose_restart($server, "no restart for --extern server");
    return 0;
  }

  if ( $tinfo->{'force_restart'} ) {
    mtr_verbose_restart($server, "forced in .opt file");
    $tinfo->{master_restart}= 1 if $is_master;
    return 1;
  }

  if ( $opt_force_restart ) {
    mtr_verbose_restart($server, "forced restart turned on");
    $tinfo->{master_restart}= 1 if $is_master;
    return 1;
  }

  if ( $tinfo->{template_path} ne $current_config_name)
  {
    mtr_verbose_restart($server, "using different config file");
    $tinfo->{master_restart}= 1 if $is_master;
    return 1;
  }

  if ( $tinfo->{'master_sh'}  || $tinfo->{'slave_sh'} )
  {
    mtr_verbose_restart($server, "sh script to run");
    $tinfo->{master_restart}= 1 if $is_master;
    return 1;
  }

  if ( ! started($server) )
  {
    mtr_verbose_restart($server, "not started");
    $tinfo->{master_restart}= 1 if $is_master;
    return 1;
  }

  my $started_tinfo= $server->{'started_tinfo'};
  if ( defined $started_tinfo )
  {

    # Check if timezone of  test that server was started
    # with differs from timezone of next test
    if ( timezone($started_tinfo) ne timezone($tinfo) )
    {
      mtr_verbose_restart($server, "different timezone");
      $tinfo->{master_restart}= 1 if $is_master;
      return 1;
    }
  }

  my $is_mysqld= grep ($server eq $_, mysqlds());
  if ($is_mysqld)
  {

    # Check that running process was started with same options
    # as the current test requires
    my $extra_opts= get_extra_opts($server, $tinfo);
    my $started_opts= $server->{'started_opts'};

    # Also, always restart if server had been restarted with additional
    # options within test.
    if (!My::Options::same($started_opts, $extra_opts) ||
        exists $server->{'restart_opts'})
    {
      my $use_dynamic_option_switch= 0;
      if (!$use_dynamic_option_switch)
      {
	mtr_verbose_restart($server, "running with different options '" .
			    join(" ", @{$extra_opts}) . "' != '" .
			    join(" ", @{$started_opts}) . "'" );
	$tinfo->{master_restart}= 1 if $is_master;
	return 1;
      }

      mtr_verbose(My::Options::toStr("started_opts", @$started_opts));
      mtr_verbose(My::Options::toStr("extra_opts", @$extra_opts));

      # Get diff and check if dynamic switch is possible
      my @diff_opts= My::Options::diff($started_opts, $extra_opts);
      mtr_verbose(My::Options::toStr("diff_opts", @diff_opts));

      my $query= My::Options::toSQL(@diff_opts);
      mtr_verbose("Attempting dynamic switch '$query'");
      if (run_query($tinfo, $server, $query)){
	mtr_verbose("Restart: running with different options '" .
		    join(" ", @{$extra_opts}) . "' != '" .
		    join(" ", @{$started_opts}) . "'" );
	$tinfo->{master_restart}= 1 if $is_master;
	return 1;
      }

      # Remember the dynamically set options
      $server->{'started_opts'}= $extra_opts;
    }
  }

  if ($server->option("#!use-slave-opt") && $tinfo->{master_restart}) {
    mtr_verbose_restart($server, "master will be restarted");
    return 1;
  }

  # Default, no restart
  return 0;
}


sub servers_need_restart($) {
  my ($tinfo)= @_;
  return grep { server_need_restart($tinfo, $_); } all_servers();
}



#
# Return list of specific servers
#  - there is no servers in an empty config
#
sub _like   { return $config ? $config->like($_[0]) : (); }
sub mysqlds { return _like('mysqld.'); }
sub ndbds   { return _like('cluster_config.ndbd.');}
sub ndb_mgmds { return _like('cluster_config.ndb_mgmd.'); }
sub clusters  { return _like('mysql_cluster.'); }
sub memcacheds { return _like('memcached.'); }
sub all_servers { return ( mysqlds(), ndb_mgmds(), ndbds(), memcacheds() ); }

#
# Filter a list of servers and return only those that are part
# of the specified cluster
#
sub in_cluster {
  my ($cluster)= shift;
  # Return only processes for a specific cluster
  return grep { $_->suffix() eq $cluster->suffix() } @_;
}



#
# Filter a list of servers and return the SafeProcess
# for only those that are started or stopped
#
sub started { return grep(defined $_, map($_->{proc}, @_));  }
sub stopped { return grep(!defined $_, map($_->{proc}, @_)); }


sub envsubst {
  my $string= shift;
# Check for the ? symbol in the var name and remove it.
  if ( $string =~ s/^\?// )
  {
    if ( ! defined $ENV{$string} )
    {
      return "";
    }
  }
  else
  {
    if ( ! defined $ENV{$string} )
    {
      mtr_error(".opt file references '$string' which is not set");
    }
  }

  return $ENV{$string};
}


sub get_extra_opts {
  # No extra options if --user-args
  return \@opt_extra_mysqld_opt if $opt_user_args;

  my ($mysqld, $tinfo)= @_;

  my $opts=
    $mysqld->option("#!use-slave-opt") ?
      $tinfo->{slave_opt} : $tinfo->{master_opt};

  # Expand environment variables
  foreach my $opt ( @$opts )
  {
    $opt =~ s/\$\{(\??\w+)\}/envsubst($1)/ge;
    $opt =~ s/\$(\??\w+)/envsubst($1)/ge;
  }
  return $opts;
}


sub stop_servers($$) {
  my ($tinfo, @servers)= @_;

  # Remember if we restarted for this test case (count restarts)
  $tinfo->{'restarted'}= 1;

  if ( join('|', @servers) eq join('|', all_servers()) )
  {
    # All servers are going down, use some kind of order to
    # avoid too many warnings in the log files

   mtr_report("Restarting all servers");

    #  mysqld processes
    My::SafeProcess::shutdown( $opt_shutdown_timeout, started(mysqlds()) );

    # cluster processes
    My::SafeProcess::shutdown( $opt_shutdown_timeout,
			       started(ndbds(), ndb_mgmds(), memcacheds()) );
  }
  else
  {
    mtr_report("Restarting ", started(@servers));

     # Stop only some servers
    My::SafeProcess::shutdown( $opt_shutdown_timeout,
			       started(@servers) );
  }

  foreach my $server (@servers)
  {
    # Mark server as stopped
    $server->{proc}= undef;

    # Forget history
    delete $server->{'started_tinfo'};
    delete $server->{'started_opts'};
    delete $server->{'started_cnf'};
  }
}


#
# start_servers
#
# Start servers not already started
#
# RETURN
#  0 OK
#  1 Start failed
#
sub start_servers($) {
  my ($tinfo)= @_;

  # Make sure the safe_process also exits from now on
  # Could not be done before, as we don't want this for the bootstrap
  if ($opt_start_exit) {
    My::SafeProcess->start_exit();
  }

  # Start clusters
  foreach my $cluster ( clusters() )
  {
    ndbcluster_start($cluster);
  }

  # Start mysqlds
  foreach my $mysqld ( mysqlds() )
  {
    if ( $mysqld->{proc} )
    {
      # Already started

      # Write start of testcase to log file
      mark_log($mysqld->value('#log-error'), $tinfo);

      next;
    }

    my $datadir= $mysqld->value('datadir');
    if ($opt_start_dirty)
    {
      # Don't delete anything if starting dirty
      ;
    }
    else
    {

      my @options= ('log-bin', 'relay-log');
      foreach my $option_name ( @options )  {
	next unless $mysqld->option($option_name);

	my $file_name= $mysqld->value($option_name);
	next unless
	  defined $file_name and
	    -e $file_name;

	mtr_debug(" -removing '$file_name'");
	unlink($file_name) or die ("unable to remove file '$file_name'");
      }

      if (-d $datadir ) {
	mtr_verbose(" - removing '$datadir'");
	rmtree($datadir);
      }
    }

    my $mysqld_basedir= $mysqld->value('basedir');
    if ( $basedir eq $mysqld_basedir )
    {
      if (! $opt_start_dirty)	# If dirty, keep possibly grown system db
      {
	# Copy datadir from installed system db
	for my $path ( "$opt_vardir", "$opt_vardir/..") {
	  my $install_db= "$path/install.db";
	  copytree($install_db, $datadir)
	    if -d $install_db;
	}
	mtr_error("Failed to copy system db to '$datadir'")
	  unless -d $datadir;
      }
    }
    else
    {
      mysql_install_db($mysqld); # For versional testing

      mtr_error("Failed to install system db to '$datadir'")
	unless -d $datadir;

    }

    # Create the servers tmpdir
    my $tmpdir= $mysqld->value('tmpdir');
    mkpath($tmpdir) unless -d $tmpdir;

    # Write start of testcase to log file
    mark_log($mysqld->value('#log-error'), $tinfo);

    # Run <tname>-master.sh
    if ($mysqld->option('#!run-master-sh') and
       run_sh_script($tinfo->{master_sh}) )
    {
      $tinfo->{'comment'}= "Failed to execute '$tinfo->{master_sh}'";
      return 1;
    }

    # Run <tname>-slave.sh
    if ($mysqld->option('#!run-slave-sh') and
	run_sh_script($tinfo->{slave_sh}))
    {
      $tinfo->{'comment'}= "Failed to execute '$tinfo->{slave_sh}'";
      return 1;
    }

    if (!$opt_embedded_server)
    {
      my $extra_opts= get_extra_opts($mysqld, $tinfo);
      mysqld_start($mysqld,$extra_opts);

      # Save this test case information, so next can examine it
      $mysqld->{'started_tinfo'}= $tinfo;

      # Wait until server's uuid is generated. This avoids that master and
      # slave generate the same UUID sporadically.
      sleep_until_file_created("$datadir/auto.cnf", $opt_start_timeout,
                               $mysqld->{'proc'});

    }

  }

  # Wait for clusters to start
  foreach my $cluster ( clusters() )
  {
    if (ndbcluster_wait_started($cluster, ""))
    {
      # failed to start
      $tinfo->{'comment'}= "Start of '".$cluster->name()."' cluster failed";

      #
      # Dump cluster log files to log file to help analyze the
      # cause of the failed start
      #
      ndbcluster_dump($cluster);

      return 1;
    }
  }

  # Wait for mysqlds to start
  foreach my $mysqld ( mysqlds() )
  {
    next if !started($mysqld);

    if (sleep_until_file_created($mysqld->value('pid-file'),
				 $opt_start_timeout,
				 $mysqld->{'proc'}) == 0) {
      $tinfo->{comment}=
	"Failed to start ".$mysqld->name();

      my $logfile= $mysqld->value('#log-error');
      if ( defined $logfile and -f $logfile )
      {
        my @srv_lines= extract_server_log($logfile, $tinfo->{name});
	$tinfo->{logfile}= "Server log is:\n" . join ("", @srv_lines);
      }
      else
      {
	$tinfo->{logfile}= "Could not open server logfile: '$logfile'";
      }
      return 1;
    }
  }

  # Start memcached(s) for each cluster
  foreach my $cluster ( clusters() )
  {
    next if !in_cluster($cluster, memcacheds());

    # Load the memcache metadata into this cluster
    memcached_load_metadata($cluster);

    # Start memcached(s)
    foreach my $memcached ( in_cluster($cluster, memcacheds()))
    {
      next if started($memcached);
      memcached_start($cluster, $memcached);
    }
  }

  return 0;
}


#
# Run include/check-testcase.test
# Before a testcase, run in record mode and save result file to var/tmp
# After testcase, run and compare with the recorded file, they should be equal!
#
# RETURN VALUE
#  The newly started process
#
sub start_check_testcase ($$$) {
  my $tinfo=    shift;
  my $mode=     shift;
  my $mysqld=   shift;

  my $name= "check-".$mysqld->name();
  # Replace dots in name with underscore to avoid that mysqltest
  # misinterpret's what the filename extension is :(
  $name=~ s/\./_/g;

  my $args;
  mtr_init_args(\$args);

  mtr_add_arg($args, "--defaults-file=%s", $path_config_file);
  mtr_add_arg($args, "--defaults-group-suffix=%s", $mysqld->after('mysqld'));
  mtr_add_arg($args, "--result-file=%s", "$opt_vardir/tmp/$name.result");
  mtr_add_arg($args, "--test-file=%s", "include/check-testcase.test");
  mtr_add_arg($args, "--verbose");
  mtr_add_arg($args, "--logdir=%s/tmp", $opt_vardir);

  if ( $mode eq "before" )
  {
    mtr_add_arg($args, "--record");
  }
  my $errfile= "$opt_vardir/tmp/$name.err";
  my $proc= My::SafeProcess->new
    (
     name          => $name,
     path          => $exe_mysqltest,
     error         => $errfile,
     output        => $errfile,
     args          => \$args,
     user_data     => $errfile,
     verbose       => $opt_verbose,
    );

  mtr_report("Started $proc");
  return $proc;
}


sub run_mysqltest ($) {
  my $proc= start_mysqltest(@_);
  $proc->wait();
}


sub start_mysqltest ($) {
  my ($tinfo)= @_;
  my $exe= $exe_mysqltest;
  my $args;

  mark_time_used('admin');

  mtr_init_args(\$args);

  if ( $opt_strace_client )
  {
    $exe=  "strace";
    mtr_add_arg($args, "-o");
    mtr_add_arg($args, "%s/log/mysqltest.strace", $opt_vardir);
    mtr_add_arg($args, "$exe_mysqltest");
  }

  mtr_add_arg($args, "--defaults-file=%s", $path_config_file);
  mtr_add_arg($args, "--silent");
  mtr_add_arg($args, "--tmpdir=%s", $opt_tmpdir);
  mtr_add_arg($args, "--character-sets-dir=%s", $path_charsetsdir);
  mtr_add_arg($args, "--logdir=%s/log", $opt_vardir);
  if ($auth_plugin)
  {
    mtr_add_arg($args, "--plugin_dir=%s", dirname($auth_plugin));
  }

  # Log line number and time  for each line in .test file
  mtr_add_arg($args, "--mark-progress")
    if $opt_mark_progress;

  mtr_add_arg($args, "--database=test");

  if ( $opt_ps_protocol )
  {
    mtr_add_arg($args, "--ps-protocol");
  }

  if ( $opt_sp_protocol )
  {
    mtr_add_arg($args, "--sp-protocol");
  }

  if ( $opt_explain_protocol )
  {
    mtr_add_arg($args, "--explain-protocol");
  }

  if ( $opt_json_explain_protocol )
  {
    mtr_add_arg($args, "--json-explain-protocol");
  }

  if ( $opt_view_protocol )
  {
    mtr_add_arg($args, "--view-protocol");
  }

  if ( $opt_trace_protocol )
  {
    mtr_add_arg($args, "--opt-trace-protocol");
  }

  if ( $opt_cursor_protocol )
  {
    mtr_add_arg($args, "--cursor-protocol");
  }


  mtr_add_arg($args, "--timer-file=%s/log/timer", $opt_vardir);

  if ( $opt_compress )
  {
    mtr_add_arg($args, "--compress");
  }

  if ( $opt_sleep )
  {
    mtr_add_arg($args, "--sleep=%d", $opt_sleep);
  }

  if ( $opt_ssl )
  {
    # Turn on SSL for _all_ test cases if option --ssl was used
    mtr_add_arg($args, "--ssl");
  }

  if ( $opt_max_connections ) {
    mtr_add_arg($args, "--max-connections=%d", $opt_max_connections);
  }

  if ( $opt_embedded_server )
  {

    # Get the args needed for the embedded server
    # and append them to args prefixed
    # with --sever-arg=

    my $mysqld=  $config->group('embedded')
      or mtr_error("Could not get [embedded] section");

    my $mysqld_args;
    mtr_init_args(\$mysqld_args);
    my $extra_opts= get_extra_opts($mysqld, $tinfo);
    mysqld_arguments($mysqld_args, $mysqld, $extra_opts);
    mtr_add_arg($args, "--server-arg=%s", $_) for @$mysqld_args;
  }

  # ----------------------------------------------------------------------
  # export MYSQL_TEST variable containing <path>/mysqltest <args>
  # ----------------------------------------------------------------------
  $ENV{'MYSQL_TEST'}= mtr_args2str($exe_mysqltest, @$args);

  # ----------------------------------------------------------------------
  # Add arguments that should not go into the MYSQL_TEST env var
  # ----------------------------------------------------------------------
  if ( $opt_valgrind_mysqltest )
  {
    # Prefix the Valgrind options to the argument list.
    # We do this here, since we do not want to Valgrind the nested invocations
    # of mysqltest; that would mess up the stderr output causing test failure.
    my @args_saved = @$args;
    mtr_init_args(\$args);
    valgrind_arguments($args, \$exe);
    mtr_add_arg($args, "%s", $_) for @args_saved;
  }

  mtr_add_arg($args, "--test-file=%s", $tinfo->{'path'});

  # Number of lines of resut to include in failure report
  mtr_add_arg($args, "--tail-lines=20");

  if ( defined $tinfo->{'result_file'} ) {
    mtr_add_arg($args, "--result-file=%s", $tinfo->{'result_file'});
  }

  client_debug_arg($args, "mysqltest");

  if ( $opt_record )
  {
    mtr_add_arg($args, "--record");

    # When recording to a non existing result file
    # the name of that file is in "record_file"
    if ( defined $tinfo->{'record_file'} ) {
      mtr_add_arg($args, "--result-file=%s", $tinfo->{record_file});
    }
  }

  if ( $opt_client_gdb )
  {
    gdb_arguments(\$args, \$exe, "client");
  }
  elsif ( $opt_client_ddd )
  {
    ddd_arguments(\$args, \$exe, "client");
  }
  if ( $opt_client_dbx ) {
    dbx_arguments(\$args, \$exe, "client");
  }
  elsif ( $opt_client_debugger )
  {
    debugger_arguments(\$args, \$exe, "client");
  }

  my $proc= My::SafeProcess->new
    (
     name          => "mysqltest",
     path          => $exe,
     args          => \$args,
     append        => 1,
     error         => $path_current_testlog,
     verbose       => $opt_verbose,
    );
  mtr_verbose("Started $proc");
  return $proc;
}


#
# Modify the exe and args so that program is run in gdb in xterm
#
sub gdb_arguments {
  my $args= shift;
  my $exe=  shift;
  my $type= shift;
  my $input= shift;

  my $gdb_init_file= "$opt_vardir/tmp/gdbinit.$type";

  # Remove the old gdbinit file
  unlink($gdb_init_file);

  # Put $args into a single string
  my $str= join(" ", @$$args);
  my $runline= $input ? "run $str < $input" : "run $str";

  # write init file for mysqld or client
  mtr_tofile($gdb_init_file,
	     "break main\n" .
	     $runline);

  if ( $opt_manual_gdb )
  {
     print "\nTo start gdb for $type, type in another window:\n";
     print "gdb -cd $glob_mysql_test_dir -x $gdb_init_file $$exe\n";

     # Indicate the exe should not be started
     $$exe= undef;
     return;
  }

  $$args= [];
  mtr_add_arg($$args, "-title");
  mtr_add_arg($$args, "$type");
  mtr_add_arg($$args, "-e");

  if ( $exe_libtool )
  {
    mtr_add_arg($$args, $exe_libtool);
    mtr_add_arg($$args, "--mode=execute");
  }

  mtr_add_arg($$args, "gdb");
  mtr_add_arg($$args, "-x");
  mtr_add_arg($$args, "$gdb_init_file");
  mtr_add_arg($$args, "$$exe");

  $$exe= "xterm";
}


#
# Modify the exe and args so that program is run in ddd
#
sub ddd_arguments {
  my $args= shift;
  my $exe=  shift;
  my $type= shift;
  my $input= shift;

  my $gdb_init_file= "$opt_vardir/tmp/gdbinit.$type";

  # Remove the old gdbinit file
  unlink($gdb_init_file);

  # Put $args into a single string
  my $str= join(" ", @$$args);
  my $runline= $input ? "run $str < $input" : "run $str";

  # write init file for mysqld or client
  mtr_tofile($gdb_init_file,
	     "file $$exe\n" .
	     "break main\n" .
	     $runline);

  if ( $opt_manual_ddd )
  {
     print "\nTo start ddd for $type, type in another window:\n";
     print "ddd -cd $glob_mysql_test_dir -x $gdb_init_file $$exe\n";

     # Indicate the exe should not be started
     $$exe= undef;
     return;
  }

  my $save_exe= $$exe;
  $$args= [];
  if ( $exe_libtool )
  {
    $$exe= $exe_libtool;
    mtr_add_arg($$args, "--mode=execute");
    mtr_add_arg($$args, "ddd");
  }
  else
  {
    $$exe= "ddd";
  }
  mtr_add_arg($$args, "--command=$gdb_init_file");
  mtr_add_arg($$args, "$save_exe");
}


#
# Modify the exe and args so that program is run in dbx in xterm
#
sub dbx_arguments {
  my $args= shift;
  my $exe=  shift;
  my $type= shift;
  my $input= shift;

  # Put $args into a single string
  my $str= join " ", @$$args;
  my $runline= $input ? "run $str < $input" : "run $str";

  if ( $opt_manual_dbx ) {
    print "\nTo start dbx for $type, type in another window:\n";
    print "cd $glob_mysql_test_dir; dbx -c \"stop in main; " .
          "$runline\" $$exe\n";

    # Indicate the exe should not be started
    $$exe= undef;
    return;
  }

  $$args= [];
  mtr_add_arg($$args, "-title");
  mtr_add_arg($$args, "$type");
  mtr_add_arg($$args, "-e");

  if ( $exe_libtool ) {
    mtr_add_arg($$args, $exe_libtool);
    mtr_add_arg($$args, "--mode=execute");
  }

  mtr_add_arg($$args, "dbx");
  mtr_add_arg($$args, "-c");
  mtr_add_arg($$args, "stop in main; $runline");
  mtr_add_arg($$args, "$$exe");

  $$exe= "xterm";
}


#
# Modify the exe and args so that program is run in the selected debugger
#
sub debugger_arguments {
  my $args= shift;
  my $exe=  shift;
  my $debugger= $opt_debugger || $opt_client_debugger;

  if ( $debugger =~ /vcexpress|vc|devenv/ )
  {
    # vc[express] /debugexe exe arg1 .. argn

    # Add name of the exe and /debugexe before args
    unshift(@$$args, "$$exe");
    unshift(@$$args, "/debugexe");

    # Set exe to debuggername
    $$exe= $debugger;

  }
  elsif ( $debugger =~ /windbg/ )
  {
    # windbg exe arg1 .. argn

    # Add name of the exe before args
    unshift(@$$args, "$$exe");

    # Set exe to debuggername
    $$exe= $debugger;

  }
  else
  {
    mtr_error("Unknown argument \"$debugger\" passed to --debugger");
  }
}

#
# Modify the exe and args so that program is run in strace 
#
sub strace_server_arguments {
  my $args= shift;
  my $exe=  shift;
  my $type= shift;

  mtr_add_arg($args, "-o");
  mtr_add_arg($args, "%s/log/%s.strace", $opt_vardir, $type);
  mtr_add_arg($args, $$exe);
  $$exe= "strace";
}

#
# Modify the exe and args so that program is run in valgrind
#
sub valgrind_arguments {
  my $args= shift;
  my $exe=  shift;

  if ( $opt_callgrind)
  {
    mtr_add_arg($args, "--tool=callgrind");
    mtr_add_arg($args, "--base=$opt_vardir/log");
  }
  else
  {
    mtr_add_arg($args, "--tool=memcheck"); # From >= 2.1.2 needs this option
    mtr_add_arg($args, "--leak-check=yes");
    mtr_add_arg($args, "--num-callers=16");
    mtr_add_arg($args, "--suppressions=%s/valgrind.supp", $glob_mysql_test_dir)
      if -f "$glob_mysql_test_dir/valgrind.supp";
  }

  # Add valgrind options, can be overriden by user
  mtr_add_arg($args, '%s', $_) for (@valgrind_args);

  mtr_add_arg($args, $$exe);

  $$exe= $opt_valgrind_path || "valgrind";

  if ($exe_libtool)
  {
    # Add "libtool --mode-execute" before the test to execute
    # if running in valgrind(to avoid valgrinding bash)
    unshift(@$args, "--mode=execute", $$exe);
    $$exe= $exe_libtool;
  }
}

#
# Search server logs for valgrind reports printed at mysqld termination
#

sub valgrind_exit_reports() {
  my $found_err= 0;

  foreach my $log_file (keys %mysqld_logs)
  {
    my @culprits= ();
    my $valgrind_rep= "";
    my $found_report= 0;
    my $err_in_report= 0;
    my $ignore_report= 0;

    my $LOGF = IO::File->new($log_file)
      or mtr_error("Could not open file '$log_file' for reading: $!");

    while ( my $line = <$LOGF> )
    {
      if ($line =~ /^CURRENT_TEST: (.+)$/)
      {
        my $testname= $1;
        # If we have a report, report it if needed and start new list of tests
        if ($found_report)
        {
          if ($err_in_report)
          {
            mtr_print ("Valgrind report from $log_file after tests:\n",
                        @culprits);
            mtr_print_line();
            print ("$valgrind_rep\n");
            $found_err= 1;
            $err_in_report= 0;
          }
          # Make ready to collect new report
          @culprits= ();
          $found_report= 0;
          $valgrind_rep= "";
        }
        push (@culprits, $testname);
        next;
      }
      # This line marks a report to be ignored
      $ignore_report=1 if $line =~ /VALGRIND_DO_QUICK_LEAK_CHECK/;
      # This line marks the start of a valgrind report
      $found_report= 1 if $line =~ /^==\d+== .* SUMMARY:/;

      if ($ignore_report && $found_report) {
        $ignore_report= 0;
        $found_report= 0;
      }

      if ($found_report) {
        $line=~ s/^==\d+== //;
        $valgrind_rep .= $line;
        $err_in_report= 1 if $line =~ /ERROR SUMMARY: [1-9]/;
        $err_in_report= 1 if $line =~ /definitely lost: [1-9]/;
        $err_in_report= 1 if $line =~ /possibly lost: [1-9]/;
        $err_in_report= 1 if $line =~ /still reachable: [1-9]/;
      }
    }

    $LOGF= undef;

    if ($err_in_report) {
      mtr_print ("Valgrind report from $log_file after tests:\n", @culprits);
      mtr_print_line();
      print ("$valgrind_rep\n");
      $found_err= 1;
    }
  }

  return $found_err;
}

sub run_ctest() {
  my $olddir= getcwd();
  chdir ($bindir) or die ("Could not chdir to $bindir");
  my $tinfo;
  my $no_ctest= (IS_WINDOWS) ? 256 : -1;
  my $ctest_vs= "";

  # Just ignore if not configured/built to run ctest
  if (! -f "CTestTestfile.cmake") {
    mtr_report("No unit tests found.");
    chdir($olddir);
    return;
  }

  # Add vs-config option if needed
  $ctest_vs= "-C $opt_vs_config" if $opt_vs_config;

  # Also silently ignore if we don't have ctest and didn't insist
  # Special override: also ignore in Pushbuild, some platforms may not have it
  # Now, run ctest and collect output
  $ENV{CTEST_OUTPUT_ON_FAILURE} = 1;
  my $ctest_out= `ctest $ctest_vs 2>&1`;
  if ($? == $no_ctest && ($opt_ctest == -1 || defined $ENV{PB2WORKDIR})) {
    chdir($olddir);
    return;
  }

  # Create minimalistic "test" for the reporting
  $tinfo = My::Test->new
    (
     name           => 'unit_tests',
    );
  # Set dummy worker id to align report with normal tests
  $tinfo->{worker} = 0 if $opt_parallel > 1;

  my $ctfail= 0;		# Did ctest fail?
  if ($?) {
    $ctfail= 1;
    $tinfo->{result}= 'MTR_RES_FAILED';
    $tinfo->{comment}= "ctest failed with exit code $?, see result below";
    $ctest_out= "" unless $ctest_out;
  }
  my $ctfile= "$opt_vardir/ctest.log";
  my $ctres= 0;			# Did ctest produce report summary?

  open (CTEST, " > $ctfile") or die ("Could not open output file $ctfile");

  # Put ctest output in log file, while analyzing results
  for (split ('\n', $ctest_out)) {
    print CTEST "$_\n";
    if (/tests passed/) {
      $ctres= 1;
      $ctest_report .= "\nUnit tests: $_\n";
    }
    if ( /FAILED/ or /\(Failed\)/ ) {
      $ctfail= 1;
      $ctest_report .= "  $_\n";
    }
  }
  close CTEST;

  # Set needed 'attributes' for test reporting
  $tinfo->{comment}.= "\nctest did not pruduce report summary" if ! $ctres;
  $tinfo->{result}= ($ctres && !$ctfail)
    ? 'MTR_RES_PASSED' : 'MTR_RES_FAILED';
  $ctest_report .= "Report from unit tests in $ctfile";
  $tinfo->{failures}= ($tinfo->{result} eq 'MTR_RES_FAILED');

  mark_time_used('test');
  mtr_report_test($tinfo);
  chdir($olddir);
  return $tinfo;
}

#
# Usage
#
sub usage ($) {
  my ($message)= @_;

  if ( $message )
  {
    print STDERR "$message\n";
  }

  print <<HERE;

$0 [ OPTIONS ] [ TESTCASE ]

Options to control what engine/variation to run

  embedded-server       Use the embedded server, i.e. no mysqld daemons
  ps-protocol           Use the binary protocol between client and server
  cursor-protocol       Use the cursor protocol between client and server
                        (implies --ps-protocol)
  view-protocol         Create a view to execute all non updating queries
  opt-trace-protocol    Print optimizer trace
  explain-protocol      Run 'EXPLAIN EXTENDED' on all SELECT, INSERT,
                        REPLACE, UPDATE and DELETE queries.
  json-explain-protocol Run 'EXPLAIN FORMAT=JSON' on all SELECT, INSERT,
                        REPLACE, UPDATE and DELETE queries.
  sp-protocol           Create a stored procedure to execute all queries
  compress              Use the compressed protocol between client and server
  ssl                   Use ssl protocol between client and server
  skip-ssl              Dont start server with support for ssl connections
  vs-config             Visual Studio configuration used to create executables
                        (default: MTR_VS_CONFIG environment variable)

  defaults-file=<config template> Use fixed config template for all
                        tests
  defaults-extra-file=<config template> Extra config template to add to
                        all generated configs
  combination=<opt>     Use at least twice to run tests with specified 
                        options to mysqld
  skip-combinations     Ignore combination file (or options)

Options to control directories to use
  tmpdir=DIR            The directory where temporary files are stored
                        (default: ./var/tmp).
  vardir=DIR            The directory where files generated from the test run
                        is stored (default: ./var). Specifying a ramdisk or
                        tmpfs will speed up tests.
  mem                   Run testsuite in "memory" using tmpfs or ramdisk
                        Attempts to find a suitable location
                        using a builtin list of standard locations
                        for tmpfs (/dev/shm)
                        The option can also be set using environment
                        variable MTR_MEM=[DIR]
  clean-vardir          Clean vardir if tests were successful and if
                        running in "memory". Otherwise this option is ignored
  client-bindir=PATH    Path to the directory where client binaries are located
  client-libdir=PATH    Path to the directory where client libraries are located


Options to control what test suites or cases to run

  force                 Continue to run the suite after failure
  with-ndbcluster-only  Run only tests that include "ndb" in the filename
  skip-ndb[cluster]     Skip all tests that need cluster. Default.
  include-ndb[cluster]  Enable all tests that need cluster
  do-test=PREFIX or REGEX
                        Run test cases which name are prefixed with PREFIX
                        or fulfills REGEX
  skip-test=PREFIX or REGEX
                        Skip test cases which name are prefixed with PREFIX
                        or fulfills REGEX
  start-from=PREFIX     Run test cases starting test prefixed with PREFIX where
                        prefix may be suite.testname or just testname
  suite[s]=NAME1,..,NAMEN
                        Collect tests in suites from the comma separated
                        list of suite names.
                        The default is: "$DEFAULT_SUITES"
  skip-rpl              Skip the replication test cases.
  big-test              Also run tests marked as "big"
  enable-disabled       Run also tests marked as disabled
  print-testcases       Don't run the tests but print details about all the
                        selected tests, in the order they would be run.
  skip-test-list=FILE   Skip the tests listed in FILE. Each line in the file
                        is an entry and should be formatted as: 
                        <TESTNAME> : <COMMENT>

Options that specify ports

  mtr-port-base=#       Base for port numbers, ports from this number to
  port-base=#           number+9 are reserved. Should be divisible by 10;
                        if not it will be rounded down. May be set with
                        environment variable MTR_PORT_BASE. If this value is
                        set and is not "auto", it overrides build-thread.
  mtr-build-thread=#    Specify unique number to calculate port number(s) from.
  build-thread=#        Can be set in environment variable MTR_BUILD_THREAD.
                        Set  MTR_BUILD_THREAD="auto" to automatically aquire
                        a build thread id that is unique to current host

Options for test case authoring

  record TESTNAME       (Re)genereate the result file for TESTNAME
  check-testcases       Check testcases for sideeffects
  mark-progress         Log line number and elapsed time to <testname>.progress

Options that pass on options (these may be repeated)

  mysqld=ARGS           Specify additional arguments to "mysqld"
  mysqld-env=VAR=VAL    Specify additional environment settings for "mysqld"

Options to run test on running server

  extern option=value   Run only the tests against an already started server
                        the options to use for connection to the extern server
                        must be specified using name-value pair notation
                        For example:
                         ./$0 --extern socket=/tmp/mysqld.sock

Options for debugging the product

  boot-dbx              Start bootstrap server in dbx
  boot-ddd              Start bootstrap server in ddd
  boot-gdb              Start bootstrap server in gdb
  client-dbx            Start mysqltest client in dbx
  client-ddd            Start mysqltest client in ddd
  client-debugger=NAME  Start mysqltest in the selected debugger
  client-gdb            Start mysqltest client in gdb
  dbx                   Start the mysqld(s) in dbx
  ddd                   Start the mysqld(s) in ddd
  debug                 Dump trace output for all servers and client programs
  debug-common          Same as debug, but sets 'd' debug flags to
                        "query,info,error,enter,exit"; you need this if you
                        want both to see debug printouts and to use
                        DBUG_EXECUTE_IF.
  debug-server          Use debug version of server, but without turning on
                        tracing
  debugger=NAME         Start mysqld in the selected debugger
  gdb                   Start the mysqld(s) in gdb
  manual-debug          Let user manually start mysqld in debugger, before
                        running test(s)
  manual-gdb            Let user manually start mysqld in gdb, before running
                        test(s)
  manual-ddd            Let user manually start mysqld in ddd, before running
                        test(s)
  manual-dbx            Let user manually start mysqld in dbx, before running
                        test(s)
  strace-client         Create strace output for mysqltest client, 
  strace-server         Create strace output for mysqltest server, 
  max-save-core         Limit the number of core files saved (to avoid filling
                        up disks for heavily crashing server). Defaults to
                        $opt_max_save_core, set to 0 for no limit. Set
                        it's default with MTR_MAX_SAVE_CORE
  max-save-datadir      Limit the number of datadir saved (to avoid filling
                        up disks for heavily crashing server). Defaults to
                        $opt_max_save_datadir, set to 0 for no limit. Set
                        it's default with MTR_MAX_SAVE_DATDIR
  max-test-fail         Limit the number of test failurs before aborting
                        the current test run. Defaults to
                        $opt_max_test_fail, set to 0 for no limit. Set
                        it's default with MTR_MAX_TEST_FAIL

Options for valgrind

  valgrind              Run the "mysqltest" and "mysqld" executables using
                        valgrind with default options
  valgrind-all          Synonym for --valgrind
  valgrind-mysqltest    Run the "mysqltest" and "mysql_client_test" executable
                        with valgrind
  valgrind-mysqld       Run the "mysqld" executable with valgrind
  valgrind-options=ARGS Deprecated, use --valgrind-option
  valgrind-option=ARGS  Option to give valgrind, replaces default option(s),
                        can be specified more then once
  valgrind-path=<EXE>   Path to the valgrind executable
  callgrind             Instruct valgrind to use callgrind

Misc options
  user=USER             User for connecting to mysqld(default: $opt_user)
  comment=STR           Write STR to the output
  timer                 Show test case execution time.
  verbose               More verbose output(use multiple times for even more)
  verbose-restart       Write when and why servers are restarted
  start                 Only initialize and start the servers, using the
                        startup settings for the first specified test case
                        Example:
                         $0 --start alias &
  start-and-exit        Same as --start, but mysql-test-run terminates and
                        leaves just the server running
  start-dirty           Only start the servers (without initialization) for
                        the first specified test case
  user-args             In combination with start* and no test name, drops
                        arguments to mysqld except those speficied with
                        --mysqld (if any)
  wait-all              If --start or --start-dirty option is used, wait for all
                        servers to exit before finishing the process
  fast                  Run as fast as possible, dont't wait for servers
                        to shutdown etc.
  force-restart         Always restart servers between tests
  parallel=N            Run tests in N parallel threads (default=1)
                        Use parallel=auto for auto-setting of N
  repeat=N              Run each test N number of times
  retry=N               Retry tests that fail N times, limit number of failures
                        to $opt_retry_failure
  retry-failure=N       Limit number of retries for a failed test
  reorder               Reorder tests to get fewer server restarts
  help                  Get this help text

  testcase-timeout=MINUTES Max test case run time (default $opt_testcase_timeout)
  suite-timeout=MINUTES Max test suite run time (default $opt_suite_timeout)
  shutdown-timeout=SECONDS Max number of seconds to wait for server shutdown
                        before killing servers (default $opt_shutdown_timeout)
  warnings              Scan the log files for warnings. Use --nowarnings
                        to turn off.

  sleep=SECONDS         Passed to mysqltest, will be used as fixed sleep time
  debug-sync-timeout=NUM Set default timeout for WAIT_FOR debug sync
                        actions. Disable facility with NUM=0.
  gcov                  Collect coverage information after the test.
                        The result is a gcov file per source and header file.
  gprof                 Collect profiling information using gprof.
  experimental=<file>   Refer to list of tests considered experimental;
                        failures will be marked exp-fail instead of fail.
  report-features       First run a "test" that reports mysql features
  timestamp             Print timestamp before each test report line
  timediff              With --timestamp, also print time passed since
                        *previous* test started
  max-connections=N     Max number of open connection to server in mysqltest
  default-myisam        Set default storage engine to MyISAM for non-innodb
                        tests. This is needed after switching default storage
                        engine to InnoDB.
  report-times          Report how much time has been spent on different
                        phases of test execution.
  nounit-tests          Do not run unit tests. Normally run if configured
                        and if not running named tests/suites
  unit-tests            Run unit tests even if they would otherwise not be run
  stress=ARGS           Run stress test, providing options to
                        mysql-stress-test.pl. Options are separated by comma.

Some options that control enabling a feature for normal test runs,
can be turned off by prepending 'no' to the option, e.g. --notimer.
This applies to reorder, timer, check-testcases and warnings.

HERE
  exit(1);

}

sub list_options ($) {
  my $hash= shift;

  for (keys %$hash) {
    s/([:=].*|[+!])$//;
    s/\|/\n--/g;
    print "--$_\n" unless /list-options/;
  }

  exit(1);
}
<|MERGE_RESOLUTION|>--- conflicted
+++ resolved
@@ -477,11 +477,7 @@
   # Send Ctrl-C to any children still running
   kill("INT", keys(%children));
 
-<<<<<<< HEAD
-  if (!IS_WINDOWS) {
-=======
   if (!IS_WINDOWS) { 
->>>>>>> 9c68c367
     # Wait for children to exit
     foreach my $pid (keys %children)
     {
