--- conflicted
+++ resolved
@@ -56,13 +56,6 @@
 Ssl_cipher	DHE-RSA-AES256-SHA
 Variable_name	Value
 Ssl_cipher	DHE-RSA-AES256-SHA
-SHOW STATUS LIKE 'Ssl_cipher';
-Variable_name	Value
-Ssl_cipher	AES128-SHA
-SHOW STATUS LIKE 'Ssl_cipher';
-Variable_name	Value
-<<<<<<< HEAD
-Ssl_cipher	DHE-RSA-AES256-SHA
 End of 5.0 tests
 DROP TABLE IF EXISTS thread_status;
 DROP EVENT IF EXISTS event_status;
@@ -85,7 +78,10 @@
 DROP TABLE thread_status;
 SET GLOBAL event_scheduler=0;
 End of 5.1 tests
-=======
+SHOW STATUS LIKE 'Ssl_cipher';
+Variable_name	Value
 Ssl_cipher	AES128-SHA
-mysqltest: Could not open connection 'default': 2026 SSL connection error
->>>>>>> d631f119
+SHOW STATUS LIKE 'Ssl_cipher';
+Variable_name	Value
+Ssl_cipher	AES128-SHA
+mysqltest: Could not open connection 'default': 2026 SSL connection error