--echo #
--echo # Bug#26475312 VALGRIND MEMORY LEAK ( CMP_FIELD_VALUE(FIELD*, LONG) (SQL_EXECUTOR.CC:3598)
--echo #

CREATE TABLE H (
col_varchar_10_utf8 varchar(10)  CHARACTER SET utf8,
col_varchar_255_latin1_key varchar(255)  CHARACTER SET latin1,
col_varchar_10_latin1_key varchar(10)  CHARACTER SET latin1,
col_varchar_10_latin1 varchar(10)  CHARACTER SET latin1,
col_varchar_10_utf8_key varchar(10)  CHARACTER SET utf8,
col_varchar_255_utf8_key varchar(255)  CHARACTER SET utf8,
col_int int,
col_int_key int,
col_varchar_255_utf8 varchar(255)  CHARACTER SET utf8,
pk integer auto_increment,
col_varchar_255_latin1 varchar(255)  CHARACTER SET latin1,
/*Indices*/
key (col_varchar_255_latin1_key ),
key (col_varchar_10_latin1_key ),
key (col_varchar_10_utf8_key ),
key (col_varchar_255_utf8_key ),
key (col_int_key ),
primary key (pk)) ENGINE=innodb;

INSERT IGNORE INTO H VALUES
('about', 'z', 'they', 'm', 'x', 'could',
3, 155189248,
'xyrkcxviqrwelsktxpoecytteiloxyzksesbdqhrcrfdzuxboyppuzjvssddkrsgvagetbssudtdsxcmpqpemiqbztutrkxougxqcpwlacgbyktskefotymojkkjnbkvkmqjgzrvmfpzwkixtxioqbzfvomgkicobwpsjeyfcaxwqxegkkiunassfsitgtnbbqukaeoubigzikncxyodlihgflmcbkqxdcvjpiqmnoorrutfxankapsmbdiicuytbwekanfyklnbjliaaebckybutdqwptyalaxaeuihzhclgqsmahtzogdxwslioxailzxafyztqpcakqukruoggiuemclpylcufjtmzxbutyghfkezxvfwojgolicczdqpqtwnugrwwcxumxofffljfhpkpddctnalygeuaugnnwxylfjdpzwvybdgtfyagjeqniouizgdzbhwahrylqwmnqzcjrhoivxidqmuikodwulsugcmwtxsadjdztkpdwbdxtvckayxskunxtompmmcbgiyedwfbjafnpcbvmxnrzvubwpnxfuzndvkxkfhjnzdvvkowuizfymqqexdtppmiznrhwfsngzbcvrynormfrjlflywpsmcsifmjuvwislbtaivizpbisvasqpyscnanwlttnqpzpdbiphzuujfksinzkcbbarimkigwdxjhscyrlmiqglyrdrwvhyoltdmpqlyzgknqzmfptjcmzeyokthfkdktzcsohicugzwgevhnsublfvasvftxhgk', NULL, 't');

CREATE TABLE DD (
col_varchar_255_latin1_key varchar(255)  CHARACTER SET latin1,
col_varchar_255_utf8_key varchar(255)  CHARACTER SET utf8,
col_varchar_255_latin1 varchar(255)  CHARACTER SET latin1,
col_varchar_10_latin1_key varchar(10)  CHARACTER SET latin1,
col_int_key int,
col_varchar_255_utf8 varchar(255)  CHARACTER SET utf8,
pk integer auto_increment,
col_varchar_10_utf8 varchar(10)  CHARACTER SET utf8,
col_int int,
col_varchar_10_latin1 varchar(10)  CHARACTER SET latin1,
col_varchar_10_utf8_key varchar(10)  CHARACTER SET utf8,
/*Indices*/
key (col_varchar_255_latin1_key ),
key (col_varchar_255_utf8_key ),
key (col_varchar_10_latin1_key ),
key (col_int_key ),
primary key (pk),
key (col_varchar_10_utf8_key )) ENGINE=innodb;

INSERT IGNORE INTO DD VALUES  ('q',
'brmucbzjaeueffwxeyonrgouqbsvekyzrfizdybnlisnzpgplythqeyugzvhzjmxhmzqnbmldcuskteeyxqeesumyuohkhmoxtlpsumxsuahxrnybqsdvkiiiiatzeihtiwqjgxrspppoytvmuufhhkcgbnpemioxkjebunithymftmsroaqsxdrxhcozhqdagsxfxndeimavrxfdocfgafdxzxqoehcikppndcieybkyxmumqsbcwcmmrweiprthlrnphvebnfgjfhrkrxxorzzbedateyoomxdzgkevuyyvmusoduugukillurhwggkspxpaoxldymllvikfrwhblzugcnlgmozwbhvpytvyogbythupkkfgjqpqjgprksqcndkbsrzgiuvqgkqtqvucjdnyfqhigpgfeclnxyrkcxviqrwelsktxpoecytteiloxyzksesbdqhrcrfdzuxboyppuzjvssddkrsgvagetbssudtdsxcmpqpemiqbztutrkxougxqcpwlacgbyktskefotymojkkjnbkvkmqjgzrvmfpzwkixtxioqbzfvomgkicobwpsjeyfcaxwqxegkkiunassfsitgtnbbqukaeoubigzikncxyodlihgflmcbkqxdcvjpiqmnoorrutfxankapsmbdiicuytbwekanfyklnbjliaaebckybutdqwptyalaxaeuihzhclgqsmahtzogdxwslioxailzxafyztqpcakqukruoggiuemclpylcufjtmzxbutyghfkezxvfwojgolicczdqpqtwnugrwwcxumxofffljfhpkpddctnalygeuaugnnwxylfjdpzwvybdgtfyagjeqniouizgdzbhwahrylqwmnqzcjrhoivxidqmuikodwulsugcmwtxsadjdztkpdwbdxtvckayxskunxtompmmcbgiyedwfbjafnpcbvmxnrzvubwpnxfuzndvkxkf', 'now',
'you\'re', 1811152896, 'or', NULL, 'this', 6, 'then', 'e') ,  ('did', 'j',
'they',
'rmucbzjaeueffwxeyonrgouqbsvekyzrfizdybnlisnzpgplythqeyugzvhzjmxhmzqnbmldcuskteeyxqeesumyuohkhmoxtlpsumxsuahxrnybqsdvkiiiiatzeihtiwqjgxrspppoytvmuufhhkcgbnpemioxkjebunithymftmsroaqsxdrxhcozhqdagsxfxndeimavrxfdocfgafdxzxqoehcikppndcieybkyxmumqsbcwcmmrweiprthlrnphvebnfgjfhrkrxxorzzbedateyoomxdzgkevuyyvmusoduugukillurhwggkspxpaoxldymllvikfrwhblzugcnlgmozwbhvpytvyogbythupkkfgjqpqjgprksqcndkbsrzgiuvqgkqtqvucjdnyfqhigpgfeclnxyrkcxviqrwelsktxpoecytteiloxyzksesbdqhrcrfdzuxboyppuzjvssddkrsgvagetbssudtdsxcmpqpemiqbztutrkxougxqcpwlacgbyktskefotymojkkjnbkvkmqjgzrvmfpzwkixtxioqbzfvomgkicobwpsjeyfcaxwqxegkkiunassfsitgtnbbqukaeoubigzikncxyodlihgflmcbkqxdcvjpiqmnoorrutfxankapsmbdiicuytbwekanfyklnbjliaaebckybutdqwptyalaxaeuihzhclgqsmahtzogdxwslioxailzxafyztqpcakqukruoggiuemclpylcufjtmzxbutyghfkezxvfwojgolicczdqpqtwnugrwwcxumxofffljfhpkpddctnalygeuaugnnwxylfjdpzwvybdgtfyagjeqniouizgdzbhwahrylqwmnqzcjrhoivxidqmuikodwulsugcmwtxsadjdztkpdwbdxtvckayxskunxtompmmcbgiyedwfbjafnpcbvmxnrzvubwpnxfuzndvkxkfhjnzdvvkowu',
2087649280,
'mucbzjaeueffwxeyonrgouqbsvekyzrfizdybnlisnzpgplythqeyugzvhzjmxhmzqnbm',
NULL, 'would', -64421888, 'I\'m', 'do') ,  ('l',
'ucbzjaeueffwxeyonrgouqbsvekyzrfizdybnlisnzpgplythqeyugzvhzjmxhmzqnbmldcuskteeyxqeesumyuohkhmoxtlpsumxsuahxrnybqsdvkiiiiatzeihtiwqjgxrspppoytvmuufhhkcgbnpemioxkjebunithymftmsroaqsxdrxhcozhqdagsxfxndeimavrxfdocfgafdxzxqoehcikppndcieybkyxmumqsbcwcmmrweiprthlrnphvebnfgjfhrkrxxorzzbedateyoomxdzgkevuyyvmusoduugukillur', 'yes', 'it', 8,
'cbzjaeueffwxeyonrgouqbsvekyzrfizdybnlisnzpgplythqeyugzvhzjmxhmzqnbmldcuskteeyxqeesumyuohkhmoxtlpsumxsuahxrnybqsdvkiiiiatzeihtiwqjgxrspppoytvmuufhhkcgbnpemioxkjebunithymftmsroaqsxdrxhcozhqdagsxfxndeimavrxfdocfgafdxzxqoehcikppndcieybkyxmumqsbcwcmmrweiprthlrnphvebnfgjfhrkrxxorzzbedateyoomxdzgke', NULL,'bzjaeueffwxeyonrgouqbsvekyzrfizdybnlisnzpgplythqeyugzvhzjmxhmzqnbmldcuskteeyxqeesumyuohkhmoxtlpsumxsuahxrnybqsdvkiiiiatzeihtiwqjgxrspppoytvmuufhhkcgbnpemioxkjebunithymftmsroaqsxdrxhcozhqdagsxfxndeimavrxfdocfgafdxzxqoehcikppndcieybkyxmumqsbcwcmmrweiprthlrnphvebnfgjfhrkrxxorzzbedateyoomxdzgkevuyyvmusoduugukillurhwggkspxpaoxldymllvikfrwhblzugcnlgmozwbhvpytvyogbythupkkfgjqpqjgprksqcndkbsrzgiuvqgkqtqvucjdnyfqhigpgfeclnxyrkcxviqrwelsktxpoecytteiloxyzksesbdqhrcrfdzuxboyppuzjvssddkrsgvagetbssudtdsxcmpqpemiqbztutrkxougxqcpwlacgbyktskefotymojkkjnbkvkmqjgzrvmfpzwkixtxioqbzfvomgkicobwpsjeyfcaxwqxegkkiunassfsitgtnbbqukaeoubigzikncxyodlihgflmcbkqxdcvjpiqmnoorrutfxankapsmbdiicuytbwekanfyklnbjliaaebckybutdqwptyalaxaeuihzhclgqsmahtzogdxwslioxailzxafyztqpcakqukruoggiuemclpylc', 5,
'zjaeueffwxeyonrgouqbsvekyzrfizdybnlisnzpgplythqeyugzvhzjmxhmzqnbmldcuskteeyxqeesumyuohkhmoxtlpsumxsuahxrnybqsdvkiiiiatzeihtiwqjgxrspppoytvmuufhhkcgbnpemioxkjebunithymftmsroaqsxdrxhcozhqdagsxfxndeimavrxfdocfgafdxzxqoehcikppndcieybkyxmumqsbcwcmmrweiprthlrnphvebnfgjfhrkrxxorzzbedateyoomxdzgkevuyyvmusoduugukillurhwggkspxpaoxldymllvikfrwhblzugcnlgmozwbhvpytvyogbythupkkfgjqpqjgprksqcndkbsrzgiuvqgkqtqvucjdnyfqhigpgfeclnxyrkcxviqrwelsktxpoecytteiloxyzksesbdqhrcrfdzuxboyppuzjvssddkrsgvagetbssudtdsxcmpqpemiqbztutrkxougxqcpwlacgbyktskefotymojkkjnbkvkmqjgzrvmfpzwkixtxioqbzfvomgkicobwpsjeyfcaxwqxegkkiunassfsitgtnbbquk', 'i') ,
('d', 'l', 'u',
'jaeueffwxeyonrgouqbsvekyzrfizdybnlisnzpgplythqeyugzvhzjmxhmzqnbmldcuskteeyxqeesumyuohkhmoxtlpsumxsuahxrnybqsdvkiiiiatzeihtiwqjgxrspppoytvmuufhhkcgbnpemioxkjebunithymftmsroaqsxdrxhcozhqdagsxfxndeimavrxfdocfgafdxzxqoehcikppndcieybkyxmumqsbcwcmmrweiprthlrnphvebnfgjfhrkrxxorzzbedateyoomxdzgkevuyyvmusoduugukillurhwggkspxpaoxldymllvikfrwhblzugcnlgmozwbhvpytvyogbythupkkfgjqpqjgprksqcndkbsrzgiuvqgkqtqvucjdnyfqhigpgfeclnxyrkcxviqrwelsktxpoecytteiloxyzksesbdqhrcrfdzuxboyppuzjvssddkrsgvagetbssudtdsxcmpqpemiqbztutrkxougxqcpwlacgbyktskefotymojkkjnbkvkmqjgzrvmfpzwkixtxioqbzfvomgkicobwpsjeyfcaxwqxegkkiunassfsitgtnbbqukaeoubigzikncxyodlihgflmcbkqxdcvjpiqmnoorrutfxankapsmbdiicuytbwekanfyklnbjliaaebckybutdqwptyalaxaeuihzhclgqsmahtzogdxwslioxailzxafyztqpcakqukruoggiuemclpylcufjtmzxbutyghfke', -772603904, 'yes', NULL, 'l', 1, 'p',
'aeueffwxeyonrgouqbsvekyzrfizdybnlisnzpgplythqeyugzvhzjmxhmzqnbmldcuskteeyxqeesumyuohkhmoxtlpsumxsuahxrnybqsdvkiiiiatzeihtiwqjgxrspppoytvmuufhhkcgbnpemioxkjebunithymftmsroaqsxdrxhcozhqdagsxfxndeimavrxfdocfgafdxzxqoehcikppndcieybkyxmumqsbcwcmmrweiprthlrnphvebnfgjfhrkrxxorzzbedateyoomxdzgkevuyyvmusoduugukillurhwggkspxpaoxldymllvikfrwhblzugcnlgmozwbhvpytvyogbythupkkfgjqpqjgprksqcndkbsrzgiuvqgkqtqvucjdnyfqhigpgfeclnxyrkcxviqrwelsktxpoecytteiloxyzksesbdqhrcrfdzuxboyppuzjvssddkrsgvagetbssudtdsxcmpqpemiqbztutrkxougxqcpwlacgbyktskefotymojkkjnbkvkmqjgzrvmfpzwkixtxioqbzfvomgkicobwpsjeyfcaxwqxegkkiunassfsitgtnbbqukaeoubigzikncxyodlihgflmcbkqxdcvjpiqmnoorrutfxankapsmbdiicuytbwekanfyklnbjliaaebckybutdqwptyalaxaeuihzhclgqsmahtzogdxwslioxailzxafyztqpcakqukruoggiuemclpylcufjtmzxbutyghfkezxvfwojgolicczdqpqtwnugrwwcxumxofffljfhpkpddctnalygeuaugnnwxylfjdpzwvybdgtfyagjeqniouizgdzbhwahrylqwmnqzcjrhoivxidqmuikodwulsugcmwtxsadjdztkpdwbdxtvckayxskunxtompmmcbgiyedwfbjafnpcbvmxnrzvubwpnxfuz') ,  ('well',
'eueffwxeyonrgouqbsvekyzrfizdybnlisnzpgplythqeyugzvhzjmxhmzqnbmldcuskteeyxqeesumyuohkhmoxtlpsumxsuahxrnybqsdvkiiiiatzeihtiwqjgxrspppoytvmuufhhkcgbnpemioxkje
bunithymftmsroaqsxdrxhcozhqdagsxfxndeimavrxfdocfgafdxzxqoehcikppndcieybkyxmumqsbcwcmmrweiprthlrnphvebnfgjfhrkrxxorzzbedateyoomxdzgkevuyyvmusoduugukillurhwgg
kspxpaoxldymllvikfrwhblzugcnlgmozwbhvpytvyogbythupkkfgjqpqjgprksqcndkbsrzgiuvqgkqtqvucjdnyfqhigpgfeclnxyrkcxviqrwelsktxpoecytteiloxyzksesbdqhrcrfdzuxboyppuz
jvssddkrsgvagetbssudtdsxcmpqpemiqbztutrkxougxqcpwlacgbyktskefotymojkkjnbkvkmqjgzrvmfpzwkixtxioqbzfvomgkicobwpsjeyfcaxwqxegkkiunassfsitgtnbbqukaeoubigzikncxy
odli', 'of', 'on', 0,
'ueffwxeyonrgouqbsvekyzrfizdybnlisnzpgplythqeyugzvhzjmxhmzqnbmldcuskteeyxqeesumyuohkhmoxtlpsumxsuahxrnybqsdvkiiiiatzeihtiwqjgxrspppoytvmuufhhkcgbnpemioxkjeb
unithymftmsroaqsxdrxhcozhqdagsxfxndeimavrxfdocfgafdxzxqoehcikppndcieybkyxmumqsbcwcmmrweiprthlrnphvebnfgjfhrkrxxorzzbedateyoomxdzgkevuyyvmusoduugukillurhwggk
spxpaoxldymllvikfrwhblzugcnlgmoz', NULL,'effwxeyonrgouqbsvekyzrfizdybnlisnzpgplythqeyugzvhzjmxhmzqnbmldcuskteeyxqeesumyuohkhmoxtlpsumxsuahxrnybqsdvkiiiiatzeihtiwqjgxrspppoytvmuufhhkcgbnpemioxkjebunithymftmsroaqsxdrxhcozhqdagsxfxndeimavrxfdocfgafdxzxqoehcikppndcieybkyxmumqsbcwcmmrweiprthlrnphvebnfgjfhrkrxxorzzbedateyoomxdzgkevuyyvmusoduugukillurhwggkspxpaoxldymllvikfrwhblzugcnlgmozwbhvpytvyogbythupkkfgjqpqjgprksqcndkb',
-479461376,
'ffwxeyonrgouqbsvekyzrfizdybnlisnzpgplythqeyugzvhzjmxhmzqnbmldcuskteeyxqeesumyuohkhmoxtlpsumxsuahxrnybqsdvkiiiiatzeihtiwqjgxrspppoytvmuufhhkcgbnpemioxkjebunithymftmsroaqsxdrxhcozhqdagsxfxndeimavrxfdocfgafdxzxqoehcikppndcieybkyxmumqsbcwcmmrweiprthlrnphvebnfgjfhrkrxxorzzbedateyoomxdzgkevuyyvmusoduugukillurhwggkspxpaoxldymllvikfrwhblzugcnlgmozwbhvpytvyogbythupkkfgjqpqjgprksqcndkbsrzgiuvqgkqtqvucjdnyfqhigpgfeclnxyrkcxviqrwelsktxpoecytteiloxyzksesbdqhrcrfdzuxboyppuzjvssddkrsgvagetbssudtdsxcmpqpemiqbztutrkxougxqcpwlacgbyktskefotymojkkjnbkvkmqjgzrvmfpzwkixtxioqbzfvomgkicobwpsjeyfcaxwqxegkkiunassfsitgtnbbqukaeoubigzikncxyodlihgflmcbkqxdcvjpiqmnoorrutfxankapsmbdiicuytbwekanfyklnbjliaaebckybutdqwptyalaxaeuihzhclgqsmahtzogdxwslioxailzxafyztqpcakqukruoggiuemcl','fwxeyonrgouqbsvekyzrfizdybnlisnzpgplythqeyugzvhzjmxhmzqnbmldcuskteeyxqeesumyuohkhmoxtlpsumxsuahxrnybqsdvkiiiiatzeihtiwqjgxrspppoytvmuufhhkcgbnpemioxkjebunithymftmsroaqsxdrxhcozhqdagsxfxndeimavrxfdocfgafdxzxqoehcikppndcieybkyxmumqsbcwcmmrweiprthlrnphvebnfgjfhrkrxxorzzbedateyoomxdzgkevuyyvmusoduugukillurhwggkspxpaoxldymllvikfrwhblzugcnlgmozwbhvpytvyogbythupkkfgjqpqjgprksqcndkbsrzgiuvqgkqtqvucjdnyfqhigpgfeclnxyrkcxviqrwelsktxpoecytteiloxyzksesbdqhrcrfdzuxboyppuzjvssddkrsgvagetbssudtdsxcmpqpemiqbztutrkxougxqcpwlacgbyktskefotymojkkjnbkvkmqjgzrvmfpzwkixtxioqbzfvomgkicobwpsjeyfcaxwqxegkkiunassfsitgtnbbqukaeoubigzikncxyodlihgflmcbkqxdcvjpiqmnoorrutfxankapsmbdiicuytbwekanfyklnbjliaaebckybutdqwptyalaxaeuihzhclgqsmahtzogdxwslioxailzxafyztqpcakqukruoggiuemclpylcufjtmzxbutyghfkezxvfwojgolicczdqpqtwnugrwwcxumxofff') ,
('wxeyonrgouqbsvekyzrfizdybnlisnzpgplythqeyugzvhzjmxhmzqnbmldcuskteeyxqeesumyuohkhmoxtlpsumxsuahxrnybqsdvkiiiiatzeihtiwqjgxrspppoytvmuufhhkcgbnpemioxkjebunithymftmsroaqsxdrxhcozhqdagsxfxndeimavrxfdocfgafdxzxqoehcikppndcieybkyxmumqsbcwcmmrweiprthlrnphvebnfgjfhrkrxxorzzbedateyoomxdzgkevuyyvmusoduugukillurhwggkspxpaoxldymllvikfrwhblzugcnlgmozwbhvpytvyogbythupkkfgjqpqjgprksqcndkbsrzgiuvqgkqtqvucjdnyfqhigpgfeclnxyrkcxviqrwelsktxpoecytteiloxyzksesbdqhrcrfdzuxboyppuzjvssddkrsgvagetbssudtdsxcmpqpemiqbztutrkxougxqcpwlacgbyktskefotymojkkjnbkvkmqjgzrvmfpzwkixtxioqbzfvomgkicobwpsjeyfcaxwqxegkkiunassfsitgtnbbqukaeoubigzikncxyodlihgflmcb', 'we', 'w', 'me', 0,
'xeyonrgouqbsvekyzrfizdybnlisnzpgplythqeyugzvhzjmxhmzqnbmldcuskteeyxqeesumyuohkhmoxtlpsumxsuahxrnybqsdvkiiiiatzeihtiwqjgxrspppoytvmuufhhkcgbnpemioxkjebunithymftmsroaqsxdrxhcozhqdagsxfxndeimavrxfdocfgafdxzxqoehcikppndcieybkyxmumqsbcwcmmr', NULL, 'with', 6, 'for', 'b') ,  ('say', 'l', 't', 'b', 9,
'eyonrgouqbsvekyzrfizdybnlisnzpgplythqeyugzvhzjmxhmzqnbmldcuskteeyxqeesumyuohkhmoxtlpsumxsuahxrnybqsdvkiiiiatzeihtiwqjgxrspppoytvmuufhhkcgbnpemioxkjebunithymftmsroaqsxdrxhcozhqdagsxfxndeimavrxfdocfgafdxzxqoehcikppndcieybkyxmumqsbcwcmmrweiprthlrnphvebnfgjfhrkrxxorzzbedateyoomxdzgkevuyyvmusoduugukillurhwggkspxpaoxldymllvikfrwhblzugcnlgmozwbhvpytvyogbythupkkfgjqpqjgprksqcndkbsrzgiuvqgkqtqvucjdnyfqhigpgfeclnxyrkcxviqrwelsktxpoecytteiloxyzksesbdqhrcrfdzuxboyppuzjvssddkrsgvagetbssudtdsxcmpqpemiqbztutrkxougxqcpwlacgbyktskefotymojkkjnbkvkmqjgzrvmfpzwkixtxioqbzfvomgkicobwpsjeyfcaxwqxegkkiunassfsitgtnbbqukaeoubigzikncxyodlihgflm', NULL, 'she', 8, 'come',
'yonrgouqbsvekyzrfizdybnlisnzpgplythqeyugzvhzjmxhmzqnbmldcuskteeyxqeesumyuohkhmoxtlpsumxsuahxrnybqsdvkiiiiatzeihtiwqjgxrspppoytvmuufhhkcgbnpemioxkjebunithymftmsroaqsxdrxhcozhqdagsxfxndeimavrxfdocfgafdxzxqoehcikppndcieybkyxmumqsbcwcmmrweiprthlrnphvebnfgjfhrkrxxorzzbedateyoomxdzgkevuyyvmusoduugukillurhwggkspxpaoxldymllvikfrwhblzugcnlgmozwbhvpytvyogbythupkkfgjqpqjgprksqcndkbsrzgiuvqgkqtqvucjdnyfqhigpgfeclnxyrkcxviqrwelsktxpoecytteiloxyzksesbdqhrcrfdzuxboyppuzjvssddkrsgvagetbssudtdsxcmpqpemiqbztutrkxougxqcpwlacgbyktskefotymojkkjnbkvkmqjgzrvmf')
,  ('or', 'c', 'q', 'from', 559546368, 'as', NULL, 'q', -988545024, 'do',
'onrgouqbsvekyzrfizdybnlisnzpgplythqeyugzvhzjmxhmzqnbmldcuskteeyxqeesumyuohkhmoxtlpsumxsuahxrnybqsdvkiiiiatzeihtiwqjgxrspppoytvmuufhhkcgbnpemioxkjebunithymftmsroaqsxdrxhcozhqdagsxfxndeimavrxfdocfgafdxzxqoehcikppndcieybkyxmumqsbcwcmmrweiprthlrnphvebnfgjfhrkrxxorzzbedateyoomxdzgkevuyyvmusoduugukillurhwggkspxpaoxldymllvikfrwhblzugcnlgmozwbhvpytvyogbythupkkfgjqpqjgprksqcndkbsrzgiuvqgkqtqvucjdnyfqhigpgfeclnxyrkcxviqrwelsktxpoecytteiloxyzksesbdqhrcrfdzuxboyppuzjvssddkrsgvagetbssudtdsxcmpqpemiqbztutrkxougxqcpwlacgbyktskefotymojkkjnb') ,
('nrgouqbsvekyzrfizdybnlisnzpgplythqeyugzvhzjmxhmzqnbmldcuskteeyxqeesumyuohkhmoxtlpsumxsuahxrnybqsdvkiiiiatzeihtiwqjgxrspppoytvmuufhhkcgbnpemioxkjebunithymftmsroaqsxdrxhcozhqdagsxfxndeimavrxfdocfgafdxzxqoehcikppndcieybkyxmumqsbcwcmmrweiprthlrnphvebnfgjfhrkrxxorzzbedateyoomxdzgkevuyyvmusoduugukillurhwggkspxpaoxldymllvikfrwhblzugcnlgmozwbhvpytvyogbythupkkfgjqpqjgprksqcndkbsrzgiuvqgkqtqvucjdnyfqhigpgfeclnxyrkcxviqrwelsktxpoecytteiloxyzksesbdqhrcrfdzuxboyppuzjvssddkrsgvagetbssudtdsxcmpqpemiqbztutrkxougxqcpwlacgbyktskefotymojkkjnbkvkmqjgzrvmfpzwkixtxioqbzfvomgkicobwpsjeyfcaxwqxegkkiunassfsitgtnbbqukaeoubigzikncxyodlihgflmcbkqxdcvjpiqmnoorrutfxankapsmbdiicuytbwekanfyklnbjliaaebckybutdqwptyalaxaeuihzhclgqsmahtzogdxwslioxailzxafyztqpcakqukruoggiuemclpylcufjtmzxbutyghfkezxvfwojgolicczdqpqtwnugrwwcxumxofffljfhpkpddctnalygeuaugnnwxylfjdpzwvybdgtfyagjeqniouizgdzbhwahrylqwmnqzcjrhoivxi', 'one', 'n',
'rgouqbsvekyzrfizdybnlisnzpgplythqeyugzvhzjmxhmzqnbmldcuskteeyxqeesumyuohkhmoxtlpsumxsuahxrnybqsdvkiiiiatzeihtiwqjgxrspppoytvmuufhhkcgbnpemioxkjebunithymftmsroaqsxdrxhcozhqdagsxfxndeimavrxfdocfgafdxzxqoehcikppndcieybkyxmumqsbcwcmmrweiprthlrnphvebnfgjfhrkrxxorzzbedateyoomxdzgkevuyyvmusoduugukillurhwggkspxpaoxldymllvikfrwhblzugcnlgmozwbhvpytvyogbythupkkfgjqpqjgprksqcndkbsrzgiuvqgkqtqvucjdnyfqhigpgfeclnxyrkcxviqrwelsktxpoecytteiloxyzksesbdqhrcrfdzuxboyppuzjvssddkrsgvagetbssudtdsxcmpqpemiqbztutrkxougxqcpwlacgbyktskefotymojkkjnbkvkmqjgzrvmfpzwkixtxioqbzfvomgkicobwpsjeyfcaxwqxegkkiunassfsitgtnbbqukaeoubigzikncxyodlihgflmcbkqxdcvjpiqmnoorrutfxankapsmbdiicuytbwekanfyklnbjliaaebckybutdqwptyalaxaeuihzhclgqsmahtzogdxwslioxailzxafyztqpcakqukruoggiuemclpylcufjtmzxbutyghfkezxvfwojgolicczdq', -681639936,'gouqbsvekyzrfizdybnlisnzpgplythqeyugzvhzjmxhmzqnbmldcuskteeyxqeesumyuohkhmoxtlpsumxsuahxrnybqsdvkiiiiatzeihtiwqjgxrspppoytvmuufhhkcgbnpemioxkjebunithymftmsroaqsxdrxhcozhqdagsxfxndeimavrxfdocfgafdxzxqoehcikppndcieybkyxmumqsbcwcmmrweiprthlrnphvebnfgjfhrkrxxorzzbedateyoomxdzgkevuyyvmusoduugukillurhwggkspxpaoxldymllvikfrwhblzugcnlgmozwbhvpytvyogbythupkkfgjqpqjgprksqcndkbsrzgiuvqgkqtqvucjdnyfqhigpgfeclnxyrkcxviqrwelsktxpoecytteiloxyzksesbdqhrcrfdzuxboyppuzjvssddkrsgvagetbssudtdsxcmpqpemiqbztutrkxougxqcpwlacgbyktskefotymojkkjnbkvkmqjgzrvmfpzwkixtxioqbzfvomgkicobwpsjeyfcaxwqxegkkiunassfsitgtnbbqukaeoubigzikncxyodlihgflmcbkqxdcvjpiqmnoorrutfxankapsmbdiicuytbwekanfyklnbjliaaebckybutdqwptyalaxaeuihzhclgqsmahtzogdxwslioxailzxafyztqpcakqukruoggiuemclpylcufjtmzxbutyghfkezxvfwojgolicczdqpqtwnugrwwcxumxofffljfhpkpddctnalygeuaugnnwxylfjdpzwvybdgtfyagjeqniouizgdzbhwahrylqwmnqzcjrhoivxidqmuikodwulsugcmwtxsadjdztkpdwbdxtvckayxskunxtompmmcbgiyedwfbjafnpcbvmxnrzvubwpnxfuzndvkxkf', NULL, 'n', 5, 'p','ouqbsvekyzrfizdybnlisnzpgplythqeyugzvhzjmxhmzqnbmldcuskteeyxqeesumyuohkhmoxtlpsumxsuahxrnybqsdvkiiiiatzeihtiwqjgxrspppoytvmuufhhkcgbnpemioxkjebunithymftmsroaqsxdrxhcozhqdagsxfxndeimavrxfdocfgafdxzxqoehcikppndcieybkyxmumqsbcwcmmrweiprthlrnphvebnfgjfhrkrxxorzzbedateyoomxdzgkevuyyvmusoduugukillurhwggkspxpaoxldymllvikfrwhblzugcnlgmozwbhvpytvyogbythupkkfgjqpqjgprksqcndkbsrzgiuvqgkqtqvucjdnyfqhigpgfeclnxyrkcxviqrwelsktxpoecytteiloxyzksesbdqhrcrfdzuxboyppuzjvssddkrsgvagetbssudtdsxcmpqpemiqbztutrkxougxqcpwlacgbyktskefotymojkkjnbkvkmqjgzrvmfpzwkixtxioqbzfvomgkicobwpsjeyfcaxwqxegkkiun');

SELECT
alias1 . col_int AS field1 ,
CUME_DIST() OVER (   ORDER BY alias1 . pk) AS field2 ,
alias1 . col_int_key AS field3 ,
PERCENT_RANK() OVER ( ORDER BY  alias2 .col_varchar_255_utf8_key,
alias1 . col_varchar_10_latin1_key,  alias1. col_varchar_255_utf8 )
AS field4 ,
alias1 . col_int_key AS field5 ,
PERCENT_RANK() OVER (
PARTITION BY  alias2 .col_varchar_10_utf8,  alias1 .col_int_key,
alias2 .col_varchar_255_utf8
ORDER BY alias1. col_varchar_10_latin1
ROWS CURRENT ROW  ) AS field6 ,
alias1 . col_int AS field7 ,
RANK() OVER ( ORDER BY  alias1 . col_int ) AS field8 ,
alias2 . pk AS field9 ,
NTILE ( 1 ) OVER (
PARTITION BY
alias1 .col_varchar_255_latin1,alias2 . col_varchar_255_latin1,
alias1. col_varchar_255_utf8_key,  alias1. col_varchar_10_latin1,
alias2 . col_int_key
ORDER BY alias1 . col_int,  alias1 . col_int_key)
AS field10 ,
alias1 . col_int AS field11 ,
NTILE ( 5 ) OVER ( ORDER BY  alias1. col_int ) AS field12
FROM DD AS alias1 LEFT  JOIN H AS alias2
ON alias1 . pk =  alias2 . col_int
WHERE alias1 . pk > 3
GROUP BY
field1, alias1.pk, field3,alias2.col_varchar_255_utf8_key,
alias1.col_varchar_10_latin1_key,alias1.col_varchar_255_utf8, field5,
alias2.col_varchar_10_utf8,alias1.col_int_key,
alias2.col_varchar_255_utf8,alias1.col_varchar_10_latin1, field7,
alias1.col_int, field9,alias1.col_varchar_255_latin1,
alias2.col_varchar_255_latin1,alias1.col_varchar_255_utf8_key,
alias1.col_varchar_10_latin1,alias2.col_int_key, alias1.col_int,
alias1.col_int_key, field11,alias1.col_int
HAVING field3 >= 7
ORDER BY field10  , field6  , field4;

DROP TABLE DD,H;

--echo #
--echo # Bug#27060420 WINDOW FUNC, VIEW, CRASH IN DO_COPY_MAYBE_NULL
--echo #
CREATE TABLE t (a INT NOT NULL, b BLOB NOT NULL) ENGINE=INNODB;
CREATE VIEW v AS SELECT * FROM t;
INSERT INTO t VALUES (1, ''), (1, '');
SELECT a, PERCENT_RANK() OVER w1 FROM t GROUP BY b,1 WITH ROLLUP WINDOW w1 AS();
--echo used to fail
SELECT a, PERCENT_RANK() OVER w1 FROM v GROUP BY b,1 WITH ROLLUP WINDOW w1 AS();
DROP VIEW v;
DROP TABLE t;

--echo #
--echo # Bug#26848089 LEAD/LAG WINDOW FUNCTIONS ON QUOTED JSON STRINGS RETURNS SAME VALUE FOR ALL ROWS
--echo #

CREATE TABLE t1 (doc JSON);
INSERT INTO t1 VALUES
 ('{"txt": "abcd"}'), ('{"txt": "bcde"}'),
 ('{"txt": "cdef"}'), ('{"txt": "defg"}');
SELECT doc->'$.txt', LAG(doc->'$.txt') OVER (ORDER BY doc->'$.txt') FROM t1;
DROP TABLE t1;

--echo #
--echo # Bug#27061487 WINDOW FUNC, CRASH IN DECIMAL2BIN
--echo #
CREATE TABLE t(a INT);
INSERT INTO t VALUES (1), (2), (3);
SELECT FIRST_VALUE(-2605.952148) OVER
         (PARTITION BY a ROWS BETWEEN CURRENT ROW AND UNBOUNDED FOLLOWING)
  FROM t WINDOW w1 AS (PARTITION BY a);
SELECT LAST_VALUE(-2605.952148) OVER
         (PARTITION BY a ROWS BETWEEN CURRENT ROW AND UNBOUNDED FOLLOWING)
  FROM t WINDOW w1 AS (PARTITION BY a);
--echo These don't suffer from the error as their maybe_null==true,
--echo but including tests since we updated their code in case this
--echo changes: NTH(<non-null arg>, 1) is really the same as
--echo FIRST_VALUE, for example, and could have been made
--echo maybe_null==false.
SELECT NTH_VALUE(-2605.952148, 1) OVER
         (PARTITION BY a ROWS BETWEEN CURRENT ROW AND UNBOUNDED FOLLOWING)
  FROM t WINDOW w1 AS (PARTITION BY a);
SELECT LEAD(-2605.952148, 1) OVER
         (PARTITION BY a ROWS BETWEEN CURRENT ROW AND UNBOUNDED FOLLOWING)
  FROM t WINDOW w1 AS (PARTITION BY a);
SELECT MAX(-2605.952148) OVER
         (PARTITION BY a ROWS BETWEEN CURRENT ROW AND UNBOUNDED FOLLOWING)
  FROM t WINDOW w1 AS (PARTITION BY a);
DROP TABLE t;

--echo #
--echo # Bug #27135084: WINDOW FUNC: CRASH IN ITEM_FUNC_INT_DIV::VAL_INT
--echo #

--error ER_WRONG_ARGUMENTS
SELECT ((PERIOD_DIFF('7766-05-30','2955-06-11'))DIV(LAST_VALUE(';')OVER()));
--error ER_DATA_OUT_OF_RANGE
SELECT ((BIT_OR(COT('f?e')))DIV(LAG(' ',133,0xbb054701d650)OVER()));
--error ER_DATA_OUT_OF_RANGE
SELECT ((EXP(2778419536874221989))DIV(LAST_VALUE('{ }')OVER()));
--error ER_WRONG_ARGUMENTS
SELECT ((PERIOD_ADD(-6001,16973))DIV(LAST_VALUE('')OVER()));
--error ER_WRONG_ARGUMENTS
SELECT((LAST_VALUE(PERIOD_ADD(32733,1518714932))OVER())DIV(NULL));
--error ER_DATA_OUT_OF_RANGE
SELECT ((EXP(0x6108))DIV(LAG(NULL,21,' 4F')OVER()));
--error ER_DATA_OUT_OF_RANGE
SELECT ((FIRST_VALUE(EXP(0x41a129))OVER())DIV(-969));

--echo #
--echo # Bug #27136492: WINDOW FUNC: MAKETIME: CRASH IN MY_DECIMAL2LLDIV_T
--echo #

--error ER_DATA_OUT_OF_RANGE
SELECT MAKETIME('1',(!(999*1.421474e+308)),LAST_VALUE(-25038)RESPECT NULLS
OVER());

--echo # End of test for Bug#27135084, Bug#27136492

--echo #
--echo # Bug#27149369: ASSERTION FAILURE IN BOOL
--echo #               READ_FRAME_BUFFER_ROW(INT64, WINDOW*, BOOL)
--echo #

CREATE TABLE t1 ( i INTEGER);
INSERT INTO t1 VALUES (392),(392),(1027),(1027),(1027),(1034),(1039);

SELECT i, LAST_VALUE(i) OVER w FROM t1
WINDOW w AS (ORDER BY i RANGE BETWEEN 7 PRECEDING AND 1 PRECEDING);

DROP TABLE t1;

--echo #
--echo # Bug #27062031: WINDOW FUNC: CRASH IN COUNT_FIELD_TYPES() /
--echo #                ASSERTION FAILED: N < M_SIZE
--echo #


CREATE TABLE t(a INT);
INSERT INTO t values (1),(2),(3),(6),(0);

--echo Discard w
let $query=
   SELECT 1 FROM t WINDOW w AS(PARTITION BY NULL,NULL ORDER BY NULL ASC);
eval $query;
eval EXPLAIN FORMAT=JSON $query;

--echo Discard w
let $query=
   SELECT 1 FROM t WINDOW w AS(PARTITION BY 1+2,3+4,5+6 ORDER BY 1+2,3+4);
eval $query;
eval EXPLAIN FORMAT=JSON $query;

--echo Discard w2
let $query=
   SELECT RANK() OVER w1 FROM t WINDOW w1 AS (ORDER BY a), w2 AS (w1);
eval $query;
eval EXPLAIN FORMAT=JSON $query;

--echo Don't discard either w1 or w2. Non-optimal: could replace with
--echo one window since w1 isn't used and even if it were used, the
--echo semantics are the same.
let $query=
   SELECT RANK() OVER w2 FROM t WINDOW w1 AS (ORDER BY a), w2 AS (w1);
eval $query;
eval EXPLAIN FORMAT=JSON $query;

--echo Discard w3. Non-optimal: see previous case.
let $query=
   SELECT RANK() OVER w2 FROM t WINDOW w1 AS (ORDER BY a), w2 AS (w1), w3 AS (w1);
eval $query;
eval EXPLAIN FORMAT=JSON $query;

--echo Discard w1. Non-optimal: see previous case.
let $query=
   SELECT RANK() OVER w3 FROM t WINDOW w1 AS (w2), w3 AS (w2), w2 AS ();
eval $query;
eval EXPLAIN FORMAT=JSON $query;

--echo Discard w2.
let $query=
   SELECT RANK() OVER w1 FROM t WINDOW w2 AS (w1), w1 AS (ORDER BY a);
eval $query;
eval EXPLAIN FORMAT=JSON $query;

--echo Discard none.
let $query=
   SELECT RANK() OVER w1 FROM t WINDOW w1 AS (ROWS UNBOUNDED PRECEDING);
eval $query;
eval EXPLAIN FORMAT=JSON $query;

DROP TABLE t;

--echo # End of test for Bug#27062031
<<<<<<< HEAD
=======

--echo #
--echo # Bug #27348276: Wrong result for FIRST_VALUE, LAST_VALUE
--echo #
CREATE TABLE t(c LONGTEXT NOT NULL);
INSERT INTO t VALUES ('1'), ('1'), ('1'), ('1');
SELECT FIRST_VALUE(c) OVER w fv, LAST_VALUE(c) OVER w lv
       FROM t WINDOW w AS (ORDER BY c
                           ROWS BETWEEN 3 FOLLOWING AND 5 FOLLOWING);

DROP TABLE t;
>>>>>>> 52f7b75a
<|MERGE_RESOLUTION|>--- conflicted
+++ resolved
@@ -276,8 +276,6 @@
 DROP TABLE t;
 
 --echo # End of test for Bug#27062031
-<<<<<<< HEAD
-=======
 
 --echo #
 --echo # Bug #27348276: Wrong result for FIRST_VALUE, LAST_VALUE
@@ -288,5 +286,4 @@
        FROM t WINDOW w AS (ORDER BY c
                            ROWS BETWEEN 3 FOLLOWING AND 5 FOLLOWING);
 
-DROP TABLE t;
->>>>>>> 52f7b75a
+DROP TABLE t;