--- conflicted
+++ resolved
@@ -16,13 +16,8 @@
 create-big               : Bug#11748731 2010-11-15 mattiasj was not tested
 archive-big              : Bug#11817185 2011-03-10 Anitha Disabled since this leads to timeout on Solaris Sparc
 log_tables-big           : Bug#11756699 2010-11-15 mattiasj report already exists
-<<<<<<< HEAD
-mysql_embedded           : Bug#12561297 seems to be fixed in 5.5.16 (I verified that it fails also in tag:mysql-5.5.15)
-file_contents            : Bug#12585902 file_contents.test fails when building from "bzr export"
-=======
 mysql_embedded           : Bug#12561297 2011-05-14 Anitha Dependent on PB2 changes - eventum#41836
 
 ### MCP_DISABLE_FAILING_TESTS start ###
 file_contents            : Bug#12585902 2011-09-27 magnus file_contents.test fails when building from "bzr export"
-### MCP_DISABLE_FAILING_TESTS end ###
->>>>>>> ee169e44
+### MCP_DISABLE_FAILING_TESTS end ###