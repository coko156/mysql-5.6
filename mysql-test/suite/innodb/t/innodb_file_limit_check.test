--- conflicted
+++ resolved
@@ -6,30 +6,11 @@
 
 CREATE TABLE t1 (a INT)ENGINE=INNODB PARTITION BY HASH(a) PARTITIONS 1024;
 --echo # Setting innodb_open_files to a very high value to achieve synchronicity across various platforms
-let $restart_parameters = restart: --innodb_open_files=100000;
+let $restart_parameters = restart: --innodb_open_files=1000000;
 -- source include/restart_mysqld.inc
 
-<<<<<<< HEAD
 let SEARCH_FILE= $MYSQLTEST_VARDIR/log/mysqld.1.err;
 let SEARCH_PATTERN= \[Warning\] InnoDB: innodb_open_files should not be greater than the open_files_limit.;
-=======
-let $innodb_file_limit= `SELECT @@open_files_limit`;
-inc $innodb_file_limit;
-
---exec echo "wait" > $MYSQLTEST_VARDIR/tmp/mysqld.1.expect
---shutdown_server 10
---source include/wait_until_disconnected.inc
---enable_reconnect
-
---exec echo "restart: --innodb_open_files=$innodb_file_limit --no-console --log-error=$MYSQLTEST_VARDIR/tmp/innodb_file_limit.err" > $MYSQLTEST_VARDIR/tmp/mysqld.1.expect
-
---enable_reconnect
---source include/wait_until_connected_again.inc
---disable_reconnect
-
-let SEARCH_FILE= $MYSQLTEST_VARDIR/tmp/innodb_file_limit.err;
-let SEARCH_PATTERN= innodb_open_files should not be greater than the open_files_limit.;
->>>>>>> cc62fd78
 --source include/search_pattern_in_file.inc
 
 SELECT 1 UNION SELECT * FROM t1  UNION SELECT * FROM t1  UNION
