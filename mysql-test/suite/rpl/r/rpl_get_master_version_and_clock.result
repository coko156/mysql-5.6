--- conflicted
+++ resolved
@@ -29,10 +29,5 @@
 change master to master_port=SLAVE_PORT;
 start slave;
 *** must be having the replicate-same-server-id IO thread error ***
-<<<<<<< HEAD
-Slave_IO_Errno= 1593
-Slave_IO_Error= The slave I/O thread stops because master and slave have equal MySQL server ids; these ids must be different for replication to work (or the --replicate-same-server-id option must be used on slave but this does not always make sense; please check the manual before using it).
-=======
-Last_IO_Error = Fatal error: The slave I/O thread stops because master and slave have equal MySQL server ids; these ids must be different for replication to work (or the --replicate-same-server-id option must be used on slave but this does not always make sense; please check the manual before using it).
->>>>>>> 34700a18
+Last_IO_Error = The slave I/O thread stops because master and slave have equal MySQL server ids; these ids must be different for replication to work (or the --replicate-same-server-id option must be used on slave but this does not always make sense; please check the manual before using it).
 SET DEBUG_SYNC= 'RESET';