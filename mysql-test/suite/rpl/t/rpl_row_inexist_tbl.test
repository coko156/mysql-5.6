# ==== Purpose ====
#
# Verify that slave gives an error message if master updates a table
# that slave does not have.
#
# ==== Method ====
#
# Create a table on master, wait till it's on slave, remove it from
# slave.  Then update the table on master.

--source include/have_binlog_format_row.inc

source include/master-slave.inc;

--echo ==== Setup table on master but not on slave ====
--echo [on master]
CREATE TABLE t1 (a INT);

--echo [on slave]
sync_slave_with_master;
DROP TABLE t1;

--echo ==== Modify table on master ====
--echo [on master]
connection master;
INSERT INTO t1 VALUES (1);

--echo ==== Verify error on slave ====
--echo [on slave]
connection slave;
# slave should have stopped because can't find table t1
# 1146 = ER_NO_SUCH_TABLE
call mtr.add_suppression("Slave SQL.*Error executing row event: .Table .test.t1. doesn.t exist., Error_code: 1146");
<<<<<<< HEAD
=======
call mtr.add_suppression("The slave coordinator and worker threads are stopped, possibly leaving data in inconsistent state");

>>>>>>> fb5f6ee8
--let $slave_sql_errno= 1146
--source include/wait_for_slave_sql_error.inc

--echo ==== Clean up ====
source include/stop_slave_io.inc;
RESET SLAVE;

--echo [on master]
connection master;
DROP TABLE t1;
--let $rpl_only_running_threads= 1
--source include/rpl_end.inc<|MERGE_RESOLUTION|>--- conflicted
+++ resolved
@@ -31,11 +31,8 @@
 # slave should have stopped because can't find table t1
 # 1146 = ER_NO_SUCH_TABLE
 call mtr.add_suppression("Slave SQL.*Error executing row event: .Table .test.t1. doesn.t exist., Error_code: 1146");
-<<<<<<< HEAD
-=======
 call mtr.add_suppression("The slave coordinator and worker threads are stopped, possibly leaving data in inconsistent state");
 
->>>>>>> fb5f6ee8
 --let $slave_sql_errno= 1146
 --source include/wait_for_slave_sql_error.inc
 
