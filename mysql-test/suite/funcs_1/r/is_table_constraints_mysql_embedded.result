--- conflicted
+++ resolved
@@ -24,11 +24,8 @@
 def	mysql	PRIMARY	mysql	proc	PRIMARY KEY
 def	mysql	PRIMARY	mysql	procs_priv	PRIMARY KEY
 def	mysql	PRIMARY	mysql	servers	PRIMARY KEY
-<<<<<<< HEAD
-=======
 def	mysql	PRIMARY	mysql	slave_master_info	PRIMARY KEY
 def	mysql	PRIMARY	mysql	slave_relay_log_info	PRIMARY KEY
->>>>>>> 20ca15d4
 def	mysql	PRIMARY	mysql	tables_priv	PRIMARY KEY
 def	mysql	PRIMARY	mysql	time_zone	PRIMARY KEY
 def	mysql	PRIMARY	mysql	time_zone_leap_second	PRIMARY KEY
@@ -58,11 +55,8 @@
 def	mysql	PRIMARY	mysql	proc	PRIMARY KEY
 def	mysql	PRIMARY	mysql	procs_priv	PRIMARY KEY
 def	mysql	PRIMARY	mysql	servers	PRIMARY KEY
-<<<<<<< HEAD
-=======
 def	mysql	PRIMARY	mysql	slave_master_info	PRIMARY KEY
 def	mysql	PRIMARY	mysql	slave_relay_log_info	PRIMARY KEY
->>>>>>> 20ca15d4
 def	mysql	PRIMARY	mysql	tables_priv	PRIMARY KEY
 def	mysql	PRIMARY	mysql	time_zone	PRIMARY KEY
 def	mysql	PRIMARY	mysql	time_zone_leap_second	PRIMARY KEY
