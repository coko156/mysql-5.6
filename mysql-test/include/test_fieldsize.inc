--- conflicted
+++ resolved
@@ -22,16 +22,9 @@
 
 connection slave;
 START SLAVE;
-<<<<<<< HEAD
---source include/wait_for_slave_sql_to_stop.inc
---replace_result $MASTER_MYPORT MASTER_PORT
---replace_column 1 # 4 # 7 # 8 # 9 # 16 # 22 # 23 # 33 # 35 # 36 # 41 #
---query_vertical SHOW SLAVE STATUS
-=======
 --let $slave_sql_errno= 1677
 --let $show_slave_sql_error= 1
 --source include/wait_for_slave_sql_error.inc
->>>>>>> a19c5a66
 
 # The following should be 0
 SELECT COUNT(*) FROM t1;
