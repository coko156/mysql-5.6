/*
   Copyright (c) 2000, 2013, Oracle and/or its affiliates. All rights reserved.

   This program is free software; you can redistribute it and/or modify
   it under the terms of the GNU General Public License as published by
   the Free Software Foundation; version 2 of the License.

   This program is distributed in the hope that it will be useful,
   but WITHOUT ANY WARRANTY; without even the implied warranty of
   MERCHANTABILITY or FITNESS FOR A PARTICULAR PURPOSE.  See the
   GNU General Public License for more details.

   You should have received a copy of the GNU General Public License
   along with this program; if not, write to the Free Software
   Foundation, Inc., 51 Franklin St, Fifth Floor, Boston, MA 02110-1301  USA
*/

/* mysql command tool
 * Commands compatible with mSQL by David J. Hughes
 *
 * Written by:
 *   Michael 'Monty' Widenius
 *   Andi Gutmans  <andi@zend.com>
 *   Zeev Suraski  <zeev@zend.com>
 *   Jani Tolonen  <jani@mysql.com>
 *   Matt Wagner   <matt@mysql.com>
 *   Jeremy Cole   <jcole@mysql.com>
 *   Tonu Samuel   <tonu@mysql.com>
 *   Harrison Fisk <harrison@mysql.com>
 *
 **/

#include "client_priv.h"
#include "my_default.h"
#include <m_ctype.h>
#include <stdarg.h>
#include <my_dir.h>
#ifndef __GNU_LIBRARY__
#define __GNU_LIBRARY__		      // Skip warnings in getopt.h
#endif
#include "my_readline.h"
#include <signal.h>
#include <violite.h>

#include <algorithm>

using std::min;
using std::max;

#if defined(USE_LIBEDIT_INTERFACE) && defined(HAVE_LOCALE_H)
#include <locale.h>
#endif

#ifdef   HAVE_PWD_H
#include <pwd.h>
#endif

const char *VER= "14.14";

/* Don't try to make a nice table if the data is too big */
#define MAX_COLUMN_LENGTH	     1024

/* Buffer to hold 'version' and 'version_comment' */
static char *server_version= NULL;

/* Array of options to pass to libemysqld */
#define MAX_SERVER_ARGS               64

/* Maximum memory limit that can be claimed by alloca(). */
#define MAX_ALLOCA_SIZE              512

#include "sql_string.h"

extern "C" {
#if defined(HAVE_CURSES_H) && defined(HAVE_TERM_H)
#include <curses.h>
#include <term.h>
#else
#if defined(HAVE_TERMIOS_H)
#include <termios.h>
#include <unistd.h>
#elif defined(HAVE_TERMBITS_H)
#include <termbits.h>
#elif defined(HAVE_ASM_TERMBITS_H) && (!defined __GLIBC__ || !(__GLIBC__ > 2 || __GLIBC__ == 2 && __GLIBC_MINOR__ > 0))
#include <asm/termbits.h>		// Standard linux
#endif
#undef VOID
#if defined(HAVE_TERMCAP_H)
#include <termcap.h>
#else
#ifdef HAVE_CURSES_H
#include <curses.h>
#endif
#undef SYSV				// hack to avoid syntax error
#ifdef HAVE_TERM_H
#include <term.h>
#endif
#endif
#endif

#if defined(__WIN__)
#include <conio.h>
#else
#include <readline/readline.h>
#define HAVE_READLINE
#define USE_POPEN
#endif
  //int vidattr(long unsigned int attrs);	// Was missing in sun curses
}

#if !defined(HAVE_VIDATTR)
#undef vidattr
#define vidattr(A) {}			// Can't get this to work
#endif

#ifdef FN_NO_CASE_SENSE
#define cmp_database(cs,A,B) my_strcasecmp((cs), (A), (B))
#else
#define cmp_database(cs,A,B) strcmp((A),(B))
#endif

#include "completion_hash.h"
#include <welcome_copyright_notice.h> // ORACLE_WELCOME_COPYRIGHT_NOTICE

#define PROMPT_CHAR '\\'
#define DEFAULT_DELIMITER ";"

#define MAX_BATCH_BUFFER_SIZE (1024L * 1024L * 1024L)

typedef struct st_status
{
  int exit_status;
  ulong query_start_line;
  char *file_name;
  LINE_BUFFER *line_buff;
  bool batch,add_to_history;
} STATUS;


static HashTable ht;
static char **defaults_argv;

enum enum_info_type { INFO_INFO,INFO_ERROR,INFO_RESULT};
typedef enum enum_info_type INFO_TYPE;

static MYSQL mysql;			/* The connection */
static my_bool ignore_errors=0,wait_flag=0,quick=0,
               connected=0,opt_raw_data=0,unbuffered=0,output_tables=0,
	       opt_rehash=1,skip_updates=0,safe_updates=0,one_database=0,
	       opt_compress=0, using_opt_local_infile=0,
	       vertical=0, line_numbers=1, column_names=1,opt_html=0,
               opt_xml=0,opt_nopager=1, opt_outfile=0, named_cmds= 0,
	       tty_password= 0, opt_nobeep=0, opt_reconnect=1,
	       opt_secure_auth= TRUE,
               default_pager_set= 0, opt_sigint_ignore= 0,
               auto_vertical_output= 0,
               show_warnings= 0, executing_query= 0, interrupted_query= 0,
               ignore_spaces= 0, sigint_received= 0, opt_syslog= 0;
static my_bool debug_info_flag, debug_check_flag;
static my_bool column_types_flag;
static my_bool preserve_comments= 0;
static ulong opt_max_allowed_packet, opt_net_buffer_length;
static uint verbose=0,opt_silent=0,opt_mysql_port=0, opt_local_infile=0;
static uint opt_enable_cleartext_plugin= 0;
static my_bool using_opt_enable_cleartext_plugin= 0;
static uint my_end_arg;
static char * opt_mysql_unix_port=0;
static char *opt_bind_addr = NULL;
static int connect_flag=CLIENT_INTERACTIVE;
static my_bool opt_binary_mode= FALSE;
static my_bool opt_connect_expired_password= FALSE;
static char *current_host,*current_db,*current_user=0,*opt_password=0,
            *current_prompt=0, *delimiter_str= 0,
            *default_charset= (char*) MYSQL_AUTODETECT_CHARSET_NAME,
            *opt_init_command= 0;
static char *histfile;
static char *histfile_tmp;
static char *opt_histignore= NULL;
DYNAMIC_STRING histignore_buffer;
static String glob_buffer,old_buffer;
static String processed_prompt;
static char *full_username=0,*part_username=0,*default_prompt=0;
static char *current_os_user= 0, *current_os_sudouser= 0;
static int wait_time = 5;
static STATUS status;
static ulong select_limit,max_join_size,opt_connect_timeout=0;
static char mysql_charsets_dir[FN_REFLEN+1];
static char *opt_plugin_dir= 0, *opt_default_auth= 0;
#if !defined(HAVE_YASSL)
static char *opt_server_public_key= 0;
#endif
static const char *xmlmeta[] = {
  "&", "&amp;",
  "<", "&lt;",
  ">", "&gt;",
  "\"", "&quot;",
  /* Turn \0 into a space. Why not &#0;? That's not valid XML or HTML. */
  "\0", " ",
  0, 0
};
static const char *day_names[]={"Sun","Mon","Tue","Wed","Thu","Fri","Sat"};
static const char *month_names[]={"Jan","Feb","Mar","Apr","May","Jun","Jul",
			    "Aug","Sep","Oct","Nov","Dec"};
static char default_pager[FN_REFLEN];
static char pager[FN_REFLEN], outfile[FN_REFLEN];
static FILE *PAGER, *OUTFILE;
static MEM_ROOT hash_mem_root;
static uint prompt_counter;
static char delimiter[16]= DEFAULT_DELIMITER;
static uint delimiter_length= 1;
unsigned short terminal_width= 80;

#ifdef HAVE_SMEM
static char *shared_memory_base_name=0;
#endif
static uint opt_protocol=0;
static const CHARSET_INFO *charset_info= &my_charset_latin1;

#include "sslopt-vars.h"

const char *default_dbug_option="d:t:o,/tmp/mysql.trace";

#ifdef __WIN__
/*
  A flag that indicates if --execute buffer has already been converted,
  to avoid double conversion on reconnect.
*/
static my_bool execute_buffer_conversion_done= 0;

/*
  my_win_is_console(...) is quite slow.
  We cache my_win_is_console() results for stdout and stderr.
  Any other output files, except stdout and stderr,
  cannot be Windows console.
  Note, if mysql.exe is executed from a service, its _fileno(stdout) is -1,
  so shift (1 << -1) can return implementation defined result.
  This corner case is taken into account, as the shift result
  will be multiplied to 0 and we'll get 0 as a result.
  The same is true for stderr.
*/
static uint win_is_console_cache= 
  (test(my_win_is_console(stdout)) * (1 << _fileno(stdout))) |
  (test(my_win_is_console(stderr)) * (1 << _fileno(stderr)));

static inline my_bool
my_win_is_console_cached(FILE *file)
{
  return win_is_console_cache & (1 << _fileno(file));
}
#endif /* __WIN__ */

/* Various printing flags */
#define MY_PRINT_ESC_0 1  /* Replace 0x00 bytes to "\0"              */
#define MY_PRINT_SPS_0 2  /* Replace 0x00 bytes to space             */
#define MY_PRINT_XML   4  /* Encode XML entities                     */
#define MY_PRINT_MB    8  /* Recognize multi-byte characters         */
#define MY_PRINT_CTRL 16  /* Replace TAB, NL, CR to "\t", "\n", "\r" */

void tee_write(FILE *file, const char *s, size_t slen, int flags);
void tee_fprintf(FILE *file, const char *fmt, ...);
void tee_fputs(const char *s, FILE *file);
void tee_puts(const char *s, FILE *file);
void tee_putc(int c, FILE *file);
static void tee_print_sized_data(const char *, unsigned int, unsigned int, bool);
/* The names of functions that actually do the manipulation. */
static int get_options(int argc,char **argv);
extern "C" my_bool get_one_option(int optid, const struct my_option *opt,
                                  char *argument);
static int com_quit(String *str,char*),
	   com_go(String *str,char*), com_ego(String *str,char*),
	   com_print(String *str,char*),
	   com_help(String *str,char*), com_clear(String *str,char*),
	   com_connect(String *str,char*), com_status(String *str,char*),
	   com_use(String *str,char*), com_source(String *str, char*),
	   com_rehash(String *str, char*), com_tee(String *str, char*),
           com_notee(String *str, char*), com_charset(String *str,char*),
           com_prompt(String *str, char*), com_delimiter(String *str, char*),
     com_warnings(String *str, char*), com_nowarnings(String *str, char*);

#ifdef USE_POPEN
static int com_nopager(String *str, char*), com_pager(String *str, char*),
           com_edit(String *str,char*), com_shell(String *str, char *);
#endif

static int read_and_execute(bool interactive);
static void init_connection_options(MYSQL *mysql);
static int sql_connect(char *host,char *database,char *user,char *password,
		       uint silent);
static const char *server_version_string(MYSQL *mysql);
static int put_info(const char *str,INFO_TYPE info,uint error=0,
		    const char *sql_state=0);
static int put_error(MYSQL *mysql);
static void safe_put_field(const char *pos,ulong length);
static void xmlencode_print(const char *src, uint length);
static void init_pager();
static void end_pager();
static void init_tee(const char *);
static void end_tee();
static const char* construct_prompt();
static inline void reset_prompt(char *in_string, bool *ml_comment);
static char *get_arg(char *line, my_bool get_next_arg);
static void init_username();
static void add_int_to_prompt(int toadd);
static int get_result_width(MYSQL_RES *res);
static int get_field_disp_length(MYSQL_FIELD * field);
static int normalize_dbname(const char *line, char *buff, uint buff_size);
static int get_quote_count(const char *line);

DYNAMIC_ARRAY histignore_patterns;

static my_bool check_histignore(const char *string);
static my_bool parse_histignore();
static my_bool init_hist_patterns();
static void free_hist_patterns();

static void add_filtered_history(const char *string);
static void add_syslog(const char *buffer);          /* for syslog */
static void fix_line(String *buffer);

static void get_current_os_user();
static void get_current_os_sudouser();

/* A structure which contains information on the commands this program
   can understand. */

typedef struct {
  const char *name;		/* User printable name of the function. */
  char cmd_char;		/* msql command character */
  int (*func)(String *str,char *); /* Function to call to do the job. */
  bool takes_params;		/* Max parameters for command */
  const char *doc;		/* Documentation for this function.  */
} COMMANDS;

static COMMANDS commands[] = {
  { "?",      '?', com_help,   1, "Synonym for `help'." },
  { "clear",  'c', com_clear,  0, "Clear the current input statement."},
  { "connect",'r', com_connect,1,
    "Reconnect to the server. Optional arguments are db and host." },
  { "delimiter", 'd', com_delimiter,    1,
    "Set statement delimiter." },
#ifdef USE_POPEN
  { "edit",   'e', com_edit,   0, "Edit command with $EDITOR."},
#endif
  { "ego",    'G', com_ego,    0,
    "Send command to mysql server, display result vertically."},
  { "exit",   'q', com_quit,   0, "Exit mysql. Same as quit."},
  { "go",     'g', com_go,     0, "Send command to mysql server." },
  { "help",   'h', com_help,   1, "Display this help." },
#ifdef USE_POPEN
  { "nopager",'n', com_nopager,0, "Disable pager, print to stdout." },
#endif
  { "notee",  't', com_notee,  0, "Don't write into outfile." },
#ifdef USE_POPEN
  { "pager",  'P', com_pager,  1, 
    "Set PAGER [to_pager]. Print the query results via PAGER." },
#endif
  { "print",  'p', com_print,  0, "Print current command." },
  { "prompt", 'R', com_prompt, 1, "Change your mysql prompt."},
  { "quit",   'q', com_quit,   0, "Quit mysql." },
  { "rehash", '#', com_rehash, 0, "Rebuild completion hash." },
  { "source", '.', com_source, 1,
    "Execute an SQL script file. Takes a file name as an argument."},
  { "status", 's', com_status, 0, "Get status information from the server."},
#ifdef USE_POPEN
  { "system", '!', com_shell,  1, "Execute a system shell command."},
#endif
  { "tee",    'T', com_tee,    1, 
    "Set outfile [to_outfile]. Append everything into given outfile." },
  { "use",    'u', com_use,    1,
    "Use another database. Takes database name as argument." },
  { "charset",    'C', com_charset,    1,
    "Switch to another charset. Might be needed for processing binlog with multi-byte charsets." },
  { "warnings", 'W', com_warnings,  0,
    "Show warnings after every statement." },
  { "nowarning", 'w', com_nowarnings, 0,
    "Don't show warnings after every statement." },
  /* Get bash-like expansion for some commands */
  { "create table",     0, 0, 0, ""},
  { "create database",  0, 0, 0, ""},
  { "show databases",   0, 0, 0, ""},
  { "show fields from", 0, 0, 0, ""},
  { "show keys from",   0, 0, 0, ""},
  { "show tables",      0, 0, 0, ""},
  { "load data from",   0, 0, 0, ""},
  { "alter table",      0, 0, 0, ""},
  { "set option",       0, 0, 0, ""},
  { "lock tables",      0, 0, 0, ""},
  { "unlock tables",    0, 0, 0, ""},
  /* generated 2006-12-28.  Refresh occasionally from lexer. */
  { "ACTION", 0, 0, 0, ""},
  { "ADD", 0, 0, 0, ""},
  { "AFTER", 0, 0, 0, ""},
  { "AGAINST", 0, 0, 0, ""},
  { "AGGREGATE", 0, 0, 0, ""},
  { "ALL", 0, 0, 0, ""},
  { "ALGORITHM", 0, 0, 0, ""},
  { "ALTER", 0, 0, 0, ""},
  { "ANALYZE", 0, 0, 0, ""},
  { "AND", 0, 0, 0, ""},
  { "ANY", 0, 0, 0, ""},
  { "AS", 0, 0, 0, ""},
  { "ASC", 0, 0, 0, ""},
  { "ASCII", 0, 0, 0, ""},
  { "ASENSITIVE", 0, 0, 0, ""},
  { "AUTO_INCREMENT", 0, 0, 0, ""},
  { "AVG", 0, 0, 0, ""},
  { "AVG_ROW_LENGTH", 0, 0, 0, ""},
  { "BACKUP", 0, 0, 0, ""},
  { "BDB", 0, 0, 0, ""},
  { "BEFORE", 0, 0, 0, ""},
  { "BEGIN", 0, 0, 0, ""},
  { "BERKELEYDB", 0, 0, 0, ""},
  { "BETWEEN", 0, 0, 0, ""},
  { "BIGINT", 0, 0, 0, ""},
  { "BINARY", 0, 0, 0, ""},
  { "BINLOG", 0, 0, 0, ""},
  { "BIT", 0, 0, 0, ""},
  { "BLOB", 0, 0, 0, ""},
  { "BOOL", 0, 0, 0, ""},
  { "BOOLEAN", 0, 0, 0, ""},
  { "BOTH", 0, 0, 0, ""},
  { "BTREE", 0, 0, 0, ""},
  { "BY", 0, 0, 0, ""},
  { "BYTE", 0, 0, 0, ""},
  { "CACHE", 0, 0, 0, ""},
  { "CALL", 0, 0, 0, ""},
  { "CASCADE", 0, 0, 0, ""},
  { "CASCADED", 0, 0, 0, ""},
  { "CASE", 0, 0, 0, ""},
  { "CHAIN", 0, 0, 0, ""},
  { "CHANGE", 0, 0, 0, ""},
  { "CHANGED", 0, 0, 0, ""},
  { "CHAR", 0, 0, 0, ""},
  { "CHARACTER", 0, 0, 0, ""},
  { "CHARSET", 0, 0, 0, ""},
  { "CHECK", 0, 0, 0, ""},
  { "CHECKSUM", 0, 0, 0, ""},
  { "CIPHER", 0, 0, 0, ""},
  { "CLIENT", 0, 0, 0, ""},
  { "CLOSE", 0, 0, 0, ""},
  { "CODE", 0, 0, 0, ""},
  { "COLLATE", 0, 0, 0, ""},
  { "COLLATION", 0, 0, 0, ""},
  { "COLUMN", 0, 0, 0, ""},
  { "COLUMNS", 0, 0, 0, ""},
  { "COMMENT", 0, 0, 0, ""},
  { "COMMIT", 0, 0, 0, ""},
  { "COMMITTED", 0, 0, 0, ""},
  { "COMPACT", 0, 0, 0, ""},
  { "COMPRESSED", 0, 0, 0, ""},
  { "CONCURRENT", 0, 0, 0, ""},
  { "CONDITION", 0, 0, 0, ""},
  { "CONNECTION", 0, 0, 0, ""},
  { "CONSISTENT", 0, 0, 0, ""},
  { "CONSTRAINT", 0, 0, 0, ""},
  { "CONTAINS", 0, 0, 0, ""},
  { "CONTINUE", 0, 0, 0, ""},
  { "CONVERT", 0, 0, 0, ""},
  { "CREATE", 0, 0, 0, ""},
  { "CROSS", 0, 0, 0, ""},
  { "CUBE", 0, 0, 0, ""},
  { "CURRENT_DATE", 0, 0, 0, ""},
  { "CURRENT_TIME", 0, 0, 0, ""},
  { "CURRENT_TIMESTAMP", 0, 0, 0, ""},
  { "CURRENT_USER", 0, 0, 0, ""},
  { "CURSOR", 0, 0, 0, ""},
  { "DATA", 0, 0, 0, ""},
  { "DATABASE", 0, 0, 0, ""},
  { "DATABASES", 0, 0, 0, ""},
  { "DATE", 0, 0, 0, ""},
  { "DATETIME", 0, 0, 0, ""},
  { "DAY", 0, 0, 0, ""},
  { "DAY_HOUR", 0, 0, 0, ""},
  { "DAY_MICROSECOND", 0, 0, 0, ""},
  { "DAY_MINUTE", 0, 0, 0, ""},
  { "DAY_SECOND", 0, 0, 0, ""},
  { "DEALLOCATE", 0, 0, 0, ""},     
  { "DEC", 0, 0, 0, ""},
  { "DECIMAL", 0, 0, 0, ""},
  { "DECLARE", 0, 0, 0, ""},
  { "DEFAULT", 0, 0, 0, ""},
  { "DEFINER", 0, 0, 0, ""},
  { "DELAYED", 0, 0, 0, ""},
  { "DELAY_KEY_WRITE", 0, 0, 0, ""},
  { "DELETE", 0, 0, 0, ""},
  { "DESC", 0, 0, 0, ""},
  { "DESCRIBE", 0, 0, 0, ""},
  { "DES_KEY_FILE", 0, 0, 0, ""},
  { "DETERMINISTIC", 0, 0, 0, ""},
  { "DIRECTORY", 0, 0, 0, ""},
  { "DISABLE", 0, 0, 0, ""},
  { "DISCARD", 0, 0, 0, ""},
  { "DISTINCT", 0, 0, 0, ""},
  { "DISTINCTROW", 0, 0, 0, ""},
  { "DIV", 0, 0, 0, ""},
  { "DO", 0, 0, 0, ""},
  { "DOUBLE", 0, 0, 0, ""},
  { "DROP", 0, 0, 0, ""},
  { "DUAL", 0, 0, 0, ""},
  { "DUMPFILE", 0, 0, 0, ""},
  { "DUPLICATE", 0, 0, 0, ""},
  { "DYNAMIC", 0, 0, 0, ""},
  { "EACH", 0, 0, 0, ""},
  { "ELSE", 0, 0, 0, ""},
  { "ELSEIF", 0, 0, 0, ""},
  { "ENABLE", 0, 0, 0, ""},
  { "ENCLOSED", 0, 0, 0, ""},
  { "END", 0, 0, 0, ""},
  { "ENGINE", 0, 0, 0, ""},
  { "ENGINES", 0, 0, 0, ""},
  { "ENUM", 0, 0, 0, ""},
  { "ERRORS", 0, 0, 0, ""},
  { "ESCAPE", 0, 0, 0, ""},
  { "ESCAPED", 0, 0, 0, ""},
  { "EVENTS", 0, 0, 0, ""},
  { "EXECUTE", 0, 0, 0, ""},
  { "EXISTS", 0, 0, 0, ""},
  { "EXIT", 0, 0, 0, ""},
  { "EXPANSION", 0, 0, 0, ""},
  { "EXPLAIN", 0, 0, 0, ""},
  { "EXTENDED", 0, 0, 0, ""},
  { "FALSE", 0, 0, 0, ""},
  { "FAST", 0, 0, 0, ""},
  { "FETCH", 0, 0, 0, ""},
  { "FIELDS", 0, 0, 0, ""},
  { "FILE", 0, 0, 0, ""},
  { "FIRST", 0, 0, 0, ""},
  { "FIXED", 0, 0, 0, ""},
  { "FLOAT", 0, 0, 0, ""},
  { "FLOAT4", 0, 0, 0, ""},
  { "FLOAT8", 0, 0, 0, ""},
  { "FLUSH", 0, 0, 0, ""},
  { "FOR", 0, 0, 0, ""},
  { "FORCE", 0, 0, 0, ""},
  { "FOREIGN", 0, 0, 0, ""},
  { "FOUND", 0, 0, 0, ""},
  { "FROM", 0, 0, 0, ""},
  { "FULL", 0, 0, 0, ""},
  { "FULLTEXT", 0, 0, 0, ""},
  { "FUNCTION", 0, 0, 0, ""},
  { "GEOMETRY", 0, 0, 0, ""},
  { "GEOMETRYCOLLECTION", 0, 0, 0, ""},
  { "GET_FORMAT", 0, 0, 0, ""},
  { "GLOBAL", 0, 0, 0, ""},
  { "GRANT", 0, 0, 0, ""},
  { "GRANTS", 0, 0, 0, ""},
  { "GROUP", 0, 0, 0, ""},
  { "HANDLER", 0, 0, 0, ""},
  { "HASH", 0, 0, 0, ""},
  { "HAVING", 0, 0, 0, ""},
  { "HELP", 0, 0, 0, ""},
  { "HIGH_PRIORITY", 0, 0, 0, ""},
  { "HOSTS", 0, 0, 0, ""},
  { "HOUR", 0, 0, 0, ""},
  { "HOUR_MICROSECOND", 0, 0, 0, ""},
  { "HOUR_MINUTE", 0, 0, 0, ""},
  { "HOUR_SECOND", 0, 0, 0, ""},
  { "IDENTIFIED", 0, 0, 0, ""},
  { "IF", 0, 0, 0, ""},
  { "IGNORE", 0, 0, 0, ""},
  { "IMPORT", 0, 0, 0, ""},
  { "IN", 0, 0, 0, ""},
  { "INDEX", 0, 0, 0, ""},
  { "INDEXES", 0, 0, 0, ""},
  { "INFILE", 0, 0, 0, ""},
  { "INNER", 0, 0, 0, ""},
  { "INNOBASE", 0, 0, 0, ""},
  { "INNODB", 0, 0, 0, ""},
  { "INOUT", 0, 0, 0, ""},
  { "INSENSITIVE", 0, 0, 0, ""},
  { "INSERT", 0, 0, 0, ""},
  { "INSERT_METHOD", 0, 0, 0, ""},
  { "INT", 0, 0, 0, ""},
  { "INT1", 0, 0, 0, ""},
  { "INT2", 0, 0, 0, ""},
  { "INT3", 0, 0, 0, ""},
  { "INT4", 0, 0, 0, ""},
  { "INT8", 0, 0, 0, ""},
  { "INTEGER", 0, 0, 0, ""},
  { "INTERVAL", 0, 0, 0, ""},
  { "INTO", 0, 0, 0, ""},
  { "IO_THREAD", 0, 0, 0, ""},
  { "IS", 0, 0, 0, ""},
  { "ISOLATION", 0, 0, 0, ""},
  { "ISSUER", 0, 0, 0, ""},
  { "ITERATE", 0, 0, 0, ""},
  { "INVOKER", 0, 0, 0, ""},
  { "JOIN", 0, 0, 0, ""},
  { "KEY", 0, 0, 0, ""},
  { "KEYS", 0, 0, 0, ""},
  { "KILL", 0, 0, 0, ""},
  { "LANGUAGE", 0, 0, 0, ""},
  { "LAST", 0, 0, 0, ""},
  { "LEADING", 0, 0, 0, ""},
  { "LEAVE", 0, 0, 0, ""},
  { "LEAVES", 0, 0, 0, ""},
  { "LEFT", 0, 0, 0, ""},
  { "LEVEL", 0, 0, 0, ""},
  { "LIKE", 0, 0, 0, ""},
  { "LIMIT", 0, 0, 0, ""},
  { "LINES", 0, 0, 0, ""},
  { "LINESTRING", 0, 0, 0, ""},
  { "LOAD", 0, 0, 0, ""},
  { "LOCAL", 0, 0, 0, ""},
  { "LOCALTIME", 0, 0, 0, ""},
  { "LOCALTIMESTAMP", 0, 0, 0, ""},
  { "LOCK", 0, 0, 0, ""},
  { "LOCKS", 0, 0, 0, ""},
  { "LOGS", 0, 0, 0, ""},
  { "LONG", 0, 0, 0, ""},
  { "LONGBLOB", 0, 0, 0, ""},
  { "LONGTEXT", 0, 0, 0, ""},
  { "LOOP", 0, 0, 0, ""},
  { "LOW_PRIORITY", 0, 0, 0, ""},
  { "MASTER", 0, 0, 0, ""},
  { "MASTER_CONNECT_RETRY", 0, 0, 0, ""},
  { "MASTER_HOST", 0, 0, 0, ""},
  { "MASTER_LOG_FILE", 0, 0, 0, ""},
  { "MASTER_LOG_POS", 0, 0, 0, ""},
  { "MASTER_PASSWORD", 0, 0, 0, ""},
  { "MASTER_PORT", 0, 0, 0, ""},
  { "MASTER_SERVER_ID", 0, 0, 0, ""},
  { "MASTER_SSL", 0, 0, 0, ""},
  { "MASTER_SSL_CA", 0, 0, 0, ""},
  { "MASTER_SSL_CAPATH", 0, 0, 0, ""},
  { "MASTER_SSL_CERT", 0, 0, 0, ""},
  { "MASTER_SSL_CIPHER", 0, 0, 0, ""},
  { "MASTER_SSL_KEY", 0, 0, 0, ""},
  { "MASTER_USER", 0, 0, 0, ""},
  { "MATCH", 0, 0, 0, ""},
  { "MAX_CONNECTIONS_PER_HOUR", 0, 0, 0, ""},
  { "MAX_QUERIES_PER_HOUR", 0, 0, 0, ""},
  { "MAX_ROWS", 0, 0, 0, ""},
  { "MAX_UPDATES_PER_HOUR", 0, 0, 0, ""},
  { "MAX_USER_CONNECTIONS", 0, 0, 0, ""},
  { "MEDIUM", 0, 0, 0, ""},
  { "MEDIUMBLOB", 0, 0, 0, ""},
  { "MEDIUMINT", 0, 0, 0, ""},
  { "MEDIUMTEXT", 0, 0, 0, ""},
  { "MERGE", 0, 0, 0, ""},
  { "MICROSECOND", 0, 0, 0, ""},
  { "MIDDLEINT", 0, 0, 0, ""},
  { "MIGRATE", 0, 0, 0, ""},
  { "MINUTE", 0, 0, 0, ""},
  { "MINUTE_MICROSECOND", 0, 0, 0, ""},
  { "MINUTE_SECOND", 0, 0, 0, ""},
  { "MIN_ROWS", 0, 0, 0, ""},
  { "MOD", 0, 0, 0, ""},
  { "MODE", 0, 0, 0, ""},
  { "MODIFIES", 0, 0, 0, ""},
  { "MODIFY", 0, 0, 0, ""},
  { "MONTH", 0, 0, 0, ""},
  { "MULTILINESTRING", 0, 0, 0, ""},
  { "MULTIPOINT", 0, 0, 0, ""},
  { "MULTIPOLYGON", 0, 0, 0, ""},
  { "MUTEX", 0, 0, 0, ""},
  { "NAME", 0, 0, 0, ""},
  { "NAMES", 0, 0, 0, ""},
  { "NATIONAL", 0, 0, 0, ""},
  { "NATURAL", 0, 0, 0, ""},
  { "NDB", 0, 0, 0, ""},
  { "NDBCLUSTER", 0, 0, 0, ""},
  { "NCHAR", 0, 0, 0, ""},
  { "NEW", 0, 0, 0, ""},
  { "NEXT", 0, 0, 0, ""},
  { "NO", 0, 0, 0, ""},
  { "NONE", 0, 0, 0, ""},
  { "NOT", 0, 0, 0, ""},
  { "NO_WRITE_TO_BINLOG", 0, 0, 0, ""},
  { "NULL", 0, 0, 0, ""},
  { "NUMERIC", 0, 0, 0, ""},
  { "NVARCHAR", 0, 0, 0, ""},
  { "OFFSET", 0, 0, 0, ""},
  { "OLD_PASSWORD", 0, 0, 0, ""},
  { "ON", 0, 0, 0, ""},
  { "ONE", 0, 0, 0, ""},
  { "ONE_SHOT", 0, 0, 0, ""},
  { "OPEN", 0, 0, 0, ""},
  { "OPTIMIZE", 0, 0, 0, ""},
  { "OPTION", 0, 0, 0, ""},
  { "OPTIONALLY", 0, 0, 0, ""},
  { "OR", 0, 0, 0, ""},
  { "ORDER", 0, 0, 0, ""},
  { "OUT", 0, 0, 0, ""},
  { "OUTER", 0, 0, 0, ""},
  { "OUTFILE", 0, 0, 0, ""},
  { "PACK_KEYS", 0, 0, 0, ""},
  { "PARTIAL", 0, 0, 0, ""},
  { "PASSWORD", 0, 0, 0, ""},
  { "PHASE", 0, 0, 0, ""},
  { "POINT", 0, 0, 0, ""},
  { "POLYGON", 0, 0, 0, ""},
  { "PRECISION", 0, 0, 0, ""},
  { "PREPARE", 0, 0, 0, ""},
  { "PREV", 0, 0, 0, ""},
  { "PRIMARY", 0, 0, 0, ""},
  { "PRIVILEGES", 0, 0, 0, ""},
  { "PROCEDURE", 0, 0, 0, ""},
  { "PROCESS", 0, 0, 0, ""},
  { "PROCESSLIST", 0, 0, 0, ""},
  { "PURGE", 0, 0, 0, ""},
  { "QUARTER", 0, 0, 0, ""},
  { "QUERY", 0, 0, 0, ""},
  { "QUICK", 0, 0, 0, ""},
  { "READ", 0, 0, 0, ""},
  { "READS", 0, 0, 0, ""},
  { "REAL", 0, 0, 0, ""},
  { "RECOVER", 0, 0, 0, ""},
  { "REDUNDANT", 0, 0, 0, ""},
  { "REFERENCES", 0, 0, 0, ""},
  { "REGEXP", 0, 0, 0, ""},
  { "RELAY_LOG_FILE", 0, 0, 0, ""},
  { "RELAY_LOG_POS", 0, 0, 0, ""},
  { "RELAY_THREAD", 0, 0, 0, ""},
  { "RELEASE", 0, 0, 0, ""},
  { "RELOAD", 0, 0, 0, ""},
  { "RENAME", 0, 0, 0, ""},
  { "REPAIR", 0, 0, 0, ""},
  { "REPEATABLE", 0, 0, 0, ""},
  { "REPLACE", 0, 0, 0, ""},
  { "REPLICATION", 0, 0, 0, ""},
  { "REPEAT", 0, 0, 0, ""},
  { "REQUIRE", 0, 0, 0, ""},
  { "RESET", 0, 0, 0, ""},
  { "RESTORE", 0, 0, 0, ""},
  { "RESTRICT", 0, 0, 0, ""},
  { "RESUME", 0, 0, 0, ""},
  { "RETURN", 0, 0, 0, ""},
  { "RETURNS", 0, 0, 0, ""},
  { "REVOKE", 0, 0, 0, ""},
  { "RIGHT", 0, 0, 0, ""},
  { "RLIKE", 0, 0, 0, ""},
  { "ROLLBACK", 0, 0, 0, ""},
  { "ROLLUP", 0, 0, 0, ""},
  { "ROUTINE", 0, 0, 0, ""},
  { "ROW", 0, 0, 0, ""},
  { "ROWS", 0, 0, 0, ""},
  { "ROW_FORMAT", 0, 0, 0, ""},
  { "RTREE", 0, 0, 0, ""},
  { "SAVEPOINT", 0, 0, 0, ""},
  { "SCHEMA", 0, 0, 0, ""},
  { "SCHEMAS", 0, 0, 0, ""},
  { "SECOND", 0, 0, 0, ""},
  { "SECOND_MICROSECOND", 0, 0, 0, ""},
  { "SECURITY", 0, 0, 0, ""},
  { "SELECT", 0, 0, 0, ""},
  { "SENSITIVE", 0, 0, 0, ""},
  { "SEPARATOR", 0, 0, 0, ""},
  { "SERIAL", 0, 0, 0, ""},
  { "SERIALIZABLE", 0, 0, 0, ""},
  { "SESSION", 0, 0, 0, ""},
  { "SET", 0, 0, 0, ""},
  { "SHARE", 0, 0, 0, ""},
  { "SHOW", 0, 0, 0, ""},
  { "SHUTDOWN", 0, 0, 0, ""},
  { "SIGNED", 0, 0, 0, ""},
  { "SIMPLE", 0, 0, 0, ""},
  { "SLAVE", 0, 0, 0, ""},
  { "SNAPSHOT", 0, 0, 0, ""},
  { "SMALLINT", 0, 0, 0, ""},
  { "SOME", 0, 0, 0, ""},
  { "SONAME", 0, 0, 0, ""},
  { "SOUNDS", 0, 0, 0, ""},
  { "SPATIAL", 0, 0, 0, ""},
  { "SPECIFIC", 0, 0, 0, ""},
  { "SQL", 0, 0, 0, ""},
  { "SQLEXCEPTION", 0, 0, 0, ""},
  { "SQLSTATE", 0, 0, 0, ""},
  { "SQLWARNING", 0, 0, 0, ""},
  { "SQL_BIG_RESULT", 0, 0, 0, ""},
  { "SQL_BUFFER_RESULT", 0, 0, 0, ""},
  { "SQL_CACHE", 0, 0, 0, ""},
  { "SQL_CALC_FOUND_ROWS", 0, 0, 0, ""},
  { "SQL_NO_CACHE", 0, 0, 0, ""},
  { "SQL_SMALL_RESULT", 0, 0, 0, ""},
  { "SQL_THREAD", 0, 0, 0, ""},
  { "SQL_TSI_SECOND", 0, 0, 0, ""},
  { "SQL_TSI_MINUTE", 0, 0, 0, ""},
  { "SQL_TSI_HOUR", 0, 0, 0, ""},
  { "SQL_TSI_DAY", 0, 0, 0, ""},
  { "SQL_TSI_WEEK", 0, 0, 0, ""},
  { "SQL_TSI_MONTH", 0, 0, 0, ""},
  { "SQL_TSI_QUARTER", 0, 0, 0, ""},
  { "SQL_TSI_YEAR", 0, 0, 0, ""},
  { "SSL", 0, 0, 0, ""},
  { "START", 0, 0, 0, ""},
  { "STARTING", 0, 0, 0, ""},
  { "STATUS", 0, 0, 0, ""},
  { "STOP", 0, 0, 0, ""},
  { "STORAGE", 0, 0, 0, ""},
  { "STRAIGHT_JOIN", 0, 0, 0, ""},
  { "STRING", 0, 0, 0, ""},
  { "STRIPED", 0, 0, 0, ""},
  { "SUBJECT", 0, 0, 0, ""},
  { "SUPER", 0, 0, 0, ""},
  { "SUSPEND", 0, 0, 0, ""},
  { "TABLE", 0, 0, 0, ""},
  { "TABLES", 0, 0, 0, ""},
  { "TABLESPACE", 0, 0, 0, ""},
  { "TEMPORARY", 0, 0, 0, ""},
  { "TEMPTABLE", 0, 0, 0, ""},
  { "TERMINATED", 0, 0, 0, ""},
  { "TEXT", 0, 0, 0, ""},
  { "THEN", 0, 0, 0, ""},
  { "TIME", 0, 0, 0, ""},
  { "TIMESTAMP", 0, 0, 0, ""},
  { "TIMESTAMPADD", 0, 0, 0, ""},
  { "TIMESTAMPDIFF", 0, 0, 0, ""},
  { "TINYBLOB", 0, 0, 0, ""},
  { "TINYINT", 0, 0, 0, ""},
  { "TINYTEXT", 0, 0, 0, ""},
  { "TO", 0, 0, 0, ""},
  { "TRAILING", 0, 0, 0, ""},
  { "TRANSACTION", 0, 0, 0, ""},
  { "TRIGGER", 0, 0, 0, ""},
  { "TRIGGERS", 0, 0, 0, ""},
  { "TRUE", 0, 0, 0, ""},
  { "TRUNCATE", 0, 0, 0, ""},
  { "TYPE", 0, 0, 0, ""},
  { "TYPES", 0, 0, 0, ""},
  { "UNCOMMITTED", 0, 0, 0, ""},
  { "UNDEFINED", 0, 0, 0, ""},
  { "UNDO", 0, 0, 0, ""},
  { "UNICODE", 0, 0, 0, ""},
  { "UNION", 0, 0, 0, ""},
  { "UNIQUE", 0, 0, 0, ""},
  { "UNKNOWN", 0, 0, 0, ""},
  { "UNLOCK", 0, 0, 0, ""},
  { "UNSIGNED", 0, 0, 0, ""},
  { "UNTIL", 0, 0, 0, ""},
  { "UPDATE", 0, 0, 0, ""},
  { "UPGRADE", 0, 0, 0, ""},
  { "USAGE", 0, 0, 0, ""},
  { "USE", 0, 0, 0, ""},
  { "USER", 0, 0, 0, ""},
  { "USER_RESOURCES", 0, 0, 0, ""},
  { "USE_FRM", 0, 0, 0, ""},
  { "USING", 0, 0, 0, ""},
  { "UTC_DATE", 0, 0, 0, ""},
  { "UTC_TIME", 0, 0, 0, ""},
  { "UTC_TIMESTAMP", 0, 0, 0, ""},
  { "VALUE", 0, 0, 0, ""},
  { "VALUES", 0, 0, 0, ""},
  { "VARBINARY", 0, 0, 0, ""},
  { "VARCHAR", 0, 0, 0, ""},
  { "VARCHARACTER", 0, 0, 0, ""},
  { "VARIABLES", 0, 0, 0, ""},
  { "VARYING", 0, 0, 0, ""},
  { "WARNINGS", 0, 0, 0, ""},
  { "WEEK", 0, 0, 0, ""},
  { "WHEN", 0, 0, 0, ""},
  { "WHERE", 0, 0, 0, ""},
  { "WHILE", 0, 0, 0, ""},
  { "VIEW", 0, 0, 0, ""},
  { "WITH", 0, 0, 0, ""},
  { "WORK", 0, 0, 0, ""},
  { "WRITE", 0, 0, 0, ""},
  { "X509", 0, 0, 0, ""},
  { "XOR", 0, 0, 0, ""},
  { "XA", 0, 0, 0, ""},
  { "YEAR", 0, 0, 0, ""},
  { "YEAR_MONTH", 0, 0, 0, ""},
  { "ZEROFILL", 0, 0, 0, ""},
  { "ABS", 0, 0, 0, ""},
  { "ACOS", 0, 0, 0, ""},
  { "ADDDATE", 0, 0, 0, ""},
  { "ADDTIME", 0, 0, 0, ""},
  { "AES_ENCRYPT", 0, 0, 0, ""},
  { "AES_DECRYPT", 0, 0, 0, ""},
  { "AREA", 0, 0, 0, ""},
  { "ASIN", 0, 0, 0, ""},
  { "ASBINARY", 0, 0, 0, ""},
  { "ASTEXT", 0, 0, 0, ""},
  { "ASWKB", 0, 0, 0, ""},
  { "ASWKT", 0, 0, 0, ""},
  { "ATAN", 0, 0, 0, ""},
  { "ATAN2", 0, 0, 0, ""},
  { "BENCHMARK", 0, 0, 0, ""},
  { "BIN", 0, 0, 0, ""},
  { "BIT_COUNT", 0, 0, 0, ""},
  { "BIT_OR", 0, 0, 0, ""},
  { "BIT_AND", 0, 0, 0, ""},
  { "BIT_XOR", 0, 0, 0, ""},
  { "CAST", 0, 0, 0, ""},
  { "CEIL", 0, 0, 0, ""},
  { "CEILING", 0, 0, 0, ""},
  { "BIT_LENGTH", 0, 0, 0, ""},
  { "CENTROID", 0, 0, 0, ""},
  { "CHAR_LENGTH", 0, 0, 0, ""},
  { "CHARACTER_LENGTH", 0, 0, 0, ""},
  { "COALESCE", 0, 0, 0, ""},
  { "COERCIBILITY", 0, 0, 0, ""},
  { "COMPRESS", 0, 0, 0, ""},
  { "CONCAT", 0, 0, 0, ""},
  { "CONCAT_WS", 0, 0, 0, ""},
  { "CONNECTION_ID", 0, 0, 0, ""},
  { "CONV", 0, 0, 0, ""},
  { "CONVERT_TZ", 0, 0, 0, ""},
  { "COUNT", 0, 0, 0, ""},
  { "COS", 0, 0, 0, ""},
  { "COT", 0, 0, 0, ""},
  { "CRC32", 0, 0, 0, ""},
  { "CROSSES", 0, 0, 0, ""},
  { "CURDATE", 0, 0, 0, ""},
  { "CURTIME", 0, 0, 0, ""},
  { "DATE_ADD", 0, 0, 0, ""},
  { "DATEDIFF", 0, 0, 0, ""},
  { "DATE_FORMAT", 0, 0, 0, ""},
  { "DATE_SUB", 0, 0, 0, ""},
  { "DAYNAME", 0, 0, 0, ""},
  { "DAYOFMONTH", 0, 0, 0, ""},
  { "DAYOFWEEK", 0, 0, 0, ""},
  { "DAYOFYEAR", 0, 0, 0, ""},
  { "DECODE", 0, 0, 0, ""},
  { "DEGREES", 0, 0, 0, ""},
  { "DES_ENCRYPT", 0, 0, 0, ""},
  { "DES_DECRYPT", 0, 0, 0, ""},
  { "DIMENSION", 0, 0, 0, ""},
  { "DISJOINT", 0, 0, 0, ""},
  { "ELT", 0, 0, 0, ""},
  { "ENCODE", 0, 0, 0, ""},
  { "ENCRYPT", 0, 0, 0, ""},
  { "ENDPOINT", 0, 0, 0, ""},
  { "ENVELOPE", 0, 0, 0, ""},
  { "EQUALS", 0, 0, 0, ""},
  { "EXTERIORRING", 0, 0, 0, ""},
  { "EXTRACT", 0, 0, 0, ""},
  { "EXP", 0, 0, 0, ""},
  { "EXPORT_SET", 0, 0, 0, ""},
  { "FIELD", 0, 0, 0, ""},
  { "FIND_IN_SET", 0, 0, 0, ""},
  { "FLOOR", 0, 0, 0, ""},
  { "FORMAT", 0, 0, 0, ""},
  { "FOUND_ROWS", 0, 0, 0, ""},
  { "FROM_DAYS", 0, 0, 0, ""},
  { "FROM_UNIXTIME", 0, 0, 0, ""},
  { "GET_LOCK", 0, 0, 0, ""},
  { "GEOMETRYN", 0, 0, 0, ""},
  { "GEOMETRYTYPE", 0, 0, 0, ""},
  { "GEOMCOLLFROMTEXT", 0, 0, 0, ""},
  { "GEOMCOLLFROMWKB", 0, 0, 0, ""},
  { "GEOMETRYCOLLECTIONFROMTEXT", 0, 0, 0, ""},
  { "GEOMETRYCOLLECTIONFROMWKB", 0, 0, 0, ""},
  { "GEOMETRYFROMTEXT", 0, 0, 0, ""},
  { "GEOMETRYFROMWKB", 0, 0, 0, ""},
  { "GEOMFROMTEXT", 0, 0, 0, ""},
  { "GEOMFROMWKB", 0, 0, 0, ""},
  { "GLENGTH", 0, 0, 0, ""},
  { "GREATEST", 0, 0, 0, ""},
  { "GROUP_CONCAT", 0, 0, 0, ""},
  { "GROUP_UNIQUE_USERS", 0, 0, 0, ""},
  { "HEX", 0, 0, 0, ""},
  { "IFNULL", 0, 0, 0, ""},
  { "INET_ATON", 0, 0, 0, ""},
  { "INET_NTOA", 0, 0, 0, ""},
  { "INSTR", 0, 0, 0, ""},
  { "INTERIORRINGN", 0, 0, 0, ""},
  { "INTERSECTS", 0, 0, 0, ""},
  { "ISCLOSED", 0, 0, 0, ""},
  { "ISEMPTY", 0, 0, 0, ""},
  { "ISNULL", 0, 0, 0, ""},
  { "IS_FREE_LOCK", 0, 0, 0, ""},
  { "IS_USED_LOCK", 0, 0, 0, ""},
  { "LAST_INSERT_ID", 0, 0, 0, ""},
  { "ISSIMPLE", 0, 0, 0, ""},
  { "LAST_DAY", 0, 0, 0, ""},
  { "LCASE", 0, 0, 0, ""},
  { "LEAST", 0, 0, 0, ""},
  { "LENGTH", 0, 0, 0, ""},
  { "LN", 0, 0, 0, ""},
  { "LINEFROMTEXT", 0, 0, 0, ""},
  { "LINEFROMWKB", 0, 0, 0, ""},
  { "LINESTRINGFROMTEXT", 0, 0, 0, ""},
  { "LINESTRINGFROMWKB", 0, 0, 0, ""},
  { "LOAD_FILE", 0, 0, 0, ""},
  { "LOCATE", 0, 0, 0, ""},
  { "LOG", 0, 0, 0, ""},
  { "LOG2", 0, 0, 0, ""},
  { "LOG10", 0, 0, 0, ""},
  { "LOWER", 0, 0, 0, ""},
  { "LPAD", 0, 0, 0, ""},
  { "LTRIM", 0, 0, 0, ""},
  { "MAKE_SET", 0, 0, 0, ""},
  { "MAKEDATE", 0, 0, 0, ""},
  { "MAKETIME", 0, 0, 0, ""},
  { "MASTER_POS_WAIT", 0, 0, 0, ""},
  { "MAX", 0, 0, 0, ""},
  { "MBRCONTAINS", 0, 0, 0, ""},
  { "MBRDISJOINT", 0, 0, 0, ""},
  { "MBREQUAL", 0, 0, 0, ""},
  { "MBRINTERSECTS", 0, 0, 0, ""},
  { "MBROVERLAPS", 0, 0, 0, ""},
  { "MBRTOUCHES", 0, 0, 0, ""},
  { "MBRWITHIN", 0, 0, 0, ""},
  { "MD5", 0, 0, 0, ""},
  { "MID", 0, 0, 0, ""},
  { "MIN", 0, 0, 0, ""},
  { "MLINEFROMTEXT", 0, 0, 0, ""},
  { "MLINEFROMWKB", 0, 0, 0, ""},
  { "MPOINTFROMTEXT", 0, 0, 0, ""},
  { "MPOINTFROMWKB", 0, 0, 0, ""},
  { "MPOLYFROMTEXT", 0, 0, 0, ""},
  { "MPOLYFROMWKB", 0, 0, 0, ""},
  { "MONTHNAME", 0, 0, 0, ""},
  { "MULTILINESTRINGFROMTEXT", 0, 0, 0, ""},
  { "MULTILINESTRINGFROMWKB", 0, 0, 0, ""},
  { "MULTIPOINTFROMTEXT", 0, 0, 0, ""},
  { "MULTIPOINTFROMWKB", 0, 0, 0, ""},
  { "MULTIPOLYGONFROMTEXT", 0, 0, 0, ""},
  { "MULTIPOLYGONFROMWKB", 0, 0, 0, ""},
  { "NAME_CONST", 0, 0, 0, ""},
  { "NOW", 0, 0, 0, ""},
  { "NULLIF", 0, 0, 0, ""},
  { "NUMGEOMETRIES", 0, 0, 0, ""},
  { "NUMINTERIORRINGS", 0, 0, 0, ""},
  { "NUMPOINTS", 0, 0, 0, ""},
  { "OCTET_LENGTH", 0, 0, 0, ""},
  { "OCT", 0, 0, 0, ""},
  { "ORD", 0, 0, 0, ""},
  { "OVERLAPS", 0, 0, 0, ""},
  { "PERIOD_ADD", 0, 0, 0, ""},
  { "PERIOD_DIFF", 0, 0, 0, ""},
  { "PI", 0, 0, 0, ""},
  { "POINTFROMTEXT", 0, 0, 0, ""},
  { "POINTFROMWKB", 0, 0, 0, ""},
  { "POINTN", 0, 0, 0, ""},
  { "POLYFROMTEXT", 0, 0, 0, ""},
  { "POLYFROMWKB", 0, 0, 0, ""},
  { "POLYGONFROMTEXT", 0, 0, 0, ""},
  { "POLYGONFROMWKB", 0, 0, 0, ""},
  { "POSITION", 0, 0, 0, ""},
  { "POW", 0, 0, 0, ""},
  { "POWER", 0, 0, 0, ""},
  { "QUOTE", 0, 0, 0, ""},
  { "RADIANS", 0, 0, 0, ""},
  { "RAND", 0, 0, 0, ""},
  { "RELEASE_LOCK", 0, 0, 0, ""},
  { "REVERSE", 0, 0, 0, ""},
  { "ROUND", 0, 0, 0, ""},
  { "ROW_COUNT", 0, 0, 0, ""},
  { "RPAD", 0, 0, 0, ""},
  { "RTRIM", 0, 0, 0, ""},
  { "SEC_TO_TIME", 0, 0, 0, ""},
  { "SESSION_USER", 0, 0, 0, ""},
  { "SUBDATE", 0, 0, 0, ""},
  { "SIGN", 0, 0, 0, ""},
  { "SIN", 0, 0, 0, ""},
  { "SHA", 0, 0, 0, ""},
  { "SHA1", 0, 0, 0, ""},
  { "SLEEP", 0, 0, 0, ""},
  { "SOUNDEX", 0, 0, 0, ""},
  { "SPACE", 0, 0, 0, ""},
  { "SQRT", 0, 0, 0, ""},
  { "SRID", 0, 0, 0, ""},
  { "STARTPOINT", 0, 0, 0, ""},
  { "STD", 0, 0, 0, ""},
  { "STDDEV", 0, 0, 0, ""},
  { "STDDEV_POP", 0, 0, 0, ""},
  { "STDDEV_SAMP", 0, 0, 0, ""},
  { "STR_TO_DATE", 0, 0, 0, ""},
  { "STRCMP", 0, 0, 0, ""},
  { "SUBSTR", 0, 0, 0, ""},
  { "SUBSTRING", 0, 0, 0, ""},
  { "SUBSTRING_INDEX", 0, 0, 0, ""},
  { "SUBTIME", 0, 0, 0, ""},
  { "SUM", 0, 0, 0, ""},
  { "SYSDATE", 0, 0, 0, ""},
  { "SYSTEM_USER", 0, 0, 0, ""},
  { "TAN", 0, 0, 0, ""},
  { "TIME_FORMAT", 0, 0, 0, ""},
  { "TIME_TO_SEC", 0, 0, 0, ""},
  { "TIMEDIFF", 0, 0, 0, ""},
  { "TO_DAYS", 0, 0, 0, ""},
  { "TOUCHES", 0, 0, 0, ""},
  { "TRIM", 0, 0, 0, ""},
  { "UCASE", 0, 0, 0, ""},
  { "UNCOMPRESS", 0, 0, 0, ""},
  { "UNCOMPRESSED_LENGTH", 0, 0, 0, ""},
  { "UNHEX", 0, 0, 0, ""},
  { "UNIQUE_USERS", 0, 0, 0, ""},
  { "UNIX_TIMESTAMP", 0, 0, 0, ""},
  { "UPPER", 0, 0, 0, ""},
  { "UUID", 0, 0, 0, ""},
  { "VARIANCE", 0, 0, 0, ""},
  { "VAR_POP", 0, 0, 0, ""},
  { "VAR_SAMP", 0, 0, 0, ""},
  { "VERSION", 0, 0, 0, ""},
  { "WEEKDAY", 0, 0, 0, ""},
  { "WEEKOFYEAR", 0, 0, 0, ""},
  { "WITHIN", 0, 0, 0, ""},
  { "X", 0, 0, 0, ""},
  { "Y", 0, 0, 0, ""},
  { "YEARWEEK", 0, 0, 0, ""},
  /* end sentinel */
  { (char *)NULL,       0, 0, 0, ""}
};

static const char *load_default_groups[]= { "mysql","client",0 };

static int         embedded_server_arg_count= 0;
static char       *embedded_server_args[MAX_SERVER_ARGS];
static const char *embedded_server_groups[]=
{ "server", "embedded", "mysql_SERVER", 0 };

#ifdef HAVE_READLINE
/*
 HIST_ENTRY is defined for libedit, but not for the real readline
 Need to redefine it for real readline to find it
*/
#if !defined(HAVE_HIST_ENTRY)
typedef struct _hist_entry {
  const char      *line;
  const char      *data;
} HIST_ENTRY; 
#endif

extern "C" int add_history(const char *command); /* From readline directory */
extern "C" int read_history(const char *command);
extern "C" int write_history(const char *command);
extern "C" HIST_ENTRY *history_get(int num);
extern "C" int history_length;
static int not_in_history(const char *line);
static void initialize_readline (char *name);
#endif                                          /* HAVE_READLINE */

static COMMANDS *find_command(char *name);
static COMMANDS *find_command(char cmd_name);
static bool add_line(String &buffer, char *line, ulong line_length,
                     char *in_string, bool *ml_comment, bool truncated);
static void remove_cntrl(String &buffer);
static void print_table_data(MYSQL_RES *result);
static void print_table_data_html(MYSQL_RES *result);
static void print_table_data_xml(MYSQL_RES *result);
static void print_tab_data(MYSQL_RES *result);
static void print_table_data_vertically(MYSQL_RES *result);
static void print_warnings(void);
static ulong start_timer(void);
static void end_timer(ulong start_time,char *buff);
static void mysql_end_timer(ulong start_time,char *buff);
static void nice_time(double sec,char *buff,bool part_second);
static void kill_query(const char* reason);
extern "C" sig_handler mysql_end(int sig);
extern "C" sig_handler handle_ctrlc_signal(int sig);
extern "C" sig_handler handle_quit_signal(int sig);
#if defined(HAVE_TERMIOS_H) && defined(GWINSZ_IN_SYS_IOCTL)
static sig_handler window_resize(int sig);
#endif

const char DELIMITER_NAME[]= "delimiter";
const uint DELIMITER_NAME_LEN= sizeof(DELIMITER_NAME) - 1;
inline bool is_delimiter_command(char *name, ulong len)
{
  /*
    Delimiter command has a parameter, so the length of the whole command
    is larger than DELIMITER_NAME_LEN.  We don't care the parameter, so
    only name(first DELIMITER_NAME_LEN bytes) is checked.
  */
  return (len >= DELIMITER_NAME_LEN &&
          !my_strnncoll(charset_info, (uchar*) name, DELIMITER_NAME_LEN,
                        (uchar *) DELIMITER_NAME, DELIMITER_NAME_LEN));
}

/**
   Get the index of a command in the commands array.

   @param cmd_char    Short form command.

   @return int
     The index of the command is returned if it is found, else -1 is returned.
*/
inline int get_command_index(char cmd_char)
{
  /*
    All client-specific commands are in the first part of commands array
    and have a function to implement it.
  */
  for (uint i= 0; *commands[i].func; i++)
    if (commands[i].cmd_char == cmd_char)
      return i;
  return -1;
}

static int delimiter_index= -1;
static int charset_index= -1;
static bool real_binary_mode= FALSE;

#ifdef _WIN32
BOOL windows_ctrl_handler(DWORD fdwCtrlType)
{
  switch (fdwCtrlType)
  {
  case CTRL_C_EVENT:
  case CTRL_BREAK_EVENT:
    handle_ctrlc_signal(SIGINT);
    /* Indicate that signal has beed handled. */  
    return TRUE;
  case CTRL_CLOSE_EVENT:
  case CTRL_LOGOFF_EVENT:
  case CTRL_SHUTDOWN_EVENT:
    handle_quit_signal(SIGINT + 1);
  }
  /* Pass signal to the next control handler function. */
  return FALSE;
}
#endif


int main(int argc,char *argv[])
{
  char buff[80];

  MY_INIT(argv[0]);
  DBUG_ENTER("main");
  DBUG_PROCESS(argv[0]);

  charset_index= get_command_index('C');
  delimiter_index= get_command_index('d');
  delimiter_str= delimiter;
  default_prompt = my_strdup(getenv("MYSQL_PS1") ? 
			     getenv("MYSQL_PS1") : 
			     "mysql> ",MYF(MY_WME));
  current_prompt = my_strdup(default_prompt,MYF(MY_WME));
  prompt_counter=0;

  outfile[0]=0;			// no (default) outfile
  strmov(pager, "stdout");	// the default, if --pager wasn't given
  {
    char *tmp=getenv("PAGER");
    if (tmp && strlen(tmp))
    {
      default_pager_set= 1;
      strmov(default_pager, tmp);
    }
  }
  if (!isatty(0) || !isatty(1))
  {
    status.batch=1; opt_silent=1;
    ignore_errors=0;
  }
  else
    status.add_to_history=1;
  status.exit_status=1;

  {
    /* 
     The file descriptor-layer may be out-of-sync with the file-number layer,
     so we make sure that "stdout" is really open.  If its file is closed then
     explicitly close the FD layer. 
    */
    int stdout_fileno_copy;
    stdout_fileno_copy= dup(fileno(stdout)); /* Okay if fileno fails. */
    if (stdout_fileno_copy == -1)
      fclose(stdout);
    else
      close(stdout_fileno_copy);             /* Clean up dup(). */
  }

#ifdef __WIN__
  /* Convert command line parameters from UTF16LE to UTF8MB4. */
  my_win_translate_command_line_args(&my_charset_utf8mb4_bin, &argc, &argv);
#endif

  my_getopt_use_args_separator= TRUE;
  if (load_defaults("my",load_default_groups,&argc,&argv))
  {
    my_end(0);
    exit(1);
  }
  my_getopt_use_args_separator= FALSE;

  defaults_argv=argv;
  if (get_options(argc, (char **) argv))
  {
    free_defaults(defaults_argv);
    my_end(0);
    exit(1);
  }
  if (status.batch && !status.line_buff &&
      !(status.line_buff= batch_readline_init(MAX_BATCH_BUFFER_SIZE, stdin)))
  {
    put_info("Can't initialize batch_readline - may be the input source is "
             "a directory or a block device.", INFO_ERROR, 0);
    free_defaults(defaults_argv);
    my_end(0);
    exit(1);
  }
  if (mysql_server_init(embedded_server_arg_count, embedded_server_args, 
                        (char**) embedded_server_groups))
  {
    put_error(NULL);
    free_defaults(defaults_argv);
    my_end(0);
    exit(1);
  }
  glob_buffer.realloc(512);
  completion_hash_init(&ht, 128);
  init_alloc_root(&hash_mem_root, 16384, 0);
  memset(&mysql, 0, sizeof(mysql));
  if (sql_connect(current_host,current_db,current_user,opt_password,
		  opt_silent))
  {
    quick= 1;					// Avoid history
    status.exit_status= 1;
    mysql_end(-1);
  }
  if (!status.batch)
    ignore_errors=1;				// Don't abort monitor

#ifndef _WIN32
  signal(SIGINT, handle_ctrlc_signal);          // Catch SIGINT to clean up
  signal(SIGQUIT, mysql_end);			// Catch SIGQUIT to clean up
  signal(SIGHUP, handle_quit_signal);           // Catch SIGHUP to clean up
#else
  SetConsoleCtrlHandler((PHANDLER_ROUTINE) windows_ctrl_handler, TRUE);
#endif


#if defined(HAVE_TERMIOS_H) && defined(GWINSZ_IN_SYS_IOCTL)
  /* Readline will call this if it installs a handler */
  signal(SIGWINCH, window_resize);
  /* call the SIGWINCH handler to get the default term width */
  window_resize(0);
#endif

  put_info("Welcome to the MySQL monitor.  Commands end with ; or \\g.",
	   INFO_INFO);
  sprintf((char*) glob_buffer.ptr(),
	  "Your MySQL connection id is %lu\nServer version: %s\n",
	  mysql_thread_id(&mysql), server_version_string(&mysql));
  put_info((char*) glob_buffer.ptr(),INFO_INFO);

  put_info(ORACLE_WELCOME_COPYRIGHT_NOTICE("2000"), INFO_INFO);

  if (!status.batch && !quick && !opt_html && !opt_xml)
  {
    init_dynamic_string(&histignore_buffer, "*IDENTIFIED*:*PASSWORD*",
                        1024, 1024);

    /*
      More history-ignore patterns can be supplied using either --histignore
      option or MYSQL_HISTIGNORE environment variable. If supplied, it will
      get appended to the default pattern (*IDENTIFIED*:*PASSWORD*). In case
      both are specified, pattern(s) supplied using --histignore option will
      be used.
    */
    if (opt_histignore)
    {
      dynstr_append(&histignore_buffer, ":");
      dynstr_append(&histignore_buffer, opt_histignore);
    }
    else if (getenv("MYSQL_HISTIGNORE"))
    {
      dynstr_append(&histignore_buffer, ":");
      dynstr_append(&histignore_buffer, getenv("MYSQL_HISTIGNORE"));
    }

    parse_histignore();

#ifdef HAVE_READLINE
  initialize_readline((char*) my_progname);

    /* read-history from file, default ~/.mysql_history*/
    if (getenv("MYSQL_HISTFILE"))
      histfile=my_strdup(getenv("MYSQL_HISTFILE"),MYF(MY_WME));
    else if (getenv("HOME"))
    {
      histfile=(char*) my_malloc((uint) strlen(getenv("HOME"))
				 + (uint) strlen("/.mysql_history")+2,
				 MYF(MY_WME));
      if (histfile)
	sprintf(histfile,"%s/.mysql_history",getenv("HOME"));
      char link_name[FN_REFLEN];
      if (my_readlink(link_name, histfile, 0) == 0 &&
          strncmp(link_name, "/dev/null", 10) == 0)
      {
        /* The .mysql_history file is a symlink to /dev/null, don't use it */
        my_free(histfile);
        histfile= 0;
      }
    }

    /* We used to suggest setting MYSQL_HISTFILE=/dev/null. */
    if (histfile && strncmp(histfile, "/dev/null", 10) == 0)
      histfile= NULL;

    if (histfile && histfile[0])
    {
      if (verbose)
	tee_fprintf(stdout, "Reading history-file %s\n",histfile);
      read_history(histfile);
      if (!(histfile_tmp= (char*) my_malloc((uint) strlen(histfile) + 5,
					    MYF(MY_WME))))
      {
	fprintf(stderr, "Couldn't allocate memory for temp histfile!\n");
	exit(1);
      }
      sprintf(histfile_tmp, "%s.TMP", histfile);
    }
#endif
  }

  sprintf(buff, "%s",
	  "Type 'help;' or '\\h' for help. Type '\\c' to clear the current input statement.\n");
  put_info(buff,INFO_INFO);
  status.exit_status= read_and_execute(!status.batch);
  if (opt_outfile)
    end_tee();
  mysql_end(0);
#ifndef _lint
  DBUG_RETURN(0);				// Keep compiler happy
#endif
}

sig_handler mysql_end(int sig)
{
  mysql_close(&mysql);
#ifdef HAVE_READLINE
  if (!status.batch && !quick && !opt_html && !opt_xml &&
      histfile && histfile[0])
  {
    /* write-history */
    if (verbose)
      tee_fprintf(stdout, "Writing history-file %s\n",histfile);
    if (!write_history(histfile_tmp))
      my_rename(histfile_tmp, histfile, MYF(MY_WME));
  }
  batch_readline_end(status.line_buff);
  completion_hash_free(&ht);
  free_root(&hash_mem_root,MYF(0));

  my_free(histfile);
  my_free(histfile_tmp);
#endif
  my_free(opt_histignore);
  dynstr_free(&histignore_buffer);
  free_hist_patterns();

  my_free(current_os_user);
  my_free(current_os_sudouser);

  if (opt_syslog)
    my_closelog();

  if (sig >= 0)
    put_info(sig ? "Aborted" : "Bye", INFO_RESULT);
  glob_buffer.free();
  old_buffer.free();
  processed_prompt.free();
  my_free(server_version);
  my_free(opt_password);
  my_free(opt_mysql_unix_port);
  my_free(current_db);
  my_free(current_host);
  my_free(current_user);
  my_free(full_username);
  my_free(part_username);
  my_free(default_prompt);
#ifdef HAVE_SMEM
  my_free(shared_memory_base_name);
#endif
  my_free(current_prompt);
  while (embedded_server_arg_count > 1)
    my_free(embedded_server_args[--embedded_server_arg_count]);
  mysql_server_end();
  free_defaults(defaults_argv);
  my_end(my_end_arg);
  exit(status.exit_status);
}


/**
  SIGINT signal handler.

  @description
    This function handles SIGINT (Ctrl - C). It sends a 'KILL [QUERY]' command
    to the server if a query is currently executing. On Windows, 'Ctrl - Break'
    is treated alike.

  @param [IN]               Signal number
*/

sig_handler handle_ctrlc_signal(int sig)
{
  sigint_received= 1;

  /* Skip rest if --sigint-ignore is used. */
  if (opt_sigint_ignore)
    return;

  if (executing_query)
    kill_query("^C");
  /* else, do nothing, just terminate the current line (like /c command). */
  return;
}


/**
   Handler to perform a cleanup and quit the program.

   @description
     This function would send a 'KILL [QUERY]' command to the server if a
     query is currently executing and then it invokes mysql_thread_end()/
     mysql_end() in order to terminate the mysql client process.

  @param [IN]               Signal number
*/

sig_handler handle_quit_signal(int sig)
{
  const char *reason= "Terminal close";

  if (!executing_query)
  {
    tee_fprintf(stdout, "%s -- exit!\n", reason);
    goto err;
  }

  kill_query(reason);

err:
#ifdef _WIN32
  /*
   When a signal is raised on Windows, the OS creates a new thread to
   handle the interrupt. Once that thread completes, the main thread
   continues running only to find that it's resources have already been
   free'd when the signal handler called mysql_end().
  */
  mysql_thread_end();
  return;
#else
  mysql_end(sig);
#endif
}


/* Send 'KILL QUERY' command to the server. */
static
void kill_query(const char *reason)
{
  char kill_buffer[40];
  MYSQL *kill_mysql= NULL;

  kill_mysql= mysql_init(kill_mysql);
  init_connection_options(kill_mysql);

  if (!mysql_real_connect(kill_mysql, current_host, current_user,
                          opt_password, "", opt_mysql_port,
                          opt_mysql_unix_port, 0))
  {
    tee_fprintf(stdout, "%s -- Sorry, cannot connect to the server to kill "
                "query, giving up ...\n", reason);
    goto err;
  }

  interrupted_query ++;

  /* mysqld < 5 does not understand KILL QUERY, skip to KILL CONNECTION */
  sprintf(kill_buffer, "KILL %s%lu",
          (mysql_get_server_version(&mysql) < 50000) ? "" : "QUERY ",
          mysql_thread_id(&mysql));

  if (verbose)
    tee_fprintf(stdout, "%s -- sending \"%s\" to server ...\n", reason,
                kill_buffer);
  mysql_real_query(kill_mysql, kill_buffer, (uint) strlen(kill_buffer));
  tee_fprintf(stdout, "%s -- query aborted\n", reason);

err:
  mysql_close(kill_mysql);
  return;
}


#if defined(HAVE_TERMIOS_H) && defined(GWINSZ_IN_SYS_IOCTL)
sig_handler window_resize(int sig)
{
  struct winsize window_size;

  if (ioctl(fileno(stdin), TIOCGWINSZ, &window_size) == 0)
    terminal_width= window_size.ws_col;
}
#endif

static struct my_option my_long_options[] =
{
  {"help", '?', "Display this help and exit.", 0, 0, 0, GET_NO_ARG, NO_ARG, 0,
   0, 0, 0, 0, 0},
  {"help", 'I', "Synonym for -?", 0, 0, 0, GET_NO_ARG, NO_ARG, 0,
   0, 0, 0, 0, 0},
  {"auto-rehash", OPT_AUTO_REHASH,
   "Enable automatic rehashing. One doesn't need to use 'rehash' to get table "
   "and field completion, but startup and reconnecting may take a longer time. "
   "Disable with --disable-auto-rehash.",
   &opt_rehash, &opt_rehash, 0, GET_BOOL, NO_ARG, 1, 0, 0, 0,
   0, 0},
  {"no-auto-rehash", 'A',
   "No automatic rehashing. One has to use 'rehash' to get table and field "
   "completion. This gives a quicker start of mysql and disables rehashing "
   "on reconnect.",
   0, 0, 0, GET_NO_ARG, NO_ARG, 0, 0, 0, 0, 0, 0},
   {"auto-vertical-output", OPT_AUTO_VERTICAL_OUTPUT,
    "Automatically switch to vertical output mode if the result is wider "
    "than the terminal width.",
    &auto_vertical_output, &auto_vertical_output, 0, GET_BOOL, NO_ARG, 0,
    0, 0, 0, 0, 0},
  {"batch", 'B',
   "Don't use history file. Disable interactive behavior. (Enables --silent.)",
   0, 0, 0, GET_NO_ARG, NO_ARG, 0, 0, 0, 0, 0, 0},
  {"bind-address", 0, "IP address to bind to.",
   (uchar**) &opt_bind_addr, (uchar**) &opt_bind_addr, 0, GET_STR,
   REQUIRED_ARG, 0, 0, 0, 0, 0, 0},
  {"character-sets-dir", OPT_CHARSETS_DIR,
   "Directory for character set files.", &charsets_dir,
   &charsets_dir, 0, GET_STR, REQUIRED_ARG, 0, 0, 0, 0, 0, 0},
  {"column-type-info", OPT_COLUMN_TYPES, "Display column type information.",
   &column_types_flag, &column_types_flag,
   0, GET_BOOL, NO_ARG, 0, 0, 0, 0, 0, 0},
  {"comments", 'c', "Preserve comments. Send comments to the server."
   " The default is --skip-comments (discard comments), enable with --comments.",
   &preserve_comments, &preserve_comments,
   0, GET_BOOL, NO_ARG, 0, 0, 0, 0, 0, 0},
  {"compress", 'C', "Use compression in server/client protocol.",
   &opt_compress, &opt_compress, 0, GET_BOOL, NO_ARG, 0, 0, 0,
   0, 0, 0},
#ifdef DBUG_OFF
  {"debug", '#', "This is a non-debug version. Catch this and exit.",
   0,0, 0, GET_DISABLED, OPT_ARG, 0, 0, 0, 0, 0, 0},
#else
  {"debug", '#', "Output debug log.", &default_dbug_option,
   &default_dbug_option, 0, GET_STR, OPT_ARG, 0, 0, 0, 0, 0, 0},
#endif
  {"debug-check", OPT_DEBUG_CHECK, "Check memory and open file usage at exit.",
   &debug_check_flag, &debug_check_flag, 0,
   GET_BOOL, NO_ARG, 0, 0, 0, 0, 0, 0},
  {"debug-info", 'T', "Print some debug info at exit.", &debug_info_flag,
   &debug_info_flag, 0, GET_BOOL, NO_ARG, 0, 0, 0, 0, 0, 0},
  {"database", 'D', "Database to use.", &current_db,
   &current_db, 0, GET_STR_ALLOC, REQUIRED_ARG, 0, 0, 0, 0, 0, 0},
  {"default-character-set", OPT_DEFAULT_CHARSET,
   "Set the default character set.", &default_charset,
   &default_charset, 0, GET_STR, REQUIRED_ARG, 0, 0, 0, 0, 0, 0},
  {"delimiter", OPT_DELIMITER, "Delimiter to be used.", &delimiter_str,
   &delimiter_str, 0, GET_STR, REQUIRED_ARG, 0, 0, 0, 0, 0, 0},
  {"enable_cleartext_plugin", OPT_ENABLE_CLEARTEXT_PLUGIN, 
    "Enable/disable the clear text authentication plugin.",
   &opt_enable_cleartext_plugin, &opt_enable_cleartext_plugin, 
   0, GET_BOOL, OPT_ARG, 0, 0, 0, 0, 0, 0},
  {"execute", 'e', "Execute command and quit. (Disables --force and history file.)", 0,
   0, 0, GET_STR, REQUIRED_ARG, 0, 0, 0, 0, 0, 0},
  {"vertical", 'E', "Print the output of a query (rows) vertically.",
   &vertical, &vertical, 0, GET_BOOL, NO_ARG, 0, 0, 0, 0, 0,
   0},
  {"force", 'f', "Continue even if we get an SQL error.",
   &ignore_errors, &ignore_errors, 0, GET_BOOL, NO_ARG, 0, 0,
   0, 0, 0, 0},
  {"histignore", OPT_HISTIGNORE, "A colon-separated list of patterns to "
   "keep statements from getting logged into syslog and mysql history.",
   &opt_histignore, &opt_histignore, 0, GET_STR_ALLOC, REQUIRED_ARG,
   0, 0, 0, 0, 0, 0},
  {"named-commands", 'G',
   "Enable named commands. Named commands mean this program's internal "
   "commands; see mysql> help . When enabled, the named commands can be "
   "used from any line of the query, otherwise only from the first line, "
   "before an enter. Disable with --disable-named-commands. This option "
   "is disabled by default.",
   &named_cmds, &named_cmds, 0, GET_BOOL, NO_ARG, 0, 0, 0, 0,
   0, 0},
  {"ignore-spaces", 'i', "Ignore space after function names.",
   &ignore_spaces, &ignore_spaces, 0, GET_BOOL, NO_ARG, 0, 0,
   0, 0, 0, 0},
  {"init-command", OPT_INIT_COMMAND,
   "SQL Command to execute when connecting to MySQL server. Will "
   "automatically be re-executed when reconnecting.",
   &opt_init_command, &opt_init_command, 0,
   GET_STR, REQUIRED_ARG, 0, 0, 0, 0, 0, 0},
  {"local-infile", OPT_LOCAL_INFILE, "Enable/disable LOAD DATA LOCAL INFILE.",
   &opt_local_infile, &opt_local_infile, 0, GET_BOOL, OPT_ARG, 0, 0, 0, 0, 0, 0},
  {"no-beep", 'b', "Turn off beep on error.", &opt_nobeep,
   &opt_nobeep, 0, GET_BOOL, NO_ARG, 0, 0, 0, 0, 0, 0},
  {"host", 'h', "Connect to host.", &current_host,
   &current_host, 0, GET_STR_ALLOC, REQUIRED_ARG, 0, 0, 0, 0, 0, 0},
  {"html", 'H', "Produce HTML output.", &opt_html, &opt_html,
   0, GET_BOOL, NO_ARG, 0, 0, 0, 0, 0, 0},
  {"xml", 'X', "Produce XML output.", &opt_xml, &opt_xml, 0,
   GET_BOOL, NO_ARG, 0, 0, 0, 0, 0, 0},
  {"line-numbers", OPT_LINE_NUMBERS, "Write line numbers for errors.",
   &line_numbers, &line_numbers, 0, GET_BOOL,
   NO_ARG, 1, 0, 0, 0, 0, 0},
  {"skip-line-numbers", 'L', "Don't write line number for errors.", 0, 0, 0, GET_NO_ARG,
   NO_ARG, 0, 0, 0, 0, 0, 0},
  {"unbuffered", 'n', "Flush buffer after each query.", &unbuffered,
   &unbuffered, 0, GET_BOOL, NO_ARG, 0, 0, 0, 0, 0, 0},
  {"column-names", OPT_COLUMN_NAMES, "Write column names in results.",
   &column_names, &column_names, 0, GET_BOOL,
   NO_ARG, 1, 0, 0, 0, 0, 0},
  {"skip-column-names", 'N',
   "Don't write column names in results.",
   0, 0, 0, GET_NO_ARG, NO_ARG, 0, 0, 0, 0, 0, 0},
  {"sigint-ignore", OPT_SIGINT_IGNORE, "Ignore SIGINT (CTRL-C).",
   &opt_sigint_ignore,  &opt_sigint_ignore, 0, GET_BOOL,
   NO_ARG, 0, 0, 0, 0, 0, 0},
  {"one-database", 'o',
   "Ignore statements except those that occur while the default "
   "database is the one named at the command line.",
   0, 0, 0, GET_NO_ARG, NO_ARG, 0, 0, 0, 0, 0, 0},
#ifdef USE_POPEN
  {"pager", OPT_PAGER,
   "Pager to use to display results. If you don't supply an option, the "
   "default pager is taken from your ENV variable PAGER. Valid pagers are "
   "less, more, cat [> filename], etc. See interactive help (\\h) also. "
   "This option does not work in batch mode. Disable with --disable-pager. "
   "This option is disabled by default.",
   0, 0, 0, GET_STR, OPT_ARG, 0, 0, 0, 0, 0, 0},
#endif
  {"password", 'p',
   "Password to use when connecting to server. If password is not given it's asked from the tty.",
   0, 0, 0, GET_PASSWORD, OPT_ARG, 0, 0, 0, 0, 0, 0},
#ifdef __WIN__
  {"pipe", 'W', "Use named pipes to connect to server.", 0, 0, 0, GET_NO_ARG,
   NO_ARG, 0, 0, 0, 0, 0, 0},
#endif
  {"port", 'P', "Port number to use for connection or 0 for default to, in "
   "order of preference, my.cnf, $MYSQL_TCP_PORT, "
#if MYSQL_PORT_DEFAULT == 0
   "/etc/services, "
#endif
   "built-in default (" STRINGIFY_ARG(MYSQL_PORT) ").",
   &opt_mysql_port,
   &opt_mysql_port, 0, GET_UINT, REQUIRED_ARG, 0, 0, 0, 0, 0,  0},
  {"prompt", OPT_PROMPT, "Set the mysql prompt to this value.",
   &current_prompt, &current_prompt, 0, GET_STR_ALLOC,
   REQUIRED_ARG, 0, 0, 0, 0, 0, 0},
  {"protocol", OPT_MYSQL_PROTOCOL, "The protocol to use for connection (tcp, socket, pipe, memory).",
   0, 0, 0, GET_STR,  REQUIRED_ARG, 0, 0, 0, 0, 0, 0},
  {"quick", 'q',
   "Don't cache result, print it row by row. This may slow down the server "
   "if the output is suspended. Doesn't use history file.",
   &quick, &quick, 0, GET_BOOL, NO_ARG, 0, 0, 0, 0, 0, 0},
  {"raw", 'r', "Write fields without conversion. Used with --batch.",
   &opt_raw_data, &opt_raw_data, 0, GET_BOOL, NO_ARG, 0, 0, 0,
   0, 0, 0},
  {"reconnect", OPT_RECONNECT, "Reconnect if the connection is lost. Disable "
   "with --disable-reconnect. This option is enabled by default.",
   &opt_reconnect, &opt_reconnect, 0, GET_BOOL, NO_ARG, 1, 0, 0, 0, 0, 0},
  {"silent", 's', "Be more silent. Print results with a tab as separator, "
   "each row on new line.", 0, 0, 0, GET_NO_ARG, NO_ARG, 0, 0, 0, 0, 0, 0},
#ifdef HAVE_SMEM
  {"shared-memory-base-name", OPT_SHARED_MEMORY_BASE_NAME,
   "Base name of shared memory.", &shared_memory_base_name,
   &shared_memory_base_name, 0, GET_STR_ALLOC, REQUIRED_ARG, 0, 0, 0, 0, 0, 0},
#endif
  {"socket", 'S', "The socket file to use for connection.",
   &opt_mysql_unix_port, &opt_mysql_unix_port, 0, GET_STR_ALLOC,
   REQUIRED_ARG, 0, 0, 0, 0, 0, 0},
#include "sslopt-longopts.h"
  {"table", 't', "Output in table format.", &output_tables,
   &output_tables, 0, GET_BOOL, NO_ARG, 0, 0, 0, 0, 0, 0},
  {"tee", OPT_TEE,
   "Append everything into outfile. See interactive help (\\h) also. "
   "Does not work in batch mode. Disable with --disable-tee. "
   "This option is disabled by default.",
   0, 0, 0, GET_STR, REQUIRED_ARG, 0, 0, 0, 0, 0, 0},
  {"user", 'u', "User for login if not current user.", &current_user,
   &current_user, 0, GET_STR_ALLOC, REQUIRED_ARG, 0, 0, 0, 0, 0, 0},
  {"safe-updates", 'U', "Only allow UPDATE and DELETE that uses keys.",
   &safe_updates, &safe_updates, 0, GET_BOOL, NO_ARG, 0, 0,
   0, 0, 0, 0},
  {"i-am-a-dummy", 'U', "Synonym for option --safe-updates, -U.",
   &safe_updates, &safe_updates, 0, GET_BOOL, NO_ARG, 0, 0,
   0, 0, 0, 0},
  {"verbose", 'v', "Write more. (-v -v -v gives the table output format).", 0,
   0, 0, GET_NO_ARG, NO_ARG, 0, 0, 0, 0, 0, 0},
  {"version", 'V', "Output version information and exit.", 0, 0, 0,
   GET_NO_ARG, NO_ARG, 0, 0, 0, 0, 0, 0},
  {"wait", 'w', "Wait and retry if connection is down.", 0, 0, 0, GET_NO_ARG,
   NO_ARG, 0, 0, 0, 0, 0, 0},
  {"connect_timeout", OPT_CONNECT_TIMEOUT,
   "Number of seconds before connection timeout.",
   &opt_connect_timeout, &opt_connect_timeout, 0, GET_ULONG, REQUIRED_ARG,
   0, 0, 3600*12, 0, 0, 0},
  {"max_allowed_packet", OPT_MAX_ALLOWED_PACKET,
   "The maximum packet length to send to or receive from server.",
   &opt_max_allowed_packet, &opt_max_allowed_packet, 0,
   GET_ULONG, REQUIRED_ARG, 16 *1024L*1024L, 4096,
   (longlong) 2*1024L*1024L*1024L, MALLOC_OVERHEAD, 1024, 0},
  {"net_buffer_length", OPT_NET_BUFFER_LENGTH,
   "The buffer size for TCP/IP and socket communication.",
   &opt_net_buffer_length, &opt_net_buffer_length, 0, GET_ULONG,
   REQUIRED_ARG, 16384, 1024, 512*1024*1024L, MALLOC_OVERHEAD, 1024, 0},
  {"select_limit", OPT_SELECT_LIMIT,
   "Automatic limit for SELECT when using --safe-updates.",
   &select_limit, &select_limit, 0, GET_ULONG, REQUIRED_ARG, 1000L,
   1, ULONG_MAX, 0, 1, 0},
  {"max_join_size", OPT_MAX_JOIN_SIZE,
   "Automatic limit for rows in a join when using --safe-updates.",
   &max_join_size, &max_join_size, 0, GET_ULONG, REQUIRED_ARG, 1000000L,
   1, ULONG_MAX, 0, 1, 0},
  {"secure-auth", OPT_SECURE_AUTH, "Refuse client connecting to server if it"
    " uses old (pre-4.1.1) protocol.", &opt_secure_auth,
    &opt_secure_auth, 0, GET_BOOL, NO_ARG, 1, 0, 0, 0, 0, 0},
  {"server-arg", OPT_SERVER_ARG, "Send embedded server this as a parameter.",
   0, 0, 0, GET_STR, REQUIRED_ARG, 0, 0, 0, 0, 0, 0},
  {"show-warnings", OPT_SHOW_WARNINGS, "Show warnings after every statement.",
    &show_warnings, &show_warnings, 0, GET_BOOL, NO_ARG,
    0, 0, 0, 0, 0, 0},
  {"syslog", 'j', "Log filtered interactive commands to syslog. Filtering of "
   "commands depends on the patterns supplied via histignore option besides "
   "the default patterns." , 0, 0, 0, GET_NO_ARG, NO_ARG, 0, 0, 0, 0, 0, 0},
  {"plugin_dir", OPT_PLUGIN_DIR, "Directory for client-side plugins.",
    &opt_plugin_dir, &opt_plugin_dir, 0,
   GET_STR, REQUIRED_ARG, 0, 0, 0, 0, 0, 0},
  {"default_auth", OPT_DEFAULT_AUTH,
    "Default authentication client-side plugin to use.",
    &opt_default_auth, &opt_default_auth, 0,
   GET_STR, REQUIRED_ARG, 0, 0, 0, 0, 0, 0},
  {"binary-mode", OPT_BINARY_MODE,
   "By default, ASCII '\\0' is disallowed and '\\r\\n' is translated to '\\n'. "
   "This switch turns off both features, and also turns off parsing of all client"
   "commands except \\C and DELIMITER, in non-interactive mode (for input "
   "piped to mysql or loaded using the 'source' command). This is necessary "
   "when processing output from mysqlbinlog that may contain blobs.",
   &opt_binary_mode, &opt_binary_mode, 0, GET_BOOL, NO_ARG, 0, 0, 0, 0, 0, 0},
#if !defined(HAVE_YASSL)
  {"server-public-key-path", OPT_SERVER_PUBLIC_KEY,
   "File path to the server public RSA key in PEM format.",
   &opt_server_public_key, &opt_server_public_key, 0,
   GET_STR, REQUIRED_ARG, 0, 0, 0, 0, 0, 0},
#endif
  {"connect-expired-password", 0,
   "Notify the server that this client is prepared to handle expired "
   "password sandbox mode.",
   &opt_connect_expired_password, &opt_connect_expired_password, 0, GET_BOOL,
   NO_ARG, 0, 0, 0, 0, 0, 0},
  { 0, 0, 0, 0, 0, 0, GET_NO_ARG, NO_ARG, 0, 0, 0, 0, 0, 0}
};


static void usage(int version)
{
#if defined(USE_LIBEDIT_INTERFACE)
  const char* readline= "";
#else
  const char* readline= "readline";
#endif

#ifdef HAVE_READLINE
  printf("%s  Ver %s Distrib %s, for %s (%s) using %s %s\n",
	 my_progname, VER, MYSQL_SERVER_VERSION, SYSTEM_TYPE, MACHINE_TYPE,
         readline, rl_library_version);
#else
  printf("%s  Ver %s Distrib %s, for %s (%s)\n", my_progname, VER,
	MYSQL_SERVER_VERSION, SYSTEM_TYPE, MACHINE_TYPE);
#endif

  if (version)
    return;
  puts(ORACLE_WELCOME_COPYRIGHT_NOTICE("2000"));
  printf("Usage: %s [OPTIONS] [database]\n", my_progname);
  my_print_help(my_long_options);
  print_defaults("my", load_default_groups);
  my_print_variables(my_long_options);
}


my_bool
get_one_option(int optid, const struct my_option *opt __attribute__((unused)),
	       char *argument)
{
  switch(optid) {
  case OPT_CHARSETS_DIR:
    strmake(mysql_charsets_dir, argument, sizeof(mysql_charsets_dir) - 1);
    charsets_dir = mysql_charsets_dir;
    break;
  case OPT_DELIMITER:
    if (argument == disabled_my_option) 
    {
      strmov(delimiter, DEFAULT_DELIMITER);
    }
    else 
    {
      /* Check that delimiter does not contain a backslash */
      if (!strstr(argument, "\\")) 
      {
        strmake(delimiter, argument, sizeof(delimiter) - 1);
      }
      else 
      {
        put_info("DELIMITER cannot contain a backslash character", INFO_ERROR);
        return 0;
      } 
    }
    delimiter_length= (uint)strlen(delimiter);
    delimiter_str= delimiter;
    break;
  case OPT_LOCAL_INFILE:
    using_opt_local_infile=1;
    break;
  case OPT_ENABLE_CLEARTEXT_PLUGIN:
    using_opt_enable_cleartext_plugin= TRUE;
    break;
  case OPT_TEE:
    if (argument == disabled_my_option)
    {
      if (opt_outfile)
	end_tee();
    }
    else
      init_tee(argument);
    break;
  case OPT_PAGER:
    if (argument == disabled_my_option)
      opt_nopager= 1;
    else
    {
      opt_nopager= 0;
      if (argument && strlen(argument))
      {
	default_pager_set= 1;
	strmake(pager, argument, sizeof(pager) - 1);
	strmov(default_pager, pager);
      }
      else if (default_pager_set)
	strmov(pager, default_pager);
      else
	opt_nopager= 1;
    }
    break;
  case OPT_MYSQL_PROTOCOL:
#ifndef EMBEDDED_LIBRARY
    opt_protocol= find_type_or_exit(argument, &sql_protocol_typelib,
                                    opt->name);
#endif
    break;
  case OPT_SERVER_ARG:
#ifdef EMBEDDED_LIBRARY
    /*
      When the embedded server is being tested, the client needs to be
      able to pass command-line arguments to the embedded server so it can
      locate the language files and data directory.
    */
    if (!embedded_server_arg_count)
    {
      embedded_server_arg_count= 1;
      embedded_server_args[0]= (char*) "";
    }
    if (embedded_server_arg_count == MAX_SERVER_ARGS-1 ||
        !(embedded_server_args[embedded_server_arg_count++]=
          my_strdup(argument, MYF(MY_FAE))))
    {
        put_info("Can't use server argument", INFO_ERROR);
        return 0;
    }
#else /*EMBEDDED_LIBRARY */
    printf("WARNING: --server-arg option not supported in this configuration.\n");
#endif
    break;
  case 'A':
    opt_rehash= 0;
    break;
  case 'N':
    column_names= 0;
    break;
  case 'e':
    status.batch= 1;
    status.add_to_history= 0;
    if (!status.line_buff)
      ignore_errors= 0;                         // do it for the first -e only
    if (!(status.line_buff= batch_readline_command(status.line_buff, argument)))
      return 1;
    break;
  case 'j':
    if (my_openlog("MysqlClient")) {
      /* error */
      put_info(strerror(errno), INFO_ERROR, errno);
      return 1;
    }
    get_current_os_user();
    get_current_os_sudouser();
    opt_syslog= 1;
    break;
  case 'o':
    if (argument == disabled_my_option)
      one_database= 0;
    else
      one_database= skip_updates= 1;
    break;
  case 'p':
    if (argument == disabled_my_option)
      argument= (char*) "";			// Don't require password
    if (argument)
    {
      char *start= argument;
      my_free(opt_password);
      opt_password= my_strdup(argument, MYF(MY_FAE));
      while (*argument) *argument++= 'x';		// Destroy argument
      if (*start)
	start[1]=0 ;
      tty_password= 0;
    }
    else
      tty_password= 1;
    break;
  case '#':
    DBUG_PUSH(argument ? argument : default_dbug_option);
    debug_info_flag= 1;
    break;
  case 's':
    if (argument == disabled_my_option)
      opt_silent= 0;
    else
      opt_silent++;
    break;
  case 'v':
    if (argument == disabled_my_option)
      verbose= 0;
    else
      verbose++;
    break;
  case 'B':
    status.batch= 1;
    status.add_to_history= 0;
    set_if_bigger(opt_silent,1);                         // more silent
    break;
  case 'W':
#ifdef __WIN__
    opt_protocol = MYSQL_PROTOCOL_PIPE;
#endif
    break;
#include <sslopt-case.h>
  case 'V':
    usage(1);
    exit(0);
  case 'I':
  case '?':
    usage(0);
    exit(0);
  }
  return 0;
}


static int get_options(int argc, char **argv)
{
  char *tmp, *pagpoint;
  int ho_error;
  MYSQL_PARAMETERS *mysql_params= mysql_get_parameters();

  tmp= (char *) getenv("MYSQL_HOST");
  if (tmp)
    current_host= my_strdup(tmp, MYF(MY_WME));

  pagpoint= getenv("PAGER");
  if (!((char*) (pagpoint)))
  {
    strmov(pager, "stdout");
    opt_nopager= 1;
  }
  else
    strmov(pager, pagpoint);
  strmov(default_pager, pager);

  opt_max_allowed_packet= *mysql_params->p_max_allowed_packet;
  opt_net_buffer_length= *mysql_params->p_net_buffer_length;

  if ((ho_error=handle_options(&argc, &argv, my_long_options, get_one_option)))
    exit(ho_error);

  *mysql_params->p_max_allowed_packet= opt_max_allowed_packet;
  *mysql_params->p_net_buffer_length= opt_net_buffer_length;

  if (status.batch) /* disable pager and outfile in this case */
  {
    strmov(default_pager, "stdout");
    strmov(pager, "stdout");
    opt_nopager= 1;
    default_pager_set= 0;
    opt_outfile= 0;
    opt_reconnect= 0;
    connect_flag= 0; /* Not in interactive mode */
  }
  
  if (argc > 1)
  {
    usage(0);
    exit(1);
  }
  if (argc == 1)
  {
    skip_updates= 0;
    my_free(current_db);
    current_db= my_strdup(*argv, MYF(MY_WME));
  }
  if (tty_password)
    opt_password= get_tty_password(NullS);
  if (debug_info_flag)
    my_end_arg= MY_CHECK_ERROR | MY_GIVE_INFO;
  if (debug_check_flag)
    my_end_arg= MY_CHECK_ERROR;

  if (ignore_spaces)
    connect_flag|= CLIENT_IGNORE_SPACE;

  return(0);
}

static int read_and_execute(bool interactive)
{
#if defined(__WIN__)
  String tmpbuf;
  String buffer;
#endif

  char	*line= NULL;
  char	in_string=0;
  ulong line_number=0;
  bool ml_comment= 0;  
  COMMANDS *com;
  ulong line_length= 0;
  status.exit_status=1;

  real_binary_mode= !interactive && opt_binary_mode;
  for (;;)
  {
    /* Reset as SIGINT has already got handled. */
    sigint_received= 0;

    if (!interactive)
    {
      /*
        batch_readline can return 0 on EOF or error.
        In that case, we need to double check that we have a valid
        line before actually setting line_length to read_length.
        */
      line= batch_readline(status.line_buff, real_binary_mode);
      if (line) 
      {
        line_length= status.line_buff->read_length;

        /*
          ASCII 0x00 is not allowed appearing in queries if it is not in binary
          mode.
        */
        if (!real_binary_mode && strlen(line) != line_length)
        {
          status.exit_status= 1;
          String msg;
          msg.append("ASCII '\\0' appeared in the statement, but this is not "
                     "allowed unless option --binary-mode is enabled and mysql is "
                     "run in non-interactive mode. Set --binary-mode to 1 if ASCII "
                     "'\\0' is expected. Query: '");
          msg.append(glob_buffer);
          msg.append(line);
          msg.append("'.");
          put_info(msg.c_ptr(), INFO_ERROR);
          break;
        }

        /*
          Skip UTF8 Byte Order Marker (BOM) 0xEFBBBF.
          Editors like "notepad" put this marker in
          the very beginning of a text file when
          you save the file using "Unicode UTF-8" format.
        */
        if (!line_number &&
             (uchar) line[0] == 0xEF &&
             (uchar) line[1] == 0xBB &&
             (uchar) line[2] == 0xBF)
        {
          line+= 3;
          // decrease the line length accordingly to the 3 bytes chopped
          line_length -=3;
        }
      }
      line_number++;
      if (!glob_buffer.length())
	status.query_start_line=line_number;
    }
    else
    {
      char *prompt= (char*) (ml_comment ? "   /*> " :
                             glob_buffer.is_empty() ?  construct_prompt() :
			     !in_string ? "    -> " :
			     in_string == '\'' ?
			     "    '> " : (in_string == '`' ?
			     "    `> " :
			     "    \"> "));
      if (opt_outfile && glob_buffer.is_empty())
	fflush(OUTFILE);

#if defined(__WIN__)
      size_t nread;
      tee_fputs(prompt, stdout);
      if (!tmpbuf.is_alloced())
        tmpbuf.alloc(65535);
      tmpbuf.length(0);
      buffer.length(0);
      line= my_win_console_readline(charset_info,
                                    (char *) tmpbuf.ptr(),
                                    tmpbuf.alloced_length(),
                                    &nread);
      if (line && (nread == 0))
      {
        tee_puts("^C", stdout);
        reset_prompt(&in_string, &ml_comment);
        continue;
      }
      else if (*line == 0x1A)                   /* (Ctrl + Z) */
        break;
#else
      if (opt_outfile)
        fputs(prompt, OUTFILE);
      /*
        free the previous entered line.
      */
      if (line)
        my_free(line);
      line= readline(prompt);

      if (sigint_received)
      {
        sigint_received= 0;
        tee_puts("^C", stdout);
        reset_prompt(&in_string, &ml_comment);
        continue;
      }
#endif                                          /* defined(__WIN__) */
      /*
        When Ctrl+d or Ctrl+z is pressed, the line may be NULL on some OS
        which may cause coredump.
      */
      if (opt_outfile && line)
	fprintf(OUTFILE, "%s\n", line);

      line_length= line ? strlen(line) : 0;
    }
    // End of file or system error
    if (!line)
    {
      if (status.line_buff && status.line_buff->error)
        status.exit_status= 1;
      else
        status.exit_status= 0;
      break;
    }

    /*
      Check if line is a mysql command line
      (We want to allow help, print and clear anywhere at line start
    */
    if ((named_cmds || glob_buffer.is_empty())
	&& !ml_comment && !in_string && (com= find_command(line)))
    {
      if ((*com->func)(&glob_buffer,line) > 0)
      {
        // lets log the exit/quit command.
        if (interactive && status.add_to_history && com->cmd_char == 'q')
          add_filtered_history(line);
	break;
      }
      if (glob_buffer.is_empty())		// If buffer was emptied
	in_string=0;
      if (interactive && status.add_to_history)
	add_filtered_history(line);
      continue;
    }
    if (add_line(glob_buffer, line, line_length, &in_string, &ml_comment,
                 status.line_buff ? status.line_buff->truncated : 0))
      break;
  }
  /* if in batch mode, send last query even if it doesn't end with \g or go */

  if (!interactive && !status.exit_status)
  {
    remove_cntrl(glob_buffer);
    if (!glob_buffer.is_empty())
    {
      status.exit_status=1;
      if (com_go(&glob_buffer,line) <= 0)
	status.exit_status=0;
    }
  }

#if defined(__WIN__)
  buffer.free();
  tmpbuf.free();
#else
  if (interactive)
    /*
      free the last entered line.
    */
    my_free(line);
#endif

  /*
    If the function is called by 'source' command, it will return to interactive
    mode, so real_binary_mode should be FALSE. Otherwise, it will exit the
    program, it is safe to set real_binary_mode to FALSE.
  */
  real_binary_mode= FALSE;
  return status.exit_status;
}


static inline void
reset_prompt(char *in_string, bool *ml_comment)
{
  glob_buffer.length(0);
  *ml_comment= 0;
  *in_string= 0;
}


/**
   It checks if the input is a short form command. It returns the command's
   pointer if a command is found, else return NULL. Note that if binary-mode
   is set, then only \C is searched for.

   @param cmd_char    A character of one byte.

   @return
     the command's pointer or NULL.
*/
static COMMANDS *find_command(char cmd_char)
{
  DBUG_ENTER("find_command");
  DBUG_PRINT("enter", ("cmd_char: %d", cmd_char));

  int index= -1;

  /*
    In binary-mode, we disallow all mysql commands except '\C'
    and DELIMITER.
  */
  if (real_binary_mode)
  {
    if (cmd_char == 'C')
      index= charset_index;
  }
  else
    index= get_command_index(cmd_char);

  if (index >= 0)
  {
    DBUG_PRINT("exit",("found command: %s", commands[index].name));
    DBUG_RETURN(&commands[index]);
  }
  else
    DBUG_RETURN((COMMANDS *) 0);
}

/**
   It checks if the input is a long form command. It returns the command's
   pointer if a command is found, else return NULL. Note that if binary-mode 
   is set, then only DELIMITER is searched for.

   @param name    A string.
   @return
     the command's pointer or NULL.
*/
static COMMANDS *find_command(char *name)
{
  uint len;
  char *end;
  DBUG_ENTER("find_command");

  DBUG_ASSERT(name != NULL);
  DBUG_PRINT("enter", ("name: '%s'", name));

  while (my_isspace(charset_info, *name))
    name++;
  /*
    If there is an \\g in the row or if the row has a delimiter but
    this is not a delimiter command, let add_line() take care of
    parsing the row and calling find_command().
  */
  if ((!real_binary_mode && strstr(name, "\\g")) ||
      (strstr(name, delimiter) &&
       !is_delimiter_command(name, DELIMITER_NAME_LEN)))
      DBUG_RETURN((COMMANDS *) 0);

  if ((end=strcont(name, " \t")))
  {
    len=(uint) (end - name);
    while (my_isspace(charset_info, *end))
      end++;
    if (!*end)
      end= 0;					// no arguments to function
  }
  else
    len= (uint) strlen(name);

  int index= -1;
  if (real_binary_mode)
  {
    if (is_delimiter_command(name, len))
      index= delimiter_index;
  }
  else
  {
    /*
      All commands are in the first part of commands array and have a function
      to implement it.
    */
    for (uint i= 0; commands[i].func; i++)
    {
      if (!my_strnncoll(&my_charset_latin1, (uchar*) name, len,
                        (uchar*) commands[i].name, len) &&
          (commands[i].name[len] == '\0') &&
          (!end || commands[i].takes_params))
      {
        index= i;
        break;
      }
    }
  }

  if (index >= 0)
  {
    DBUG_PRINT("exit", ("found command: %s", commands[index].name));
    DBUG_RETURN(&commands[index]);
  }
  DBUG_RETURN((COMMANDS *) 0);
}


static bool add_line(String &buffer, char *line, ulong line_length,
                     char *in_string, bool *ml_comment, bool truncated)
{
  uchar inchar;
  char buff[80], *pos, *out;
  COMMANDS *com;
  bool need_space= 0;
  bool ss_comment= 0;
  DBUG_ENTER("add_line");

  if (!line[0] && buffer.is_empty())
    DBUG_RETURN(0);

  if (status.add_to_history && line[0])
    add_filtered_history(line);

  char *end_of_line= line + line_length;

  for (pos= out= line; pos < end_of_line; pos++)
  {
    inchar= (uchar) *pos;
    if (!preserve_comments)
    {
      // Skip spaces at the beginning of a statement
      if (my_isspace(charset_info,inchar) && (out == line) &&
          buffer.is_empty())
        continue;
    }
    // Accept multi-byte characters as-is
    int length;
    if (use_mb(charset_info) &&
        (length= my_ismbchar(charset_info, pos, end_of_line)))
    {
      if (!*ml_comment || preserve_comments)
      {
        while (length--)
          *out++ = *pos++;
        pos--;
      }
      else
        pos+= length - 1;
      continue;
    }
    if (!*ml_comment && inchar == '\\' &&
        !(*in_string && 
          (mysql.server_status & SERVER_STATUS_NO_BACKSLASH_ESCAPES)))
    {
      // Found possbile one character command like \c

      if (!(inchar = (uchar) *++pos))
	break;				// readline adds one '\'
      if (*in_string || inchar == 'N')	// \N is short for NULL
      {					// Don't allow commands in string
	*out++='\\';
	*out++= (char) inchar;
	continue;
      }
      if ((com= find_command((char) inchar)))
      {
        // Flush previously accepted characters
        if (out != line)
        {
          buffer.append(line, (uint) (out-line));
          out= line;
        }
        
        if ((*com->func)(&buffer,pos-1) > 0)
          DBUG_RETURN(1);                       // Quit
        if (com->takes_params)
        {
          if (ss_comment)
          {
            /*
              If a client-side macro appears inside a server-side comment,
              discard all characters in the comment after the macro (that is,
              until the end of the comment rather than the next delimiter)
            */
            for (pos++; *pos && (*pos != '*' || *(pos + 1) != '/'); pos++)
              ;
            pos--;
          }
          else
          {
            for (pos++ ;
                 *pos && (*pos != *delimiter ||
                          !is_prefix(pos + 1, delimiter + 1)) ; pos++)
              ;	// Remove parameters
            if (!*pos)
              pos--;
            else 
              pos+= delimiter_length - 1; // Point at last delim char
          }
        }
      }
      else
      {
	sprintf(buff,"Unknown command '\\%c'.",inchar);
	if (put_info(buff,INFO_ERROR) > 0)
	  DBUG_RETURN(1);
	*out++='\\';
	*out++=(char) inchar;
	continue;
      }
    }
    else if (!*ml_comment && !*in_string && is_prefix(pos, delimiter))
    {
      // Found a statement. Continue parsing after the delimiter
      pos+= delimiter_length;

      if (preserve_comments)
      {
        while (my_isspace(charset_info, *pos))
          *out++= *pos++;
      }
      // Flush previously accepted characters
      if (out != line)
      {
        buffer.append(line, (uint32) (out-line));
        out= line;
      }

      if (preserve_comments && ((*pos == '#') ||
                                ((*pos == '-') &&
                                 (pos[1] == '-') &&
                                 my_isspace(charset_info, pos[2]))))
      {
        // Add trailing single line comments to this statement
        buffer.append(pos);
        pos+= strlen(pos);
      }

      pos--;

      if ((com= find_command(buffer.c_ptr())))
      {
          
        if ((*com->func)(&buffer, buffer.c_ptr()) > 0)
          DBUG_RETURN(1);                       // Quit 
      }
      else
      {
        if (com_go(&buffer, 0) > 0)             // < 0 is not fatal
          DBUG_RETURN(1);
      }
      buffer.length(0);
    }
    else if (!*ml_comment && (!*in_string && (inchar == '#' ||
                                              (inchar == '-' && pos[1] == '-' &&
                              /*
                                The third byte is either whitespace or is the
                                end of the line -- which would occur only
                                because of the user sending newline -- which is
                                itself whitespace and should also match.
                              */
			      (my_isspace(charset_info,pos[2]) ||
                               !pos[2])))))
    {
      // Flush previously accepted characters
      if (out != line)
      {
        buffer.append(line, (uint32) (out - line));
        out= line;
      }

      // comment to end of line
      if (preserve_comments)
      {
        bool started_with_nothing= !buffer.length();

        buffer.append(pos);

        /*
          A single-line comment by itself gets sent immediately so that
          client commands (delimiter, status, etc) will be interpreted on
          the next line.
        */
        if (started_with_nothing)
        {
          if (com_go(&buffer, 0) > 0)             // < 0 is not fatal
            DBUG_RETURN(1);
          buffer.length(0);
        }
      }

      break;
    }
    else if (!*in_string && inchar == '/' && *(pos+1) == '*' &&
	     *(pos+2) != '!')
    {
      if (preserve_comments)
      {
        *out++= *pos++;                       // copy '/'
        *out++= *pos;                         // copy '*'
      }
      else
        pos++;
      *ml_comment= 1;
      if (out != line)
      {
        buffer.append(line,(uint) (out-line));
        out=line;
      }
    }
    else if (*ml_comment && !ss_comment && inchar == '*' && *(pos + 1) == '/')
    {
      if (preserve_comments)
      {
        *out++= *pos++;                       // copy '*'
        *out++= *pos;                         // copy '/'
      }
      else
        pos++;
      *ml_comment= 0;
      if (out != line)
      {
        buffer.append(line, (uint32) (out - line));
        out= line;
      }
      // Consumed a 2 chars or more, and will add 1 at most,
      // so using the 'line' buffer to edit data in place is ok.
      need_space= 1;
    }      
    else
    {						// Add found char to buffer
      if (!*in_string && inchar == '/' && *(pos + 1) == '*' &&
          *(pos + 2) == '!')
        ss_comment= 1;
      else if (!*in_string && ss_comment && inchar == '*' && *(pos + 1) == '/')
        ss_comment= 0;
      if (inchar == *in_string)
	*in_string= 0;
      else if (!*ml_comment && !*in_string &&
	       (inchar == '\'' || inchar == '"' || inchar == '`'))
	*in_string= (char) inchar;
      if (!*ml_comment || preserve_comments)
      {
        if (need_space && !my_isspace(charset_info, (char)inchar))
          *out++= ' ';
        need_space= 0;
        *out++= (char) inchar;
      }
    }
  }
  if (out != line || !buffer.is_empty())
  {
    uint length=(uint) (out-line);

    if (!truncated && (!is_delimiter_command(line, length) ||
                       (*in_string || *ml_comment)))
    {
      /* 
        Don't add a new line in case there's a DELIMITER command to be 
        added to the glob buffer (e.g. on processing a line like 
        "<command>;DELIMITER <non-eof>") : similar to how a new line is 
        not added in the case when the DELIMITER is the first command 
        entered with an empty glob buffer. However, if the delimiter is
        part of a string or a comment, the new line should be added. (e.g.
        SELECT '\ndelimiter\n';\n)
      */
      *out++='\n';
      length++;
    }
    if (buffer.length() + length >= buffer.alloced_length())
      buffer.realloc(buffer.length()+length+IO_SIZE);
    if ((!*ml_comment || preserve_comments) && buffer.append(line, length))
      DBUG_RETURN(1);
  }
  DBUG_RETURN(0);
}

/*****************************************************************
	    Interface to Readline Completion
******************************************************************/

#ifdef HAVE_READLINE

C_MODE_START
static char *new_command_generator(const char *text, int);
static char **new_mysql_completion(const char *text, int start, int end);
C_MODE_END

/*
  Tell the GNU Readline library how to complete.  We want to try to complete
  on command names if this is the first word in the line, or on filenames
  if not.
*/

#if defined(USE_NEW_READLINE_INTERFACE) 
static int fake_magic_space(int, int);
extern "C" char *no_completion(const char*,int)
#elif defined(USE_LIBEDIT_INTERFACE)
static int fake_magic_space(const char *, int);
extern "C" int no_completion(const char*,int)
#else
extern "C" char *no_completion()
#endif
{
  return 0;					/* No filename completion */
}

/*	
  returns 0 if line matches the previous history entry
  returns 1 if the line doesn't match the previous history entry
*/
static int not_in_history(const char *line) 
{
  HIST_ENTRY *oldhist = history_get(history_length);
  
  if (oldhist == 0)
    return 1;
  if (strcmp(oldhist->line,line) == 0)
    return 0;
  return 1;
}


#if defined(USE_NEW_READLINE_INTERFACE)
static int fake_magic_space(int, int)
#else
static int fake_magic_space(const char *, int)
#endif
{
  rl_insert(1, ' ');
  return 0;
}


static void initialize_readline (char *name)
{
  /* Allow conditional parsing of the ~/.inputrc file. */
  rl_readline_name = name;

  /* Tell the completer that we want a crack first. */
#if defined(USE_NEW_READLINE_INTERFACE)
  rl_attempted_completion_function= (rl_completion_func_t*)&new_mysql_completion;
  rl_completion_entry_function= (rl_compentry_func_t*)&no_completion;

  rl_add_defun("magic-space", (rl_command_func_t *)&fake_magic_space, -1);
#elif defined(USE_LIBEDIT_INTERFACE)
#ifdef HAVE_LOCALE_H
  setlocale(LC_ALL,""); /* so as libedit use isprint */
#endif
  rl_attempted_completion_function= (CPPFunction*)&new_mysql_completion;
  rl_completion_entry_function= &no_completion;
  rl_add_defun("magic-space", (Function*)&fake_magic_space, -1);
#else
  rl_attempted_completion_function= (CPPFunction*)&new_mysql_completion;
  rl_completion_entry_function= &no_completion;
#endif
}

/*
  Attempt to complete on the contents of TEXT.  START and END show the
  region of TEXT that contains the word to complete.  We can use the
  entire line in case we want to do some simple parsing.  Return the
  array of matches, or NULL if there aren't any.
*/

static char **new_mysql_completion(const char *text,
                                   int start __attribute__((unused)),
                                   int end __attribute__((unused)))
{
  if (!status.batch && !quick)
#if defined(USE_NEW_READLINE_INTERFACE)
    return rl_completion_matches(text, new_command_generator);
#else
    return completion_matches((char *)text, (CPFunction *)new_command_generator);
#endif
  else
    return (char**) 0;
}

static char *new_command_generator(const char *text,int state)
{
  static int textlen;
  char *ptr;
  static Bucket *b;
  static entry *e;
  static uint i;

  if (!state)
    textlen=(uint) strlen(text);

  if (textlen>0)
  {						/* lookup in the hash */
    if (!state)
    {
      uint len;

      b = find_all_matches(&ht,text,(uint) strlen(text),&len);
      if (!b)
	return NullS;
      e = b->pData;
    }

    if (e)
    {
      ptr= strdup(e->str);
      e = e->pNext;
      return ptr;
    }
  }
  else
  { /* traverse the entire hash, ugly but works */

    if (!state)
    {
      /* find the first used bucket */
      for (i=0 ; i < ht.nTableSize ; i++)
      {
	if (ht.arBuckets[i])
	{
	  b = ht.arBuckets[i];
	  e = b->pData;
	  break;
	}
      }
    }
    ptr= NullS;
    while (e && !ptr)
    {					/* find valid entry in bucket */
      if ((uint) strlen(e->str) == b->nKeyLength)
	ptr = strdup(e->str);
      /* find the next used entry */
      e = e->pNext;
      if (!e)
      { /* find the next used bucket */
	b = b->pNext;
	if (!b)
	{
	  for (i++ ; i<ht.nTableSize; i++)
	  {
	    if (ht.arBuckets[i])
	    {
	      b = ht.arBuckets[i];
	      e = b->pData;
	      break;
	    }
	  }
	}
	else
	  e = b->pData;
      }
    }
    if (ptr)
      return ptr;
  }
  return NullS;
}


/* Build up the completion hash */

static void build_completion_hash(bool rehash, bool write_info)
{
  COMMANDS *cmd=commands;
  MYSQL_RES *databases=0,*tables=0;
  MYSQL_RES *fields;
  static char ***field_names= 0;
  MYSQL_ROW database_row,table_row;
  MYSQL_FIELD *sql_field;
  char buf[NAME_LEN*2+2];		 // table name plus field name plus 2
  int i,j,num_fields;
  DBUG_ENTER("build_completion_hash");

  if (status.batch || quick || !current_db)
    DBUG_VOID_RETURN;			// We don't need completion in batches
  if (!rehash)
    DBUG_VOID_RETURN;

  /* Free old used memory */
  if (field_names)
    field_names=0;
  completion_hash_clean(&ht);
  free_root(&hash_mem_root,MYF(0));

  /* hash this file's known subset of SQL commands */
  while (cmd->name) {
    add_word(&ht,(char*) cmd->name);
    cmd++;
  }

  /* hash MySQL functions (to be implemented) */

  /* hash all database names */
  if (mysql_query(&mysql,"show databases") == 0)
  {
    if (!(databases = mysql_store_result(&mysql)))
      put_info(mysql_error(&mysql),INFO_INFO);
    else
    {
      while ((database_row=mysql_fetch_row(databases)))
      {
	char *str=strdup_root(&hash_mem_root, (char*) database_row[0]);
	if (str)
	  add_word(&ht,(char*) str);
      }
      mysql_free_result(databases);
    }
  }
  /* hash all table names */
  if (mysql_query(&mysql,"show tables")==0)
  {
    if (!(tables = mysql_store_result(&mysql)))
      put_info(mysql_error(&mysql),INFO_INFO);
    else
    {
      if (mysql_num_rows(tables) > 0 && !opt_silent && write_info)
      {
	tee_fprintf(stdout, "\
Reading table information for completion of table and column names\n\
You can turn off this feature to get a quicker startup with -A\n\n");
      }
      while ((table_row=mysql_fetch_row(tables)))
      {
	char *str=strdup_root(&hash_mem_root, (char*) table_row[0]);
	if (str &&
	    !completion_hash_exists(&ht,(char*) str, (uint) strlen(str)))
	  add_word(&ht,str);
      }
    }
  }

  /* hash all field names, both with the table prefix and without it */
  if (!tables)					/* no tables */
  {
    DBUG_VOID_RETURN;
  }
  mysql_data_seek(tables,0);
  if (!(field_names= (char ***) alloc_root(&hash_mem_root,sizeof(char **) *
					   (uint) (mysql_num_rows(tables)+1))))
  {
    mysql_free_result(tables);
    DBUG_VOID_RETURN;
  }
  i=0;
  while ((table_row=mysql_fetch_row(tables)))
  {
    if ((fields=mysql_list_fields(&mysql,(const char*) table_row[0],NullS)))
    {
      num_fields=mysql_num_fields(fields);
      if (!(field_names[i] = (char **) alloc_root(&hash_mem_root,
						  sizeof(char *) *
						  (num_fields*2+1))))
      {
        mysql_free_result(fields);
        break;
      }
      field_names[i][num_fields*2]= NULL;
      j=0;
      while ((sql_field=mysql_fetch_field(fields)))
      {
	sprintf(buf,"%.64s.%.64s",table_row[0],sql_field->name);
	field_names[i][j] = strdup_root(&hash_mem_root,buf);
	add_word(&ht,field_names[i][j]);
	field_names[i][num_fields+j] = strdup_root(&hash_mem_root,
						   sql_field->name);
	if (!completion_hash_exists(&ht,field_names[i][num_fields+j],
				    (uint) strlen(field_names[i][num_fields+j])))
	  add_word(&ht,field_names[i][num_fields+j]);
	j++;
      }
      mysql_free_result(fields);
    }
    else
      field_names[i]= 0;

    i++;
  }
  mysql_free_result(tables);
  field_names[i]=0;				// End pointer
  DBUG_VOID_RETURN;
}

	/* for gnu readline */

#ifndef HAVE_INDEX
extern "C" {
extern char *index(const char *,int c),*rindex(const char *,int);

char *index(const char *s,int c)
{
  for (;;)
  {
     if (*s == (char) c) return (char*) s;
     if (!*s++) return NullS;
  }
}

char *rindex(const char *s,int c)
{
  char *t;

  t = NullS;
  do if (*s == (char) c) t = (char*) s; while (*s++);
  return (char*) t;
}
}
#endif                                          /* ! HAVE_INDEX */
#endif                                          /* HAVE_READLINE */

static void fix_line(String *final_command)
{
  int total_lines = 1;
  char *ptr = final_command->c_ptr();
  String fixed_buffer;	                        /* Converted buffer */

  /* Character if we are in a string or not */
  char str_char = '\0';

  /* find out how many lines we have and remove newlines */
  while (*ptr != '\0')
  {
    switch (*ptr) {
    /* string character */
    case '"':
    case '\'':
    case '`':
      if (str_char == '\0')                     /* open string */
        str_char= *ptr;
      else if (str_char == *ptr)                /* close string */
        str_char= '\0';
      fixed_buffer.append(ptr,1);
      break;
    case '\n':
      /* not in string, change to space if in string, leave it alone */
      fixed_buffer.append(str_char == '\0' ? " " : "\n");
      total_lines ++;
      break;
    case '\\':
      fixed_buffer.append('\\');
      /* need to see if the backslash is escaping anything */
      if (str_char)
      {
        ptr++;
        /* special characters that need escaping */
        if (*ptr == '\'' || *ptr == '"' || *ptr == '\\')
          fixed_buffer.append(ptr, 1);
        else
          ptr --;
      }
      break;

    default:
      fixed_buffer.append(ptr, 1);
    }
    ptr ++;
  }
  if (total_lines > 1)
    add_filtered_history(fixed_buffer.ptr());
}


/* Add the given line to mysql history and syslog. */
static void add_filtered_history(const char *string)
{
  if (!check_histignore(string))
  {
#ifdef HAVE_READLINE
    if (not_in_history(string))
      add_history(string);
#endif
    if (opt_syslog)
      add_syslog(string);
  }
}


/**
  Perform a check on the given string if it contains
  any of the histignore patterns.

  @param string [IN]        String that needs to be checked.

  @return Operation status
      @retval 0    No match found
      @retval 1    Match found
*/

static
my_bool check_histignore(const char *string)
{
  uint i;
  int rc;

  LEX_STRING *tmp;

  DBUG_ENTER("check_histignore");

  for (i= 0; i < histignore_patterns.elements; i++)
  {
    tmp= dynamic_element(&histignore_patterns, i, LEX_STRING *);
    if ((rc= charset_info->coll->wildcmp(charset_info,
                                         string, string + strlen(string),
                                         tmp->str, tmp->str + tmp->length,
                                         wild_prefix, wild_one,
                                         wild_many)) == 0)
      DBUG_RETURN(1);
  }
  DBUG_RETURN(0);
}


/**
  Parse the histignore list into pattern tokens.

  @return Operation status
      @retval 0    Success
      @retval 1    Failure
*/

static
my_bool parse_histignore()
{
  LEX_STRING pattern;

  char *token;
  const char *search= ":";

  DBUG_ENTER("parse_histignore");

  if (init_hist_patterns())
    DBUG_RETURN(1);

  token= strtok(histignore_buffer.str, search);

  while(token != NULL)
  {
    pattern.str= token;
    pattern.length= strlen(pattern.str);
    insert_dynamic(&histignore_patterns, &pattern);
    token= strtok(NULL, search);
  }
  DBUG_RETURN(0);
}

static
my_bool init_hist_patterns()
{
  return my_init_dynamic_array(&histignore_patterns,
                               sizeof(LEX_STRING), 50, 50);
}

static
void free_hist_patterns()
{
  delete_dynamic(&histignore_patterns);
}

void add_syslog(const char *line) {
  char buff[MAX_SYSLOG_MESSAGE_SIZE];
  my_snprintf(buff, sizeof(buff), "SYSTEM_USER:'%s', MYSQL_USER:'%s', "
              "CONNECTION_ID:%lu, DB_SERVER:'%s', DB:'%s', QUERY:'%s'",
              /* use the cached user/sudo_user value. */
              current_os_sudouser ? current_os_sudouser :
              current_os_user ? current_os_user : "--",
              current_user ? current_user : "--",
              mysql_thread_id(&mysql),
              current_host ? current_host : "--",
              current_db ? current_db : "--",
              line);

  (void) my_syslog(charset_info, INFORMATION_LEVEL, buff);
  return;
}

static int reconnect(void)
{
  /* purecov: begin tested */
  if (opt_reconnect)
  {
    put_info("No connection. Trying to reconnect...",INFO_INFO);
    (void) com_connect((String *) 0, 0);
    if (opt_rehash)
      com_rehash(NULL, NULL);
  }
  if (!connected)
    return put_info("Can't connect to the server\n",INFO_ERROR);
  /* purecov: end */
  return 0;
}

static void get_current_db()
{
  MYSQL_RES *res;

  /* If one_database is set, current_db is not supposed to change. */
  if (one_database)
    return;

  my_free(current_db);
  current_db= NULL;
  /* In case of error below current_db will be NULL */
  if (!mysql_query(&mysql, "SELECT DATABASE()") &&
      (res= mysql_use_result(&mysql)))
  {
    MYSQL_ROW row= mysql_fetch_row(res);
    if (row && row[0])
      current_db= my_strdup(row[0], MYF(MY_WME));
    mysql_free_result(res);
  }
}

/***************************************************************************
 The different commands
***************************************************************************/

int mysql_real_query_for_lazy(const char *buf, int length)
{
  for (uint retry=0;; retry++)
  {
    int error;
    if (!mysql_real_query(&mysql,buf,length))
      return 0;
    error= put_error(&mysql);
    if (mysql_errno(&mysql) != CR_SERVER_GONE_ERROR || retry > 1 ||
        !opt_reconnect)
      return error;
    if (reconnect())
      return error;
  }
}

int mysql_store_result_for_lazy(MYSQL_RES **result)
{
  if ((*result=mysql_store_result(&mysql)))
    return 0;

  if (mysql_error(&mysql)[0])
    return put_error(&mysql);
  return 0;
}

static void print_help_item(MYSQL_ROW *cur, int num_name, int num_cat, char *last_char)
{
  char ccat= (*cur)[num_cat][0];
  if (*last_char != ccat)
  {
    put_info(ccat == 'Y' ? "categories:" : "topics:", INFO_INFO);
    *last_char= ccat;
  }
  tee_fprintf(PAGER, "   %s\n", (*cur)[num_name]);
}


static int com_server_help(String *buffer __attribute__((unused)),
			   char *line __attribute__((unused)), char *help_arg)
{
  MYSQL_ROW cur;
  const char *server_cmd;
  char cmd_buf[100 + 1];
  MYSQL_RES *result;
  int error;
  
  if (help_arg[0] != '\'')
  {
	char *end_arg= strend(help_arg);
	if(--end_arg)
	{
		while (my_isspace(charset_info,*end_arg))
          end_arg--;
		*++end_arg= '\0';
	}
	(void) strxnmov(cmd_buf, sizeof(cmd_buf), "help '", help_arg, "'", NullS);
  }
  else
    (void) strxnmov(cmd_buf, sizeof(cmd_buf), "help ", help_arg, NullS);

  server_cmd= cmd_buf;

  if (!status.batch)
  {
    old_buffer= *buffer;
    old_buffer.copy();
  }

  if (!connected && reconnect())
    return 1;

  if ((error= mysql_real_query_for_lazy(server_cmd,(int)strlen(server_cmd))) ||
      (error= mysql_store_result_for_lazy(&result)))
    return error;

  if (result)
  {
    unsigned int num_fields= mysql_num_fields(result);
    my_ulonglong num_rows= mysql_num_rows(result);
    mysql_fetch_fields(result);
    if (num_fields==3 && num_rows==1)
    {
      if (!(cur= mysql_fetch_row(result)))
      {
	error= -1;
	goto err;
      }

      init_pager();
      tee_fprintf(PAGER,   "Name: \'%s\'\n", cur[0]);
      tee_fprintf(PAGER,   "Description:\n%s", cur[1]);
      if (cur[2] && *((char*)cur[2]))
	tee_fprintf(PAGER, "Examples:\n%s", cur[2]);
      tee_fprintf(PAGER,   "\n");
      end_pager();
    }
    else if (num_fields >= 2 && num_rows)
    {
      init_pager();
      char last_char= 0;

      int num_name= 0, num_cat= 0;
      LINT_INIT(num_name);
      LINT_INIT(num_cat);

      if (num_fields == 2)
      {
	put_info("Many help items for your request exist.", INFO_INFO);
	put_info("To make a more specific request, please type 'help <item>',\nwhere <item> is one of the following", INFO_INFO);
	num_name= 0;
	num_cat= 1;
      }
      else if ((cur= mysql_fetch_row(result)))
      {
	tee_fprintf(PAGER, "You asked for help about help category: \"%s\"\n", cur[0]);
	put_info("For more information, type 'help <item>', where <item> is one of the following", INFO_INFO);
	num_name= 1;
	num_cat= 2;
	print_help_item(&cur,1,2,&last_char);
      }

      while ((cur= mysql_fetch_row(result)))
	print_help_item(&cur,num_name,num_cat,&last_char);
      tee_fprintf(PAGER, "\n");
      end_pager();
    }
    else
    {
      put_info("\nNothing found", INFO_INFO);
      if (strncasecmp(server_cmd, "help 'contents'", 15) == 0)
      {
         put_info("\nPlease check if 'help tables' are loaded.\n", INFO_INFO); 
         goto err;
      }
      put_info("Please try to run 'help contents' for a list of all accessible topics\n", INFO_INFO);
    }
  }

err:
  mysql_free_result(result);
  return error;
}

static int
com_help(String *buffer __attribute__((unused)),
	 char *line __attribute__((unused)))
{
  int i, j;
  char * help_arg= strchr(line,' '), buff[32], *end;
  if (help_arg)
  {
    while (my_isspace(charset_info,*help_arg))
      help_arg++;
	if (*help_arg)	  
	  return com_server_help(buffer,line,help_arg);
  }

  put_info("\nFor information about MySQL products and services, visit:\n"
           "   http://www.mysql.com/\n"
           "For developer information, including the MySQL Reference Manual, "
           "visit:\n"
           "   http://dev.mysql.com/\n"
           "To buy MySQL Enterprise support, training, or other products, visit:\n"
           "   https://shop.mysql.com/\n", INFO_INFO);
  put_info("List of all MySQL commands:", INFO_INFO);
  if (!named_cmds)
    put_info("Note that all text commands must be first on line and end with ';'",INFO_INFO);
  for (i = 0; commands[i].name; i++)
  {
    end= strmov(buff, commands[i].name);
    for (j= (int)strlen(commands[i].name); j < 10; j++)
      end= strmov(end, " ");
    if (commands[i].func)
      tee_fprintf(stdout, "%s(\\%c) %s\n", buff,
		  commands[i].cmd_char, commands[i].doc);
  }
  if (connected && mysql_get_server_version(&mysql) >= 40100)
    put_info("\nFor server side help, type 'help contents'\n", INFO_INFO);
  return 0;
}


	/* ARGSUSED */
static int
com_clear(String *buffer,char *line __attribute__((unused)))
{
  if (status.add_to_history)
    fix_line(buffer);
  buffer->length(0);
  return 0;
}

	/* ARGSUSED */
static int
com_charset(String *buffer __attribute__((unused)), char *line)
{
  char buff[256], *param;
  const CHARSET_INFO *new_cs;
  strmake(buff, line, sizeof(buff) - 1);
  param= get_arg(buff, 0);
  if (!param || !*param)
  {
    return put_info("Usage: \\C charset_name | charset charset_name", 
		    INFO_ERROR, 0);
  }
  new_cs= get_charset_by_csname(param, MY_CS_PRIMARY, MYF(MY_WME));
  if (new_cs)
  {
    charset_info= new_cs;
    mysql_set_character_set(&mysql, charset_info->csname);
    default_charset= (char *)charset_info->csname;
    put_info("Charset changed", INFO_INFO);
  }
  else put_info("Charset is not found", INFO_INFO);
  return 0;
}

/*
  Execute command
  Returns: 0  if ok
          -1 if not fatal error
	  1  if fatal error
*/


static int
com_go(String *buffer,char *line __attribute__((unused)))
{
  char		buff[200]; /* about 110 chars used so far */
  char		time_buff[52+3+1]; /* time max + space&parens + NUL */
  MYSQL_RES	*result;
  ulong		timer, warnings= 0;
  uint		error= 0;
  int           err= 0;

  interrupted_query= 0;
  if (!status.batch)
  {
    old_buffer= *buffer;			// Save for edit command
    old_buffer.copy();
  }

  /* Remove garbage for nicer messages */
  LINT_INIT(buff[0]);
  remove_cntrl(*buffer);

  if (buffer->is_empty())
  {
    if (status.batch)				// Ignore empty quries
      return 0;
    return put_info("No query specified\n",INFO_ERROR);

  }
  if (!connected && reconnect())
  {
    buffer->length(0);				// Remove query on error
    return opt_reconnect ? -1 : 1;          // Fatal error
  }
  if (verbose)
    (void) com_print(buffer,0);

  if (skip_updates &&
      (buffer->length() < 4 || my_strnncoll(charset_info,
					    (const uchar*)buffer->ptr(),4,
					    (const uchar*)"SET ",4)))
  {
    (void) put_info("Ignoring query to other database",INFO_INFO);
    return 0;
  }

  timer=start_timer();
  executing_query= 1;
  error= mysql_real_query_for_lazy(buffer->ptr(),buffer->length());

  if (status.add_to_history)
  {
    buffer->append(vertical ? "\\G" : delimiter);
    /* Append final command onto history and syslog. */
    fix_line(buffer);
  }
 buffer->length(0);

  if (error)
    goto end;

  do
  {
    char *pos;

    if (quick)
    {
      if (!(result=mysql_use_result(&mysql)) && mysql_field_count(&mysql))
      {
        error= put_error(&mysql);
        goto end;
      }
    }
    else
    {
      error= mysql_store_result_for_lazy(&result);
      if (error)
        goto end;
    }

    if (verbose >= 3 || !opt_silent)
      mysql_end_timer(timer,time_buff);
    else
      time_buff[0]= '\0';

    /* Every branch must truncate  buff . */
    if (result)
    {
      if (!mysql_num_rows(result) && ! quick && !column_types_flag)
      {
	strmov(buff, "Empty set");
        if (opt_xml)
        { 
          /*
            We must print XML header and footer
            to produce a well-formed XML even if
            the result set is empty (Bug#27608).
          */
          init_pager();
          print_table_data_xml(result);
          end_pager();
        }
      }
      else
      {
	init_pager();
	if (opt_html)
	  print_table_data_html(result);
	else if (opt_xml)
	  print_table_data_xml(result);
  else if (vertical || (auto_vertical_output && (terminal_width < get_result_width(result))))
	  print_table_data_vertically(result);
	else if (opt_silent && verbose <= 2 && !output_tables)
	  print_tab_data(result);
	else
	  print_table_data(result);
	sprintf(buff,"%ld %s in set",
		(long) mysql_num_rows(result),
		(long) mysql_num_rows(result) == 1 ? "row" : "rows");
	end_pager();
        if (mysql_errno(&mysql))
          error= put_error(&mysql);
      }
    }
    else if (mysql_affected_rows(&mysql) == ~(ulonglong) 0)
      strmov(buff,"Query OK");
    else
      sprintf(buff,"Query OK, %ld %s affected",
	      (long) mysql_affected_rows(&mysql),
	      (long) mysql_affected_rows(&mysql) == 1 ? "row" : "rows");

    pos=strend(buff);
    if ((warnings= mysql_warning_count(&mysql)))
    {
      *pos++= ',';
      *pos++= ' ';
      pos=int10_to_str(warnings, pos, 10);
      pos=strmov(pos, " warning");
      if (warnings != 1)
	*pos++= 's';
    }
    strmov(pos, time_buff);
    put_info(buff,INFO_RESULT);
    if (mysql_info(&mysql))
      put_info(mysql_info(&mysql),INFO_RESULT);
    put_info("",INFO_RESULT);			// Empty row

    if (result && !mysql_eof(result))	/* Something wrong when using quick */
      error= put_error(&mysql);
    else if (unbuffered)
      fflush(stdout);
    mysql_free_result(result);
  } while (!(err= mysql_next_result(&mysql)));
  if (err >= 1)
    error= put_error(&mysql);

end:

 /* Show warnings if any or error occured */
  if (show_warnings == 1 && (warnings >= 1 || error))
    print_warnings();

  if (!error && !status.batch && 
      (mysql.server_status & SERVER_STATUS_DB_DROPPED))
    get_current_db();

  executing_query= 0;
  return error;				/* New command follows */
}


static void init_pager()
{
#ifdef USE_POPEN
  if (!opt_nopager)
  {
    if (!(PAGER= popen(pager, "w")))
    {
      tee_fprintf(stdout, "popen() failed! defaulting PAGER to stdout!\n");
      PAGER= stdout;
    }
  }
  else
#endif
    PAGER= stdout;
}

static void end_pager()
{
#ifdef USE_POPEN
  if (!opt_nopager)
    pclose(PAGER);
#endif
}


static void init_tee(const char *file_name)
{
  FILE* new_outfile;
  if (opt_outfile)
    end_tee();
  if (!(new_outfile= my_fopen(file_name, O_APPEND | O_WRONLY, MYF(MY_WME))))
  {
    tee_fprintf(stdout, "Error logging to file '%s'\n", file_name);
    return;
  }
  OUTFILE = new_outfile;
  strmake(outfile, file_name, FN_REFLEN-1);
  tee_fprintf(stdout, "Logging to file '%s'\n", file_name);
  opt_outfile= 1;
  return;
}


static void end_tee()
{
  my_fclose(OUTFILE, MYF(0));
  OUTFILE= 0;
  opt_outfile= 0;
  return;
}


static int
com_ego(String *buffer,char *line)
{
  int result;
  bool oldvertical=vertical;
  vertical=1;
  result=com_go(buffer,line);
  vertical=oldvertical;
  return result;
}


static const char *fieldtype2str(enum enum_field_types type)
{
  switch (type) {
    case MYSQL_TYPE_BIT:         return "BIT";
    case MYSQL_TYPE_BLOB:        return "BLOB";
    case MYSQL_TYPE_DATE:        return "DATE";
    case MYSQL_TYPE_DATETIME:    return "DATETIME";
    case MYSQL_TYPE_NEWDECIMAL:  return "NEWDECIMAL";
    case MYSQL_TYPE_DECIMAL:     return "DECIMAL";
    case MYSQL_TYPE_DOUBLE:      return "DOUBLE";
    case MYSQL_TYPE_ENUM:        return "ENUM";
    case MYSQL_TYPE_FLOAT:       return "FLOAT";
    case MYSQL_TYPE_GEOMETRY:    return "GEOMETRY";
    case MYSQL_TYPE_INT24:       return "INT24";
    case MYSQL_TYPE_LONG:        return "LONG";
    case MYSQL_TYPE_LONGLONG:    return "LONGLONG";
    case MYSQL_TYPE_LONG_BLOB:   return "LONG_BLOB";
    case MYSQL_TYPE_MEDIUM_BLOB: return "MEDIUM_BLOB";
    case MYSQL_TYPE_NEWDATE:     return "NEWDATE";
    case MYSQL_TYPE_NULL:        return "NULL";
    case MYSQL_TYPE_SET:         return "SET";
    case MYSQL_TYPE_SHORT:       return "SHORT";
    case MYSQL_TYPE_STRING:      return "STRING";
    case MYSQL_TYPE_TIME:        return "TIME";
    case MYSQL_TYPE_TIMESTAMP:   return "TIMESTAMP";
    case MYSQL_TYPE_TINY:        return "TINY";
    case MYSQL_TYPE_TINY_BLOB:   return "TINY_BLOB";
    case MYSQL_TYPE_VAR_STRING:  return "VAR_STRING";
    case MYSQL_TYPE_YEAR:        return "YEAR";
    default:                     return "?-unknown-?";
  }
}

static char *fieldflags2str(uint f) {
  static char buf[1024];
  char *s=buf;
  *s=0;
#define ff2s_check_flag(X) \
                if (f & X ## _FLAG) { s=strmov(s, # X " "); f &= ~ X ## _FLAG; }
  ff2s_check_flag(NOT_NULL);
  ff2s_check_flag(PRI_KEY);
  ff2s_check_flag(UNIQUE_KEY);
  ff2s_check_flag(MULTIPLE_KEY);
  ff2s_check_flag(BLOB);
  ff2s_check_flag(UNSIGNED);
  ff2s_check_flag(ZEROFILL);
  ff2s_check_flag(BINARY);
  ff2s_check_flag(ENUM);
  ff2s_check_flag(AUTO_INCREMENT);
  ff2s_check_flag(TIMESTAMP);
  ff2s_check_flag(SET);
  ff2s_check_flag(NO_DEFAULT_VALUE);
  ff2s_check_flag(NUM);
  ff2s_check_flag(PART_KEY);
  ff2s_check_flag(GROUP);
  ff2s_check_flag(UNIQUE);
  ff2s_check_flag(BINCMP);
  ff2s_check_flag(ON_UPDATE_NOW);
#undef ff2s_check_flag
  if (f)
    sprintf(s, " unknows=0x%04x", f);
  return buf;
}

static void
print_field_types(MYSQL_RES *result)
{
  MYSQL_FIELD   *field;
  uint i=0;

  while ((field = mysql_fetch_field(result)))
  {
    tee_fprintf(PAGER, "Field %3u:  `%s`\n"
                       "Catalog:    `%s`\n"
                       "Database:   `%s`\n"
                       "Table:      `%s`\n"
                       "Org_table:  `%s`\n"
                       "Type:       %s\n"
                       "Collation:  %s (%u)\n"
                       "Length:     %lu\n"
                       "Max_length: %lu\n"
                       "Decimals:   %u\n"
                       "Flags:      %s\n\n",
                ++i,
                field->name, field->catalog, field->db, field->table,
                field->org_table, fieldtype2str(field->type),
                get_charset_name(field->charsetnr), field->charsetnr,
                field->length, field->max_length, field->decimals,
                fieldflags2str(field->flags));
  }
  tee_puts("", PAGER);
}


static void
print_table_data(MYSQL_RES *result)
{
  String separator(256);
  MYSQL_ROW	cur;
  MYSQL_FIELD	*field;
  bool		*num_flag;
  size_t        sz;

  sz= sizeof(bool) * mysql_num_fields(result);
  num_flag= (bool *) my_safe_alloca(sz, MAX_ALLOCA_SIZE);
  if (column_types_flag)
  {
    print_field_types(result);
    if (!mysql_num_rows(result))
      return;
    mysql_field_seek(result,0);
  }
  separator.copy("+",1,charset_info);
  while ((field = mysql_fetch_field(result)))
  {
    uint length= column_names ? field->name_length : 0;
    if (quick)
      length= max<size_t>(length, field->length);
    else
      length= max<size_t>(length, field->max_length);
    if (length < 4 && !IS_NOT_NULL(field->flags))
      length=4;					// Room for "NULL"
    field->max_length=length;
    separator.fill(separator.length()+length+2,'-');
    separator.append('+');
  }
  separator.append('\0');                       // End marker for \0
  tee_puts((char*) separator.ptr(), PAGER);
  if (column_names)
  {
    mysql_field_seek(result,0);
    (void) tee_fputs("|", PAGER);
    for (uint off=0; (field = mysql_fetch_field(result)) ; off++)
    {
      uint name_length= (uint) strlen(field->name);
      uint numcells= charset_info->cset->numcells(charset_info,
                                                  field->name,
                                                  field->name + name_length);
      uint display_length= field->max_length + name_length - numcells;
      tee_fprintf(PAGER, " %-*s |",
                  min<int>(display_length, MAX_COLUMN_LENGTH),
                  field->name);
      num_flag[off]= IS_NUM(field->type);
    }
    (void) tee_fputs("\n", PAGER);
    tee_puts((char*) separator.ptr(), PAGER);
  }

  while ((cur= mysql_fetch_row(result)))
  {
    if (interrupted_query)
      break;
    ulong *lengths= mysql_fetch_lengths(result);
    (void) tee_fputs("| ", PAGER);
    mysql_field_seek(result, 0);
    for (uint off= 0; off < mysql_num_fields(result); off++)
    {
      const char *buffer;
      uint data_length;
      uint field_max_length;
      uint visible_length;
      uint extra_padding;

      if (off)
        (void) tee_fputs(" ", PAGER);

      if (cur[off] == NULL)
      {
        buffer= "NULL";
        data_length= 4;
      } 
      else 
      {
        buffer= cur[off];
        data_length= (uint) lengths[off];
      }

      field= mysql_fetch_field(result);
      field_max_length= field->max_length;

      /* 
       How many text cells on the screen will this string span?  If it contains
       multibyte characters, then the number of characters we occupy on screen
       will be fewer than the number of bytes we occupy in memory.

       We need to find how much screen real-estate we will occupy to know how 
       many extra padding-characters we should send with the printing function.
      */
      visible_length= charset_info->cset->numcells(charset_info, buffer, buffer + data_length);
      extra_padding= data_length - visible_length;

      if (field_max_length > MAX_COLUMN_LENGTH)
        tee_print_sized_data(buffer, data_length, MAX_COLUMN_LENGTH+extra_padding, FALSE);
      else
      {
        if (num_flag[off] != 0) /* if it is numeric, we right-justify it */
          tee_print_sized_data(buffer, data_length, field_max_length+extra_padding, TRUE);
        else 
          tee_print_sized_data(buffer, data_length, field_max_length+extra_padding, FALSE);
      }
      tee_fputs(" |", PAGER);
    }
    (void) tee_fputs("\n", PAGER);
  }
  tee_puts((char*) separator.ptr(), PAGER);
  my_safe_afree((bool *) num_flag, sz, MAX_ALLOCA_SIZE);
}

/**
  Return the length of a field after it would be rendered into text.

  This doesn't know or care about multibyte characters.  Assume we're
  using such a charset.  We can't know that all of the upcoming rows 
  for this column will have bytes that each render into some fraction
  of a character.  It's at least possible that a row has bytes that 
  all render into one character each, and so the maximum length is 
  still the number of bytes.  (Assumption 1:  This can't be better 
  because we can never know the number of characters that the DB is 
  going to send -- only the number of bytes.  2: Chars <= Bytes.)

  @param  field  Pointer to a field to be inspected

  @returns  number of character positions to be used, at most
*/
static int get_field_disp_length(MYSQL_FIELD *field)
{
  uint length= column_names ? field->name_length : 0;

  if (quick)
    length= max<uint>(length, field->length);
  else
    length= max<uint>(length, field->max_length);

  if (length < 4 && !IS_NOT_NULL(field->flags))
    length= 4;				/* Room for "NULL" */

  return length;
}

/**
  For a new result, return the max number of characters that any
  upcoming row may return.

  @param  result  Pointer to the result to judge

  @returns  The max number of characters in any row of this result
*/
static int get_result_width(MYSQL_RES *result)
{
  unsigned int len= 0;
  MYSQL_FIELD *field;
  MYSQL_FIELD_OFFSET offset;
  
#ifndef DBUG_OFF
  offset= mysql_field_tell(result);
  DBUG_ASSERT(offset == 0);
#else
  offset= 0;
#endif

  while ((field= mysql_fetch_field(result)) != NULL)
    len+= get_field_disp_length(field) + 3; /* plus bar, space, & final space */

  (void) mysql_field_seek(result, offset);	

  return len + 1; /* plus final bar. */
}

static void
tee_print_sized_data(const char *data, unsigned int data_length, unsigned int total_bytes_to_send, bool right_justified)
{
  /* 
    For '\0's print ASCII spaces instead, as '\0' is eaten by (at
    least my) console driver, and that messes up the pretty table
    grid.  (The \0 is also the reason we can't use fprintf() .) 
  */
  unsigned int i;

  if (right_justified) 
    for (i= data_length; i < total_bytes_to_send; i++)
      tee_putc((int)' ', PAGER);

  tee_write(PAGER, data, data_length, MY_PRINT_SPS_0 | MY_PRINT_MB);

  if (! right_justified) 
    for (i= data_length; i < total_bytes_to_send; i++)
      tee_putc((int)' ', PAGER);
}



static void
print_table_data_html(MYSQL_RES *result)
{
  MYSQL_ROW	cur;
  MYSQL_FIELD	*field;

  mysql_field_seek(result,0);
  (void) tee_fputs("<TABLE BORDER=1><TR>", PAGER);
  if (column_names)
  {
    while((field = mysql_fetch_field(result)))
    {
      tee_fputs("<TH>", PAGER);
      if (field->name && field->name[0])
        xmlencode_print(field->name, field->name_length);
      else
        tee_fputs(field->name ? " &nbsp; " : "NULL", PAGER);
      tee_fputs("</TH>", PAGER);
    }
    (void) tee_fputs("</TR>", PAGER);
  }
  while ((cur = mysql_fetch_row(result)))
  {
    if (interrupted_query)
      break;
    ulong *lengths=mysql_fetch_lengths(result);
    (void) tee_fputs("<TR>", PAGER);
    for (uint i=0; i < mysql_num_fields(result); i++)
    {
      (void) tee_fputs("<TD>", PAGER);
      xmlencode_print(cur[i], lengths[i]);
      (void) tee_fputs("</TD>", PAGER);
    }
    (void) tee_fputs("</TR>", PAGER);
  }
  (void) tee_fputs("</TABLE>", PAGER);
}


static void
print_table_data_xml(MYSQL_RES *result)
{
  MYSQL_ROW   cur;
  MYSQL_FIELD *fields;

  mysql_field_seek(result,0);

  tee_fputs("<?xml version=\"1.0\"?>\n\n<resultset statement=\"", PAGER);
  xmlencode_print(glob_buffer.ptr(), (int)strlen(glob_buffer.ptr()));
  tee_fputs("\" xmlns:xsi=\"http://www.w3.org/2001/XMLSchema-instance\">",
            PAGER);

  fields = mysql_fetch_fields(result);
  while ((cur = mysql_fetch_row(result)))
  {
    if (interrupted_query)
      break;
    ulong *lengths=mysql_fetch_lengths(result);
    (void) tee_fputs("\n  <row>\n", PAGER);
    for (uint i=0; i < mysql_num_fields(result); i++)
    {
      tee_fprintf(PAGER, "\t<field name=\"");
      xmlencode_print(fields[i].name, (uint) strlen(fields[i].name));
      if (cur[i])
      {
        tee_fprintf(PAGER, "\">");
        xmlencode_print(cur[i], lengths[i]);
        tee_fprintf(PAGER, "</field>\n");
      }
      else
        tee_fprintf(PAGER, "\" xsi:nil=\"true\" />\n");
    }
    (void) tee_fputs("  </row>\n", PAGER);
  }
  (void) tee_fputs("</resultset>\n", PAGER);
}


static void
print_table_data_vertically(MYSQL_RES *result)
{
  MYSQL_ROW	cur;
  uint		max_length=0;
  MYSQL_FIELD	*field;

  while ((field = mysql_fetch_field(result)))
  {
    uint length= field->name_length;
    if (length > max_length)
      max_length= length;
    field->max_length=length;
  }

  mysql_field_seek(result,0);
  for (uint row_count=1; (cur= mysql_fetch_row(result)); row_count++)
  {
    if (interrupted_query)
      break;
    mysql_field_seek(result,0);
    tee_fprintf(PAGER, 
		"*************************** %d. row ***************************\n", row_count);

    ulong *lengths= mysql_fetch_lengths(result);

    for (uint off=0; off < mysql_num_fields(result); off++)
    {
      field= mysql_fetch_field(result);
      if (column_names)
        tee_fprintf(PAGER, "%*s: ",(int) max_length,field->name);
      if (cur[off])
      {
        tee_write(PAGER, cur[off], lengths[off], MY_PRINT_SPS_0 | MY_PRINT_MB);
        tee_putc('\n', PAGER);
      }
      else
        tee_fprintf(PAGER, "NULL\n");
    }
  }
}


/* print_warnings should be called right after executing a statement */

static void print_warnings()
{
  const char   *query;
  MYSQL_RES    *result;
  MYSQL_ROW    cur;
  my_ulonglong num_rows;
  
  /* Save current error before calling "show warnings" */
  uint error= mysql_errno(&mysql);

  /* Get the warnings */
  query= "show warnings";
  mysql_real_query_for_lazy(query, strlen(query));
  mysql_store_result_for_lazy(&result);

  /* Bail out when no warnings */
  if (!result || !(num_rows= mysql_num_rows(result)))
    goto end;

  cur= mysql_fetch_row(result);

  /*
    Don't print a duplicate of the current error.  It is possible for SHOW
    WARNINGS to return multiple errors with the same code, but different
    messages.  To be safe, skip printing the duplicate only if it is the only
    warning.
  */
  if (!cur || (num_rows == 1 && error == (uint) strtoul(cur[1], NULL, 10)))
    goto end;

  /* Print the warnings */
  init_pager();
  do
  {
    tee_fprintf(PAGER, "%s (Code %s): %s\n", cur[0], cur[1], cur[2]);
  } while ((cur= mysql_fetch_row(result)));
  end_pager();

end:
  mysql_free_result(result);
}


static const char *array_value(const char **array, char key)
{
  for (; *array; array+= 2)
    if (**array == key)
      return array[1];
  return 0;
}


static void
xmlencode_print(const char *src, uint length)
{
  if (!src)
    tee_fputs("NULL", PAGER);
  else
    tee_write(PAGER, src, length, MY_PRINT_XML | MY_PRINT_MB);
}


static void
safe_put_field(const char *pos,ulong length)
{
  if (!pos)
    tee_fputs("NULL", PAGER);
  else
  {
    int flags= MY_PRINT_MB | (opt_raw_data ? 0 : (MY_PRINT_ESC_0 | MY_PRINT_CTRL));
    /* Can't use tee_fputs(), it stops with NUL characters. */
    tee_write(PAGER, pos, length, flags);
  }
}


static void
print_tab_data(MYSQL_RES *result)
{
  MYSQL_ROW	cur;
  MYSQL_FIELD	*field;
  ulong		*lengths;

  if (opt_silent < 2 && column_names)
  {
    int first=0;
    while ((field = mysql_fetch_field(result)))
    {
      if (first++)
	(void) tee_fputs("\t", PAGER);
      (void) tee_fputs(field->name, PAGER);
    }
    (void) tee_fputs("\n", PAGER);
  }
  while ((cur = mysql_fetch_row(result)))
  {
    lengths=mysql_fetch_lengths(result);
    safe_put_field(cur[0],lengths[0]);
    for (uint off=1 ; off < mysql_num_fields(result); off++)
    {
      (void) tee_fputs("\t", PAGER);
      safe_put_field(cur[off], lengths[off]);
    }
    (void) tee_fputs("\n", PAGER);
  }
}

static int
com_tee(String *buffer __attribute__((unused)),
        char *line __attribute__((unused)))
{
  char file_name[FN_REFLEN], *end, *param;

  while (my_isspace(charset_info,*line))
    line++;
  if (!(param = strchr(line, ' '))) // if outfile wasn't given, use the default
  {
    if (!strlen(outfile))
    {
      printf("No previous outfile available, you must give a filename!\n");
      return 0;
    }
    else if (opt_outfile)
    {
      tee_fprintf(stdout, "Currently logging to file '%s'\n", outfile);
      return 0;
    }
    else
      param = outfile;			//resume using the old outfile
  }

  /* eliminate the spaces before the parameters */
  while (my_isspace(charset_info,*param))
    param++;
  end= strmake(file_name, param, sizeof(file_name) - 1);
  /* remove end space from command line */
  while (end > file_name && (my_isspace(charset_info,end[-1]) || 
			     my_iscntrl(charset_info,end[-1])))
    end--;
  end[0]= 0;
  if (end == file_name)
  {
    printf("No outfile specified!\n");
    return 0;
  }
  init_tee(file_name);
  return 0;
}


static int
com_notee(String *buffer __attribute__((unused)),
	  char *line __attribute__((unused)))
{
  if (opt_outfile)
    end_tee();
  tee_fprintf(stdout, "Outfile disabled.\n");
  return 0;
}

/*
  Sorry, this command is not available in Windows.
*/

#ifdef USE_POPEN
static int
com_pager(String *buffer __attribute__((unused)),
          char *line __attribute__((unused)))
{
  char pager_name[FN_REFLEN], *end, *param;

  if (status.batch)
    return 0;
  /* Skip spaces in front of the pager command */
  while (my_isspace(charset_info, *line))
    line++;
  /* Skip the pager command */
  param= strchr(line, ' ');
  /* Skip the spaces between the command and the argument */
  while (param && my_isspace(charset_info, *param))
    param++;
  if (!param || !strlen(param)) // if pager was not given, use the default
  {
    if (!default_pager_set)
    {
      tee_fprintf(stdout, "Default pager wasn't set, using stdout.\n");
      opt_nopager=1;
      strmov(pager, "stdout");
      PAGER= stdout;
      return 0;
    }
    strmov(pager, default_pager);
  }
  else
  {
    end= strmake(pager_name, param, sizeof(pager_name)-1);
    while (end > pager_name && (my_isspace(charset_info,end[-1]) || 
                                my_iscntrl(charset_info,end[-1])))
      end--;
    end[0]=0;
    strmov(pager, pager_name);
    strmov(default_pager, pager_name);
  }
  opt_nopager=0;
  tee_fprintf(stdout, "PAGER set to '%s'\n", pager);
  return 0;
}


static int
com_nopager(String *buffer __attribute__((unused)),
	    char *line __attribute__((unused)))
{
  strmov(pager, "stdout");
  opt_nopager=1;
  PAGER= stdout;
  tee_fprintf(stdout, "PAGER set to stdout\n");
  return 0;
}
#endif


/*
  Sorry, you can't send the result to an editor in Win32
*/

#ifdef USE_POPEN
static int
com_edit(String *buffer,char *line __attribute__((unused)))
{
  char	filename[FN_REFLEN],buff[160];
  int	fd,tmp;
  const char *editor;

  if ((fd=create_temp_file(filename,NullS,"sql", O_CREAT | O_WRONLY,
			   MYF(MY_WME))) < 0)
    goto err;
  if (buffer->is_empty() && !old_buffer.is_empty())
    (void) my_write(fd,(uchar*) old_buffer.ptr(),old_buffer.length(),
		    MYF(MY_WME));
  else
    (void) my_write(fd,(uchar*) buffer->ptr(),buffer->length(),MYF(MY_WME));
  (void) my_close(fd,MYF(0));

  if (!(editor = (char *)getenv("EDITOR")) &&
      !(editor = (char *)getenv("VISUAL")))
    editor = "vi";
  strxmov(buff,editor," ",filename,NullS);
  if(system(buff) == -1)
    goto err;

  MY_STAT stat_arg;
  if (!my_stat(filename,&stat_arg,MYF(MY_WME)))
    goto err;
  if ((fd = my_open(filename,O_RDONLY, MYF(MY_WME))) < 0)
    goto err;
  (void) buffer->alloc((uint) stat_arg.st_size);
  if ((tmp=read(fd,(char*) buffer->ptr(),buffer->alloced_length())) >= 0L)
    buffer->length((uint) tmp);
  else
    buffer->length(0);
  (void) my_close(fd,MYF(0));
  (void) my_delete(filename,MYF(MY_WME));
err:
  return 0;
}
#endif


/* If arg is given, exit without errors. This happens on command 'quit' */

static int
com_quit(String *buffer __attribute__((unused)),
	 char *line __attribute__((unused)))
{
  status.exit_status=0;
  return 1;
}

static int
com_rehash(String *buffer __attribute__((unused)),
	 char *line __attribute__((unused)))
{
#ifdef HAVE_READLINE
  build_completion_hash(1, 0);
#endif
  return 0;
}


#ifdef USE_POPEN
static int
com_shell(String *buffer __attribute__((unused)),
          char *line __attribute__((unused)))
{
  char *shell_cmd;

  /* Skip space from line begin */
  while (my_isspace(charset_info, *line))
    line++;
  if (!(shell_cmd = strchr(line, ' ')))
  {
    put_info("Usage: \\! shell-command", INFO_ERROR);
    return -1;
  }
  /*
    The output of the shell command does not
    get directed to the pager or the outfile
  */
  if (system(shell_cmd) == -1)
  {
    put_info(strerror(errno), INFO_ERROR, errno);
    return -1;
  }
  return 0;
}
#endif


static int
com_print(String *buffer,char *line __attribute__((unused)))
{
  tee_puts("--------------", stdout);
  (void) tee_fputs(buffer->c_ptr(), stdout);
  if (!buffer->length() || (*buffer)[buffer->length()-1] != '\n')
    tee_putc('\n', stdout);
  tee_puts("--------------\n", stdout);
  return 0;					/* If empty buffer */
}

	/* ARGSUSED */
static int
com_connect(String *buffer, char *line)
{
  char *tmp, buff[256];
  bool save_rehash= opt_rehash;
  int error;

  memset(buff, 0, sizeof(buff));
  if (buffer)
  {
    /*
      Two null bytes are needed in the end of buff to allow
      get_arg to find end of string the second time it's called.
    */
    tmp= strmake(buff, line, sizeof(buff)-2);
#ifdef EXTRA_DEBUG
    tmp[1]= 0;
#endif
    tmp= get_arg(buff, 0);
    if (tmp && *tmp)
    {
      my_free(current_db);
      current_db= my_strdup(tmp, MYF(MY_WME));
      tmp= get_arg(buff, 1);
      if (tmp)
      {
	my_free(current_host);
	current_host=my_strdup(tmp,MYF(MY_WME));
      }
    }
    else
    {
      /* Quick re-connect */
      opt_rehash= 0;                            /* purecov: tested */
    }
    buffer->length(0);				// command used
  }
  else
    opt_rehash= 0;
  error=sql_connect(current_host,current_db,current_user,opt_password,0);
  opt_rehash= save_rehash;

  if (connected)
  {
    sprintf(buff,"Connection id:    %lu",mysql_thread_id(&mysql));
    put_info(buff,INFO_INFO);
    sprintf(buff,"Current database: %.128s\n",
	    current_db ? current_db : "*** NONE ***");
    put_info(buff,INFO_INFO);
  }
  return error;
}


static int com_source(String *buffer __attribute__((unused)),
                      char *line)
{
  char source_name[FN_REFLEN], *end, *param;
  LINE_BUFFER *line_buff;
  int error;
  STATUS old_status;
  FILE *sql_file;

  /* Skip space from file name */
  while (my_isspace(charset_info,*line))
    line++;
  if (!(param = strchr(line, ' ')))		// Skip command name
    return put_info("Usage: \\. <filename> | source <filename>", 
		    INFO_ERROR, 0);
  while (my_isspace(charset_info,*param))
    param++;
  end=strmake(source_name,param,sizeof(source_name)-1);
  while (end > source_name && (my_isspace(charset_info,end[-1]) || 
                               my_iscntrl(charset_info,end[-1])))
    end--;
  end[0]=0;
  unpack_filename(source_name,source_name);
  /* open file name */
  if (!(sql_file = my_fopen(source_name, O_RDONLY | O_BINARY,MYF(0))))
  {
    char buff[FN_REFLEN+60];
    sprintf(buff,"Failed to open file '%s', error: %d", source_name,errno);
    return put_info(buff, INFO_ERROR, 0);
  }

  if (!(line_buff= batch_readline_init(MAX_BATCH_BUFFER_SIZE, sql_file)))
  {
    my_fclose(sql_file,MYF(0));
    return put_info("Can't initialize batch_readline", INFO_ERROR, 0);
  }

  /* Save old status */
  old_status=status;
  memset(&status, 0, sizeof(status));

  status.batch=old_status.batch;		// Run in batch mode
  status.line_buff=line_buff;
  status.file_name=source_name;
  glob_buffer.length(0);			// Empty command buffer
  error= read_and_execute(false);
  status=old_status;				// Continue as before
  my_fclose(sql_file,MYF(0));
  batch_readline_end(line_buff);
  return error;
}


	/* ARGSUSED */
static int
com_delimiter(String *buffer __attribute__((unused)), char *line)
{
  char buff[256], *tmp;

  strmake(buff, line, sizeof(buff) - 1);
  tmp= get_arg(buff, 0);

  if (!tmp || !*tmp)
  {
    put_info("DELIMITER must be followed by a 'delimiter' character or string",
	     INFO_ERROR);
    return 0;
  }
  else
  {
    if (strstr(tmp, "\\")) 
    {
      put_info("DELIMITER cannot contain a backslash character", INFO_ERROR);
      return 0;
    }
  }
  strmake(delimiter, tmp, sizeof(delimiter) - 1);
  delimiter_length= (int)strlen(delimiter);
  delimiter_str= delimiter;
  return 0;
}

	/* ARGSUSED */
static int
com_use(String *buffer __attribute__((unused)), char *line)
{
  char *tmp, buff[FN_REFLEN + 1];
  int select_db;

  memset(buff, 0, sizeof(buff));

  /*
    In case number of quotes exceed 2, we try to get
    the normalized db name.
  */
  if (get_quote_count(line) > 2)
  {
    if (normalize_dbname(line, buff, sizeof(buff)))
      return put_error(&mysql);
    tmp= buff;
  }
  else
  {
    strmake(buff, line, sizeof(buff) - 1);
    tmp= get_arg(buff, 0);
  }

  if (!tmp || !*tmp)
  {
    put_info("USE must be followed by a database name", INFO_ERROR);
    return 0;
  }
  /*
    We need to recheck the current database, because it may change
    under our feet, for example if DROP DATABASE or RENAME DATABASE
    (latter one not yet available by the time the comment was written)
  */
  get_current_db();

  if (!current_db || cmp_database(charset_info, current_db,tmp))
  {
    if (one_database)
    {
      skip_updates= 1;
      select_db= 0;    // don't do mysql_select_db()
    }
    else
      select_db= 2;    // do mysql_select_db() and build_completion_hash()
  }
  else
  {
    /*
      USE to the current db specified.
      We do need to send mysql_select_db() to make server
      update database level privileges, which might
      change since last USE (see bug#10979).
      For performance purposes, we'll skip rebuilding of completion hash.
    */
    skip_updates= 0;
    select_db= 1;      // do only mysql_select_db(), without completion
  }

  if (select_db)
  {
    /*
      reconnect once if connection is down or if connection was found to
      be down during query
    */
    if (!connected && reconnect())
      return opt_reconnect ? -1 : 1;                        // Fatal error
    if (mysql_select_db(&mysql,tmp))
    {
      if (mysql_errno(&mysql) != CR_SERVER_GONE_ERROR)
        return put_error(&mysql);

      if (reconnect())
        return opt_reconnect ? -1 : 1;                      // Fatal error
      if (mysql_select_db(&mysql,tmp))
        return put_error(&mysql);
    }
    my_free(current_db);
    current_db=my_strdup(tmp,MYF(MY_WME));
#ifdef HAVE_READLINE
    if (select_db > 1)
      build_completion_hash(opt_rehash, 1);
#endif
  }

  put_info("Database changed",INFO_INFO);
  return 0;
}

/**
  Normalize database name.

  @param line [IN]          The command.
  @param buff [OUT]         Normalized db name.
  @param buff_size [IN]     Buffer size.

  @return Operation status
      @retval 0    Success
      @retval 1    Failure

  @note Sometimes server normilizes the database names
        & APIs like mysql_select_db() expect normalized
        database names. Since it is difficult to perform
        the name conversion/normalization on the client
        side, this function tries to get the normalized
        dbname (indirectly) from the server.
*/

static int
normalize_dbname(const char *line, char *buff, uint buff_size)
{
  MYSQL_RES *res= NULL;

  /* Send the "USE db" commmand to the server. */
  if (mysql_query(&mysql, line))
    return 1;

  /*
    Now, get the normalized database name and store it
    into the buff.
  */
  if (!mysql_query(&mysql, "SELECT DATABASE()") &&
      (res= mysql_use_result(&mysql)))
  {
    MYSQL_ROW row= mysql_fetch_row(res);
    if (row && row[0])
    {
      size_t len= strlen(row[0]);
      /* Make sure there is enough room to store the dbname. */
      if ((len > buff_size) || ! memcpy(buff, row[0], len))
      {
        mysql_free_result(res);
        return 1;
      }
    }
    mysql_free_result(res);
  }

  /* Restore the original database. */
  if (current_db && mysql_select_db(&mysql, current_db))
    return 1;

  return 0;
}

static int
com_warnings(String *buffer __attribute__((unused)),
   char *line __attribute__((unused)))
{
  show_warnings = 1;
  put_info("Show warnings enabled.",INFO_INFO);
  return 0;
}

static int
com_nowarnings(String *buffer __attribute__((unused)),
   char *line __attribute__((unused)))
{
  show_warnings = 0;
  put_info("Show warnings disabled.",INFO_INFO);
  return 0;
}

/*
  Gets argument from a command on the command line. If get_next_arg is
  not defined, skips the command and returns the first argument. The
  line is modified by adding zero to the end of the argument. If
  get_next_arg is defined, then the function searches for end of string
  first, after found, returns the next argument and adds zero to the
  end. If you ever wish to use this feature, remember to initialize all
  items in the array to zero first.
*/

char *get_arg(char *line, my_bool get_next_arg)
{
  char *ptr, *start;
  my_bool quoted= 0, valid_arg= 0;
  char qtype= 0;

  ptr= line;
  if (get_next_arg)
  {
    for (; *ptr; ptr++) ;
    if (*(ptr + 1))
      ptr++;
  }
  else
  {
    /* skip leading white spaces */
    while (my_isspace(charset_info, *ptr))
      ptr++;
    if (*ptr == '\\') // short command was used
      ptr+= 2;
    else
      while (*ptr &&!my_isspace(charset_info, *ptr)) // skip command
        ptr++;
  }
  if (!*ptr)
    return NullS;
  while (my_isspace(charset_info, *ptr))
    ptr++;
  if (*ptr == '\'' || *ptr == '\"' || *ptr == '`')
  {
    qtype= *ptr;
    quoted= 1;
    ptr++;
  }
  for (start=ptr ; *ptr; ptr++)
  {
    if (*ptr == '\\' && ptr[1]) // escaped character
    {
      // Remove the backslash
      strmov_overlapp(ptr, ptr+1);
    }
    else if ((!quoted && *ptr == ' ') || (quoted && *ptr == qtype))
    {
      *ptr= 0;
      break;
    }
  }
  valid_arg= ptr != start;
  return valid_arg ? start : NullS;
}

/*
  Number of quotes present in the command's argument.
*/
static int
get_quote_count(const char *line)
{
  int quote_count;
  const char *ptr= line;

  for(quote_count= 0; ptr ++ && *ptr; ptr= strpbrk(ptr, "\"\'`"))
    quote_count ++;

  return quote_count;
}

static int
sql_real_connect(char *host,char *database,char *user,char *password,
		 uint silent)
{
<<<<<<< HEAD
=======
  my_bool handle_expired= (opt_connect_expired_password || !status.batch) ?
    TRUE : FALSE;

>>>>>>> d9f01d02
  if (connected)
  {
    connected= 0;
    mysql_close(&mysql);
  }

  mysql_init(&mysql);
  init_connection_options(&mysql);

#ifdef __WIN__
  uint cnv_errors;
  String converted_database, converted_user;
  if (!my_charset_same(&my_charset_utf8mb4_bin, mysql.charset))
  {
    /* Convert user and database from UTF8MB4 to connection character set */
    if (user)
    {
      converted_user.copy(user, strlen(user) + 1,
                          &my_charset_utf8mb4_bin, mysql.charset,
                          &cnv_errors);
      user= (char *) converted_user.ptr();
    }
    if (database)
    {
      converted_database.copy(database, strlen(database) + 1,
                              &my_charset_utf8mb4_bin, mysql.charset,
                              &cnv_errors);
      database= (char *) converted_database.ptr();
    }
  }
#endif
<<<<<<< HEAD
=======
  
  if (opt_plugin_dir && *opt_plugin_dir)
    mysql_options(&mysql, MYSQL_PLUGIN_DIR, opt_plugin_dir);

  if (opt_default_auth && *opt_default_auth)
    mysql_options(&mysql, MYSQL_DEFAULT_AUTH, opt_default_auth);

#if !defined(HAVE_YASSL)
  if (opt_server_public_key && *opt_server_public_key)
    mysql_options(&mysql, MYSQL_SERVER_PUBLIC_KEY, opt_server_public_key);
#endif

  if (using_opt_enable_cleartext_plugin)
    mysql_options(&mysql, MYSQL_ENABLE_CLEARTEXT_PLUGIN, 
                  (char*) &opt_enable_cleartext_plugin);

  mysql_options(&mysql, MYSQL_OPT_CONNECT_ATTR_RESET, 0);
  mysql_options4(&mysql, MYSQL_OPT_CONNECT_ATTR_ADD, 
                 "program_name", "mysql");
  mysql_options(&mysql, MYSQL_OPT_CAN_HANDLE_EXPIRED_PASSWORDS, &handle_expired);
>>>>>>> d9f01d02

  if (!mysql_real_connect(&mysql, host, user, password,
                          database, opt_mysql_port, opt_mysql_unix_port,
                          connect_flag | CLIENT_MULTI_STATEMENTS))
  {
    if (!silent ||
	(mysql_errno(&mysql) != CR_CONN_HOST_ERROR &&
	 mysql_errno(&mysql) != CR_CONNECTION_ERROR))
    {
      (void) put_error(&mysql);
      (void) fflush(stdout);
      return ignore_errors ? -1 : 1;		// Abort
    }
    return -1;					// Retryable
  }

#ifdef __WIN__
  /* Convert --execute buffer from UTF8MB4 to connection character set */
  if (!execute_buffer_conversion_done++ &&
      status.line_buff &&
      !status.line_buff->file && /* Convert only -e buffer, not real file */
      status.line_buff->buffer < status.line_buff->end && /* Non-empty */
      !my_charset_same(&my_charset_utf8mb4_bin, mysql.charset))
  {
    String tmp;
    size_t len= status.line_buff->end - status.line_buff->buffer;
    uint dummy_errors;
    /*
      Don't convert trailing '\n' character - it was appended during
      last batch_readline_command() call. 
      Oherwise we'll get an extra line, which makes some tests fail.
    */
    if (status.line_buff->buffer[len - 1] == '\n')
      len--;
    if (tmp.copy(status.line_buff->buffer, len,
                 &my_charset_utf8mb4_bin, mysql.charset, &dummy_errors))
      return 1;

    /* Free the old line buffer */
    batch_readline_end(status.line_buff);

    /* Re-initialize line buffer from the converted string */
    if (!(status.line_buff= batch_readline_command(NULL, (char *) tmp.c_ptr_safe())))
      return 1;
  }
#endif /* __WIN__ */

  charset_info= mysql.charset;
  
  connected=1;
#ifndef EMBEDDED_LIBRARY
  mysql.reconnect= debug_info_flag; // We want to know if this happens
#else
  mysql.reconnect= 1;
#endif
#ifdef HAVE_READLINE
  build_completion_hash(opt_rehash, 1);
#endif
  return 0;
}


/* Initialize options for the given connection handle. */
static void
init_connection_options(MYSQL *mysql)
{
  my_bool interactive= status.batch ? FALSE : TRUE;

  if (opt_init_command)
    mysql_options(mysql, MYSQL_INIT_COMMAND, opt_init_command);

  if (opt_connect_timeout)
  {
    uint timeout= opt_connect_timeout;
    mysql_options(mysql, MYSQL_OPT_CONNECT_TIMEOUT, (char*) &timeout);
  }

  if (opt_bind_addr)
    mysql_options(mysql, MYSQL_OPT_BIND, opt_bind_addr);

  if (opt_compress)
    mysql_options(mysql, MYSQL_OPT_COMPRESS, NullS);

  if (!opt_secure_auth)
    mysql_options(mysql, MYSQL_SECURE_AUTH, (char *) &opt_secure_auth);

  if (using_opt_local_infile)
    mysql_options(mysql, MYSQL_OPT_LOCAL_INFILE, (char*) &opt_local_infile);

#if defined(HAVE_OPENSSL) && !defined(EMBEDDED_LIBRARY)
  if (opt_use_ssl)
  {
    mysql_ssl_set(mysql, opt_ssl_key, opt_ssl_cert, opt_ssl_ca,
		  opt_ssl_capath, opt_ssl_cipher);
    mysql_options(mysql, MYSQL_OPT_SSL_CRL, opt_ssl_crl);
    mysql_options(mysql, MYSQL_OPT_SSL_CRLPATH, opt_ssl_crlpath);
  }
  mysql_options(mysql, MYSQL_OPT_SSL_VERIFY_SERVER_CERT,
                (char*) &opt_ssl_verify_server_cert);
#endif

  if (opt_protocol)
    mysql_options(mysql, MYSQL_OPT_PROTOCOL, (char*) &opt_protocol);

#ifdef HAVE_SMEM
  if (shared_memory_base_name)
    mysql_options(mysql, MYSQL_SHARED_MEMORY_BASE_NAME, shared_memory_base_name);
#endif

  if (safe_updates)
  {
    char init_command[100];
    sprintf(init_command,
	    "SET SQL_SAFE_UPDATES=1,SQL_SELECT_LIMIT=%lu,MAX_JOIN_SIZE=%lu",
	    select_limit, max_join_size);
    mysql_options(mysql, MYSQL_INIT_COMMAND, init_command);
  }

  mysql_set_character_set(mysql, default_charset);

  if (opt_plugin_dir && *opt_plugin_dir)
    mysql_options(mysql, MYSQL_PLUGIN_DIR, opt_plugin_dir);

  if (opt_default_auth && *opt_default_auth)
    mysql_options(mysql, MYSQL_DEFAULT_AUTH, opt_default_auth);

#if !defined(HAVE_YASSL)
  if (opt_server_public_key && *opt_server_public_key)
    mysql_options(mysql, MYSQL_SERVER_PUBLIC_KEY, opt_server_public_key);
#endif

  if (using_opt_enable_cleartext_plugin)
    mysql_options(mysql, MYSQL_ENABLE_CLEARTEXT_PLUGIN,
                  (char*) &opt_enable_cleartext_plugin);

  mysql_options(mysql, MYSQL_OPT_CONNECT_ATTR_RESET, 0);
  mysql_options4(mysql, MYSQL_OPT_CONNECT_ATTR_ADD, "program_name", "mysql");

  mysql_options(mysql, MYSQL_OPT_CAN_HANDLE_EXPIRED_PASSWORDS, &interactive);
}


static int
sql_connect(char *host,char *database,char *user,char *password,uint silent)
{
  bool message=0;
  uint count=0;
  int error;
  for (;;)
  {
    if ((error=sql_real_connect(host,database,user,password,wait_flag)) >= 0)
    {
      if (count)
      {
	tee_fputs("\n", stderr);
	(void) fflush(stderr);
      }
      return error;
    }
    if (!wait_flag)
      return ignore_errors ? -1 : 1;
    if (!message && !silent)
    {
      message=1;
      tee_fputs("Waiting",stderr); (void) fflush(stderr);
    }
    (void) sleep(wait_time);
    if (!silent)
    {
      putc('.',stderr); (void) fflush(stderr);
      count++;
    }
  }
}



static int
com_status(String *buffer __attribute__((unused)),
	   char *line __attribute__((unused)))
{
  const char *status_str;
  char buff[40];
  ulonglong id;
  MYSQL_RES *result;
  LINT_INIT(result);

  if (mysql_real_query_for_lazy(
        C_STRING_WITH_LEN("select DATABASE(), USER() limit 1")))
    return 0;

  tee_puts("--------------", stdout);
  usage(1);					/* Print version */
  tee_fprintf(stdout, "\nConnection id:\t\t%lu\n",mysql_thread_id(&mysql));
  /*
    Don't remove "limit 1",
    it is protection againts SQL_SELECT_LIMIT=0
  */
  if (!mysql_store_result_for_lazy(&result))
  {
    MYSQL_ROW cur=mysql_fetch_row(result);
    if (cur)
    {
      tee_fprintf(stdout, "Current database:\t%s\n", cur[0] ? cur[0] : "");
      tee_fprintf(stdout, "Current user:\t\t%s\n", cur[1]);
    }
    mysql_free_result(result);
  }

#if defined(HAVE_OPENSSL) && !defined(EMBEDDED_LIBRARY)
  if ((status_str= mysql_get_ssl_cipher(&mysql)))
    tee_fprintf(stdout, "SSL:\t\t\tCipher in use is %s\n",
                status_str);
  else
#endif /* HAVE_OPENSSL && !EMBEDDED_LIBRARY */
    tee_puts("SSL:\t\t\tNot in use", stdout);

  if (skip_updates)
  {
    vidattr(A_BOLD);
    tee_fprintf(stdout, "\nAll updates ignored to this database\n");
    vidattr(A_NORMAL);
  }
#ifdef USE_POPEN
  tee_fprintf(stdout, "Current pager:\t\t%s\n", pager);
  tee_fprintf(stdout, "Using outfile:\t\t'%s'\n", opt_outfile ? outfile : "");
#endif
  tee_fprintf(stdout, "Using delimiter:\t%s\n", delimiter);
  tee_fprintf(stdout, "Server version:\t\t%s\n", server_version_string(&mysql));
  tee_fprintf(stdout, "Protocol version:\t%d\n", mysql_get_proto_info(&mysql));
  tee_fprintf(stdout, "Connection:\t\t%s\n", mysql_get_host_info(&mysql));
  if ((id= mysql_insert_id(&mysql)))
    tee_fprintf(stdout, "Insert id:\t\t%s\n", llstr(id, buff));

  /* "limit 1" is protection against SQL_SELECT_LIMIT=0 */
  if (mysql_real_query_for_lazy(C_STRING_WITH_LEN(
        "select @@character_set_client, @@character_set_connection, "
        "@@character_set_server, @@character_set_database limit 1")))
  {
    if (mysql_errno(&mysql) == CR_SERVER_GONE_ERROR)
      return 0;
  }
  if (!mysql_store_result_for_lazy(&result))
  {
    MYSQL_ROW cur=mysql_fetch_row(result);
    if (cur)
    {
      tee_fprintf(stdout, "Server characterset:\t%s\n", cur[2] ? cur[2] : "");
      tee_fprintf(stdout, "Db     characterset:\t%s\n", cur[3] ? cur[3] : "");
      tee_fprintf(stdout, "Client characterset:\t%s\n", cur[0] ? cur[0] : "");
      tee_fprintf(stdout, "Conn.  characterset:\t%s\n", cur[1] ? cur[1] : "");
    }
    mysql_free_result(result);
  }
  else
  {
    /* Probably pre-4.1 server */
    tee_fprintf(stdout, "Client characterset:\t%s\n", charset_info->csname);
    tee_fprintf(stdout, "Server characterset:\t%s\n", mysql.charset->csname);
  }

#ifndef EMBEDDED_LIBRARY
  if (strstr(mysql_get_host_info(&mysql),"TCP/IP") || ! mysql.unix_socket)
    tee_fprintf(stdout, "TCP port:\t\t%d\n", mysql.port);
  else
    tee_fprintf(stdout, "UNIX socket:\t\t%s\n", mysql.unix_socket);
  if (mysql.net.compress)
    tee_fprintf(stdout, "Protocol:\t\tCompressed\n");
#endif

  if ((status_str= mysql_stat(&mysql)) && !mysql_error(&mysql)[0])
  {
    ulong sec;
    const char *pos= strchr(status_str,' ');
    /* print label */
    tee_fprintf(stdout, "%.*s\t\t\t", (int) (pos-status_str), status_str);
    if ((status_str= str2int(pos,10,0,LONG_MAX,(long*) &sec)))
    {
      nice_time((double) sec,buff,0);
      tee_puts(buff, stdout);			/* print nice time */
      while (*status_str == ' ')
        status_str++;  /* to next info */
      tee_putc('\n', stdout);
      tee_puts(status_str, stdout);
    }
  }
  if (safe_updates)
  {
    vidattr(A_BOLD);
    tee_fprintf(stdout, "\nNote that you are running in safe_update_mode:\n");
    vidattr(A_NORMAL);
    tee_fprintf(stdout, "\
UPDATEs and DELETEs that don't use a key in the WHERE clause are not allowed.\n\
(One can force an UPDATE/DELETE by adding LIMIT # at the end of the command.)\n\
SELECT has an automatic 'LIMIT %lu' if LIMIT is not used.\n\
Max number of examined row combination in a join is set to: %lu\n\n",
select_limit, max_join_size);
  }
  tee_puts("--------------\n", stdout);
  return 0;
}

static const char *
server_version_string(MYSQL *con)
{
  /* Only one thread calls this, so no synchronization is needed */
  if (server_version == NULL)
  {
    MYSQL_RES *result;

    /* "limit 1" is protection against SQL_SELECT_LIMIT=0 */
    if (!mysql_query(con, "select @@version_comment limit 1") &&
        (result = mysql_use_result(con)))
    {
      MYSQL_ROW cur = mysql_fetch_row(result);
      if (cur && cur[0])
      {
        /* version, space, comment, \0 */
        size_t len= strlen(mysql_get_server_info(con)) + strlen(cur[0]) + 2;

        if ((server_version= (char *) my_malloc(len, MYF(MY_WME))))
        {
          char *bufp;
          bufp = strmov(server_version, mysql_get_server_info(con));
          bufp = strmov(bufp, " ");
          (void) strmov(bufp, cur[0]);
        }
      }
      mysql_free_result(result);
    }

    /*
      If for some reason we didn't get a version_comment, we'll
      keep things simple.
    */

    if (server_version == NULL)
      server_version= my_strdup(mysql_get_server_info(con), MYF(MY_WME));
  }

  return server_version ? server_version : "";
}

static int
put_info(const char *str,INFO_TYPE info_type, uint error, const char *sqlstate)
{
  FILE *file= (info_type == INFO_ERROR ? stderr : stdout);
  static int inited=0;

  if (status.batch)
  {
    if (info_type == INFO_ERROR)
    {
      (void) fflush(file);
      fprintf(file,"ERROR");
      if (error)
      {
	if (sqlstate)
	  (void) fprintf(file," %d (%s)",error, sqlstate);
        else
	  (void) fprintf(file," %d",error);
      }
      if (status.query_start_line && line_numbers)
      {
	(void) fprintf(file," at line %lu",status.query_start_line);
	if (status.file_name)
	  (void) fprintf(file," in file: '%s'", status.file_name);
      }
      (void) fprintf(file,": %s\n",str);
      (void) fflush(file);
      if (!ignore_errors)
	return 1;
    }
    else if (info_type == INFO_RESULT && verbose > 1)
      tee_puts(str, file);
    if (unbuffered)
      fflush(file);
    return info_type == INFO_ERROR ? -1 : 0;
  }
  if (!opt_silent || info_type == INFO_ERROR)
  {
    if (!inited)
    {
      inited=1;
#ifdef HAVE_SETUPTERM
      (void) setupterm((char *)0, 1, (int *) 0);
#endif
    }
    if (info_type == INFO_ERROR)
    {
      if (!opt_nobeep)
        putchar('\a');		      	/* This should make a bell */
      vidattr(A_STANDOUT);
      if (error)
      {
	if (sqlstate)
          (void) tee_fprintf(file, "ERROR %d (%s): ", error, sqlstate);
        else
          (void) tee_fprintf(file, "ERROR %d: ", error);
      }
      else
        tee_puts("ERROR: ", file);
    }
    else
      vidattr(A_BOLD);
    (void) tee_puts(str, file);
    vidattr(A_NORMAL);
  }
  if (unbuffered)
    fflush(file);
  return info_type == INFO_ERROR ? -1 : 0;
}


static int
put_error(MYSQL *con)
{
  return put_info(mysql_error(con), INFO_ERROR, mysql_errno(con),
		  mysql_sqlstate(con));
}  


static void remove_cntrl(String &buffer)
{
  char *start,*end;
  end=(start=(char*) buffer.ptr())+buffer.length();
  while (start < end && !my_isgraph(charset_info,end[-1]))
    end--;
  buffer.length((uint) (end-start));
}


/**
  Write data to a stream.
  Various modes, corresponding to --tab, --xml, --raw parameters,
  are supported.

  @param file   Stream to write to
  @param s      String to write
  @param slen   String length
  @flags        Flags for --tab, --xml, --raw.
*/
void tee_write(FILE *file, const char *s, size_t slen, int flags)
{
#ifdef __WIN__
  my_bool is_console= my_win_is_console_cached(file);
#endif
  const char *se;
  for (se= s + slen; s < se; s++)
  {
    const char *t;

    if (flags & MY_PRINT_MB)
    {
      int mblen;
      if (use_mb(charset_info) &&
          (mblen= my_ismbchar(charset_info, s, se)))
      {
#ifdef __WIN__
        if (is_console)
          my_win_console_write(charset_info, s, mblen);
        else
#endif
        fwrite(s, 1, mblen, file);
        if (opt_outfile)
          fwrite(s, 1, mblen, OUTFILE);
        s+= mblen - 1;
        continue;
      }
    }

    if ((flags & MY_PRINT_XML) && (t= array_value(xmlmeta, *s)))
      tee_fputs(t, file);
    else if ((flags & MY_PRINT_SPS_0) && *s == '\0')
      tee_putc((int) ' ', file);   // This makes everything hard
    else if ((flags & MY_PRINT_ESC_0) && *s == '\0')
      tee_fputs("\\0", file);      // This makes everything hard
    else if ((flags & MY_PRINT_CTRL) && *s == '\t')
      tee_fputs("\\t", file);      // This would destroy tab format
    else if ((flags & MY_PRINT_CTRL) && *s == '\n')
      tee_fputs("\\n", file);      // This too
    else if ((flags & MY_PRINT_CTRL) && *s == '\\')
      tee_fputs("\\\\", file);
    else
    {
#ifdef __WIN__
      if (is_console)
        my_win_console_putc(charset_info, (int) *s);
      else
#endif
      putc((int) *s, file);
      if (opt_outfile)
        putc((int) *s, OUTFILE);
    }
  }
}


void tee_fprintf(FILE *file, const char *fmt, ...)
{
  va_list args;

  va_start(args, fmt);
#ifdef __WIN__
  if (my_win_is_console_cached(file))
    my_win_console_vfprintf(charset_info, fmt, args);
  else
#endif
  (void) vfprintf(file, fmt, args);
  va_end(args);

  if (opt_outfile)
  {
    va_start(args, fmt);
    (void) vfprintf(OUTFILE, fmt, args);
    va_end(args);
  }
}


/*
  Write a 0-terminated string to file and OUTFILE.
  TODO: possibly it's nice to have a version with length some day,
  e.g. tee_fnputs(s, slen, file),
  to print numerous ASCII constant strings among mysql.cc
  code, to avoid strlen(s) in my_win_console_fputs().
*/
void tee_fputs(const char *s, FILE *file)
{
#ifdef __WIN__
  if (my_win_is_console_cached(file))
    my_win_console_fputs(charset_info, s);
  else
#endif
  fputs(s, file);
  if (opt_outfile)
    fputs(s, OUTFILE);
}


void tee_puts(const char *s, FILE *file)
{
  tee_fputs(s, file);
  tee_putc('\n', file);
}

void tee_putc(int c, FILE *file)
{
#ifdef __WIN__
  if (my_win_is_console_cached(file))
    my_win_console_putc(charset_info, c);
  else
#endif
  putc(c, file);
  if (opt_outfile)
    putc(c, OUTFILE);
}

#if defined(__WIN__)
#include <time.h>
#else
#include <sys/times.h>
#ifdef _SC_CLK_TCK				// For mit-pthreads
#undef CLOCKS_PER_SEC
#define CLOCKS_PER_SEC (sysconf(_SC_CLK_TCK))
#endif
#endif

static ulong start_timer(void)
{
#if defined(__WIN__)
  return clock();
#else
  struct tms tms_tmp;
  return times(&tms_tmp);
#endif
}


/** 
  Write as many as 52+1 bytes to buff, in the form of a legible duration of time.

  len("4294967296 days, 23 hours, 59 minutes, 60.00 seconds")  ->  52
*/
static void nice_time(double sec,char *buff,bool part_second)
{
  ulong tmp;
  if (sec >= 3600.0*24)
  {
    tmp=(ulong) floor(sec/(3600.0*24));
    sec-=3600.0*24*tmp;
    buff=int10_to_str((long) tmp, buff, 10);
    buff=strmov(buff,tmp > 1 ? " days " : " day ");
  }
  if (sec >= 3600.0)
  {
    tmp=(ulong) floor(sec/3600.0);
    sec-=3600.0*tmp;
    buff=int10_to_str((long) tmp, buff, 10);
    buff=strmov(buff,tmp > 1 ? " hours " : " hour ");
  }
  if (sec >= 60.0)
  {
    tmp=(ulong) floor(sec/60.0);
    sec-=60.0*tmp;
    buff=int10_to_str((long) tmp, buff, 10);
    buff=strmov(buff," min ");
  }
  if (part_second)
    sprintf(buff,"%.2f sec",sec);
  else
    sprintf(buff,"%d sec",(int) sec);
}


static void end_timer(ulong start_time,char *buff)
{
  nice_time((double) (start_timer() - start_time) /
	    CLOCKS_PER_SEC,buff,1);
}


static void mysql_end_timer(ulong start_time,char *buff)
{
  buff[0]=' ';
  buff[1]='(';
  end_timer(start_time,buff+2);
  strmov(strend(buff),")");
}

static const char* construct_prompt()
{
  processed_prompt.free();			// Erase the old prompt
  time_t  lclock = time(NULL);			// Get the date struct
  struct tm *t = localtime(&lclock);

  /* parse thru the settings for the prompt */
  for (char *c = current_prompt; *c ; c++)
  {
    if (*c != PROMPT_CHAR)
	processed_prompt.append(*c);
    else
    {
      switch (*++c) {
      case '\0':
	c--;			// stop it from going beyond if ends with %
	break;
      case 'c':
	add_int_to_prompt(++prompt_counter);
	break;
      case 'v':
	if (connected)
	  processed_prompt.append(mysql_get_server_info(&mysql));
	else
	  processed_prompt.append("not_connected");
	break;
      case 'd':
	processed_prompt.append(current_db ? current_db : "(none)");
	break;
      case 'h':
      {
	const char *prompt;
	prompt= connected ? mysql_get_host_info(&mysql) : "not_connected";
	if (strstr(prompt, "Localhost"))
	  processed_prompt.append("localhost");
	else
	{
	  const char *end=strcend(prompt,' ');
	  processed_prompt.append(prompt, (uint) (end-prompt));
	}
	break;
      }
      case 'p':
      {
#ifndef EMBEDDED_LIBRARY
	if (!connected)
	{
	  processed_prompt.append("not_connected");
	  break;
	}

	const char *host_info = mysql_get_host_info(&mysql);
	if (strstr(host_info, "memory")) 
	{
		processed_prompt.append( mysql.host );
	}
	else if (strstr(host_info,"TCP/IP") ||
	    !mysql.unix_socket)
	  add_int_to_prompt(mysql.port);
	else
	{
	  char *pos=strrchr(mysql.unix_socket,'/');
 	  processed_prompt.append(pos ? pos+1 : mysql.unix_socket);
	}
#endif
      }
	break;
      case 'U':
	if (!full_username)
	  init_username();
        processed_prompt.append(full_username ? full_username :
                                (current_user ?  current_user : "(unknown)"));
	break;
      case 'u':
	if (!full_username)
	  init_username();
        processed_prompt.append(part_username ? part_username :
                                (current_user ?  current_user : "(unknown)"));
	break;
      case PROMPT_CHAR:
	processed_prompt.append(PROMPT_CHAR);
	break;
      case 'n':
	processed_prompt.append('\n');
	break;
      case ' ':
      case '_':
	processed_prompt.append(' ');
	break;
      case 'R':
	if (t->tm_hour < 10)
	  processed_prompt.append('0');
	add_int_to_prompt(t->tm_hour);
	break;
      case 'r':
	int getHour;
	getHour = t->tm_hour % 12;
	if (getHour == 0)
	  getHour=12;
	if (getHour < 10)
	  processed_prompt.append('0');
	add_int_to_prompt(getHour);
	break;
      case 'm':
	if (t->tm_min < 10)
	  processed_prompt.append('0');
	add_int_to_prompt(t->tm_min);
	break;
      case 'y':
	int getYear;
	getYear = t->tm_year % 100;
	if (getYear < 10)
	  processed_prompt.append('0');
	add_int_to_prompt(getYear);
	break;
      case 'Y':
	add_int_to_prompt(t->tm_year+1900);
	break;
      case 'D':
	char* dateTime;
	dateTime = ctime(&lclock);
	processed_prompt.append(strtok(dateTime,"\n"));
	break;
      case 's':
	if (t->tm_sec < 10)
	  processed_prompt.append('0');
	add_int_to_prompt(t->tm_sec);
	break;
      case 'w':
	processed_prompt.append(day_names[t->tm_wday]);
	break;
      case 'P':
	processed_prompt.append(t->tm_hour < 12 ? "am" : "pm");
	break;
      case 'o':
	add_int_to_prompt(t->tm_mon+1);
	break;
      case 'O':
	processed_prompt.append(month_names[t->tm_mon]);
	break;
      case '\'':
	processed_prompt.append("'");
	break;
      case '"':
	processed_prompt.append('"');
	break;
      case 'S':
	processed_prompt.append(';');
	break;
      case 't':
	processed_prompt.append('\t');
	break;
      case 'l':
	processed_prompt.append(delimiter_str);
	break;
      default:
	processed_prompt.append(c);
      }
    }
  }
  processed_prompt.append('\0');
  return processed_prompt.ptr();
}


static void add_int_to_prompt(int toadd)
{
  char buffer[16];
  int10_to_str(toadd,buffer,10);
  processed_prompt.append(buffer);
}

static void init_username()
{
  my_free(full_username);
  my_free(part_username);

  MYSQL_RES *result;
  LINT_INIT(result);
  if (!mysql_query(&mysql,"select USER()") &&
      (result=mysql_use_result(&mysql)))
  {
    MYSQL_ROW cur=mysql_fetch_row(result);
    full_username=my_strdup(cur[0],MYF(MY_WME));
    part_username=my_strdup(strtok(cur[0],"@"),MYF(MY_WME));
    (void) mysql_fetch_row(result);		// Read eof
  }
}

// Get the current OS user name.
static void get_current_os_user() {
  const char *user;

#ifdef __WIN__
  char buf[255];
  WCHAR wbuf[255];
  DWORD wbuf_len= sizeof(wbuf) / sizeof(WCHAR);
  size_t len;
  uint dummy_errors;

  if (GetUserNameW(wbuf, &wbuf_len))
  {
    len= my_convert(buf, sizeof(buf) - 1, charset_info, (char *) wbuf,
                    wbuf_len * sizeof(WCHAR), &my_charset_utf16le_bin,
                    &dummy_errors);
    buf[len]= 0;
    user= buf;
  } else {
    user= "UNKNOWN USER";
  }
#else
#ifdef HAVE_GETPWUID
  struct passwd *pw;

  if ((pw= getpwuid(geteuid())) != NULL)
    user= pw->pw_name;
  else
#endif
  if ( !(user= getenv("USER")) &&
       !(user= getenv("LOGNAME")) &&
       !(user= getenv("LOGIN")))
    user= "UNKNOWN USER";
#endif                                          /* __WIN__ */
  current_os_user= my_strdup(user, MYF(MY_WME));
  return;
}

// Get the current OS sudo user name (only for non-Windows platforms).
static void get_current_os_sudouser() {
#ifndef __WIN__
  if (getenv("SUDO_USER"))
   current_os_sudouser= my_strdup(getenv("SUDO_USER"), MYF(MY_WME));
#endif                                          /* !__WIN__ */
  return;
}

static int com_prompt(String *buffer __attribute__((unused)),
                      char *line)
{
  char *ptr=strchr(line, ' ');
  prompt_counter = 0;
  my_free(current_prompt);
  current_prompt=my_strdup(ptr ? ptr+1 : default_prompt,MYF(MY_WME));
  if (!ptr)
    tee_fprintf(stdout, "Returning to default PROMPT of %s\n", default_prompt);
  else
    tee_fprintf(stdout, "PROMPT set to '%s'\n", current_prompt);
  return 0;
}<|MERGE_RESOLUTION|>--- conflicted
+++ resolved
@@ -4815,12 +4815,6 @@
 sql_real_connect(char *host,char *database,char *user,char *password,
 		 uint silent)
 {
-<<<<<<< HEAD
-=======
-  my_bool handle_expired= (opt_connect_expired_password || !status.batch) ?
-    TRUE : FALSE;
-
->>>>>>> d9f01d02
   if (connected)
   {
     connected= 0;
@@ -4852,29 +4846,6 @@
     }
   }
 #endif
-<<<<<<< HEAD
-=======
-  
-  if (opt_plugin_dir && *opt_plugin_dir)
-    mysql_options(&mysql, MYSQL_PLUGIN_DIR, opt_plugin_dir);
-
-  if (opt_default_auth && *opt_default_auth)
-    mysql_options(&mysql, MYSQL_DEFAULT_AUTH, opt_default_auth);
-
-#if !defined(HAVE_YASSL)
-  if (opt_server_public_key && *opt_server_public_key)
-    mysql_options(&mysql, MYSQL_SERVER_PUBLIC_KEY, opt_server_public_key);
-#endif
-
-  if (using_opt_enable_cleartext_plugin)
-    mysql_options(&mysql, MYSQL_ENABLE_CLEARTEXT_PLUGIN, 
-                  (char*) &opt_enable_cleartext_plugin);
-
-  mysql_options(&mysql, MYSQL_OPT_CONNECT_ATTR_RESET, 0);
-  mysql_options4(&mysql, MYSQL_OPT_CONNECT_ATTR_ADD, 
-                 "program_name", "mysql");
-  mysql_options(&mysql, MYSQL_OPT_CAN_HANDLE_EXPIRED_PASSWORDS, &handle_expired);
->>>>>>> d9f01d02
 
   if (!mysql_real_connect(&mysql, host, user, password,
                           database, opt_mysql_port, opt_mysql_unix_port,
@@ -4941,7 +4912,8 @@
 static void
 init_connection_options(MYSQL *mysql)
 {
-  my_bool interactive= status.batch ? FALSE : TRUE;
+  my_bool handle_expired= (opt_connect_expired_password || !status.batch) ?
+    TRUE : FALSE;
 
   if (opt_init_command)
     mysql_options(mysql, MYSQL_INIT_COMMAND, opt_init_command);
@@ -5013,7 +4985,7 @@
   mysql_options(mysql, MYSQL_OPT_CONNECT_ATTR_RESET, 0);
   mysql_options4(mysql, MYSQL_OPT_CONNECT_ATTR_ADD, "program_name", "mysql");
 
-  mysql_options(mysql, MYSQL_OPT_CAN_HANDLE_EXPIRED_PASSWORDS, &interactive);
+  mysql_options(mysql, MYSQL_OPT_CAN_HANDLE_EXPIRED_PASSWORDS, &handle_expired);
 }
 
 
