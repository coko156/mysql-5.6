--- conflicted
+++ resolved
@@ -1889,12 +1889,7 @@
 			buf_block_t::mutex or buf_pool->zip_mutex or both. */
 
 			bpage->state = BUF_BLOCK_ZIP_PAGE;
-<<<<<<< HEAD
 			bpage->id.copy_from(page_id);
-=======
-			bpage->space = static_cast<ib_uint32_t>(space);
-			bpage->offset = static_cast<ib_uint32_t>(offset);
->>>>>>> 7e29e3bc
 			bpage->buf_fix_count = 1;
 
 			ut_d(bpage->in_page_hash = TRUE);
@@ -3842,14 +3837,8 @@
 
 		buf_page_init_low(bpage);
 
-<<<<<<< HEAD
 		bpage->state = BUF_BLOCK_ZIP_PAGE;
 		bpage->id.copy_from(page_id);
-=======
-		bpage->state	= BUF_BLOCK_ZIP_PAGE;
-		bpage->space	= static_cast<ib_uint32_t>(space);
-		bpage->offset	= static_cast<ib_uint32_t>(offset);
->>>>>>> 7e29e3bc
 
 #ifdef UNIV_DEBUG
 		bpage->in_page_hash = FALSE;
