--- conflicted
+++ resolved
@@ -1360,24 +1360,11 @@
 static
 bool
 buf_flush_page_and_try_neighbors(
-<<<<<<< HEAD
-/*=============================*/
-	buf_page_t*	bpage,		/*!< in: buffer control block,
-					must be
-					buf_page_in_file(bpage) */
-	buf_flush_t	flush_type,	/*!< in: BUF_FLUSH_LRU
-					or BUF_FLUSH_LIST */
-	ulint		n_to_flush,	/*!< in: number of pages to
-					flush */
-	ulint*		count,		/*!< in/out: number of pages
-					flushed */
-	ut_stage_alter_t*	stage = NULL)
-=======
 	buf_page_t*		bpage,
 	buf_flush_t		flush_type,
 	ulint			n_to_flush,
-	ulint*			count)
->>>>>>> 531cdd32
+	ulint*			count,
+	ut_stage_alter_t*	stage = NULL)
 {
 #ifdef UNIV_DEBUG
 	buf_pool_t*	buf_pool = buf_pool_from_bpage(bpage);
@@ -1621,24 +1608,10 @@
 static
 ulint
 buf_do_flush_list_batch(
-<<<<<<< HEAD
-/*====================*/
-	buf_pool_t*	buf_pool,	/*!< in: buffer pool instance */
-	ulint		min_n,		/*!< in: wished minimum mumber
-					of blocks flushed (it is not
-					guaranteed that the actual
-					number is that big, though) */
-	lsn_t		lsn_limit,	/*!< all blocks whose
-					oldest_modification is smaller
-					than this should be flushed (if
-					their number does not exceed
-					min_n) */
-	ut_stage_alter_t*	stage)
-=======
 	buf_pool_t*		buf_pool,
 	ulint			min_n,
-	lsn_t			lsn_limit)
->>>>>>> 531cdd32
+	lsn_t			lsn_limit,
+	ut_stage_alter_t*	stage)
 {
 	ulint		count = 0;
 	ulint		scanned = 0;
@@ -1725,28 +1698,11 @@
 static
 ulint
 buf_flush_batch(
-<<<<<<< HEAD
-/*============*/
-	buf_pool_t*	buf_pool,	/*!< in: buffer pool instance */
-	buf_flush_t	flush_type,	/*!< in: BUF_FLUSH_LRU or
-					BUF_FLUSH_LIST; if BUF_FLUSH_LIST,
-					then the caller must not own any
-					latches on pages */
-	ulint		min_n,		/*!< in: wished minimum mumber of blocks
-					flushed (it is not guaranteed that the
-					actual number is that big, though) */
-	lsn_t		lsn_limit,	/*!< in: in the case of BUF_FLUSH_LIST
-					all blocks whose oldest_modification is
-					smaller than this should be flushed
-					(if their number does not exceed
-					min_n), otherwise ignored */
-	ut_stage_alter_t*	stage)
-=======
 	buf_pool_t*		buf_pool,
 	buf_flush_t		flush_type,
 	ulint			min_n,
-	lsn_t			lsn_limit)
->>>>>>> 531cdd32
+	lsn_t			lsn_limit,
+	ut_stage_alter_t*	stage)
 {
 	ut_ad(flush_type == BUF_FLUSH_LRU || flush_type == BUF_FLUSH_LIST);
 
@@ -1913,20 +1869,12 @@
 @retval false	if another batch of same type was already running. */
 bool
 buf_flush_do_batch(
-<<<<<<< HEAD
-	buf_pool_t*	buf_pool,
-	buf_flush_t	type,
-	ulint		min_n,
-	lsn_t		lsn_limit,
-	ulint*		n_processed,
-	ut_stage_alter_t*	stage /* = NULL */)
-=======
 	buf_pool_t*		buf_pool,
 	buf_flush_t		type,
 	ulint			min_n,
 	lsn_t			lsn_limit,
-	ulint*			n_processed)
->>>>>>> 531cdd32
+	ulint*			n_processed,
+	ut_stage_alter_t*	stage /* = NULL */)
 {
 	ut_ad(type == BUF_FLUSH_LRU || type == BUF_FLUSH_LIST);
 
@@ -1938,11 +1886,8 @@
 		return(false);
 	}
 
-<<<<<<< HEAD
-	page_count = buf_flush_batch(buf_pool, type, min_n, lsn_limit, stage);
-=======
-	ulint	page_count = buf_flush_batch(buf_pool, type, min_n, lsn_limit);
->>>>>>> 531cdd32
+	ulint	page_count = buf_flush_batch(buf_pool, type, min_n, lsn_limit,
+					     stage);
 
 	buf_flush_end(buf_pool, type);
 
@@ -1968,25 +1913,10 @@
 at least one of the buffer pool instance */
 bool
 buf_flush_lists(
-<<<<<<< HEAD
-/*============*/
-	ulint		min_n,		/*!< in: wished minimum mumber of blocks
-					flushed (it is not guaranteed that the
-					actual number is that big, though) */
-	lsn_t		lsn_limit,	/*!< in the case BUF_FLUSH_LIST all
-					blocks whose oldest_modification is
-					smaller than this should be flushed
-					(if their number does not exceed
-					min_n), otherwise ignored */
-	ulint*		n_processed,	/*!< out: the number of pages
-					which were processed is passed
-					back to caller. Ignored if NULL */
-	ut_stage_alter_t*	stage /* = NULL */)
-=======
 	ulint			min_n,
 	lsn_t			lsn_limit,
-	ulint*			n_processed)
->>>>>>> 531cdd32
+	ulint*			n_processed,
+	ut_stage_alter_t*	stage /* = NULL */)
 {
 	ulint		i;
 	ulint		n_flushed = 0;
