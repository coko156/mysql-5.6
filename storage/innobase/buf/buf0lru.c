--- conflicted
+++ resolved
@@ -1462,7 +1462,6 @@
         ut_ad(rw_lock_own(hash_lock, RW_LOCK_EX));
 #endif /* UNIV_SYNC_DEBUG */
 	ut_ad(buf_page_can_relocate(bpage));
-<<<<<<< HEAD
 
 	page_state = buf_LRU_block_remove_hashed_page(bpage, zip);
 
@@ -1519,64 +1518,6 @@
 		ut_ad(b->in_page_hash);
 		ut_ad(b->in_LRU_list);
 
-=======
-
-	page_state = buf_LRU_block_remove_hashed_page(bpage, zip);
-
-#ifdef UNIV_SYNC_DEBUG
-	/* buf_LRU_block_remove_hashed_page() releases the hash_lock */
-	ut_ad(!rw_lock_own(hash_lock, RW_LOCK_EX)
-	      && !rw_lock_own(hash_lock, RW_LOCK_SHARED));
-#endif /* UNIV_SYNC_DEBUG */
-
-	if (page_state == BUF_BLOCK_ZIP_FREE) {
-		return(TRUE);
-	}
-
-	ut_ad(page_state == BUF_BLOCK_REMOVE_HASH);
-
-	/* We have just freed a BUF_BLOCK_FILE_PAGE. If b != NULL
-	then it was a compressed page with an uncompressed frame and
-	we are interested in freeing only the uncompressed frame.
-	Therefore we have to reinsert the compressed page descriptor
-	into the LRU and page_hash (and possibly flush_list).
-	if b == NULL then it was a regular page that has been freed */
-
-	if (b) {
-		buf_page_t*	prev_b	= UT_LIST_GET_PREV(LRU, b);
-
-		rw_lock_x_lock(hash_lock);
-		mutex_enter(block_mutex);
-
-		ut_a(!buf_page_hash_get_low(buf_pool,
-					    bpage->space,
-					    bpage->offset,
-					    fold));
-
-		b->state = b->oldest_modification
-			? BUF_BLOCK_ZIP_DIRTY
-			: BUF_BLOCK_ZIP_PAGE;
-		UNIV_MEM_DESC(b->zip.data,
-			      page_zip_get_size(&b->zip), b);
-
-		/* The fields in_page_hash and in_LRU_list of
-		the to-be-freed block descriptor should have
-		been cleared in
-		buf_LRU_block_remove_hashed_page(), which
-		invokes buf_LRU_remove_block(). */
-		ut_ad(!bpage->in_page_hash);
-		ut_ad(!bpage->in_LRU_list);
-		/* bpage->state was BUF_BLOCK_FILE_PAGE because
-		b != NULL. The type cast below is thus valid. */
-		ut_ad(!((buf_block_t*) bpage)->in_unzip_LRU_list);
-
-		/* The fields of bpage were copied to b before
-		buf_LRU_block_remove_hashed_page() was invoked. */
-		ut_ad(!b->in_zip_hash);
-		ut_ad(b->in_page_hash);
-		ut_ad(b->in_LRU_list);
-
->>>>>>> 6c989d1e
 		HASH_INSERT(buf_page_t, hash,
 			    buf_pool->page_hash, fold, b);
 
@@ -2044,8 +1985,6 @@
 
 	buf_LRU_block_free_non_file_page(block);
 	mutex_exit(&block->mutex);
-<<<<<<< HEAD
-=======
 }
 
 /******************************************************************//**
@@ -2062,7 +2001,6 @@
 	    != BUF_BLOCK_ZIP_FREE) {
 		buf_LRU_block_free_hashed_page((buf_block_t*) bpage);
 	}
->>>>>>> 6c989d1e
 }
 
 /**********************************************************************//**
