/*****************************************************************************

Copyright (c) 1996, 2013, Oracle and/or its affiliates. All Rights Reserved.

This program is free software; you can redistribute it and/or modify it under
the terms of the GNU General Public License as published by the Free Software
Foundation; version 2 of the License.

This program is distributed in the hope that it will be useful, but WITHOUT
ANY WARRANTY; without even the implied warranty of MERCHANTABILITY or FITNESS
FOR A PARTICULAR PURPOSE. See the GNU General Public License for more details.

You should have received a copy of the GNU General Public License along with
this program; if not, write to the Free Software Foundation, Inc.,
51 Franklin Street, Suite 500, Boston, MA 02110-1335 USA

*****************************************************************************/

/**************************************************//**
@file btr/btr0pcur.cc
The index tree persistent cursor

Created 2/23/1996 Heikki Tuuri
*******************************************************/

#include "btr0pcur.h"

#ifdef UNIV_NONINL
#include "btr0pcur.ic"
#endif

#include "ut0byte.h"
#include "rem0cmp.h"
#include "trx0trx.h"

/**************************************************************//**
Allocates memory for a persistent cursor object and initializes the cursor.
@return own: persistent cursor */

btr_pcur_t*
btr_pcur_create_for_mysql(void)
/*============================*/
{
	btr_pcur_t*	pcur;
	DBUG_ENTER("btr_pcur_create_for_mysql");

	pcur = (btr_pcur_t*) ut_malloc(sizeof(btr_pcur_t));

	pcur->btr_cur.index = NULL;
	btr_pcur_init(pcur);

	DBUG_PRINT("btr_pcur_create_for_mysql", ("pcur: %p", pcur));
	DBUG_RETURN(pcur);
}

/**************************************************************//**
Resets a persistent cursor object, freeing ::old_rec_buf if it is
allocated and resetting the other members to their initial values. */

void
btr_pcur_reset(
/*===========*/
	btr_pcur_t*	cursor)	/*!< in, out: persistent cursor */
{
	ut_free(cursor->old_rec_buf);
	cursor->old_rec_buf = NULL;
	cursor->btr_cur.index = NULL;
	cursor->btr_cur.page_cur.rec = NULL;
	cursor->old_rec = NULL;
	cursor->old_n_fields = 0;
	cursor->old_stored = BTR_PCUR_OLD_NOT_STORED;

	cursor->latch_mode = BTR_NO_LATCHES;
	cursor->pos_state = BTR_PCUR_NOT_POSITIONED;
}

/**************************************************************//**
Frees the memory for a persistent cursor object. */

void
btr_pcur_free_for_mysql(
/*====================*/
	btr_pcur_t*	cursor)	/*!< in, own: persistent cursor */
{
	DBUG_ENTER("btr_pcur_free_for_mysql");
	DBUG_PRINT("btr_pcur_free_for_mysql", ("pcur: %p", cursor));

	btr_pcur_reset(cursor);
	ut_free(cursor);
	DBUG_VOID_RETURN;
}

/**************************************************************//**
The position of the cursor is stored by taking an initial segment of the
record the cursor is positioned on, before, or after, and copying it to the
cursor data structure, or just setting a flag if the cursor id before the
first in an EMPTY tree, or after the last in an EMPTY tree. NOTE that the
page where the cursor is positioned must not be empty if the index tree is
not totally empty! */

void
btr_pcur_store_position(
/*====================*/
	btr_pcur_t*	cursor, /*!< in: persistent cursor */
	mtr_t*		mtr)	/*!< in: mtr */
{
	page_cur_t*	page_cursor;
	buf_block_t*	block;
	rec_t*		rec;
	dict_index_t*	index;
	page_t*		page;
	ulint		offs;

	ut_ad(cursor->pos_state == BTR_PCUR_IS_POSITIONED);
	ut_ad(cursor->latch_mode != BTR_NO_LATCHES);

	block = btr_pcur_get_block(cursor);
	index = btr_cur_get_index(btr_pcur_get_btr_cur(cursor));

	page_cursor = btr_pcur_get_page_cur(cursor);

	rec = page_cur_get_rec(page_cursor);
	page = page_align(rec);
	offs = page_offset(rec);

	ut_ad(mtr_memo_contains(mtr, block, MTR_MEMO_PAGE_S_FIX)
	      || mtr_memo_contains(mtr, block, MTR_MEMO_PAGE_X_FIX));

	if (page_is_empty(page)) {
		/* It must be an empty index tree; NOTE that in this case
		we do not store the modify_clock, but always do a search
		if we restore the cursor position */

		ut_a(btr_page_get_next(page, mtr) == FIL_NULL);
		ut_a(btr_page_get_prev(page, mtr) == FIL_NULL);
		ut_ad(page_is_leaf(page));
		ut_ad(page_get_page_no(page) == index->page);

		cursor->old_stored = BTR_PCUR_OLD_STORED;

		if (page_rec_is_supremum_low(offs)) {

			cursor->rel_pos = BTR_PCUR_AFTER_LAST_IN_TREE;
		} else {
			cursor->rel_pos = BTR_PCUR_BEFORE_FIRST_IN_TREE;
		}

		return;
	}

	if (page_rec_is_supremum_low(offs)) {

		rec = page_rec_get_prev(rec);

		cursor->rel_pos = BTR_PCUR_AFTER;

	} else if (page_rec_is_infimum_low(offs)) {

		rec = page_rec_get_next(rec);

		cursor->rel_pos = BTR_PCUR_BEFORE;
	} else {
		cursor->rel_pos = BTR_PCUR_ON;
	}

	cursor->old_stored = BTR_PCUR_OLD_STORED;
	cursor->old_rec = dict_index_copy_rec_order_prefix(
		index, rec, &cursor->old_n_fields,
		&cursor->old_rec_buf, &cursor->buf_size);

	cursor->block_when_stored = block;
	cursor->modify_clock = buf_block_get_modify_clock(block);
}

/**************************************************************//**
Copies the stored position of a pcur to another pcur. */

void
btr_pcur_copy_stored_position(
/*==========================*/
	btr_pcur_t*	pcur_receive,	/*!< in: pcur which will receive the
					position info */
	btr_pcur_t*	pcur_donate)	/*!< in: pcur from which the info is
					copied */
{
	ut_free(pcur_receive->old_rec_buf);
	ut_memcpy(pcur_receive, pcur_donate, sizeof(btr_pcur_t));

	if (pcur_donate->old_rec_buf) {

		pcur_receive->old_rec_buf = (byte*)
			ut_malloc(pcur_donate->buf_size);

		ut_memcpy(pcur_receive->old_rec_buf, pcur_donate->old_rec_buf,
			  pcur_donate->buf_size);
		pcur_receive->old_rec = pcur_receive->old_rec_buf
			+ (pcur_donate->old_rec - pcur_donate->old_rec_buf);
	}

	pcur_receive->old_n_fields = pcur_donate->old_n_fields;
}

/**************************************************************//**
Restores the stored position of a persistent cursor bufferfixing the page and
obtaining the specified latches. If the cursor position was saved when the
(1) cursor was positioned on a user record: this function restores the position
to the last record LESS OR EQUAL to the stored record;
(2) cursor was positioned on a page infimum record: restores the position to
the last record LESS than the user record which was the successor of the page
infimum;
(3) cursor was positioned on the page supremum: restores to the first record
GREATER than the user record which was the predecessor of the supremum.
(4) cursor was positioned before the first or after the last in an empty tree:
restores to before first or after the last in the tree.
@return TRUE if the cursor position was stored when it was on a user
record and it can be restored on a user record whose ordering fields
are identical to the ones of the original user record */

ibool
btr_pcur_restore_position_func(
/*===========================*/
	ulint		latch_mode,	/*!< in: BTR_SEARCH_LEAF, ... */
	btr_pcur_t*	cursor,		/*!< in: detached persistent cursor */
	const char*	file,		/*!< in: file name */
	ulint		line,		/*!< in: line where called */
	mtr_t*		mtr)		/*!< in: mtr */
{
	dict_index_t*	index;
	dtuple_t*	tuple;
	ulint		mode;
	ulint		old_mode;
	mem_heap_t*	heap;

	ut_ad(mtr->is_active());
	ut_ad(cursor->old_stored == BTR_PCUR_OLD_STORED);
	ut_ad(cursor->pos_state == BTR_PCUR_WAS_POSITIONED
	      || cursor->pos_state == BTR_PCUR_IS_POSITIONED);

	index = btr_cur_get_index(btr_pcur_get_btr_cur(cursor));

	if (UNIV_UNLIKELY
	    (cursor->rel_pos == BTR_PCUR_AFTER_LAST_IN_TREE
	     || cursor->rel_pos == BTR_PCUR_BEFORE_FIRST_IN_TREE)) {

		/* In these cases we do not try an optimistic restoration,
		but always do a search */

		btr_cur_open_at_index_side(
			cursor->rel_pos == BTR_PCUR_BEFORE_FIRST_IN_TREE,
			index, latch_mode,
			btr_pcur_get_btr_cur(cursor), 0, mtr);

		cursor->latch_mode =
			BTR_LATCH_MODE_WITHOUT_INTENTION(latch_mode);
		cursor->pos_state = BTR_PCUR_IS_POSITIONED;
		cursor->block_when_stored = btr_pcur_get_block(cursor);

		return(FALSE);
	}

	ut_a(cursor->old_rec);
	ut_a(cursor->old_n_fields);

	if (latch_mode == BTR_SEARCH_LEAF
	    || latch_mode == BTR_MODIFY_LEAF
	    || latch_mode == BTR_SEARCH_PREV
	    || latch_mode == BTR_MODIFY_PREV) {
		/* Try optimistic restoration. */

		if (btr_cur_optimistic_latch_leaves(
			cursor->block_when_stored, cursor->modify_clock,
			&latch_mode, btr_pcur_get_btr_cur(cursor),
			file, line, mtr)) {

			cursor->pos_state = BTR_PCUR_IS_POSITIONED;
			cursor->latch_mode = latch_mode;

			buf_block_dbg_add_level(
				btr_pcur_get_block(cursor),
				dict_index_is_ibuf(index)
				? SYNC_IBUF_TREE_NODE : SYNC_TREE_NODE);

			if (cursor->rel_pos == BTR_PCUR_ON) {
#ifdef UNIV_DEBUG
				const rec_t*	rec;
				const ulint*	offsets1;
				const ulint*	offsets2;
				rec = btr_pcur_get_rec(cursor);

				heap = mem_heap_create(256);
				offsets1 = rec_get_offsets(
					cursor->old_rec, index, NULL,
					cursor->old_n_fields, &heap);
				offsets2 = rec_get_offsets(
					rec, index, NULL,
					cursor->old_n_fields, &heap);

				ut_ad(!cmp_rec_rec(cursor->old_rec,
						   rec, offsets1, offsets2,
						   index));
				mem_heap_free(heap);
#endif /* UNIV_DEBUG */
				return(TRUE);
			}
			/* This is the same record as stored,
			may need to be adjusted for BTR_PCUR_BEFORE/AFTER,
			depending on search mode and direction. */
			if (btr_pcur_is_on_user_rec(cursor)) {
				cursor->pos_state
					= BTR_PCUR_IS_POSITIONED_OPTIMISTIC;
			}
			return(FALSE);
		}
	}

	/* If optimistic restoration did not succeed, open the cursor anew */

	heap = mem_heap_create(256);

	tuple = dict_index_build_data_tuple(index, cursor->old_rec,
					    cursor->old_n_fields, heap);

	/* Save the old search mode of the cursor */
	old_mode = cursor->search_mode;

	switch (cursor->rel_pos) {
	case BTR_PCUR_ON:
		mode = PAGE_CUR_LE;
		break;
	case BTR_PCUR_AFTER:
		mode = PAGE_CUR_G;
		break;
	case BTR_PCUR_BEFORE:
		mode = PAGE_CUR_L;
		break;
	default:
		ut_error;
		mode = 0;
	}

	btr_pcur_open_with_no_init_func(index, tuple, mode, latch_mode,
					cursor, 0, file, line, mtr);

	/* Restore the old search mode */
	cursor->search_mode = old_mode;

	switch (cursor->rel_pos) {
	case BTR_PCUR_ON:
		if (btr_pcur_is_on_user_rec(cursor)
		    && !cmp_dtuple_rec(
			    tuple, btr_pcur_get_rec(cursor),
			    rec_get_offsets(btr_pcur_get_rec(cursor),
					    index, NULL,
					    ULINT_UNDEFINED, &heap))) {

			/* We have to store the NEW value for
			the modify clock, since the cursor can
			now be on a different page! But we can
			retain the value of old_rec */

			cursor->block_when_stored =
				btr_pcur_get_block(cursor);
			cursor->modify_clock =
				buf_block_get_modify_clock(
					cursor->block_when_stored);
			cursor->old_stored = BTR_PCUR_OLD_STORED;

			mem_heap_free(heap);

			return(TRUE);
		}
#ifdef UNIV_DEBUG
		/* fall through */
	case BTR_PCUR_BEFORE:
	case BTR_PCUR_AFTER:
		break;
	default:
		ut_error;
#endif /* UNIV_DEBUG */
	}

	mem_heap_free(heap);

	/* We have to store new position information, modify_clock etc.,
	to the cursor because it can now be on a different page, the record
	under it may have been removed, etc. */

	btr_pcur_store_position(cursor, mtr);

	return(FALSE);
}

/*********************************************************//**
Moves the persistent cursor to the first record on the next page. Releases the
latch on the current page, and bufferunfixes it. Note that there must not be
modifications on the current page, as then the x-latch can be released only in
mtr_commit. */

void
btr_pcur_move_to_next_page(
/*=======================*/
	btr_pcur_t*	cursor,	/*!< in: persistent cursor; must be on the
				last record of the current page */
	mtr_t*		mtr)	/*!< in: mtr */
{
	ulint		next_page_no;
	page_t*		page;
	buf_block_t*	next_block;
	page_t*		next_page;
	ulint		mode;

	ut_ad(cursor->pos_state == BTR_PCUR_IS_POSITIONED);
	ut_ad(cursor->latch_mode != BTR_NO_LATCHES);
	ut_ad(btr_pcur_is_after_last_on_page(cursor));

	cursor->old_stored = BTR_PCUR_OLD_NOT_STORED;

	page = btr_pcur_get_page(cursor);
	next_page_no = btr_page_get_next(page, mtr);

	ut_ad(next_page_no != FIL_NULL);

	mode = cursor->latch_mode;
	switch (mode) {
	case BTR_SEARCH_TREE:
		mode = BTR_SEARCH_LEAF;
		break;
	case BTR_MODIFY_TREE:
		mode = BTR_MODIFY_LEAF;
	}
<<<<<<< HEAD
	next_block = btr_block_get(space, zip_size, next_page_no, mode,
				   btr_pcur_get_btr_cur(cursor)->index, mtr);
=======

	buf_block_t*	block = btr_pcur_get_block(cursor);

	next_block = btr_block_get(
		page_id_t(block->page.id.space(), next_page_no),
		block->page.size, mode,
		btr_pcur_get_btr_cur(cursor)->index, mtr);

>>>>>>> a9800d0d
	next_page = buf_block_get_frame(next_block);
#ifdef UNIV_BTR_DEBUG
	ut_a(page_is_comp(next_page) == page_is_comp(page));
	ut_a(btr_page_get_prev(next_page, mtr)
	     == btr_pcur_get_block(cursor)->page.id.page_no());
#endif /* UNIV_BTR_DEBUG */
	next_block->check_index_page_at_flush = TRUE;

	btr_leaf_page_release(btr_pcur_get_block(cursor),
			      mode, mtr);

	page_cur_set_before_first(next_block, btr_pcur_get_page_cur(cursor));

	ut_d(page_check_dir(next_page));
}

/*********************************************************//**
Moves the persistent cursor backward if it is on the first record of the page.
Commits mtr. Note that to prevent a possible deadlock, the operation
first stores the position of the cursor, commits mtr, acquires the necessary
latches and restores the cursor position again before returning. The
alphabetical position of the cursor is guaranteed to be sensible on
return, but it may happen that the cursor is not positioned on the last
record of any page, because the structure of the tree may have changed
during the time when the cursor had no latches. */

void
btr_pcur_move_backward_from_page(
/*=============================*/
	btr_pcur_t*	cursor,	/*!< in: persistent cursor, must be on the first
				record of the current page */
	mtr_t*		mtr)	/*!< in: mtr */
{
	ulint		prev_page_no;
	page_t*		page;
	buf_block_t*	prev_block;
	ulint		latch_mode;
	ulint		latch_mode2;

	ut_ad(cursor->latch_mode != BTR_NO_LATCHES);
	ut_ad(btr_pcur_is_before_first_on_page(cursor));
	ut_ad(!btr_pcur_is_before_first_in_tree(cursor, mtr));

	latch_mode = cursor->latch_mode;

	if (latch_mode == BTR_SEARCH_LEAF) {

		latch_mode2 = BTR_SEARCH_PREV;

	} else if (latch_mode == BTR_MODIFY_LEAF) {

		latch_mode2 = BTR_MODIFY_PREV;
	} else {
		latch_mode2 = 0; /* To eliminate compiler warning */
		ut_error;
	}

	btr_pcur_store_position(cursor, mtr);

	mtr_commit(mtr);

	mtr_start(mtr);

	btr_pcur_restore_position(latch_mode2, cursor, mtr);

	page = btr_pcur_get_page(cursor);

	prev_page_no = btr_page_get_prev(page, mtr);

	if (prev_page_no == FIL_NULL) {
	} else if (btr_pcur_is_before_first_on_page(cursor)) {

		prev_block = btr_pcur_get_btr_cur(cursor)->left_block;

		btr_leaf_page_release(btr_pcur_get_block(cursor),
				      latch_mode, mtr);

		page_cur_set_after_last(prev_block,
					btr_pcur_get_page_cur(cursor));
	} else {

		/* The repositioned cursor did not end on an infimum record on
		a page. Cursor repositioning acquired a latch also on the
		previous page, but we do not need the latch: release it. */

		prev_block = btr_pcur_get_btr_cur(cursor)->left_block;

		btr_leaf_page_release(prev_block, latch_mode, mtr);
	}

	cursor->latch_mode = latch_mode;

	cursor->old_stored = BTR_PCUR_OLD_NOT_STORED;
}

/*********************************************************//**
Moves the persistent cursor to the previous record in the tree. If no records
are left, the cursor stays 'before first in tree'.
@return TRUE if the cursor was not before first in tree */

ibool
btr_pcur_move_to_prev(
/*==================*/
	btr_pcur_t*	cursor,	/*!< in: persistent cursor; NOTE that the
				function may release the page latch */
	mtr_t*		mtr)	/*!< in: mtr */
{
	ut_ad(cursor->pos_state == BTR_PCUR_IS_POSITIONED);
	ut_ad(cursor->latch_mode != BTR_NO_LATCHES);

	cursor->old_stored = BTR_PCUR_OLD_NOT_STORED;

	if (btr_pcur_is_before_first_on_page(cursor)) {

		if (btr_pcur_is_before_first_in_tree(cursor, mtr)) {

			return(FALSE);
		}

		btr_pcur_move_backward_from_page(cursor, mtr);

		return(TRUE);
	}

	btr_pcur_move_to_prev_on_page(cursor);

	return(TRUE);
}

/**************************************************************//**
If mode is PAGE_CUR_G or PAGE_CUR_GE, opens a persistent cursor on the first
user record satisfying the search condition, in the case PAGE_CUR_L or
PAGE_CUR_LE, on the last user record. If no such user record exists, then
in the first case sets the cursor after last in tree, and in the latter case
before first in tree. The latching mode must be BTR_SEARCH_LEAF or
BTR_MODIFY_LEAF. */

void
btr_pcur_open_on_user_rec_func(
/*===========================*/
	dict_index_t*	index,		/*!< in: index */
	const dtuple_t*	tuple,		/*!< in: tuple on which search done */
	ulint		mode,		/*!< in: PAGE_CUR_L, ... */
	ulint		latch_mode,	/*!< in: BTR_SEARCH_LEAF or
					BTR_MODIFY_LEAF */
	btr_pcur_t*	cursor,		/*!< in: memory buffer for persistent
					cursor */
	const char*	file,		/*!< in: file name */
	ulint		line,		/*!< in: line where called */
	mtr_t*		mtr)		/*!< in: mtr */
{
	btr_pcur_open_low(index, 0, tuple, mode, latch_mode, cursor,
			  file, line, mtr);

	if ((mode == PAGE_CUR_GE) || (mode == PAGE_CUR_G)) {

		if (btr_pcur_is_after_last_on_page(cursor)) {

			btr_pcur_move_to_next_user_rec(cursor, mtr);
		}
	} else {
		ut_ad((mode == PAGE_CUR_LE) || (mode == PAGE_CUR_L));

		/* Not implemented yet */

		ut_error;
	}
}<|MERGE_RESOLUTION|>--- conflicted
+++ resolved
@@ -428,10 +428,6 @@
 	case BTR_MODIFY_TREE:
 		mode = BTR_MODIFY_LEAF;
 	}
-<<<<<<< HEAD
-	next_block = btr_block_get(space, zip_size, next_page_no, mode,
-				   btr_pcur_get_btr_cur(cursor)->index, mtr);
-=======
 
 	buf_block_t*	block = btr_pcur_get_block(cursor);
 
@@ -440,7 +436,6 @@
 		block->page.size, mode,
 		btr_pcur_get_btr_cur(cursor)->index, mtr);
 
->>>>>>> a9800d0d
 	next_page = buf_block_get_frame(next_block);
 #ifdef UNIV_BTR_DEBUG
 	ut_a(page_is_comp(next_page) == page_is_comp(page));
