/*****************************************************************************

Copyright (c) 1996, 2011, Oracle and/or its affiliates. All Rights Reserved.

This program is free software; you can redistribute it and/or modify it under
the terms of the GNU General Public License as published by the Free Software
Foundation; version 2 of the License.

This program is distributed in the hope that it will be useful, but WITHOUT
ANY WARRANTY; without even the implied warranty of MERCHANTABILITY or FITNESS
FOR A PARTICULAR PURPOSE. See the GNU General Public License for more details.

You should have received a copy of the GNU General Public License along with
this program; if not, write to the Free Software Foundation, Inc.,
51 Franklin Street, Suite 500, Boston, MA 02110-1335 USA

*****************************************************************************/

/**************************************************//**
@file dict/dict0load.c
Loads to the memory cache database object definitions
from dictionary tables

Created 4/24/1996 Heikki Tuuri
*******************************************************/

#include "dict0load.h"
#include "mysql_version.h"

#ifdef UNIV_NONINL
#include "dict0load.ic"
#endif

#include "btr0pcur.h"
#include "btr0btr.h"
#include "page0page.h"
#include "mach0data.h"
#include "dict0dict.h"
#include "dict0boot.h"
#include "dict0stats.h"
#include "rem0cmp.h"
#include "srv0start.h"
#include "srv0srv.h"
#include "dict0priv.h"
#include "ha_prototypes.h" /* innobase_casedn_str() */


/** Following are six InnoDB system tables */
static const char* SYSTEM_TABLE_NAME[] = {
	"SYS_TABLES",
	"SYS_INDEXES",
	"SYS_COLUMNS",
	"SYS_FIELDS",
	"SYS_FOREIGN",
	"SYS_FOREIGN_COLS"
};

/* If this flag is TRUE, then we will load the cluster index's (and tables')
metadata even if it is marked as "corrupted". */
UNIV_INTERN my_bool     srv_load_corrupted = FALSE;

/****************************************************************//**
Compare the name of an index column.
@return	TRUE if the i'th column of index is 'name'. */
static
ibool
name_of_col_is(
/*===========*/
	const dict_table_t*	table,	/*!< in: table */
	const dict_index_t*	index,	/*!< in: index */
	ulint			i,	/*!< in: index field offset */
	const char*		name)	/*!< in: name to compare to */
{
	ulint	tmp = dict_col_get_no(dict_field_get_col(
					      dict_index_get_nth_field(
						      index, i)));

	return(strcmp(name, dict_table_get_col_name(table, tmp)) == 0);
}

/********************************************************************//**
Finds the first table name in the given database.
@return own: table name, NULL if does not exist; the caller must free
the memory in the string! */
UNIV_INTERN
char*
dict_get_first_table_name_in_db(
/*============================*/
	const char*	name)	/*!< in: database name which ends in '/' */
{
	dict_table_t*	sys_tables;
	btr_pcur_t	pcur;
	dict_index_t*	sys_index;
	dtuple_t*	tuple;
	mem_heap_t*	heap;
	dfield_t*	dfield;
	const rec_t*	rec;
	const byte*	field;
	ulint		len;
	mtr_t		mtr;

	ut_ad(mutex_own(&(dict_sys->mutex)));

	heap = mem_heap_create(1000);

	mtr_start(&mtr);

	sys_tables = dict_table_get_low("SYS_TABLES");
	sys_index = UT_LIST_GET_FIRST(sys_tables->indexes);
	ut_a(!dict_table_is_comp(sys_tables));

	tuple = dtuple_create(heap, 1);
	dfield = dtuple_get_nth_field(tuple, 0);

	dfield_set_data(dfield, name, ut_strlen(name));
	dict_index_copy_types(tuple, sys_index, 1);

	btr_pcur_open_on_user_rec(sys_index, tuple, PAGE_CUR_GE,
				  BTR_SEARCH_LEAF, &pcur, &mtr);
loop:
	rec = btr_pcur_get_rec(&pcur);

	if (!btr_pcur_is_on_user_rec(&pcur)) {
		/* Not found */

		btr_pcur_close(&pcur);
		mtr_commit(&mtr);
		mem_heap_free(heap);

		return(NULL);
	}

	field = rec_get_nth_field_old(rec, 0, &len);

	if (len < strlen(name)
	    || ut_memcmp(name, field, strlen(name)) != 0) {
		/* Not found */

		btr_pcur_close(&pcur);
		mtr_commit(&mtr);
		mem_heap_free(heap);

		return(NULL);
	}

	if (!rec_get_deleted_flag(rec, 0)) {

		/* We found one */

		char*	table_name = mem_strdupl((char*) field, len);

		btr_pcur_close(&pcur);
		mtr_commit(&mtr);
		mem_heap_free(heap);

		return(table_name);
	}

	btr_pcur_move_to_next_user_rec(&pcur, &mtr);

	goto loop;
}

/********************************************************************//**
Prints to the standard output information on all tables found in the data
dictionary system table. */
UNIV_INTERN
void
dict_print(void)
/*============*/
{
	dict_table_t*	table;
	btr_pcur_t	pcur;
	const rec_t*	rec;
	mem_heap_t*	heap;
	mtr_t		mtr;

	/* Enlarge the fatal semaphore wait timeout during the InnoDB table
	monitor printout */

	os_increment_counter_by_amount(
		server_mutex,
		srv_fatal_semaphore_wait_threshold, 7200/*2 hours*/);

	heap = mem_heap_create(1000);
	mutex_enter(&(dict_sys->mutex));
	mtr_start(&mtr);

	rec = dict_startscan_system(&pcur, &mtr, SYS_TABLES);

	while (rec) {
		const char* err_msg;

		err_msg = dict_process_sys_tables_rec(
			heap, rec, &table, DICT_TABLE_LOAD_FROM_CACHE
			| DICT_TABLE_UPDATE_STATS);

		mtr_commit(&mtr);

		if (!err_msg) {
			dict_table_print_low(table);
		} else {
			ut_print_timestamp(stderr);
			fprintf(stderr, "  InnoDB: %s\n", err_msg);
		}

		mem_heap_empty(heap);

		mtr_start(&mtr);
		rec = dict_getnext_system(&pcur, &mtr);
	}

	mtr_commit(&mtr);
	mutex_exit(&(dict_sys->mutex));
	mem_heap_free(heap);

	/* Restore the fatal semaphore wait timeout */
	os_decrement_counter_by_amount(
		server_mutex,
		srv_fatal_semaphore_wait_threshold, 7200/*2 hours*/);
}

/********************************************************************//**
This function gets the next system table record as it scans the table.
@return	the next record if found, NULL if end of scan */
static
const rec_t*
dict_getnext_system_low(
/*====================*/
	btr_pcur_t*	pcur,		/*!< in/out: persistent cursor to the
					record*/
	mtr_t*		mtr)		/*!< in: the mini-transaction */
{
	rec_t*	rec = NULL;

	while (!rec || rec_get_deleted_flag(rec, 0)) {
		btr_pcur_move_to_next_user_rec(pcur, mtr);

		rec = btr_pcur_get_rec(pcur);

		if (!btr_pcur_is_on_user_rec(pcur)) {
			/* end of index */
			btr_pcur_close(pcur);

			return(NULL);
		}
	}

	/* Get a record, let's save the position */
	btr_pcur_store_position(pcur, mtr);

	return(rec);
}

/********************************************************************//**
This function opens a system table, and return the first record.
@return	first record of the system table */
UNIV_INTERN
const rec_t*
dict_startscan_system(
/*==================*/
	btr_pcur_t*	pcur,		/*!< out: persistent cursor to
					the record */
	mtr_t*		mtr,		/*!< in: the mini-transaction */
	dict_system_id_t system_id)	/*!< in: which system table to open */
{
	dict_table_t*	system_table;
	dict_index_t*	clust_index;
	const rec_t*	rec;

	ut_a(system_id < SYS_NUM_SYSTEM_TABLES);

	system_table = dict_table_get_low(SYSTEM_TABLE_NAME[system_id]);

	clust_index = UT_LIST_GET_FIRST(system_table->indexes);

	btr_pcur_open_at_index_side(TRUE, clust_index, BTR_SEARCH_LEAF, pcur,
				    TRUE, mtr);

	rec = dict_getnext_system_low(pcur, mtr);

	return(rec);
}

/********************************************************************//**
This function gets the next system table record as it scans the table.
@return	the next record if found, NULL if end of scan */
UNIV_INTERN
const rec_t*
dict_getnext_system(
/*================*/
	btr_pcur_t*	pcur,		/*!< in/out: persistent cursor
					to the record */
	mtr_t*		mtr)		/*!< in: the mini-transaction */
{
	const rec_t*	rec;

	/* Restore the position */
	btr_pcur_restore_position(BTR_SEARCH_LEAF, pcur, mtr);

	/* Get the next record */
	rec = dict_getnext_system_low(pcur, mtr);

	return(rec);
}
/********************************************************************//**
This function processes one SYS_TABLES record and populate the dict_table_t
struct for the table. Extracted out of dict_print() to be used by
both monitor table output and information schema innodb_sys_tables output.
@return error message, or NULL on success */
UNIV_INTERN
const char*
dict_process_sys_tables_rec(
/*========================*/
	mem_heap_t*	heap,		/*!< in/out: temporary memory heap */
	const rec_t*	rec,		/*!< in: SYS_TABLES record */
	dict_table_t**	table,		/*!< out: dict_table_t to fill */
	dict_table_info_t status)	/*!< in: status bit controls
					options such as whether we shall
					look for dict_table_t from cache
					first */
{
	ulint		len;
	const char*	field;
	const char*	err_msg = NULL;
	char*		table_name;

	field = (const char*) rec_get_nth_field_old(rec, 0, &len);

	ut_a(!rec_get_deleted_flag(rec, 0));

	/* Get the table name */
	table_name = mem_heap_strdupl(heap, field, len);

	/* If DICT_TABLE_LOAD_FROM_CACHE is set, first check
	whether there is cached dict_table_t struct first */
	if (status & DICT_TABLE_LOAD_FROM_CACHE) {
		*table = dict_table_get_low(table_name);

		if (!(*table)) {
			err_msg = "Table not found in cache";
		}
	} else {
		err_msg = dict_load_table_low(table_name, rec, table);
	}

	if (err_msg) {
		return(err_msg);
	}

	if ((status & DICT_TABLE_UPDATE_STATS)
	    && dict_table_get_first_index(*table)) {

		/* Update statistics member fields in *table if
		DICT_TABLE_UPDATE_STATS is set */
		ut_ad(mutex_own(&dict_sys->mutex));
		dict_stats_update(*table, DICT_STATS_FETCH, TRUE);
	}

	return(NULL);
}

/********************************************************************//**
This function parses a SYS_INDEXES record and populate a dict_index_t
structure with the information from the record. For detail information
about SYS_INDEXES fields, please refer to dict_boot() function.
@return error message, or NULL on success */
UNIV_INTERN
const char*
dict_process_sys_indexes_rec(
/*=========================*/
	mem_heap_t*	heap,		/*!< in/out: heap memory */
	const rec_t*	rec,		/*!< in: current SYS_INDEXES rec */
	dict_index_t*	index,		/*!< out: index to be filled */
	table_id_t*	table_id)	/*!< out: index table id */
{
	const char*	err_msg;
	byte*		buf;

	buf = mem_heap_alloc(heap, 8);

	/* Parse the record, and get "dict_index_t" struct filled */
	err_msg = dict_load_index_low(buf, NULL,
				      heap, rec, FALSE, &index);

	*table_id = mach_read_from_8(buf);

	return(err_msg);
}
/********************************************************************//**
This function parses a SYS_COLUMNS record and populate a dict_column_t
structure with the information from the record.
@return error message, or NULL on success */
UNIV_INTERN
const char*
dict_process_sys_columns_rec(
/*=========================*/
	mem_heap_t*	heap,		/*!< in/out: heap memory */
	const rec_t*	rec,		/*!< in: current SYS_COLUMNS rec */
	dict_col_t*	column,		/*!< out: dict_col_t to be filled */
	table_id_t*	table_id,	/*!< out: table id */
	const char**	col_name)	/*!< out: column name */
{
	const char*	err_msg;

	/* Parse the record, and get "dict_col_t" struct filled */
	err_msg = dict_load_column_low(NULL, heap, column,
				       table_id, col_name, rec);

	return(err_msg);
}
/********************************************************************//**
This function parses a SYS_FIELDS record and populates a dict_field_t
structure with the information from the record.
@return error message, or NULL on success */
UNIV_INTERN
const char*
dict_process_sys_fields_rec(
/*========================*/
	mem_heap_t*	heap,		/*!< in/out: heap memory */
	const rec_t*	rec,		/*!< in: current SYS_FIELDS rec */
	dict_field_t*	sys_field,	/*!< out: dict_field_t to be
					filled */
	ulint*		pos,		/*!< out: Field position */
	index_id_t*	index_id,	/*!< out: current index id */
	index_id_t	last_id)	/*!< in: previous index id */
{
	byte*		buf;
	byte*		last_index_id;
	const char*	err_msg;

	buf = mem_heap_alloc(heap, 8);

	last_index_id = mem_heap_alloc(heap, 8);
	mach_write_to_8(last_index_id, last_id);

	err_msg = dict_load_field_low(buf, NULL, sys_field,
				      pos, last_index_id, heap, rec);

	*index_id = mach_read_from_8(buf);

	return(err_msg);

}

/********************************************************************//**
This function parses a SYS_FOREIGN record and populate a dict_foreign_t
structure with the information from the record. For detail information
about SYS_FOREIGN fields, please refer to dict_load_foreign() function.
@return error message, or NULL on success */
UNIV_INTERN
const char*
dict_process_sys_foreign_rec(
/*=========================*/
	mem_heap_t*	heap,		/*!< in/out: heap memory */
	const rec_t*	rec,		/*!< in: current SYS_FOREIGN rec */
	dict_foreign_t*	foreign)	/*!< out: dict_foreign_t struct
					to be filled */
{
	ulint		len;
	const byte*	field;
	ulint		n_fields_and_type;

	if (UNIV_UNLIKELY(rec_get_deleted_flag(rec, 0))) {
		return("delete-marked record in SYS_FOREIGN");
	}

	if (UNIV_UNLIKELY(rec_get_n_fields_old(rec) != 6)) {
		return("wrong number of columns in SYS_FOREIGN record");
	}

	field = rec_get_nth_field_old(rec, 0/*ID*/, &len);
	if (UNIV_UNLIKELY(len < 1 || len == UNIV_SQL_NULL)) {
err_len:
		return("incorrect column length in SYS_FOREIGN");
	}
	
	/* This recieves a dict_foreign_t* that points to a stack variable.
	So mem_heap_free(foreign->heap) is not used as elsewhere.
	Since the heap used here is freed elsewhere, foreign->heap
	is not assigned. */
	foreign->id = mem_heap_strdupl(heap, (const char*) field, len);

	rec_get_nth_field_offs_old(rec, 1/*DB_TRX_ID*/, &len);
	if (UNIV_UNLIKELY(len != DATA_TRX_ID_LEN && len != UNIV_SQL_NULL)) {
		goto err_len;
	}
	rec_get_nth_field_offs_old(rec, 2/*DB_ROLL_PTR*/, &len);
	if (UNIV_UNLIKELY(len != DATA_ROLL_PTR_LEN && len != UNIV_SQL_NULL)) {
		goto err_len;
	}

	/* The _lookup versions of the referenced and foreign table names
	 are not assigned since they are not used in this dict_foreign_t */

	field = rec_get_nth_field_old(rec, 3/*FOR_NAME*/, &len);
	if (UNIV_UNLIKELY(len < 1 || len == UNIV_SQL_NULL)) {
		goto err_len;
	}
	foreign->foreign_table_name = mem_heap_strdupl(
		heap, (const char*) field, len);

	field = rec_get_nth_field_old(rec, 4/*REF_NAME*/, &len);
	if (UNIV_UNLIKELY(len < 1 || len == UNIV_SQL_NULL)) {
		goto err_len;
	}
	foreign->referenced_table_name = mem_heap_strdupl(
		heap, (const char*) field, len);

	field = rec_get_nth_field_old(rec, 5/*N_COLS*/, &len);
	if (UNIV_UNLIKELY(len != 4)) {
		goto err_len;
	}
	n_fields_and_type = mach_read_from_4(field);

	foreign->type = (unsigned int) (n_fields_and_type >> 24);
	foreign->n_fields = (unsigned int) (n_fields_and_type & 0x3FFUL);

	return(NULL);
}

/********************************************************************//**
This function parses a SYS_FOREIGN_COLS record and extract necessary
information from the record and return to caller.
@return error message, or NULL on success */
UNIV_INTERN
const char*
dict_process_sys_foreign_col_rec(
/*=============================*/
	mem_heap_t*	heap,		/*!< in/out: heap memory */
	const rec_t*	rec,		/*!< in: current SYS_FOREIGN_COLS rec */
	const char**	name,		/*!< out: foreign key constraint name */
	const char**	for_col_name,	/*!< out: referencing column name */
	const char**	ref_col_name,	/*!< out: referenced column name
					in referenced table */
	ulint*		pos)		/*!< out: column position */
{
	ulint		len;
	const byte*	field;

	if (UNIV_UNLIKELY(rec_get_deleted_flag(rec, 0))) {
		return("delete-marked record in SYS_FOREIGN_COLS");
	}

	if (UNIV_UNLIKELY(rec_get_n_fields_old(rec) != 6)) {
		return("wrong number of columns in SYS_FOREIGN_COLS record");
	}

	field = rec_get_nth_field_old(rec, 0/*ID*/, &len);
	if (UNIV_UNLIKELY(len < 1 || len == UNIV_SQL_NULL)) {
err_len:
		return("incorrect column length in SYS_FOREIGN_COLS");
	}
	*name = mem_heap_strdupl(heap, (char*) field, len);

	field = rec_get_nth_field_old(rec, 1/*POS*/, &len);
	if (UNIV_UNLIKELY(len != 4)) {
		goto err_len;
	}
	*pos = mach_read_from_4(field);

	rec_get_nth_field_offs_old(rec, 2/*DB_TRX_ID*/, &len);
	if (UNIV_UNLIKELY(len != DATA_TRX_ID_LEN && len != UNIV_SQL_NULL)) {
		goto err_len;
	}
	rec_get_nth_field_offs_old(rec, 3/*DB_ROLL_PTR*/, &len);
	if (UNIV_UNLIKELY(len != DATA_ROLL_PTR_LEN && len != UNIV_SQL_NULL)) {
		goto err_len;
	}

	field = rec_get_nth_field_old(rec, 4/*FOR_COL_NAME*/, &len);
	if (UNIV_UNLIKELY(len < 1 || len == UNIV_SQL_NULL)) {
		goto err_len;
	}
	*for_col_name = mem_heap_strdupl(heap, (char*) field, len);

	field = rec_get_nth_field_old(rec, 5/*REF_COL_NAME*/, &len);
	if (UNIV_UNLIKELY(len < 1 || len == UNIV_SQL_NULL)) {
		goto err_len;
	}
	*ref_col_name = mem_heap_strdupl(heap, (char*) field, len);

	return(NULL);
}

/********************************************************************//**
Determine the flags of a table described in SYS_TABLES.
@return compressed page size in kilobytes; or 0 if the tablespace is
uncompressed, ULINT_UNDEFINED on error */
static
ulint
dict_sys_tables_get_flags(
/*======================*/
	const rec_t*	rec)	/*!< in: a record of SYS_TABLES */
{
	const byte*	field;
	ulint		len;
	ulint		n_cols;
	ulint		flags;

	field = rec_get_nth_field_old(rec, 5, &len);
	ut_a(len == 4);

	flags = mach_read_from_4(field);

	if (UNIV_LIKELY(flags == DICT_TABLE_ORDINARY)) {
		return(0);
	}

	field = rec_get_nth_field_old(rec, 4/*N_COLS*/, &len);
	n_cols = mach_read_from_4(field);

	if (UNIV_UNLIKELY(!(n_cols & DICT_N_COLS_COMPACT))) {
		/* New file formats require ROW_FORMAT=COMPACT. */
		return(ULINT_UNDEFINED);
	}

	switch (flags & (DICT_TF_FORMAT_MASK | DICT_TF_COMPACT)) {
	default:
	case UNIV_FORMAT_A << DICT_TF_FORMAT_SHIFT:
	case UNIV_FORMAT_A << DICT_TF_FORMAT_SHIFT | DICT_TF_COMPACT:
		/* flags should be DICT_TABLE_ORDINARY,
		or DICT_TF_FORMAT_MASK should be nonzero. */
		return(ULINT_UNDEFINED);

	case UNIV_FORMAT_B << DICT_TF_FORMAT_SHIFT | DICT_TF_COMPACT:
#if UNIV_FORMAT_MAX > UNIV_FORMAT_B
# error "missing case labels for UNIV_FORMAT_B .. UNIV_FORMAT_MAX"
#endif
		/* We support this format. */
		break;
	}

	if (UNIV_UNLIKELY((flags & DICT_TF_ZSSIZE_MASK)
			  > (DICT_TF_ZSSIZE_MAX << DICT_TF_ZSSIZE_SHIFT))) {
		/* Unsupported compressed page size. */
		return(ULINT_UNDEFINED);
	}

	if (UNIV_UNLIKELY(flags & ~DICT_TF_BIT_MASK)) {
		/* Some unused bits are set. */
		return(ULINT_UNDEFINED);
	}

	return(flags);
}

/********************************************************************//**
In a crash recovery we already have all the tablespace objects created.
This function compares the space id information in the InnoDB data dictionary
to what we already read with fil_load_single_table_tablespaces().

In a normal startup, we create the tablespace objects for every table in
InnoDB's data dictionary, if the corresponding .ibd file exists.
We also scan the biggest space id, and store it to fil_system. */
UNIV_INTERN
void
dict_check_tablespaces_and_store_max_id(
/*====================================*/
	ibool	in_crash_recovery)	/*!< in: are we doing a crash recovery */
{
	dict_table_t*	sys_tables;
	dict_index_t*	sys_index;
	btr_pcur_t	pcur;
	const rec_t*	rec;
	ulint		max_space_id;
	mtr_t		mtr;

	mutex_enter(&(dict_sys->mutex));

	mtr_start(&mtr);

	sys_tables = dict_table_get_low("SYS_TABLES");
	sys_index = UT_LIST_GET_FIRST(sys_tables->indexes);
	ut_a(!dict_table_is_comp(sys_tables));

	max_space_id = mtr_read_ulint(dict_hdr_get(&mtr)
				      + DICT_HDR_MAX_SPACE_ID,
				      MLOG_4BYTES, &mtr);
	fil_set_max_space_id_if_bigger(max_space_id);

	btr_pcur_open_at_index_side(TRUE, sys_index, BTR_SEARCH_LEAF, &pcur,
				    TRUE, &mtr);
loop:
	btr_pcur_move_to_next_user_rec(&pcur, &mtr);

	rec = btr_pcur_get_rec(&pcur);

	if (!btr_pcur_is_on_user_rec(&pcur)) {
		/* end of index */

		btr_pcur_close(&pcur);
		mtr_commit(&mtr);

		/* We must make the tablespace cache aware of the biggest
		known space id */

		/* printf("Biggest space id in data dictionary %lu\n",
		max_space_id); */
		fil_set_max_space_id_if_bigger(max_space_id);

		mutex_exit(&(dict_sys->mutex));

		return;
	}

	if (!rec_get_deleted_flag(rec, 0)) {

		/* We found one */
		const byte*	field;
		ulint		len;
		ulint		space_id;
		ulint		flags;
		char*		name;

		field = rec_get_nth_field_old(rec, 0, &len);
		name = mem_strdupl((char*) field, len);

		flags = dict_sys_tables_get_flags(rec);
		if (UNIV_UNLIKELY(flags == ULINT_UNDEFINED)) {

			field = rec_get_nth_field_old(rec, 5, &len);
			flags = mach_read_from_4(field);

			ut_print_timestamp(stderr);
			fputs("  InnoDB: Error: table ", stderr);
			ut_print_filename(stderr, name);
			fprintf(stderr, "\n"
				"InnoDB: in InnoDB data dictionary"
				" has unknown type %lx.\n",
				(ulong) flags);

			goto loop;
		}

		field = rec_get_nth_field_old(rec, 9, &len);
		ut_a(len == 4);

		space_id = mach_read_from_4(field);

		btr_pcur_store_position(&pcur, &mtr);

		mtr_commit(&mtr);

		if (space_id == 0) {
			/* The system tablespace always exists. */
		} else if (in_crash_recovery) {
			/* Check that the tablespace (the .ibd file) really
			exists; print a warning to the .err log if not.
			Do not print warnings for temporary tables. */
			ibool	is_temp;

			field = rec_get_nth_field_old(rec, 4, &len);
			if (mach_read_from_4(field) & DICT_N_COLS_COMPACT) {
				/* ROW_FORMAT=COMPACT: read the is_temp
				flag from SYS_TABLES.MIX_LEN. */
				field = rec_get_nth_field_old(rec, 7, &len);
				is_temp = mach_read_from_4(field)
					& DICT_TF2_TEMPORARY;
			} else {
				/* For tables created with old versions
				of InnoDB, SYS_TABLES.MIX_LEN may contain
				garbage.  Such tables would always be
				in ROW_FORMAT=REDUNDANT.  Pretend that
				all such tables are non-temporary.  That is,
				do not suppress error printouts about
				temporary tables not being found. */
				is_temp = FALSE;
			}

			fil_space_for_table_exists_in_mem(
				space_id, name, is_temp, TRUE, !is_temp);
		} else {
			/* It is a normal database startup: create the space
			object and check that the .ibd file exists. */

			fil_open_single_table_tablespace(FALSE, space_id,
							 flags, name);
		}

		mem_free(name);

		if (space_id > max_space_id) {
			max_space_id = space_id;
		}

		mtr_start(&mtr);

		btr_pcur_restore_position(BTR_SEARCH_LEAF, &pcur, &mtr);
	}

	goto loop;
}

/********************************************************************//**
Loads a table column definition from a SYS_COLUMNS record to
dict_table_t.
@return error message, or NULL on success */
UNIV_INTERN
const char*
dict_load_column_low(
/*=================*/
	dict_table_t*	table,		/*!< in/out: table, could be NULL
					if we just populate a dict_column_t
					struct with information from
					a SYS_COLUMNS record */
	mem_heap_t*	heap,		/*!< in/out: memory heap
					for temporary storage */
	dict_col_t*	column,		/*!< out: dict_column_t to fill,
					or NULL if table != NULL */
	table_id_t*	table_id,	/*!< out: table id */
	const char**	col_name,	/*!< out: column name */
	const rec_t*	rec)		/*!< in: SYS_COLUMNS record */
{
	char*		name;
	const byte*	field;
	ulint		len;
	ulint		mtype;
	ulint		prtype;
	ulint		col_len;
	ulint		pos;

	ut_ad(table || column);

	if (UNIV_UNLIKELY(rec_get_deleted_flag(rec, 0))) {
		return("delete-marked record in SYS_COLUMNS");
	}

	if (UNIV_UNLIKELY(rec_get_n_fields_old(rec) != 9)) {
		return("wrong number of columns in SYS_COLUMNS record");
	}

	field = rec_get_nth_field_old(rec, 0/*TABLE_ID*/, &len);
	if (UNIV_UNLIKELY(len != 8)) {
err_len:
		return("incorrect column length in SYS_COLUMNS");
	}

	if (table_id) {
		*table_id = mach_read_from_8(field);
	} else if (UNIV_UNLIKELY(table->id != mach_read_from_8(field))) {
		return("SYS_COLUMNS.TABLE_ID mismatch");
	}

	field = rec_get_nth_field_old(rec, 1/*POS*/, &len);
	if (UNIV_UNLIKELY(len != 4)) {

		goto err_len;
	}

	pos = mach_read_from_4(field);

	if (UNIV_UNLIKELY(table && table->n_def != pos)) {
		return("SYS_COLUMNS.POS mismatch");
	}

	rec_get_nth_field_offs_old(rec, 2/*DB_TRX_ID*/, &len);
	if (UNIV_UNLIKELY(len != DATA_TRX_ID_LEN && len != UNIV_SQL_NULL)) {
		goto err_len;
	}
	rec_get_nth_field_offs_old(rec, 3/*DB_ROLL_PTR*/, &len);
	if (UNIV_UNLIKELY(len != DATA_ROLL_PTR_LEN && len != UNIV_SQL_NULL)) {
		goto err_len;
	}

	field = rec_get_nth_field_old(rec, 4/*NAME*/, &len);
	if (UNIV_UNLIKELY(len < 1 || len == UNIV_SQL_NULL)) {
		goto err_len;
	}

	name = mem_heap_strdupl(heap, (const char*) field, len);

	if (col_name) {
		*col_name = name;
	}

	field = rec_get_nth_field_old(rec, 5/*MTYPE*/, &len);
	if (UNIV_UNLIKELY(len != 4)) {
		goto err_len;
	}

	mtype = mach_read_from_4(field);

	field = rec_get_nth_field_old(rec, 6/*PRTYPE*/, &len);
	if (UNIV_UNLIKELY(len != 4)) {
		goto err_len;
	}
	prtype = mach_read_from_4(field);

	if (dtype_get_charset_coll(prtype) == 0
	    && dtype_is_string_type(mtype)) {
		/* The table was created with < 4.1.2. */

		if (dtype_is_binary_string_type(mtype, prtype)) {
			/* Use the binary collation for
			string columns of binary type. */

			prtype = dtype_form_prtype(
				prtype,
				DATA_MYSQL_BINARY_CHARSET_COLL);
		} else {
			/* Use the default charset for
			other than binary columns. */

			prtype = dtype_form_prtype(
				prtype,
				data_mysql_default_charset_coll);
		}
	}

	field = rec_get_nth_field_old(rec, 7/*LEN*/, &len);
	if (UNIV_UNLIKELY(len != 4)) {
		goto err_len;
	}
	col_len = mach_read_from_4(field);
	field = rec_get_nth_field_old(rec, 8/*PREC*/, &len);
	if (UNIV_UNLIKELY(len != 4)) {
		goto err_len;
	}

	if (!column) {
		dict_mem_table_add_col(table, heap, name, mtype,
				       prtype, col_len);
	} else {
		dict_mem_fill_column_struct(column, pos, mtype,
					    prtype, col_len);
	}

	return(NULL);
}

/********************************************************************//**
Loads definitions for table columns. */
static
void
dict_load_columns(
/*==============*/
	dict_table_t*	table,	/*!< in/out: table */
	mem_heap_t*	heap)	/*!< in/out: memory heap
				for temporary storage */
{
	dict_table_t*	sys_columns;
	dict_index_t*	sys_index;
	btr_pcur_t	pcur;
	dtuple_t*	tuple;
	dfield_t*	dfield;
	const rec_t*	rec;
	byte*		buf;
	ulint		i;
	mtr_t		mtr;

	ut_ad(mutex_own(&(dict_sys->mutex)));

	mtr_start(&mtr);

	sys_columns = dict_table_get_low("SYS_COLUMNS");
	sys_index = UT_LIST_GET_FIRST(sys_columns->indexes);
	ut_a(!dict_table_is_comp(sys_columns));

	ut_a(name_of_col_is(sys_columns, sys_index, 4, "NAME"));
	ut_a(name_of_col_is(sys_columns, sys_index, 8, "PREC"));

	tuple = dtuple_create(heap, 1);
	dfield = dtuple_get_nth_field(tuple, 0);

	buf = mem_heap_alloc(heap, 8);
	mach_write_to_8(buf, table->id);

	dfield_set_data(dfield, buf, 8);
	dict_index_copy_types(tuple, sys_index, 1);

	btr_pcur_open_on_user_rec(sys_index, tuple, PAGE_CUR_GE,
				  BTR_SEARCH_LEAF, &pcur, &mtr);
	for (i = 0; i + DATA_N_SYS_COLS < (ulint) table->n_cols; i++) {
		const char* err_msg;

		rec = btr_pcur_get_rec(&pcur);

		ut_a(btr_pcur_is_on_user_rec(&pcur));

		err_msg = dict_load_column_low(table, heap, NULL, NULL,
					       NULL, rec);

		if (err_msg) {
			fprintf(stderr, "InnoDB: %s\n", err_msg);
			ut_error;
		}

		btr_pcur_move_to_next_user_rec(&pcur, &mtr);
	}

	btr_pcur_close(&pcur);
	mtr_commit(&mtr);
}

/** Error message for a delete-marked record in dict_load_field_low() */
static const char* dict_load_field_del = "delete-marked record in SYS_FIELDS";

/********************************************************************//**
Loads an index field definition from a SYS_FIELDS record to
dict_index_t.
@return error message, or NULL on success */
UNIV_INTERN
const char*
dict_load_field_low(
/*================*/
	byte*		index_id,	/*!< in/out: index id (8 bytes)
					an "in" value if index != NULL
					and "out" if index == NULL */
	dict_index_t*	index,		/*!< in/out: index, could be NULL
					if we just populate a dict_field_t
					struct with information from
					a SYS_FIELDSS record */
	dict_field_t*	sys_field,	/*!< out: dict_field_t to be
					filled */
	ulint*		pos,		/*!< out: Field position */
	byte*		last_index_id,	/*!< in: last index id */
	mem_heap_t*	heap,		/*!< in/out: memory heap
					for temporary storage */
	const rec_t*	rec)		/*!< in: SYS_FIELDS record */
{
	const byte*	field;
	ulint		len;
	ulint		pos_and_prefix_len;
	ulint		prefix_len;
	ibool		first_field;
	ulint		position;

	/* Either index or sys_field is supplied, not both */
	ut_a((!index) || (!sys_field));

	if (UNIV_UNLIKELY(rec_get_deleted_flag(rec, 0))) {
		return(dict_load_field_del);
	}

	if (UNIV_UNLIKELY(rec_get_n_fields_old(rec) != 5)) {
		return("wrong number of columns in SYS_FIELDS record");
	}

	field = rec_get_nth_field_old(rec, 0/*INDEX_ID*/, &len);
	if (UNIV_UNLIKELY(len != 8)) {
err_len:
		return("incorrect column length in SYS_FIELDS");
	}

	if (!index) {
		ut_a(last_index_id);
		memcpy(index_id, (const char*)field, 8);
		first_field = memcmp(index_id, last_index_id, 8);
	} else {
		first_field = (index->n_def == 0);
		if (memcmp(field, index_id, 8)) {
			return("SYS_FIELDS.INDEX_ID mismatch");
		}
	}

	field = rec_get_nth_field_old(rec, 1/*POS*/, &len);
	if (UNIV_UNLIKELY(len != 4)) {
		goto err_len;
	}

	rec_get_nth_field_offs_old(rec, 2/*DB_TRX_ID*/, &len);
	if (UNIV_UNLIKELY(len != DATA_TRX_ID_LEN && len != UNIV_SQL_NULL)) {
		goto err_len;
	}
	rec_get_nth_field_offs_old(rec, 3/*DB_ROLL_PTR*/, &len);
	if (UNIV_UNLIKELY(len != DATA_ROLL_PTR_LEN && len != UNIV_SQL_NULL)) {
		goto err_len;
	}

	/* The next field stores the field position in the index and a
	possible column prefix length if the index field does not
	contain the whole column. The storage format is like this: if
	there is at least one prefix field in the index, then the HIGH
	2 bytes contain the field number (index->n_def) and the low 2
	bytes the prefix length for the field. Otherwise the field
	number (index->n_def) is contained in the 2 LOW bytes. */

	pos_and_prefix_len = mach_read_from_4(field);

	if (index && UNIV_UNLIKELY
	    ((pos_and_prefix_len & 0xFFFFUL) != index->n_def
	     && (pos_and_prefix_len >> 16 & 0xFFFF) != index->n_def)) {
		return("SYS_FIELDS.POS mismatch");
	}

	if (first_field || pos_and_prefix_len > 0xFFFFUL) {
		prefix_len = pos_and_prefix_len & 0xFFFFUL;
		position = (pos_and_prefix_len & 0xFFFF0000UL)  >> 16;
	} else {
		prefix_len = 0;
		position = pos_and_prefix_len & 0xFFFFUL;
	}

	field = rec_get_nth_field_old(rec, 4, &len);
	if (UNIV_UNLIKELY(len < 1 || len == UNIV_SQL_NULL)) {
		goto err_len;
	}

	if (index) {
		dict_mem_index_add_field(
			index, mem_heap_strdupl(heap, (const char*) field, len),
			prefix_len);
	} else {
		ut_a(sys_field);
		ut_a(pos);

		sys_field->name = mem_heap_strdupl(
			heap, (const char*) field, len);
		sys_field->prefix_len = prefix_len;
		*pos = position;
	}

	return(NULL);
}

/********************************************************************//**
Loads definitions for index fields.
@return DB_SUCCESS if ok, DB_CORRUPTION if corruption */
static
ulint
dict_load_fields(
/*=============*/
	dict_index_t*	index,	/*!< in/out: index whose fields to load */
	mem_heap_t*	heap)	/*!< in: memory heap for temporary storage */
{
	dict_table_t*	sys_fields;
	dict_index_t*	sys_index;
	btr_pcur_t	pcur;
	dtuple_t*	tuple;
	dfield_t*	dfield;
	const rec_t*	rec;
	byte*		buf;
	ulint		i;
	mtr_t		mtr;
	ulint		error;

	ut_ad(mutex_own(&(dict_sys->mutex)));

	mtr_start(&mtr);

	sys_fields = dict_table_get_low("SYS_FIELDS");
	sys_index = UT_LIST_GET_FIRST(sys_fields->indexes);
	ut_a(!dict_table_is_comp(sys_fields));
	ut_a(name_of_col_is(sys_fields, sys_index, 4, "COL_NAME"));

	tuple = dtuple_create(heap, 1);
	dfield = dtuple_get_nth_field(tuple, 0);

	buf = mem_heap_alloc(heap, 8);
	mach_write_to_8(buf, index->id);

	dfield_set_data(dfield, buf, 8);
	dict_index_copy_types(tuple, sys_index, 1);

	btr_pcur_open_on_user_rec(sys_index, tuple, PAGE_CUR_GE,
				  BTR_SEARCH_LEAF, &pcur, &mtr);
	for (i = 0; i < index->n_fields; i++) {
		const char* err_msg;

		rec = btr_pcur_get_rec(&pcur);

		ut_a(btr_pcur_is_on_user_rec(&pcur));

		err_msg = dict_load_field_low(buf, index, NULL, NULL, NULL,
					      heap, rec);

		if (err_msg == dict_load_field_del) {
			/* There could be delete marked records in
			SYS_FIELDS because SYS_FIELDS.INDEX_ID can be
			updated by ALTER TABLE ADD INDEX. */

			goto next_rec;
		} else if (err_msg) {
			fprintf(stderr, "InnoDB: %s\n", err_msg);
			error = DB_CORRUPTION;
			goto func_exit;
		}
next_rec:
		btr_pcur_move_to_next_user_rec(&pcur, &mtr);
	}

	error = DB_SUCCESS;
func_exit:
	btr_pcur_close(&pcur);
	mtr_commit(&mtr);
	return(error);
}

/** Error message for a delete-marked record in dict_load_index_low() */
static const char* dict_load_index_del = "delete-marked record in SYS_INDEXES";
/** Error message for table->id mismatch in dict_load_index_low() */
static const char* dict_load_index_id_err = "SYS_INDEXES.TABLE_ID mismatch";

/********************************************************************//**
Loads an index definition from a SYS_INDEXES record to dict_index_t.
If allocate=TRUE, we will create a dict_index_t structure and fill it
accordingly. If allocated=FALSE, the dict_index_t will be supplied by
the caller and filled with information read from the record.  @return
error message, or NULL on success */
UNIV_INTERN
const char*
dict_load_index_low(
/*================*/
	byte*		table_id,	/*!< in/out: table id (8 bytes),
					an "in" value if allocate=TRUE
					and "out" when allocate=FALSE */
	const char*	table_name,	/*!< in: table name */
	mem_heap_t*	heap,		/*!< in/out: temporary memory heap */
	const rec_t*	rec,		/*!< in: SYS_INDEXES record */
	ibool		allocate,	/*!< in: TRUE=allocate *index,
					FALSE=fill in a pre-allocated
					*index */
	dict_index_t**	index)		/*!< out,own: index, or NULL */
{
	const byte*	field;
	ulint		len;
	ulint		name_len;
	char*		name_buf;
	index_id_t	id;
	ulint		n_fields;
	ulint		type;
	ulint		space;

	if (allocate) {
		/* If allocate=TRUE, no dict_index_t will
		be supplied. Initialize "*index" to NULL */
		*index = NULL;
	}

	if (UNIV_UNLIKELY(rec_get_deleted_flag(rec, 0))) {
		return(dict_load_index_del);
	}

	if (UNIV_UNLIKELY(rec_get_n_fields_old(rec) != 9)) {
		return("wrong number of columns in SYS_INDEXES record");
	}

	field = rec_get_nth_field_old(rec, 0/*TABLE_ID*/, &len);
	if (UNIV_UNLIKELY(len != 8)) {
err_len:
		return("incorrect column length in SYS_INDEXES");
	}

	if (!allocate) {
		/* We are reading a SYS_INDEXES record. Copy the table_id */
		memcpy(table_id, (const char*)field, 8);
	} else if (memcmp(field, table_id, 8)) {
		/* Caller supplied table_id, verify it is the same
		id as on the index record */
		return(dict_load_index_id_err);
	}

	field = rec_get_nth_field_old(rec, 1/*ID*/, &len);
	if (UNIV_UNLIKELY(len != 8)) {
		goto err_len;
	}

	id = mach_read_from_8(field);

	rec_get_nth_field_offs_old(rec, 2/*DB_TRX_ID*/, &len);
	if (UNIV_UNLIKELY(len != DATA_TRX_ID_LEN && len != UNIV_SQL_NULL)) {
		goto err_len;
	}
	rec_get_nth_field_offs_old(rec, 3/*DB_ROLL_PTR*/, &len);
	if (UNIV_UNLIKELY(len != DATA_ROLL_PTR_LEN && len != UNIV_SQL_NULL)) {
		goto err_len;
	}

	field = rec_get_nth_field_old(rec, 4/*NAME*/, &name_len);
	if (UNIV_UNLIKELY(name_len == UNIV_SQL_NULL)) {
		goto err_len;
	}

	name_buf = mem_heap_strdupl(heap, (const char*) field,
				    name_len);

	field = rec_get_nth_field_old(rec, 5/*N_FIELDS*/, &len);
	if (UNIV_UNLIKELY(len != 4)) {
		goto err_len;
	}
	n_fields = mach_read_from_4(field);

	field = rec_get_nth_field_old(rec, 6/*TYPE*/, &len);
	if (UNIV_UNLIKELY(len != 4)) {
		goto err_len;
	}
	type = mach_read_from_4(field);
	if (UNIV_UNLIKELY(type & (~0 << DICT_IT_BITS))) {
		return("unknown SYS_INDEXES.TYPE bits");
	}

	field = rec_get_nth_field_old(rec, 7/*SPACE*/, &len);
	if (UNIV_UNLIKELY(len != 4)) {
		goto err_len;
	}
	space = mach_read_from_4(field);

	field = rec_get_nth_field_old(rec, 8/*PAGE_NO*/, &len);
	if (UNIV_UNLIKELY(len != 4)) {
		goto err_len;
	}

	if (allocate) {
		*index = dict_mem_index_create(table_name, name_buf,
					       space, type, n_fields);
	} else {
		ut_a(*index);

		dict_mem_fill_index_struct(*index, NULL, NULL, name_buf,
					   space, type, n_fields);
	}

	(*index)->id = id;
	(*index)->page = mach_read_from_4(field);
	ut_ad((*index)->page);

	return(NULL);
}

/********************************************************************//**
Loads definitions for table indexes. Adds them to the data dictionary
cache.
@return DB_SUCCESS if ok, DB_CORRUPTION if corruption of dictionary
table or DB_UNSUPPORTED if table has unknown index type */
static
ulint
dict_load_indexes(
/*==============*/
	dict_table_t*	table,	/*!< in/out: table */
	mem_heap_t*	heap,	/*!< in: memory heap for temporary storage */
	dict_err_ignore_t ignore_err)
				/*!< in: error to be ignored when
				loading the index definition */
{
	dict_table_t*	sys_indexes;
	dict_index_t*	sys_index;
	btr_pcur_t	pcur;
	dtuple_t*	tuple;
	dfield_t*	dfield;
	const rec_t*	rec;
	byte*		buf;
	mtr_t		mtr;
	ulint		error = DB_SUCCESS;

	ut_ad(mutex_own(&(dict_sys->mutex)));

	mtr_start(&mtr);

	sys_indexes = dict_table_get_low("SYS_INDEXES");
	sys_index = UT_LIST_GET_FIRST(sys_indexes->indexes);
	ut_a(!dict_table_is_comp(sys_indexes));
	ut_a(name_of_col_is(sys_indexes, sys_index, 4, "NAME"));
	ut_a(name_of_col_is(sys_indexes, sys_index, 8, "PAGE_NO"));

	tuple = dtuple_create(heap, 1);
	dfield = dtuple_get_nth_field(tuple, 0);

	buf = mem_heap_alloc(heap, 8);
	mach_write_to_8(buf, table->id);

	dfield_set_data(dfield, buf, 8);
	dict_index_copy_types(tuple, sys_index, 1);

	btr_pcur_open_on_user_rec(sys_index, tuple, PAGE_CUR_GE,
				  BTR_SEARCH_LEAF, &pcur, &mtr);
	for (;;) {
		dict_index_t*	index = NULL;
		const char*	err_msg;

		if (!btr_pcur_is_on_user_rec(&pcur)) {

			break;
		}

		rec = btr_pcur_get_rec(&pcur);

		err_msg = dict_load_index_low(buf, table->name, heap, rec,
					      TRUE, &index);
		ut_ad((index == NULL && err_msg != NULL)
		      || (index != NULL && err_msg == NULL));

		if (err_msg == dict_load_index_id_err) {
			/* TABLE_ID mismatch means that we have
			run out of index definitions for the table. */
			break;
		} else if (err_msg == dict_load_index_del) {
			/* Skip delete-marked records. */
			goto next_rec;
		} else if (err_msg) {
			fprintf(stderr, "InnoDB: %s\n", err_msg);
			if (ignore_err & DICT_ERR_IGNORE_CORRUPT) {
				goto next_rec;
			}
			error = DB_CORRUPTION;
			goto func_exit;
		}

		ut_ad(index);

		/* Check whether the index is corrupted */
		if (dict_index_is_corrupted(index)) {
			ut_print_timestamp(stderr);
			fputs("  InnoDB: ", stderr);
			dict_index_name_print(stderr, NULL, index);
			fputs(" is corrupted\n", stderr);

			if (!srv_load_corrupted
			    && !(ignore_err & DICT_ERR_IGNORE_CORRUPT)
			    && dict_index_is_clust(index)) {
				dict_mem_index_free(index);

				error = DB_INDEX_CORRUPT;
				goto func_exit;
			} else {
				/* We will load the index if
				1) srv_load_corrupted is TRUE
				2) ignore_err is set with
				DICT_ERR_IGNORE_CORRUPT
				3) if the index corrupted is a secondary
				index */
				ut_print_timestamp(stderr);
				fputs("  InnoDB: load corrupted index ", stderr);
				dict_index_name_print(stderr, NULL, index);
				putc('\n', stderr);
			}
		}

		/* We check for unsupported types first, so that the
		subsequent checks are relevant for the supported types. */
		if (index->type & ~(DICT_CLUSTERED | DICT_UNIQUE
				    | DICT_CORRUPT)) {
			fprintf(stderr,
				"InnoDB: Error: unknown type %lu"
				" of index %s of table %s\n",
				(ulong) index->type, index->name, table->name);

			error = DB_UNSUPPORTED;
			dict_mem_index_free(index);
			goto func_exit;
		} else if (index->page == FIL_NULL) {

			fprintf(stderr,
				"InnoDB: Error: trying to load index %s"
				" for table %s\n"
				"InnoDB: but the index tree has been freed!\n",
				index->name, table->name);

			if (ignore_err & DICT_ERR_IGNORE_INDEX_ROOT) {
				/* If caller can tolerate this error,
				we will continue to load the index and
				let caller deal with this error. However
				mark the index and table corrupted. We
				only need to mark such in the index
				dictionary cache for such metadata corruption,
				since we would always be able to set it
				when loading the dictionary cache */
				dict_set_corrupted_index_cache_only(index);

				fprintf(stderr,
					"InnoDB: Index is corrupt but forcing"
					" load into data dictionary\n");
			} else {
corrupted:
				dict_mem_index_free(index);
				error = DB_CORRUPTION;
				goto func_exit;
			}
		} else if (!dict_index_is_clust(index)
			   && NULL == dict_table_get_first_index(table)) {

			fputs("InnoDB: Error: trying to load index ",
			      stderr);
			ut_print_name(stderr, NULL, FALSE, index->name);
			fputs(" for table ", stderr);
			ut_print_name(stderr, NULL, TRUE, table->name);
			fputs("\nInnoDB: but the first index"
			      " is not clustered!\n", stderr);

			goto corrupted;
		} else if (table->id < DICT_HDR_FIRST_ID
			   && (dict_index_is_clust(index)
			       || ((table == dict_sys->sys_tables)
				   && !strcmp("ID_IND", index->name)))) {

			/* The index was created in memory already at booting
			of the database server */
			dict_mem_index_free(index);
		} else {
			dict_load_fields(index, heap);
			error = dict_index_add_to_cache(table, index,
							index->page, FALSE);
			/* The data dictionary tables should never contain
			invalid index definitions.  If we ignored this error
			and simply did not load this index definition, the
			.frm file would disagree with the index definitions
			inside InnoDB. */
			if (UNIV_UNLIKELY(error != DB_SUCCESS)) {

				goto func_exit;
			}
		}

next_rec:
		btr_pcur_move_to_next_user_rec(&pcur, &mtr);
	}

func_exit:
	btr_pcur_close(&pcur);
	mtr_commit(&mtr);

	return(error);
}

/********************************************************************//**
Loads a table definition from a SYS_TABLES record to dict_table_t.
Does not load any columns or indexes.
@return error message, or NULL on success */
UNIV_INTERN
const char*
dict_load_table_low(
/*================*/
	const char*	name,		/*!< in: table name */
	const rec_t*	rec,		/*!< in: SYS_TABLES record */
	dict_table_t**	table)		/*!< out,own: table, or NULL */
{
	const byte*	field;
	ulint		len;
	ulint		space;
	ulint		n_cols;
	ulint		flags = 0;
	ulint		flags2 = 0;

	if (UNIV_UNLIKELY(rec_get_deleted_flag(rec, 0))) {
		return("delete-marked record in SYS_TABLES");
	}

	if (UNIV_UNLIKELY(rec_get_n_fields_old(rec) != 10)) {
		return("wrong number of columns in SYS_TABLES record");
	}

	rec_get_nth_field_offs_old(rec, 0/*NAME*/, &len);
	if (UNIV_UNLIKELY(len < 1 || len == UNIV_SQL_NULL)) {
err_len:
		return("incorrect column length in SYS_TABLES");
	}
	rec_get_nth_field_offs_old(rec, 1/*DB_TRX_ID*/, &len);
	if (UNIV_UNLIKELY(len != DATA_TRX_ID_LEN && len != UNIV_SQL_NULL)) {
		goto err_len;
	}
	rec_get_nth_field_offs_old(rec, 2/*DB_ROLL_PTR*/, &len);
	if (UNIV_UNLIKELY(len != DATA_ROLL_PTR_LEN && len != UNIV_SQL_NULL)) {
		goto err_len;
	}

	rec_get_nth_field_offs_old(rec, 3/*ID*/, &len);
	if (UNIV_UNLIKELY(len != 8)) {
		goto err_len;
	}

	field = rec_get_nth_field_old(rec, 4/*N_COLS*/, &len);
	if (UNIV_UNLIKELY(len != 4)) {
		goto err_len;
	}

	n_cols = mach_read_from_4(field);

	rec_get_nth_field_offs_old(rec, 5/*TYPE*/, &len);
	if (UNIV_UNLIKELY(len != 4)) {
		goto err_len;
	}

	rec_get_nth_field_offs_old(rec, 6/*MIX_ID*/, &len);
	if (UNIV_UNLIKELY(len != 8)) {
		goto err_len;
	}

	rec_get_nth_field_offs_old(rec, 7/*MIX_LEN*/, &len);
	if (UNIV_UNLIKELY(len != 4)) {
		goto err_len;
	}

	rec_get_nth_field_offs_old(rec, 8/*CLUSTER_ID*/, &len);
	if (UNIV_UNLIKELY(len != UNIV_SQL_NULL)) {
		goto err_len;
	}

	field = rec_get_nth_field_old(rec, 9/*SPACE*/, &len);

	if (UNIV_UNLIKELY(len != 4)) {
		goto err_len;
	}

	space = mach_read_from_4(field);

	/* Check if the tablespace exists and has the right name */
	if (space != 0) {
		flags = dict_sys_tables_get_flags(rec);

		if (UNIV_UNLIKELY(flags == ULINT_UNDEFINED)) {
			field = rec_get_nth_field_old(rec, 5/*TYPE*/, &len);
			ut_ad(len == 4); /* this was checked earlier */
			flags = mach_read_from_4(field);

			ut_print_timestamp(stderr);
			fputs("  InnoDB: Error: table ", stderr);
			ut_print_filename(stderr, name);
			fprintf(stderr, "\n"
				"InnoDB: in InnoDB data dictionary"
				" has unknown type %lx.\n",
				(ulong) flags);
			return("incorrect flags in SYS_TABLES");
		}
	}

	/* The high-order bit of N_COLS is the "compact format" flag.
	For tables in that format, MIX_LEN may hold additional flags. */
	if (n_cols & DICT_N_COLS_COMPACT) {
		flags |= DICT_TF_COMPACT;

		field = rec_get_nth_field_old(rec, 7/*MIX_LEN*/, &len);

		if (UNIV_UNLIKELY(len != 4)) {
			goto err_len;
		}

		flags2 = mach_read_from_4(field);

		if (flags2 & ~DICT_TF2_BIT_MASK) {
			ut_print_timestamp(stderr);
			fputs("  InnoDB: Warning: table ", stderr);
			ut_print_filename(stderr, name);
			fprintf(stderr, "\n"
				"InnoDB: in InnoDB data dictionary"
				" has unknown flags %lx.\n",
				(ulong) flags2);

			flags2 &= DICT_TF2_BIT_MASK;
		}
	}

	/* See if the tablespace is available. */
	*table = dict_mem_table_create(
		name, space, n_cols & ~DICT_N_COLS_COMPACT, flags, flags2);

	field = rec_get_nth_field_old(rec, 3/*ID*/, &len);
	ut_ad(len == 8); /* this was checked earlier */

	(*table)->id = mach_read_from_8(field);

	(*table)->ibd_file_missing = FALSE;

	return(NULL);
}

/********************************************************************//**
Loads a table definition and also all its index definitions, and also
the cluster definition if the table is a member in a cluster. Also loads
all foreign key constraints where the foreign key is in the table or where
a foreign key references columns in this table. Adds all these to the data
dictionary cache.
@return table, NULL if does not exist; if the table is stored in an
.ibd file, but the file does not exist, then we set the
ibd_file_missing flag TRUE in the table object we return */
UNIV_INTERN
dict_table_t*
dict_load_table(
/*============*/
	const char*	name,	/*!< in: table name in the
				databasename/tablename format */
	ibool		cached,	/*!< in: TRUE=add to cache, FALSE=do not */
	dict_err_ignore_t ignore_err)
				/*!< in: error to be ignored when loading
				table and its indexes' definition */
{
	dict_table_t*	table;
	dict_table_t*	sys_tables;
	btr_pcur_t	pcur;
	dict_index_t*	sys_index;
	dtuple_t*	tuple;
	mem_heap_t*	heap;
	dfield_t*	dfield;
	const rec_t*	rec;
	const byte*	field;
	ulint		len;
	ulint		err;
	const char*	err_msg;
	mtr_t		mtr;

	ut_ad(mutex_own(&(dict_sys->mutex)));

	heap = mem_heap_create(32000);

	mtr_start(&mtr);

	sys_tables = dict_table_get_low("SYS_TABLES");
	sys_index = UT_LIST_GET_FIRST(sys_tables->indexes);
	ut_a(!dict_table_is_comp(sys_tables));
	ut_a(name_of_col_is(sys_tables, sys_index, 3, "ID"));
	ut_a(name_of_col_is(sys_tables, sys_index, 4, "N_COLS"));
	ut_a(name_of_col_is(sys_tables, sys_index, 5, "TYPE"));
	ut_a(name_of_col_is(sys_tables, sys_index, 7, "MIX_LEN"));
	ut_a(name_of_col_is(sys_tables, sys_index, 9, "SPACE"));

	tuple = dtuple_create(heap, 1);
	dfield = dtuple_get_nth_field(tuple, 0);

	dfield_set_data(dfield, name, ut_strlen(name));
	dict_index_copy_types(tuple, sys_index, 1);

	btr_pcur_open_on_user_rec(sys_index, tuple, PAGE_CUR_GE,
				  BTR_SEARCH_LEAF, &pcur, &mtr);
	rec = btr_pcur_get_rec(&pcur);

	if (!btr_pcur_is_on_user_rec(&pcur)
	    || rec_get_deleted_flag(rec, 0)) {
		/* Not found */
err_exit:
		btr_pcur_close(&pcur);
		mtr_commit(&mtr);
		mem_heap_free(heap);

		return(NULL);
	}

	field = rec_get_nth_field_old(rec, 0, &len);

	/* Check if the table name in record is the searched one */
	if (len != ut_strlen(name) || ut_memcmp(name, field, len) != 0) {

		goto err_exit;
	}

	err_msg = dict_load_table_low(name, rec, &table);

	if (err_msg) {

		ut_print_timestamp(stderr);
		fprintf(stderr, "  InnoDB: %s\n", err_msg);
		goto err_exit;
	}

	if (table->space == 0) {
		/* The system tablespace is always available. */
	} else if (!fil_space_for_table_exists_in_mem(
			   table->space, name,
			   table->flags2 & DICT_TF2_TEMPORARY,
			   FALSE, FALSE)) {

		if (table->flags2 & DICT_TF2_TEMPORARY) {
			/* Do not bother to retry opening temporary tables. */
			table->ibd_file_missing = TRUE;
		} else {
			ut_print_timestamp(stderr);
			fprintf(stderr,
				"  InnoDB: error: space object of table ");
			ut_print_filename(stderr, name);
			fprintf(stderr, ",\n"
				"InnoDB: space id %lu did not exist in memory."
				" Retrying an open.\n",
				(ulong) table->space);
			/* Try to open the tablespace */
			if (!fil_open_single_table_tablespace(
				TRUE, table->space,
				table->flags == DICT_TF_COMPACT ? 0 :
				table->flags, name)) {
				/* We failed to find a sensible
				tablespace file */

				table->ibd_file_missing = TRUE;
			}
		}
	}

	btr_pcur_close(&pcur);
	mtr_commit(&mtr);

	dict_load_columns(table, heap);

	if (cached) {
		dict_table_add_to_cache(table, TRUE, heap);
	} else {
		dict_table_add_system_columns(table, heap);
	}

	mem_heap_empty(heap);

	err = dict_load_indexes(table, heap, ignore_err);

	if (err == DB_INDEX_CORRUPT) {
		/* Refuse to load the table if the table has a corrupted
		cluster index */
		if (!srv_load_corrupted) {
			fprintf(stderr, "InnoDB: Error: Load table ");
			ut_print_name(stderr, NULL, TRUE, table->name);
			fprintf(stderr, " failed, the table has corrupted"
					" clustered indexes. Turn on"
					" 'innodb_force_load_corrupted'"
					" to drop it\n");

			dict_table_remove_from_cache(table);
			table = NULL;
			goto func_exit;
		} else {
			dict_index_t*	clust_index;
			clust_index = dict_table_get_first_index(table);

			if (dict_index_is_corrupted(clust_index)) {
				table->corrupted = TRUE;
			}
		}
	}

	/* Initialize table foreign_child value. Its value could be
	changed when dict_load_foreigns() is called below */
	table->fk_max_recusive_level = 0;

	/* If the force recovery flag is set, we open the table irrespective
	of the error condition, since the user may want to dump data from the
	clustered index. However we load the foreign key information only if
	all indexes were loaded. */
	if (!cached) {
	} else if (err == DB_SUCCESS) {
		err = dict_load_foreigns(table->name, TRUE, TRUE);

		if (err != DB_SUCCESS) {
			dict_table_remove_from_cache(table);
			table = NULL;
		} else {
			table->fk_max_recusive_level = 0;
		}
<<<<<<< HEAD
	} else if (!srv_force_recovery) {
		dict_table_remove_from_cache(table);
		table = NULL;
=======
	} else {
		dict_index_t*   index;

		/* Make sure that at least the clustered index was loaded.
		Otherwise refuse to load the table */
		index = dict_table_get_first_index(table);

		if (!srv_force_recovery || !index
		    || !dict_index_is_clust(index)) {
			dict_table_remove_from_cache(table);
			table = NULL;
		} else if (dict_index_is_corrupted(index)) {

			/* It is possible we force to load a corrupted
			clustered index if srv_load_corrupted is set.
			Mark the table as corrupted in this case */
			table->corrupted = TRUE;
		}
>>>>>>> 6c989d1e
	}
#if 0
	if (err != DB_SUCCESS && table != NULL) {

		mutex_enter(&dict_foreign_err_mutex);

		ut_print_timestamp(stderr);

		fprintf(stderr,
			"  InnoDB: Error: could not make a foreign key"
			" definition to match\n"
			"InnoDB: the foreign key table"
			" or the referenced table!\n"
			"InnoDB: The data dictionary of InnoDB is corrupt."
			" You may need to drop\n"
			"InnoDB: and recreate the foreign key table"
			" or the referenced table.\n"
			"InnoDB: Submit a detailed bug report"
			" to http://bugs.mysql.com\n"
			"InnoDB: Latest foreign key error printout:\n%s\n",
			dict_foreign_err_buf);

		mutex_exit(&dict_foreign_err_mutex);
	}
#endif /* 0 */
func_exit:
	mem_heap_free(heap);

	ut_ad(!table || ignore_err != DICT_ERR_IGNORE_NONE
	      || !table->corrupted);

	return(table);
}

/***********************************************************************//**
Loads a table object based on the table id.
@return	table; NULL if table does not exist */
UNIV_INTERN
dict_table_t*
dict_load_table_on_id(
/*==================*/
	table_id_t	table_id)	/*!< in: table id */
{
	byte		id_buf[8];
	btr_pcur_t	pcur;
	mem_heap_t*	heap;
	dtuple_t*	tuple;
	dfield_t*	dfield;
	dict_index_t*	sys_table_ids;
	dict_table_t*	sys_tables;
	const rec_t*	rec;
	const byte*	field;
	ulint		len;
	dict_table_t*	table;
	mtr_t		mtr;

	ut_ad(mutex_own(&(dict_sys->mutex)));

	table = NULL;

	/* NOTE that the operation of this function is protected by
	the dictionary mutex, and therefore no deadlocks can occur
	with other dictionary operations. */

	mtr_start(&mtr);
	/*---------------------------------------------------*/
	/* Get the secondary index based on ID for table SYS_TABLES */
	sys_tables = dict_sys->sys_tables;
	sys_table_ids = dict_table_get_next_index(
		dict_table_get_first_index(sys_tables));
	ut_a(!dict_table_is_comp(sys_tables));
	heap = mem_heap_create(256);

	tuple  = dtuple_create(heap, 1);
	dfield = dtuple_get_nth_field(tuple, 0);

	/* Write the table id in byte format to id_buf */
	mach_write_to_8(id_buf, table_id);

	dfield_set_data(dfield, id_buf, 8);
	dict_index_copy_types(tuple, sys_table_ids, 1);

	btr_pcur_open_on_user_rec(sys_table_ids, tuple, PAGE_CUR_GE,
				  BTR_SEARCH_LEAF, &pcur, &mtr);

check_rec:
	rec = btr_pcur_get_rec(&pcur);

	if (page_rec_is_user_rec(rec)) {
		/*---------------------------------------------------*/
		/* Now we have the record in the secondary index
		containing the table ID and NAME */

		field = rec_get_nth_field_old(rec, 0, &len);
		ut_ad(len == 8);

		/* Check if the table id in record is the one searched for */
		if (table_id == mach_read_from_8(field)) {
			if (rec_get_deleted_flag(rec, 0)) {
				/* Until purge has completed, there
				may be delete-marked duplicate records
				for the same SYS_TABLES.ID.
				Due to Bug #60049, some delete-marked
				records may survive the purge forever. */
				if (btr_pcur_move_to_next(&pcur, &mtr)) {

					goto check_rec;
				}
			} else {
				/* Now we get the table name from the record */
				field = rec_get_nth_field_old(rec, 1, &len);
				/* Load the table definition to memory */
				table = dict_load_table(
					mem_heap_strdupl(
						heap, (char*) field, len),
					TRUE, DICT_ERR_IGNORE_NONE);
			}
		}
	}

	btr_pcur_close(&pcur);
	mtr_commit(&mtr);
	mem_heap_free(heap);

	return(table);
}

/********************************************************************//**
This function is called when the database is booted. Loads system table
index definitions except for the clustered index which is added to the
dictionary cache at booting before calling this function. */
UNIV_INTERN
void
dict_load_sys_table(
/*================*/
	dict_table_t*	table)	/*!< in: system table */
{
	mem_heap_t*	heap;

	ut_ad(mutex_own(&(dict_sys->mutex)));

	heap = mem_heap_create(1000);

	dict_load_indexes(table, heap, DICT_ERR_IGNORE_NONE);

	mem_heap_free(heap);
}

/********************************************************************//**
Loads foreign key constraint col names (also for the referenced table). */
static
void
dict_load_foreign_cols(
/*===================*/
	const char*	id,	/*!< in: foreign constraint id as a
				null-terminated string */
	dict_foreign_t*	foreign)/*!< in: foreign constraint object */
{
	dict_table_t*	sys_foreign_cols;
	dict_index_t*	sys_index;
	btr_pcur_t	pcur;
	dtuple_t*	tuple;
	dfield_t*	dfield;
	const rec_t*	rec;
	const byte*	field;
	ulint		len;
	ulint		i;
	mtr_t		mtr;

	ut_ad(mutex_own(&(dict_sys->mutex)));

	foreign->foreign_col_names = mem_heap_alloc(
		foreign->heap, foreign->n_fields * sizeof(void*));

	foreign->referenced_col_names = mem_heap_alloc(
		foreign->heap, foreign->n_fields * sizeof(void*));
	mtr_start(&mtr);

	sys_foreign_cols = dict_table_get_low("SYS_FOREIGN_COLS");

	sys_index = UT_LIST_GET_FIRST(sys_foreign_cols->indexes);
	ut_a(!dict_table_is_comp(sys_foreign_cols));

	tuple = dtuple_create(foreign->heap, 1);
	dfield = dtuple_get_nth_field(tuple, 0);

	dfield_set_data(dfield, id, ut_strlen(id));
	dict_index_copy_types(tuple, sys_index, 1);

	btr_pcur_open_on_user_rec(sys_index, tuple, PAGE_CUR_GE,
				  BTR_SEARCH_LEAF, &pcur, &mtr);
	for (i = 0; i < foreign->n_fields; i++) {

		rec = btr_pcur_get_rec(&pcur);

		ut_a(btr_pcur_is_on_user_rec(&pcur));
		ut_a(!rec_get_deleted_flag(rec, 0));

		field = rec_get_nth_field_old(rec, 0, &len);
		ut_a(len == ut_strlen(id));
		ut_a(ut_memcmp(id, field, len) == 0);

		field = rec_get_nth_field_old(rec, 1, &len);
		ut_a(len == 4);
		ut_a(i == mach_read_from_4(field));

		field = rec_get_nth_field_old(rec, 4, &len);
		foreign->foreign_col_names[i] = mem_heap_strdupl(
			foreign->heap, (char*) field, len);

		field = rec_get_nth_field_old(rec, 5, &len);
		foreign->referenced_col_names[i] = mem_heap_strdupl(
			foreign->heap, (char*) field, len);

		btr_pcur_move_to_next_user_rec(&pcur, &mtr);
	}

	btr_pcur_close(&pcur);
	mtr_commit(&mtr);
}

/***********************************************************************//**
Loads a foreign key constraint to the dictionary cache.
@return	DB_SUCCESS or error code */
static
ulint
dict_load_foreign(
/*==============*/
	const char*	id,	/*!< in: foreign constraint id as a
				null-terminated string */
	ibool		check_charsets,
				/*!< in: TRUE=check charset compatibility */
	ibool		check_recursive)
				/*!< in: Whether to record the foreign table
				parent count to avoid unlimited recursive
				load of chained foreign tables */
{
	dict_foreign_t*	foreign;
	dict_table_t*	sys_foreign;
	btr_pcur_t	pcur;
	dict_index_t*	sys_index;
	dtuple_t*	tuple;
	mem_heap_t*	heap2;
	dfield_t*	dfield;
	const rec_t*	rec;
	const byte*	field;
	ulint		len;
	ulint		n_fields_and_type;
	mtr_t		mtr;
	dict_table_t*	for_table;
	dict_table_t*	ref_table;

	ut_ad(mutex_own(&(dict_sys->mutex)));

	heap2 = mem_heap_create(1000);

	mtr_start(&mtr);

	sys_foreign = dict_table_get_low("SYS_FOREIGN");

	sys_index = UT_LIST_GET_FIRST(sys_foreign->indexes);
	ut_a(!dict_table_is_comp(sys_foreign));

	tuple = dtuple_create(heap2, 1);
	dfield = dtuple_get_nth_field(tuple, 0);

	dfield_set_data(dfield, id, ut_strlen(id));
	dict_index_copy_types(tuple, sys_index, 1);

	btr_pcur_open_on_user_rec(sys_index, tuple, PAGE_CUR_GE,
				  BTR_SEARCH_LEAF, &pcur, &mtr);
	rec = btr_pcur_get_rec(&pcur);

	if (!btr_pcur_is_on_user_rec(&pcur)
	    || rec_get_deleted_flag(rec, 0)) {
		/* Not found */

		fprintf(stderr,
			"InnoDB: Error A: cannot load foreign constraint %s\n",
			id);

		btr_pcur_close(&pcur);
		mtr_commit(&mtr);
		mem_heap_free(heap2);

		return(DB_ERROR);
	}

	field = rec_get_nth_field_old(rec, 0, &len);

	/* Check if the id in record is the searched one */
	if (len != ut_strlen(id) || ut_memcmp(id, field, len) != 0) {

		fprintf(stderr,
			"InnoDB: Error B: cannot load foreign constraint %s\n",
			id);

		btr_pcur_close(&pcur);
		mtr_commit(&mtr);
		mem_heap_free(heap2);

		return(DB_ERROR);
	}

	/* Read the table names and the number of columns associated
	with the constraint */

	mem_heap_free(heap2);

	foreign = dict_mem_foreign_create();

	n_fields_and_type = mach_read_from_4(
		rec_get_nth_field_old(rec, 5, &len));

	ut_a(len == 4);

	/* We store the type in the bits 24..29 of n_fields_and_type. */

	foreign->type = (unsigned int) (n_fields_and_type >> 24);
	foreign->n_fields = (unsigned int) (n_fields_and_type & 0x3FFUL);

	foreign->id = mem_heap_strdup(foreign->heap, id);

	field = rec_get_nth_field_old(rec, 3, &len);

	foreign->foreign_table_name = mem_heap_strdupl(
		foreign->heap, (char*) field, len);
	dict_mem_foreign_table_name_lookup_set(foreign, TRUE);

	field = rec_get_nth_field_old(rec, 4, &len);
	foreign->referenced_table_name = mem_heap_strdupl(
		foreign->heap, (char*) field, len);
	dict_mem_referenced_table_name_lookup_set(foreign, TRUE);

	btr_pcur_close(&pcur);
	mtr_commit(&mtr);

	dict_load_foreign_cols(id, foreign);

	ref_table = dict_table_check_if_in_cache_low(
			foreign->referenced_table_name_lookup);

	/* We could possibly wind up in a deep recursive calls if
	we call dict_table_get_low() again here if there
	is a chain of tables concatenated together with
	foreign constraints. In such case, each table is
	both a parent and child of the other tables, and
	act as a "link" in such table chains.
	To avoid such scenario, we would need to check the
	number of ancesters the current table has. If that
	exceeds DICT_FK_MAX_CHAIN_LEN, we will stop loading
	the child table.
	Foreign constraints are loaded in a Breath First fashion,
	that is, the index on FOR_NAME is scanned first, and then
	index on REF_NAME. So foreign constrains in which
	current table is a child (foreign table) are loaded first,
	and then those constraints where current table is a
	parent (referenced) table.
	Thus we could check the parent (ref_table) table's
	reference count (fk_max_recusive_level) to know how deep the
	recursive call is. If the parent table (ref_table) is already
	loaded, and its fk_max_recusive_level is larger than
	DICT_FK_MAX_CHAIN_LEN, we will stop the recursive loading
	by skipping loading the child table. It will not affect foreign
	constraint check for DMLs since child table will be loaded
	at that time for the constraint check. */
	if (!ref_table
	    || ref_table->fk_max_recusive_level < DICT_FK_MAX_RECURSIVE_LOAD) {

		/* If the foreign table is not yet in the dictionary cache, we
		have to load it so that we are able to make type comparisons
		in the next function call. */

		for_table = dict_table_get_low(foreign->foreign_table_name_lookup);

		if (for_table && ref_table && check_recursive) {
			/* This is to record the longest chain of ancesters
			this table has, if the parent has more ancesters
			than this table has, record it after add 1 (for this
			parent */
			if (ref_table->fk_max_recusive_level
			    >= for_table->fk_max_recusive_level) {
				for_table->fk_max_recusive_level =
					 ref_table->fk_max_recusive_level + 1;
			}
		}
	}

	/* Note that there may already be a foreign constraint object in
	the dictionary cache for this constraint: then the following
	call only sets the pointers in it to point to the appropriate table
	and index objects and frees the newly created object foreign.
	Adding to the cache should always succeed since we are not creating
	a new foreign key constraint but loading one from the data
	dictionary. */

	return(dict_foreign_add_to_cache(foreign, check_charsets));
}

/***********************************************************************//**
Loads foreign key constraints where the table is either the foreign key
holder or where the table is referenced by a foreign key. Adds these
constraints to the data dictionary. Note that we know that the dictionary
cache already contains all constraints where the other relevant table is
already in the dictionary cache.
@return	DB_SUCCESS or error code */
UNIV_INTERN
ulint
dict_load_foreigns(
/*===============*/
	const char*	table_name,	/*!< in: table name */
	ibool		check_recursive,/*!< in: Whether to check recursive
					load of tables chained by FK */
	ibool		check_charsets)	/*!< in: TRUE=check charset
					compatibility */
{
	btr_pcur_t	pcur;
	mem_heap_t*	heap;
	dtuple_t*	tuple;
	dfield_t*	dfield;
	dict_index_t*	sec_index;
	dict_table_t*	sys_foreign;
	const rec_t*	rec;
	const byte*	field;
	ulint		len;
	char*		id ;
	ulint		err;
	mtr_t		mtr;

	ut_ad(mutex_own(&(dict_sys->mutex)));

	sys_foreign = dict_table_get_low("SYS_FOREIGN");

	if (sys_foreign == NULL) {
		/* No foreign keys defined yet in this database */

		fprintf(stderr,
			"InnoDB: Error: no foreign key system tables"
			" in the database\n");

		return(DB_ERROR);
	}

	ut_a(!dict_table_is_comp(sys_foreign));
	mtr_start(&mtr);

	/* Get the secondary index based on FOR_NAME from table
	SYS_FOREIGN */

	sec_index = dict_table_get_next_index(
		dict_table_get_first_index(sys_foreign));
start_load:
	heap = mem_heap_create(256);

	tuple  = dtuple_create(heap, 1);
	dfield = dtuple_get_nth_field(tuple, 0);

	dfield_set_data(dfield, table_name, ut_strlen(table_name));
	dict_index_copy_types(tuple, sec_index, 1);

	btr_pcur_open_on_user_rec(sec_index, tuple, PAGE_CUR_GE,
				  BTR_SEARCH_LEAF, &pcur, &mtr);
loop:
	rec = btr_pcur_get_rec(&pcur);

	if (!btr_pcur_is_on_user_rec(&pcur)) {
		/* End of index */

		goto load_next_index;
	}

	/* Now we have the record in the secondary index containing a table
	name and a foreign constraint ID */

	rec = btr_pcur_get_rec(&pcur);
	field = rec_get_nth_field_old(rec, 0, &len);

	/* Check if the table name in the record is the one searched for; the
	following call does the comparison in the latin1_swedish_ci
	charset-collation, in a case-insensitive way. */

	if (0 != cmp_data_data(dfield_get_type(dfield)->mtype,
			       dfield_get_type(dfield)->prtype,
			       dfield_get_data(dfield), dfield_get_len(dfield),
			       field, len)) {

		goto load_next_index;
	}

	/* Since table names in SYS_FOREIGN are stored in a case-insensitive
	order, we have to check that the table name matches also in a binary
	string comparison. On Unix, MySQL allows table names that only differ
	in character case.  If lower_case_table_names=2 then what is stored
	may not be the same case, but the previous comparison showed that they
	match with no-case.  */

	if ((innobase_get_lower_case_table_names() != 2)
	    && (0 != ut_memcmp(field, table_name, len))) {
		goto next_rec;
	}

	if (rec_get_deleted_flag(rec, 0)) {

		goto next_rec;
	}

	/* Now we get a foreign key constraint id */
	field = rec_get_nth_field_old(rec, 1, &len);
	id = mem_heap_strdupl(heap, (char*) field, len);

	btr_pcur_store_position(&pcur, &mtr);

	mtr_commit(&mtr);

	/* Load the foreign constraint definition to the dictionary cache */

	err = dict_load_foreign(id, check_charsets, check_recursive);

	if (err != DB_SUCCESS) {
		btr_pcur_close(&pcur);
		mem_heap_free(heap);

		return(err);
	}

	mtr_start(&mtr);

	btr_pcur_restore_position(BTR_SEARCH_LEAF, &pcur, &mtr);
next_rec:
	btr_pcur_move_to_next_user_rec(&pcur, &mtr);

	goto loop;

load_next_index:
	btr_pcur_close(&pcur);
	mtr_commit(&mtr);
	mem_heap_free(heap);

	sec_index = dict_table_get_next_index(sec_index);

	if (sec_index != NULL) {

		mtr_start(&mtr);

		/* Switch to scan index on REF_NAME, fk_max_recusive_level
		already been updated when scanning FOR_NAME index, no need to
		update again */
		check_recursive = FALSE;

		goto start_load;
	}

	return(DB_SUCCESS);
}<|MERGE_RESOLUTION|>--- conflicted
+++ resolved
@@ -1829,11 +1829,6 @@
 		} else {
 			table->fk_max_recusive_level = 0;
 		}
-<<<<<<< HEAD
-	} else if (!srv_force_recovery) {
-		dict_table_remove_from_cache(table);
-		table = NULL;
-=======
 	} else {
 		dict_index_t*   index;
 
@@ -1852,7 +1847,6 @@
 			Mark the table as corrupted in this case */
 			table->corrupted = TRUE;
 		}
->>>>>>> 6c989d1e
 	}
 #if 0
 	if (err != DB_SUCCESS && table != NULL) {
