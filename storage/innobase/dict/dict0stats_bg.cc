--- conflicted
+++ resolved
@@ -23,11 +23,8 @@
 Created Apr 25, 2012 Vasil Dimov
 *******************************************************/
 
-<<<<<<< HEAD
 #include "sql_thd_internal_api.h"
-=======
 #include <vector>
->>>>>>> 7e114949
 
 #include "dict0dict.h"
 #include "dict0dd.h"
@@ -410,7 +407,8 @@
 	my_thread_init();
 
 	ut_a(!srv_read_only_mode);
-	THD*	thd = create_thd(false, true, true, dict_stats_thread_key);
+	THD*	thd = create_thd(false, true, true,
+				 dict_stats_thread_key.m_value);
 
 	srv_dict_stats_thread_active = true;
 
