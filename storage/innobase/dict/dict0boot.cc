/*****************************************************************************

Copyright (c) 1996, 2013, Oracle and/or its affiliates. All Rights Reserved.

This program is free software; you can redistribute it and/or modify it under
the terms of the GNU General Public License as published by the Free Software
Foundation; version 2 of the License.

This program is distributed in the hope that it will be useful, but WITHOUT
ANY WARRANTY; without even the implied warranty of MERCHANTABILITY or FITNESS
FOR A PARTICULAR PURPOSE. See the GNU General Public License for more details.

You should have received a copy of the GNU General Public License along with
this program; if not, write to the Free Software Foundation, Inc.,
51 Franklin Street, Suite 500, Boston, MA 02110-1335 USA

*****************************************************************************/

/**************************************************//**
@file dict/dict0boot.cc
Data dictionary creation and booting

Created 4/18/1996 Heikki Tuuri
*******************************************************/

#include "ha_prototypes.h"

#include "dict0boot.h"

#ifdef UNIV_NONINL
#include "dict0boot.ic"
#endif

#include "dict0crea.h"
#include "btr0btr.h"
#include "dict0load.h"
#include "trx0trx.h"
#include "srv0srv.h"
#include "ibuf0ibuf.h"
#include "buf0flu.h"
#include "log0recv.h"
#include "os0file.h"

/**********************************************************************//**
Gets a pointer to the dictionary header and x-latches its page.
@return pointer to the dictionary header, page x-latched */

dict_hdr_t*
dict_hdr_get(
/*=========*/
	mtr_t*	mtr)	/*!< in: mtr */
{
	buf_block_t*	block;
	dict_hdr_t*	header;

	block = buf_page_get(page_id_t(DICT_HDR_SPACE, DICT_HDR_PAGE_NO),
			     univ_page_size, RW_X_LATCH, mtr);
	header = DICT_HDR + buf_block_get_frame(block);

	buf_block_dbg_add_level(block, SYNC_DICT_HEADER);

	return(header);
}

/**********************************************************************//**
Returns a new table, index, or space id. */

void
dict_hdr_get_new_id(
/*================*/
	table_id_t*		table_id,	/*!< out: table id
						(not assigned if NULL) */
	index_id_t*		index_id,	/*!< out: index id
						(not assigned if NULL) */
	ulint*			space_id,	/*!< out: space id
						(not assigned if NULL) */
	const dict_table_t*	table,		/*!< in: table */
	bool			disable_redo)	/*!< in: if true and table
						object is NULL
						then disable-redo */
{
	dict_hdr_t*	dict_hdr;
	ib_id_t		id;
	mtr_t		mtr;

	mtr_start(&mtr);
	if (table) {	
		dict_disable_redo_if_temporary(table, &mtr);
	} else if (disable_redo) {
		mtr_set_log_mode(&mtr, MTR_LOG_NO_REDO);
	}

	/* Server started and let's say space-id = x
	- table created with file-per-table
	- space-id = x + 1
	- crash
	Case 1: If it was redo logged then we know that it will be
		restored to x + 1
	Case 2: if not redo-logged
		Header will have the old space-id = x
		This is OK because on restart there is no object with
		space id = x + 1
	Case 3:
		space-id = x (on start)
		space-id = x+1 (temp-table allocation) - no redo logging
		space-id = x+2 (non-temp-table allocation), this get's
			   redo logged.
		If there is a crash there will be only 2 entries
		x (original) and x+2 (new) and disk hdr will be updated
		to reflect x + 2 entry.
		We cannot allocate the same space id to different objects. */
	dict_hdr = dict_hdr_get(&mtr);

	if (table_id) {
		id = mach_read_from_8(dict_hdr + DICT_HDR_TABLE_ID);
		id++;
		mlog_write_ull(dict_hdr + DICT_HDR_TABLE_ID, id, &mtr);
		*table_id = id;
	}

	if (index_id) {
		id = mach_read_from_8(dict_hdr + DICT_HDR_INDEX_ID);
		id++;
		mlog_write_ull(dict_hdr + DICT_HDR_INDEX_ID, id, &mtr);
		*index_id = id;
	}

	if (space_id) {
		*space_id = mtr_read_ulint(dict_hdr + DICT_HDR_MAX_SPACE_ID,
					   MLOG_4BYTES, &mtr);
		if (fil_assign_new_space_id(space_id)) {
			mlog_write_ulint(dict_hdr + DICT_HDR_MAX_SPACE_ID,
					 *space_id, MLOG_4BYTES, &mtr);
		}
	}

	mtr_commit(&mtr);
}

/**********************************************************************//**
Writes the current value of the row id counter to the dictionary header file
page. */

void
dict_hdr_flush_row_id(void)
/*=======================*/
{
	dict_hdr_t*	dict_hdr;
	row_id_t	id;
	mtr_t		mtr;

	ut_ad(mutex_own(&(dict_sys->mutex)));

	id = dict_sys->row_id;

	mtr_start(&mtr);

	dict_hdr = dict_hdr_get(&mtr);

	mlog_write_ull(dict_hdr + DICT_HDR_ROW_ID, id, &mtr);

	mtr_commit(&mtr);
}

/*****************************************************************//**
Creates the file page for the dictionary header. This function is
called only at the database creation.
@return TRUE if succeed */
static
ibool
dict_hdr_create(
/*============*/
	mtr_t*	mtr)	/*!< in: mtr */
{
	buf_block_t*	block;
	dict_hdr_t*	dict_header;
	ulint		root_page_no;

	ut_ad(mtr);

	/* Create the dictionary header file block in a new, allocated file
	segment in the system tablespace */
	block = fseg_create(DICT_HDR_SPACE, 0,
			    DICT_HDR + DICT_HDR_FSEG_HEADER, mtr);

	ut_a(DICT_HDR_PAGE_NO == block->page.id.page_no());

	dict_header = dict_hdr_get(mtr);

	/* Start counting row, table, index, and tree ids from
	DICT_HDR_FIRST_ID */
	mlog_write_ull(dict_header + DICT_HDR_ROW_ID,
		       DICT_HDR_FIRST_ID, mtr);

	mlog_write_ull(dict_header + DICT_HDR_TABLE_ID,
		       DICT_HDR_FIRST_ID, mtr);

	mlog_write_ull(dict_header + DICT_HDR_INDEX_ID,
		       DICT_HDR_FIRST_ID, mtr);

	mlog_write_ulint(dict_header + DICT_HDR_MAX_SPACE_ID,
			 0, MLOG_4BYTES, mtr);

	/* Obsolete, but we must initialize it anyway. */
	mlog_write_ulint(dict_header + DICT_HDR_MIX_ID_LOW,
			 DICT_HDR_FIRST_ID, MLOG_4BYTES, mtr);

	/* Create the B-tree roots for the clustered indexes of the basic
	system tables */

	/*--------------------------*/
<<<<<<< HEAD
	root_page_no = btr_create(DICT_CLUSTERED | DICT_UNIQUE,
				  DICT_HDR_SPACE, 0, DICT_TABLES_ID,
=======
	root_page_no = btr_create(DICT_CLUSTERED | DICT_UNIQUE, DICT_HDR_SPACE,
				  univ_page_size, DICT_TABLES_ID,
>>>>>>> a9800d0d
				  dict_ind_redundant, NULL, mtr);
	if (root_page_no == FIL_NULL) {

		return(FALSE);
	}

	mlog_write_ulint(dict_header + DICT_HDR_TABLES, root_page_no,
			 MLOG_4BYTES, mtr);
	/*--------------------------*/
<<<<<<< HEAD
	root_page_no = btr_create(DICT_UNIQUE, DICT_HDR_SPACE, 0,
				  DICT_TABLE_IDS_ID,
=======
	root_page_no = btr_create(DICT_UNIQUE, DICT_HDR_SPACE,
				  univ_page_size, DICT_TABLE_IDS_ID,
>>>>>>> a9800d0d
				  dict_ind_redundant, NULL, mtr);
	if (root_page_no == FIL_NULL) {

		return(FALSE);
	}

	mlog_write_ulint(dict_header + DICT_HDR_TABLE_IDS, root_page_no,
			 MLOG_4BYTES, mtr);
	/*--------------------------*/
<<<<<<< HEAD
	root_page_no = btr_create(DICT_CLUSTERED | DICT_UNIQUE,
				  DICT_HDR_SPACE, 0, DICT_COLUMNS_ID,
=======
	root_page_no = btr_create(DICT_CLUSTERED | DICT_UNIQUE, DICT_HDR_SPACE,
				  univ_page_size, DICT_COLUMNS_ID,
>>>>>>> a9800d0d
				  dict_ind_redundant, NULL, mtr);
	if (root_page_no == FIL_NULL) {

		return(FALSE);
	}

	mlog_write_ulint(dict_header + DICT_HDR_COLUMNS, root_page_no,
			 MLOG_4BYTES, mtr);
	/*--------------------------*/
<<<<<<< HEAD
	root_page_no = btr_create(DICT_CLUSTERED | DICT_UNIQUE,
				  DICT_HDR_SPACE, 0, DICT_INDEXES_ID,
=======
	root_page_no = btr_create(DICT_CLUSTERED | DICT_UNIQUE, DICT_HDR_SPACE,
				  univ_page_size, DICT_INDEXES_ID,
>>>>>>> a9800d0d
				  dict_ind_redundant, NULL, mtr);
	if (root_page_no == FIL_NULL) {

		return(FALSE);
	}

	mlog_write_ulint(dict_header + DICT_HDR_INDEXES, root_page_no,
			 MLOG_4BYTES, mtr);
	/*--------------------------*/
<<<<<<< HEAD
	root_page_no = btr_create(DICT_CLUSTERED | DICT_UNIQUE,
				  DICT_HDR_SPACE, 0, DICT_FIELDS_ID,
=======
	root_page_no = btr_create(DICT_CLUSTERED | DICT_UNIQUE, DICT_HDR_SPACE,
				  univ_page_size, DICT_FIELDS_ID,
>>>>>>> a9800d0d
				  dict_ind_redundant, NULL, mtr);
	if (root_page_no == FIL_NULL) {

		return(FALSE);
	}

	mlog_write_ulint(dict_header + DICT_HDR_FIELDS, root_page_no,
			 MLOG_4BYTES, mtr);
	/*--------------------------*/

	return(TRUE);
}

/*****************************************************************//**
Initializes the data dictionary memory structures when the database is
started. This function is also called when the data dictionary is created.
@return DB_SUCCESS or error code. */

dberr_t
dict_boot(void)
/*===========*/
{
	dict_table_t*	table;
	dict_index_t*	index;
	dict_hdr_t*	dict_hdr;
	mem_heap_t*	heap;
	mtr_t		mtr;
	dberr_t		error;

	/* Be sure these constants do not ever change.  To avoid bloat,
	only check the *NUM_FIELDS* in each table */

	ut_ad(DICT_NUM_COLS__SYS_TABLES == 8);
	ut_ad(DICT_NUM_FIELDS__SYS_TABLES == 10);
	ut_ad(DICT_NUM_FIELDS__SYS_TABLE_IDS == 2);
	ut_ad(DICT_NUM_COLS__SYS_COLUMNS == 7);
	ut_ad(DICT_NUM_FIELDS__SYS_COLUMNS == 9);
	ut_ad(DICT_NUM_COLS__SYS_INDEXES == 7);
	ut_ad(DICT_NUM_FIELDS__SYS_INDEXES == 9);
	ut_ad(DICT_NUM_COLS__SYS_FIELDS == 3);
	ut_ad(DICT_NUM_FIELDS__SYS_FIELDS == 5);
	ut_ad(DICT_NUM_COLS__SYS_FOREIGN == 4);
	ut_ad(DICT_NUM_FIELDS__SYS_FOREIGN == 6);
	ut_ad(DICT_NUM_FIELDS__SYS_FOREIGN_FOR_NAME == 2);
	ut_ad(DICT_NUM_COLS__SYS_FOREIGN_COLS == 4);
	ut_ad(DICT_NUM_FIELDS__SYS_FOREIGN_COLS == 6);

	mtr_start(&mtr);

	/* Create the hash tables etc. */
	dict_init();

	heap = mem_heap_create(450);

	mutex_enter(&(dict_sys->mutex));

	/* Get the dictionary header */
	dict_hdr = dict_hdr_get(&mtr);

	/* Because we only write new row ids to disk-based data structure
	(dictionary header) when it is divisible by
	DICT_HDR_ROW_ID_WRITE_MARGIN, in recovery we will not recover
	the latest value of the row id counter. Therefore we advance
	the counter at the database startup to avoid overlapping values.
	Note that when a user after database startup first time asks for
	a new row id, then because the counter is now divisible by
	..._MARGIN, it will immediately be updated to the disk-based
	header. */

	dict_sys->row_id = DICT_HDR_ROW_ID_WRITE_MARGIN
		+ ut_uint64_align_up(mach_read_from_8(dict_hdr + DICT_HDR_ROW_ID),
				     DICT_HDR_ROW_ID_WRITE_MARGIN);

	/* Insert into the dictionary cache the descriptions of the basic
	system tables */
	/*-------------------------*/
	table = dict_mem_table_create("SYS_TABLES", DICT_HDR_SPACE, 8, 0, 0);

	dict_mem_table_add_col(table, heap, "NAME", DATA_BINARY, 0, 0);
	dict_mem_table_add_col(table, heap, "ID", DATA_BINARY, 0, 0);
	/* ROW_FORMAT = (N_COLS >> 31) ? COMPACT : REDUNDANT */
	dict_mem_table_add_col(table, heap, "N_COLS", DATA_INT, 0, 4);
	/* The low order bit of TYPE is always set to 1.  If the format
	is UNIV_FORMAT_B or higher, this field matches table->flags. */
	dict_mem_table_add_col(table, heap, "TYPE", DATA_INT, 0, 4);
	dict_mem_table_add_col(table, heap, "MIX_ID", DATA_BINARY, 0, 0);
	/* MIX_LEN may contain additional table flags when
	ROW_FORMAT!=REDUNDANT.  Currently, these flags include
	DICT_TF2_TEMPORARY. */
	dict_mem_table_add_col(table, heap, "MIX_LEN", DATA_INT, 0, 4);
	dict_mem_table_add_col(table, heap, "CLUSTER_NAME", DATA_BINARY, 0, 0);
	dict_mem_table_add_col(table, heap, "SPACE", DATA_INT, 0, 4);

	table->id = DICT_TABLES_ID;

	dict_table_add_to_cache(table, FALSE, heap);
	dict_sys->sys_tables = table;
	mem_heap_empty(heap);

	index = dict_mem_index_create("SYS_TABLES", "CLUST_IND",
				      DICT_HDR_SPACE,
				      DICT_UNIQUE | DICT_CLUSTERED, 1);

	dict_mem_index_add_field(index, "NAME", 0);

	index->id = DICT_TABLES_ID;

	error = dict_index_add_to_cache(table, index,
					mtr_read_ulint(dict_hdr
						       + DICT_HDR_TABLES,
						       MLOG_4BYTES, &mtr),
					FALSE);
	ut_a(error == DB_SUCCESS);

	/*-------------------------*/
	index = dict_mem_index_create("SYS_TABLES", "ID_IND",
				      DICT_HDR_SPACE, DICT_UNIQUE, 1);
	dict_mem_index_add_field(index, "ID", 0);

	index->id = DICT_TABLE_IDS_ID;
	error = dict_index_add_to_cache(table, index,
					mtr_read_ulint(dict_hdr
						       + DICT_HDR_TABLE_IDS,
						       MLOG_4BYTES, &mtr),
					FALSE);
	ut_a(error == DB_SUCCESS);

	/*-------------------------*/
	table = dict_mem_table_create("SYS_COLUMNS", DICT_HDR_SPACE, 7, 0, 0);

	dict_mem_table_add_col(table, heap, "TABLE_ID", DATA_BINARY, 0, 0);
	dict_mem_table_add_col(table, heap, "POS", DATA_INT, 0, 4);
	dict_mem_table_add_col(table, heap, "NAME", DATA_BINARY, 0, 0);
	dict_mem_table_add_col(table, heap, "MTYPE", DATA_INT, 0, 4);
	dict_mem_table_add_col(table, heap, "PRTYPE", DATA_INT, 0, 4);
	dict_mem_table_add_col(table, heap, "LEN", DATA_INT, 0, 4);
	dict_mem_table_add_col(table, heap, "PREC", DATA_INT, 0, 4);

	table->id = DICT_COLUMNS_ID;

	dict_table_add_to_cache(table, FALSE, heap);
	dict_sys->sys_columns = table;
	mem_heap_empty(heap);

	index = dict_mem_index_create("SYS_COLUMNS", "CLUST_IND",
				      DICT_HDR_SPACE,
				      DICT_UNIQUE | DICT_CLUSTERED, 2);

	dict_mem_index_add_field(index, "TABLE_ID", 0);
	dict_mem_index_add_field(index, "POS", 0);

	index->id = DICT_COLUMNS_ID;
	error = dict_index_add_to_cache(table, index,
					mtr_read_ulint(dict_hdr
						       + DICT_HDR_COLUMNS,
						       MLOG_4BYTES, &mtr),
					FALSE);
	ut_a(error == DB_SUCCESS);

	/*-------------------------*/
	table = dict_mem_table_create("SYS_INDEXES", DICT_HDR_SPACE, 7, 0, 0);

	dict_mem_table_add_col(table, heap, "TABLE_ID", DATA_BINARY, 0, 0);
	dict_mem_table_add_col(table, heap, "ID", DATA_BINARY, 0, 0);
	dict_mem_table_add_col(table, heap, "NAME", DATA_BINARY, 0, 0);
	dict_mem_table_add_col(table, heap, "N_FIELDS", DATA_INT, 0, 4);
	dict_mem_table_add_col(table, heap, "TYPE", DATA_INT, 0, 4);
	dict_mem_table_add_col(table, heap, "SPACE", DATA_INT, 0, 4);
	dict_mem_table_add_col(table, heap, "PAGE_NO", DATA_INT, 0, 4);

	table->id = DICT_INDEXES_ID;

	dict_table_add_to_cache(table, FALSE, heap);
	dict_sys->sys_indexes = table;
	mem_heap_empty(heap);

	index = dict_mem_index_create("SYS_INDEXES", "CLUST_IND",
				      DICT_HDR_SPACE,
				      DICT_UNIQUE | DICT_CLUSTERED, 2);

	dict_mem_index_add_field(index, "TABLE_ID", 0);
	dict_mem_index_add_field(index, "ID", 0);

	index->id = DICT_INDEXES_ID;
	error = dict_index_add_to_cache(table, index,
					mtr_read_ulint(dict_hdr
						       + DICT_HDR_INDEXES,
						       MLOG_4BYTES, &mtr),
					FALSE);
	ut_a(error == DB_SUCCESS);

	/*-------------------------*/
	table = dict_mem_table_create("SYS_FIELDS", DICT_HDR_SPACE, 3, 0, 0);

	dict_mem_table_add_col(table, heap, "INDEX_ID", DATA_BINARY, 0, 0);
	dict_mem_table_add_col(table, heap, "POS", DATA_INT, 0, 4);
	dict_mem_table_add_col(table, heap, "COL_NAME", DATA_BINARY, 0, 0);

	table->id = DICT_FIELDS_ID;

	dict_table_add_to_cache(table, FALSE, heap);
	dict_sys->sys_fields = table;
	mem_heap_free(heap);

	index = dict_mem_index_create("SYS_FIELDS", "CLUST_IND",
				      DICT_HDR_SPACE,
				      DICT_UNIQUE | DICT_CLUSTERED, 2);

	dict_mem_index_add_field(index, "INDEX_ID", 0);
	dict_mem_index_add_field(index, "POS", 0);

	index->id = DICT_FIELDS_ID;
	error = dict_index_add_to_cache(table, index,
					mtr_read_ulint(dict_hdr
						       + DICT_HDR_FIELDS,
						       MLOG_4BYTES, &mtr),
					FALSE);
	ut_a(error == DB_SUCCESS);

	mtr_commit(&mtr);

	/*-------------------------*/

	/* Initialize the insert buffer table and index for each tablespace */

	ibuf_init_at_db_start();

	dberr_t	err = DB_SUCCESS;

	if (srv_read_only_mode && !ibuf_is_empty()) {

		ib_logf(IB_LOG_LEVEL_ERROR,
			"Change buffer must be empty when --innodb-read-only"
			" is set!");

		err = DB_ERROR;
	} else {
		/* Load definitions of other indexes on system tables */

		dict_load_sys_table(dict_sys->sys_tables);
		dict_load_sys_table(dict_sys->sys_columns);
		dict_load_sys_table(dict_sys->sys_indexes);
		dict_load_sys_table(dict_sys->sys_fields);
	}

	mutex_exit(&(dict_sys->mutex));

	return(err);
}

/*****************************************************************//**
Inserts the basic system table data into themselves in the database
creation. */
static
void
dict_insert_initial_data(void)
/*==========================*/
{
	/* Does nothing yet */
}

/*****************************************************************//**
Creates and initializes the data dictionary at the server bootstrap.
@return DB_SUCCESS or error code. */

dberr_t
dict_create(void)
/*=============*/
{
	mtr_t	mtr;

	mtr_start(&mtr);

	dict_hdr_create(&mtr);

	mtr_commit(&mtr);

	dberr_t	err = dict_boot();

	if (err == DB_SUCCESS) {
		dict_insert_initial_data();
	}

	return(err);
}<|MERGE_RESOLUTION|>--- conflicted
+++ resolved
@@ -209,13 +209,8 @@
 	system tables */
 
 	/*--------------------------*/
-<<<<<<< HEAD
-	root_page_no = btr_create(DICT_CLUSTERED | DICT_UNIQUE,
-				  DICT_HDR_SPACE, 0, DICT_TABLES_ID,
-=======
 	root_page_no = btr_create(DICT_CLUSTERED | DICT_UNIQUE, DICT_HDR_SPACE,
 				  univ_page_size, DICT_TABLES_ID,
->>>>>>> a9800d0d
 				  dict_ind_redundant, NULL, mtr);
 	if (root_page_no == FIL_NULL) {
 
@@ -225,13 +220,8 @@
 	mlog_write_ulint(dict_header + DICT_HDR_TABLES, root_page_no,
 			 MLOG_4BYTES, mtr);
 	/*--------------------------*/
-<<<<<<< HEAD
-	root_page_no = btr_create(DICT_UNIQUE, DICT_HDR_SPACE, 0,
-				  DICT_TABLE_IDS_ID,
-=======
 	root_page_no = btr_create(DICT_UNIQUE, DICT_HDR_SPACE,
 				  univ_page_size, DICT_TABLE_IDS_ID,
->>>>>>> a9800d0d
 				  dict_ind_redundant, NULL, mtr);
 	if (root_page_no == FIL_NULL) {
 
@@ -241,13 +231,8 @@
 	mlog_write_ulint(dict_header + DICT_HDR_TABLE_IDS, root_page_no,
 			 MLOG_4BYTES, mtr);
 	/*--------------------------*/
-<<<<<<< HEAD
-	root_page_no = btr_create(DICT_CLUSTERED | DICT_UNIQUE,
-				  DICT_HDR_SPACE, 0, DICT_COLUMNS_ID,
-=======
 	root_page_no = btr_create(DICT_CLUSTERED | DICT_UNIQUE, DICT_HDR_SPACE,
 				  univ_page_size, DICT_COLUMNS_ID,
->>>>>>> a9800d0d
 				  dict_ind_redundant, NULL, mtr);
 	if (root_page_no == FIL_NULL) {
 
@@ -257,13 +242,8 @@
 	mlog_write_ulint(dict_header + DICT_HDR_COLUMNS, root_page_no,
 			 MLOG_4BYTES, mtr);
 	/*--------------------------*/
-<<<<<<< HEAD
-	root_page_no = btr_create(DICT_CLUSTERED | DICT_UNIQUE,
-				  DICT_HDR_SPACE, 0, DICT_INDEXES_ID,
-=======
 	root_page_no = btr_create(DICT_CLUSTERED | DICT_UNIQUE, DICT_HDR_SPACE,
 				  univ_page_size, DICT_INDEXES_ID,
->>>>>>> a9800d0d
 				  dict_ind_redundant, NULL, mtr);
 	if (root_page_no == FIL_NULL) {
 
@@ -273,13 +253,8 @@
 	mlog_write_ulint(dict_header + DICT_HDR_INDEXES, root_page_no,
 			 MLOG_4BYTES, mtr);
 	/*--------------------------*/
-<<<<<<< HEAD
-	root_page_no = btr_create(DICT_CLUSTERED | DICT_UNIQUE,
-				  DICT_HDR_SPACE, 0, DICT_FIELDS_ID,
-=======
 	root_page_no = btr_create(DICT_CLUSTERED | DICT_UNIQUE, DICT_HDR_SPACE,
 				  univ_page_size, DICT_FIELDS_ID,
->>>>>>> a9800d0d
 				  dict_ind_redundant, NULL, mtr);
 	if (root_page_no == FIL_NULL) {
 
