--- conflicted
+++ resolved
@@ -56,7 +56,6 @@
 #include "srv0start.h"
 #include "fts0fts.h"
 
-#ifdef INNODB_NO_NEW_DD
 /** Following are the InnoDB system tables. The positions in
 this array are referenced by enum dict_system_table_id. */
 const char* SYSTEM_TABLE_NAME[] = {
@@ -127,13 +126,11 @@
 	table_name_t&	name,
 	const rec_t*	rec,
 	dict_table_t**	table);
-#endif /* INNODB_NO_NEW_DD */
 
 /* If this flag is TRUE, then we will load the cluster index's (and tables')
 metadata even if it is marked as "corrupted". */
 bool     srv_load_corrupted = FALSE;
 
-#ifdef INNODB_NO_NEW_DD
 #ifdef UNIV_DEBUG
 /****************************************************************//**
 Compare the name of an index column.
@@ -359,16 +356,11 @@
 		THD*		thd = current_thd;
 		MDL_ticket*	mdl = nullptr;
 
-<<<<<<< HEAD
-		if (strstr(table_name.m_name, "sys")
-		    || strstr(table_name.m_name, "SYS")) {
-=======
 		if (dict_get_db_name_len(table_name.m_name) == 0) {
 			/* TODO: NEWDD: Will be removed by WL#9535. Get info
 			on InnoDB system tables */
 			ut_ad(strstr(table_name.m_name, "sys")
 			      || strstr(table_name.m_name, "SYS"));
->>>>>>> 7cecc90f
 			*table = dict_table_get_low(table_name.m_name);
 		} else {
 			*table = dd_table_open_on_name(
@@ -1636,54 +1628,6 @@
 	return(space_name);
 }
 
-/** Replace records in SYS_TABLESPACES and SYS_DATAFILES associated with
-the given space_id using an independent transaction.
-@param[in]	space_id	Tablespace ID
-@param[in]	name		Tablespace name
-@param[in]	filepath	First filepath
-@param[in]	fsp_flags	Tablespace flags
-@return DB_SUCCESS if OK, dberr_t if the insert failed */
-dberr_t
-dict_replace_tablespace_and_filepath(
-	space_id_t	space_id,
-	const char*	name,
-	const char*	filepath,
-	ulint		fsp_flags)
-{
-	if (!srv_sys_tablespaces_open) {
-		/* Startup procedure is not yet ready for updates.
-		Return success since this will likely get updated
-		later. */
-		return(DB_SUCCESS);
-	}
-
-	dberr_t		err = DB_SUCCESS;
-	trx_t*		trx;
-
-	DBUG_EXECUTE_IF("innodb_fail_to_update_tablespace_dict",
-			return(DB_INTERRUPTED););
-
-	ut_ad(mutex_own(&dict_sys->mutex));
-	ut_ad(filepath);
-
-	trx = trx_allocate_for_background();
-	trx->op_info = "insert tablespace and filepath";
-	trx->dict_operation_lock_mode = RW_X_LATCH;
-	trx_start_for_ddl(trx, TRX_DICT_OP_INDEX);
-
-	/* A record for this space ID was not found in
-	SYS_DATAFILES. Assume the record is also missing in
-	SYS_TABLESPACES.  Insert records into them both. */
-	err = dict_replace_tablespace_in_dictionary(
-		space_id, name, fsp_flags, filepath, trx, false);
-
-	trx_commit_for_mysql(trx);
-	trx->dict_operation_lock_mode = 0;
-	trx_free_for_background(trx);
-
-	return(err);
-}
-
 /** Check the validity of a SYS_TABLES record
 Make sure the fields are the right length and that they
 do not contain invalid contents.
@@ -2073,13 +2017,6 @@
 		the space name must be the table_name, and the filepath can be
 		discovered in the default location.*/
 		char*	shared_space_name = dict_space_get_name(space_id, NULL);
-<<<<<<< HEAD
-		space_name = space_id == dict_sys_t::space_id
-			? dict_sys_t::dd_space_name
-			: shared_space_name == NULL
-			? table_name.m_name
-			: shared_space_name;
-=======
 		if (space_id == dict_sys_t::space_id) {
 			space_name = dict_sys_t::dd_space_name;
 		} else if (shared_space_name != NULL) {
@@ -2087,7 +2024,6 @@
 		} else {
 			space_name = table_name.m_name;
 		}
->>>>>>> 7cecc90f
 
 		/* Now that we have the proper name for this tablespace,
 		whether it is a shared tablespace or a single table
@@ -2648,7 +2584,47 @@
 		ut_free(default_filepath);
 	}
 }
-#endif /* INNODB_NO_NEW_DD */
+
+/** Make sure the data_dir_path is saved in dict_table_t if DATA DIRECTORY
+was used. Try to read it from the fil_system first, then from SYS_DATAFILES.
+@param[in]	table		Table object
+@param[in]	dict_mutex_own	true if dict_sys->mutex is owned already */
+void
+dict_get_and_save_data_dir_path(
+	dict_table_t*	table,
+	bool		dict_mutex_own)
+{
+	if (DICT_TF_HAS_DATA_DIR(table->flags)
+	    && (!table->data_dir_path)) {
+		char*	path = fil_space_get_first_path(table->space);
+
+		if (!dict_mutex_own) {
+			dict_mutex_enter_for_mysql();
+		}
+
+		if (path == NULL) {
+			path = dict_get_first_path(table->space);
+		}
+
+		if (path != NULL) {
+			dict_save_data_dir_path(table, path);
+			ut_free(path);
+		}
+
+		if (table->data_dir_path == NULL) {
+			/* Since we did not set the table data_dir_path,
+			unset the flag.  This does not change SYS_DATAFILES
+			or SYS_TABLES or FSP_FLAGS on the header page of the
+			tablespace, but it makes dict_table_t consistent. */
+			table->flags &= ~DICT_TF_MASK_DATA_DIR;
+		}
+
+		if (!dict_mutex_own) {
+			dict_mutex_exit_for_mysql();
+		}
+	}
+}
+
 
 /** Make sure the tablespace name is saved in dict_table_t if the table
 uses a general tablespace.
@@ -2701,7 +2677,6 @@
 		}
 	}
 
-#ifdef INNODB_NO_NEW_DD
 	/* Read it from the dictionary. */
 	if (srv_sys_tablespaces_open) {
 		if (!dict_mutex_own) {
@@ -2715,7 +2690,6 @@
 			dict_mutex_exit_for_mysql();
 		}
 	}
-#endif /* INNODB_NO_NEW_DD */
 }
 
 /** Loads a table definition and also all its index definitions, and also
@@ -2735,11 +2709,9 @@
 	bool		cached,
 	dict_err_ignore_t ignore_err)
 {
-#ifdef INNODB_NO_NEW_DD
 	dict_names_t			fk_list;
 	dict_names_t::iterator		i;
 	table_name_t			table_name;
-#endif /* INNODB_NO_NEW_DD */
 	dict_table_t*			result;
 
 	DBUG_ENTER("dict_load_table");
@@ -2749,7 +2721,6 @@
 
 	result = dict_table_check_if_in_cache_low(name);
 
-#ifdef INNODB_NO_NEW_DD
 	table_name.m_name = const_cast<char*>(name);
 
 	if (!result) {
@@ -2770,12 +2741,10 @@
 			fk_list.pop_front();
 		}
 	}
-#endif /* INNODB_NO_NEW_DD */
 
 	DBUG_RETURN(result);
 }
 
-#ifdef INNODB_NO_NEW_DD
 /** Opens a tablespace for dict_load_table_one()
 @param[in,out]	table		A table that refers to the tablespace to open
 @param[in,out]	heap		A memory heap
@@ -3035,12 +3004,6 @@
 	dict_load_virtual(table, heap);
 
 	dict_table_add_system_columns(table, heap);
-<<<<<<< HEAD
-	if (cached) {
-		dict_table_add_to_cache(table, TRUE, heap);
-	}
-=======
->>>>>>> 7cecc90f
 
 	mem_heap_empty(heap);
 
@@ -3056,9 +3019,6 @@
 		: ignore_err;
 	err = dict_load_indexes(table, heap, index_load_err);
 
-<<<<<<< HEAD
-	/* TODO: To remove this along with this function.
-=======
 	if (err == DB_SUCCESS) {
 		if (srv_is_upgrade_mode && !srv_upgrade_old_undo_found
 		    && !dict_load_is_system_table(table->name.m_name)) {
@@ -3070,7 +3030,6 @@
 	}
 
 	/* WL#9535 TODO: To remove this along with this function.
->>>>>>> 7cecc90f
 	Currently, there are still functions calling this,
 	thus this workaround */
 	if (dict_sys->dynamic_metadata != NULL) {
@@ -3806,9 +3765,6 @@
 
 	DBUG_RETURN(DB_SUCCESS);
 }
-<<<<<<< HEAD
-#endif /* INNODB_NO_NEW_DD */
-=======
 
 /** Load all tablespaces during upgrade */
 void
@@ -3831,4 +3787,3 @@
 
 	mutex_exit(&dict_sys->mutex);
 }
->>>>>>> 7cecc90f
