/*****************************************************************************

Copyright (c) 2000, 2013, Oracle and/or its affiliates. All rights reserved.
Copyright (c) 2008, 2009 Google Inc.
Copyright (c) 2009, Percona Inc.
Copyright (c) 2012, Facebook Inc.

Portions of this file contain modifications contributed and copyrighted by
Google, Inc. Those modifications are gratefully acknowledged and are described
briefly in the InnoDB documentation. The contributions by Google are
incorporated with their permission, and subject to the conditions contained in
the file COPYING.Google.

Portions of this file contain modifications contributed and copyrighted
by Percona Inc.. Those modifications are
gratefully acknowledged and are described briefly in the InnoDB
documentation. The contributions by Percona Inc. are incorporated with
their permission, and subject to the conditions contained in the file
COPYING.Percona.

This program is free software; you can redistribute it and/or modify it under
the terms of the GNU General Public License as published by the Free Software
Foundation; version 2 of the License.

This program is distributed in the hope that it will be useful, but WITHOUT
ANY WARRANTY; without even the implied warranty of MERCHANTABILITY or FITNESS
FOR A PARTICULAR PURPOSE. See the GNU General Public License for more details.

You should have received a copy of the GNU General Public License along with
this program; if not, write to the Free Software Foundation, Inc.,
51 Franklin Street, Suite 500, Boston, MA 02110-1335 USA

*****************************************************************************/

#include <sql_table.h>	// explain_filename, nz2, EXPLAIN_PARTITIONS_AS_COMMENT,
			// EXPLAIN_FILENAME_MAX_EXTRA_LENGTH

#include <sql_acl.h>	// PROCESS_ACL
#include <debug_sync.h> // DEBUG_SYNC
#include <my_base.h>	// HA_OPTION_*
#include <mysys_err.h>
#include <mysql/innodb_priv.h>

/** @file ha_innodb.cc */

/* Include necessary InnoDB headers */
#include "univ.i"
#include "buf0dump.h"
#include "buf0lru.h"
#include "buf0flu.h"
#include "buf0dblwr.h"
#include "btr0sea.h"
#include "os0file.h"
#include "os0thread.h"
#include "srv0start.h"
#include "srv0srv.h"
#include "trx0roll.h"
#include "trx0trx.h"

#include "trx0sys.h"
#include "mtr0mtr.h"
#include "rem0types.h"
#include "row0ins.h"
#include "row0mysql.h"
#include "row0sel.h"
#include "row0upd.h"
#include "log0log.h"
#include "lock0lock.h"
#include "dict0crea.h"
#include "btr0cur.h"
#include "btr0btr.h"
#include "fsp0fsp.h"
#include "sync0sync.h"
#include "fil0fil.h"
#include "trx0xa.h"
#include "row0merge.h"
#include "dict0boot.h"
#include "dict0stats.h"
#include "dict0stats_bg.h"
#include "ha_prototypes.h"
#include "ut0mem.h"
#include "ibuf0ibuf.h"
#include "dict0dict.h"
#include "srv0mon.h"
#include "api0api.h"
#include "api0misc.h"
#include "pars0pars.h"
#include "fts0fts.h"
#include "fts0types.h"
#include "row0import.h"
#include "row0quiesce.h"
#ifdef UNIV_DEBUG
#include "trx0purge.h"
#endif /* UNIV_DEBUG */
#include "fts0priv.h"
#include "page0zip.h"

enum_tx_isolation thd_get_trx_isolation(const THD* thd);

#include "ha_innodb.h"
#include "i_s.h"

# ifndef MYSQL_PLUGIN_IMPORT
#  define MYSQL_PLUGIN_IMPORT /* nothing */
# endif /* MYSQL_PLUGIN_IMPORT */

/** to protect innobase_open_files */
static mysql_mutex_t innobase_share_mutex;
/** to force correct commit order in binlog */
static ulong commit_threads = 0;
static mysql_cond_t commit_cond;
static mysql_mutex_t commit_cond_m;
static bool innodb_inited = 0;

#define INSIDE_HA_INNOBASE_CC

#define EQ_CURRENT_THD(thd) ((thd) == current_thd)

static struct handlerton* innodb_hton_ptr;

static const long AUTOINC_OLD_STYLE_LOCKING = 0;
static const long AUTOINC_NEW_STYLE_LOCKING = 1;
static const long AUTOINC_NO_LOCKING = 2;

static long innobase_mirrored_log_groups;
static long innobase_log_buffer_size;
static long innobase_additional_mem_pool_size;
static long innobase_file_io_threads;
static long innobase_open_files;
static long innobase_autoinc_lock_mode;
static ulong innobase_commit_concurrency = 0;
static ulong innobase_read_io_threads;
static ulong innobase_write_io_threads;
static long innobase_buffer_pool_instances = 1;

static long long innobase_buffer_pool_size, innobase_log_file_size;

/** Percentage of the buffer pool to reserve for 'old' blocks.
Connected to buf_LRU_old_ratio. */
static uint innobase_old_blocks_pct;

/** Maximum on-disk size of change buffer in terms of percentage
of the buffer pool. */
static uint innobase_change_buffer_max_size = CHANGE_BUFFER_DEFAULT_SIZE;

/* The default values for the following char* start-up parameters
are determined in innobase_init below: */

static char*	innobase_data_home_dir			= NULL;
static char*	innobase_data_file_path			= NULL;
static char*	innobase_file_format_name		= NULL;
static char*	innobase_change_buffering		= NULL;
static char*	innobase_enable_monitor_counter		= NULL;
static char*	innobase_disable_monitor_counter	= NULL;
static char*	innobase_reset_monitor_counter		= NULL;
static char*	innobase_reset_all_monitor_counter	= NULL;

/* The highest file format being used in the database. The value can be
set by user, however, it will be adjusted to the newer file format if
a table of such format is created/opened. */
static char*	innobase_file_format_max		= NULL;

static char*	innobase_file_flush_method		= NULL;

/* This variable can be set in the server configure file, specifying
stopword table to be used */
static char*	innobase_server_stopword_table		= NULL;

/* Below we have boolean-valued start-up parameters, and their default
values */

static ulong	innobase_fast_shutdown			= 1;
static my_bool	innobase_file_format_check		= TRUE;
#ifdef UNIV_LOG_ARCHIVE
static my_bool	innobase_log_archive			= FALSE;
static char*	innobase_log_arch_dir			= NULL;
#endif /* UNIV_LOG_ARCHIVE */
static my_bool	innobase_use_doublewrite		= TRUE;
static my_bool	innobase_use_checksums			= TRUE;
static my_bool	innobase_locks_unsafe_for_binlog	= FALSE;
static my_bool	innobase_rollback_on_timeout		= FALSE;
static my_bool	innobase_create_status_file		= FALSE;
static my_bool	innobase_stats_on_metadata		= TRUE;
static my_bool	innobase_large_prefix			= FALSE;
static my_bool	innodb_optimize_fulltext_only		= FALSE;

static char*	internal_innobase_data_file_path	= NULL;

static char*	innodb_version_str = (char*) INNODB_VERSION_STR;

static char*	fts_server_stopword_table		= NULL;

/** Possible values for system variable "innodb_stats_method". The values
are defined the same as its corresponding MyISAM system variable
"myisam_stats_method"(see "myisam_stats_method_names"), for better usability */
static const char* innodb_stats_method_names[] = {
	"nulls_equal",
	"nulls_unequal",
	"nulls_ignored",
	NullS
};

/** Used to define an enumerate type of the system variable innodb_stats_method.
This is the same as "myisam_stats_method_typelib" */
static TYPELIB innodb_stats_method_typelib = {
	array_elements(innodb_stats_method_names) - 1,
	"innodb_stats_method_typelib",
	innodb_stats_method_names,
	NULL
};

/** Possible values for system variable "innodb_checksum_algorithm". */
static const char* innodb_checksum_algorithm_names[] = {
	"crc32",
	"strict_crc32",
	"innodb",
	"strict_innodb",
	"none",
	"strict_none",
	NullS
};

/** Used to define an enumerate type of the system variable
innodb_checksum_algorithm. */
static TYPELIB innodb_checksum_algorithm_typelib = {
	array_elements(innodb_checksum_algorithm_names) - 1,
	"innodb_checksum_algorithm_typelib",
	innodb_checksum_algorithm_names,
	NULL
};

/* The following counter is used to convey information to InnoDB
about server activity: in selects it is not sensible to call
srv_active_wake_master_thread after each fetch or search, we only do
it every INNOBASE_WAKE_INTERVAL'th step. */

#define INNOBASE_WAKE_INTERVAL	32
static ulong	innobase_active_counter	= 0;

static hash_table_t*	innobase_open_tables;

/** Allowed values of innodb_change_buffering */
static const char* innobase_change_buffering_values[IBUF_USE_COUNT] = {
	"none",		/* IBUF_USE_NONE */
	"inserts",	/* IBUF_USE_INSERT */
	"deletes",	/* IBUF_USE_DELETE_MARK */
	"changes",	/* IBUF_USE_INSERT_DELETE_MARK */
	"purges",	/* IBUF_USE_DELETE */
	"all"		/* IBUF_USE_ALL */
};

/* Call back function array defined by MySQL and used to
retrieve FTS results. */
const struct _ft_vft ft_vft_result = {NULL,
				      innobase_fts_find_ranking,
				      innobase_fts_close_ranking,
				      innobase_fts_retrieve_ranking,
				      NULL};

const struct _ft_vft_ext ft_vft_ext_result = {innobase_fts_get_version,
					      innobase_fts_flags,
					      innobase_fts_retrieve_docid,
					      innobase_fts_count_matches};

#ifdef HAVE_PSI_INTERFACE
/* Keys to register pthread mutexes/cond in the current file with
performance schema */
static mysql_pfs_key_t	innobase_share_mutex_key;
static mysql_pfs_key_t	commit_cond_mutex_key;
static mysql_pfs_key_t	commit_cond_key;

static PSI_mutex_info	all_pthread_mutexes[] = {
	{&commit_cond_mutex_key, "commit_cond_mutex", 0},
	{&innobase_share_mutex_key, "innobase_share_mutex", 0}
};

static PSI_cond_info	all_innodb_conds[] = {
	{&commit_cond_key, "commit_cond", 0}
};

# ifdef UNIV_PFS_MUTEX
/* all_innodb_mutexes array contains mutexes that are
performance schema instrumented if "UNIV_PFS_MUTEX"
is defined */
static PSI_mutex_info all_innodb_mutexes[] = {
	{&autoinc_mutex_key, "autoinc_mutex", 0},
#  ifndef PFS_SKIP_BUFFER_MUTEX_RWLOCK
	{&buffer_block_mutex_key, "buffer_block_mutex", 0},
#  endif /* !PFS_SKIP_BUFFER_MUTEX_RWLOCK */
	{&buf_pool_mutex_key, "buf_pool_mutex", 0},
	{&buf_pool_zip_mutex_key, "buf_pool_zip_mutex", 0},
	{&cache_last_read_mutex_key, "cache_last_read_mutex", 0},
	{&dict_foreign_err_mutex_key, "dict_foreign_err_mutex", 0},
	{&dict_sys_mutex_key, "dict_sys_mutex", 0},
	{&file_format_max_mutex_key, "file_format_max_mutex", 0},
	{&fil_system_mutex_key, "fil_system_mutex", 0},
	{&flush_list_mutex_key, "flush_list_mutex", 0},
	{&fts_bg_threads_mutex_key, "fts_bg_threads_mutex", 0},
	{&fts_delete_mutex_key, "fts_delete_mutex", 0},
	{&fts_optimize_mutex_key, "fts_optimize_mutex", 0},
	{&fts_doc_id_mutex_key, "fts_doc_id_mutex", 0},
	{&log_flush_order_mutex_key, "log_flush_order_mutex", 0},
	{&hash_table_mutex_key, "hash_table_mutex", 0},
	{&ibuf_bitmap_mutex_key, "ibuf_bitmap_mutex", 0},
	{&ibuf_mutex_key, "ibuf_mutex", 0},
	{&ibuf_pessimistic_insert_mutex_key,
		 "ibuf_pessimistic_insert_mutex", 0},
#  ifndef HAVE_ATOMIC_BUILTINS
	{&server_mutex_key, "server_mutex", 0},
#  endif /* !HAVE_ATOMIC_BUILTINS */
	{&log_sys_mutex_key, "log_sys_mutex", 0},
#  ifdef UNIV_MEM_DEBUG
	{&mem_hash_mutex_key, "mem_hash_mutex", 0},
#  endif /* UNIV_MEM_DEBUG */
	{&mem_pool_mutex_key, "mem_pool_mutex", 0},
	{&mutex_list_mutex_key, "mutex_list_mutex", 0},
	{&page_zip_stat_per_index_mutex_key, "page_zip_stat_per_index_mutex", 0},
	{&purge_sys_bh_mutex_key, "purge_sys_bh_mutex", 0},
	{&recv_sys_mutex_key, "recv_sys_mutex", 0},
	{&recv_writer_mutex_key, "recv_writer_mutex", 0},
	{&rseg_mutex_key, "rseg_mutex", 0},
#  ifdef UNIV_SYNC_DEBUG
	{&rw_lock_debug_mutex_key, "rw_lock_debug_mutex", 0},
#  endif /* UNIV_SYNC_DEBUG */
	{&rw_lock_list_mutex_key, "rw_lock_list_mutex", 0},
	{&rw_lock_mutex_key, "rw_lock_mutex", 0},
	{&srv_dict_tmpfile_mutex_key, "srv_dict_tmpfile_mutex", 0},
	{&srv_innodb_monitor_mutex_key, "srv_innodb_monitor_mutex", 0},
	{&srv_misc_tmpfile_mutex_key, "srv_misc_tmpfile_mutex", 0},
	{&srv_monitor_file_mutex_key, "srv_monitor_file_mutex", 0},
#  ifdef UNIV_SYNC_DEBUG
	{&sync_thread_mutex_key, "sync_thread_mutex", 0},
#  endif /* UNIV_SYNC_DEBUG */
	{&buf_dblwr_mutex_key, "buf_dblwr_mutex", 0},
	{&trx_undo_mutex_key, "trx_undo_mutex", 0},
	{&srv_sys_mutex_key, "srv_sys_mutex", 0},
	{&lock_sys_mutex_key, "lock_mutex", 0},
	{&lock_sys_wait_mutex_key, "lock_wait_mutex", 0},
	{&trx_mutex_key, "trx_mutex", 0},
	{&srv_sys_tasks_mutex_key, "srv_threads_mutex", 0},
	/* mutex with os_fast_mutex_ interfaces */
#  ifndef PFS_SKIP_EVENT_MUTEX
	{&event_os_mutex_key, "event_os_mutex", 0},
#  endif /* PFS_SKIP_EVENT_MUTEX */
	{&os_mutex_key, "os_mutex", 0},
#ifndef HAVE_ATOMIC_BUILTINS
	{&srv_conc_mutex_key, "srv_conc_mutex", 0},
#endif /* !HAVE_ATOMIC_BUILTINS */
#ifndef HAVE_ATOMIC_BUILTINS_64
	{&monitor_mutex_key, "monitor_mutex", 0},
#endif /* !HAVE_ATOMIC_BUILTINS_64 */
	{&ut_list_mutex_key, "ut_list_mutex", 0},
	{&trx_sys_mutex_key, "trx_sys_mutex", 0},
	{&zip_pad_mutex_key, "zip_pad_mutex", 0},
};
# endif /* UNIV_PFS_MUTEX */

# ifdef UNIV_PFS_RWLOCK
/* all_innodb_rwlocks array contains rwlocks that are
performance schema instrumented if "UNIV_PFS_RWLOCK"
is defined */
static PSI_rwlock_info all_innodb_rwlocks[] = {
#  ifdef UNIV_LOG_ARCHIVE
	{&archive_lock_key, "archive_lock", 0},
#  endif /* UNIV_LOG_ARCHIVE */
	{&btr_search_latch_key, "btr_search_latch", 0},
#  ifndef PFS_SKIP_BUFFER_MUTEX_RWLOCK
	{&buf_block_lock_key, "buf_block_lock", 0},
#  endif /* !PFS_SKIP_BUFFER_MUTEX_RWLOCK */
#  ifdef UNIV_SYNC_DEBUG
	{&buf_block_debug_latch_key, "buf_block_debug_latch", 0},
#  endif /* UNIV_SYNC_DEBUG */
	{&dict_operation_lock_key, "dict_operation_lock", 0},
	{&fil_space_latch_key, "fil_space_latch", 0},
	{&checkpoint_lock_key, "checkpoint_lock", 0},
	{&fts_cache_rw_lock_key, "fts_cache_rw_lock", 0},
	{&fts_cache_init_rw_lock_key, "fts_cache_init_rw_lock", 0},
	{&trx_i_s_cache_lock_key, "trx_i_s_cache_lock", 0},
	{&trx_purge_latch_key, "trx_purge_latch", 0},
	{&index_tree_rw_lock_key, "index_tree_rw_lock", 0},
	{&index_online_log_key, "index_online_log", 0},
	{&dict_table_stats_latch_key, "dict_table_stats", 0},
	{&hash_table_rw_lock_key, "hash_table_locks", 0}
};
# endif /* UNIV_PFS_RWLOCK */

# ifdef UNIV_PFS_THREAD
/* all_innodb_threads array contains threads that are
performance schema instrumented if "UNIV_PFS_THREAD"
is defined */
static PSI_thread_info	all_innodb_threads[] = {
	{&trx_rollback_clean_thread_key, "trx_rollback_clean_thread", 0},
	{&io_handler_thread_key, "io_handler_thread", 0},
	{&srv_lock_timeout_thread_key, "srv_lock_timeout_thread", 0},
	{&srv_error_monitor_thread_key, "srv_error_monitor_thread", 0},
	{&srv_monitor_thread_key, "srv_monitor_thread", 0},
	{&srv_master_thread_key, "srv_master_thread", 0},
	{&srv_purge_thread_key, "srv_purge_thread", 0},
	{&buf_page_cleaner_thread_key, "page_cleaner_thread", 0},
	{&recv_writer_thread_key, "recv_writer_thread", 0}
};
# endif /* UNIV_PFS_THREAD */

# ifdef UNIV_PFS_IO
/* all_innodb_files array contains the type of files that are
performance schema instrumented if "UNIV_PFS_IO" is defined */
static PSI_file_info	all_innodb_files[] = {
	{&innodb_file_data_key, "innodb_data_file", 0},
	{&innodb_file_log_key, "innodb_log_file", 0},
	{&innodb_file_temp_key, "innodb_temp_file", 0}
};
# endif /* UNIV_PFS_IO */
#endif /* HAVE_PSI_INTERFACE */

/** Always normalize table name to lower case on Windows */
#ifdef __WIN__
#define normalize_table_name(norm_name, name)           \
	normalize_table_name_low(norm_name, name, TRUE)
#else
#define normalize_table_name(norm_name, name)           \
	normalize_table_name_low(norm_name, name, FALSE)
#endif /* __WIN__ */

/** Set up InnoDB API callback function array */
ib_cb_t innodb_api_cb[] = {
	(ib_cb_t) ib_cursor_open_table,
	(ib_cb_t) ib_cursor_read_row,
	(ib_cb_t) ib_cursor_insert_row,
	(ib_cb_t) ib_cursor_delete_row,
	(ib_cb_t) ib_cursor_update_row,
	(ib_cb_t) ib_cursor_moveto,
	(ib_cb_t) ib_cursor_first,
	(ib_cb_t) ib_cursor_next,
	(ib_cb_t) ib_cursor_last,
	(ib_cb_t) ib_cursor_set_match_mode,
	(ib_cb_t) ib_sec_search_tuple_create,
	(ib_cb_t) ib_clust_read_tuple_create,
	(ib_cb_t) ib_tuple_delete,
	(ib_cb_t) ib_tuple_copy,
	(ib_cb_t) ib_tuple_read_u32,
	(ib_cb_t) ib_tuple_write_u32,
	(ib_cb_t) ib_tuple_read_u64,
	(ib_cb_t) ib_tuple_write_u64,
	(ib_cb_t) ib_tuple_read_i32,
	(ib_cb_t) ib_tuple_write_i32,
	(ib_cb_t) ib_tuple_read_i64,
	(ib_cb_t) ib_tuple_write_i64,
	(ib_cb_t) ib_tuple_get_n_cols,
	(ib_cb_t) ib_col_set_value,
	(ib_cb_t) ib_col_get_value,
	(ib_cb_t) ib_col_get_meta,
	(ib_cb_t) ib_trx_begin,
	(ib_cb_t) ib_trx_commit,
	(ib_cb_t) ib_trx_rollback,
	(ib_cb_t) ib_trx_start,
	(ib_cb_t) ib_trx_release,
	(ib_cb_t) ib_trx_state,
	(ib_cb_t) ib_cursor_lock,
	(ib_cb_t) ib_cursor_close,
	(ib_cb_t) ib_cursor_new_trx,
	(ib_cb_t) ib_cursor_reset,
	(ib_cb_t) ib_open_table_by_name,
	(ib_cb_t) ib_col_get_name,
	(ib_cb_t) ib_table_truncate,
	(ib_cb_t) ib_cursor_open_index_using_name,
	(ib_cb_t) ib_close_thd,
	(ib_cb_t) ib_cfg_get_cfg,
	(ib_cb_t) ib_cursor_set_cluster_access,
	(ib_cb_t) ib_cursor_commit_trx,
	(ib_cb_t) ib_cfg_trx_level,
	(ib_cb_t) ib_tuple_get_n_user_cols,
	(ib_cb_t) ib_cursor_set_lock_mode,
	(ib_cb_t) ib_cursor_clear_trx,
	(ib_cb_t) ib_get_idx_field_name,
	(ib_cb_t) ib_trx_get_start_time,
	(ib_cb_t) ib_cfg_bk_commit_interval
};

/*************************************************************//**
Check whether valid argument given to innodb_ft_*_stopword_table.
This function is registered as a callback with MySQL.
@return 0 for valid stopword table */
static
int
innodb_stopword_table_validate(
/*===========================*/
	THD*				thd,	/*!< in: thread handle */
	struct st_mysql_sys_var*	var,	/*!< in: pointer to system
						variable */
	void*				save,	/*!< out: immediate result
						for update function */
	struct st_mysql_value*		value);	/*!< in: incoming string */

/** "GEN_CLUST_INDEX" is the name reserved for InnoDB default
system clustered index when there is no primary key. */
const char innobase_index_reserve_name[] = "GEN_CLUST_INDEX";

/******************************************************************//**
Maps a MySQL trx isolation level code to the InnoDB isolation level code
@return	InnoDB isolation level */
static inline
ulint
innobase_map_isolation_level(
/*=========================*/
	enum_tx_isolation	iso);	/*!< in: MySQL isolation level code */

static const char innobase_hton_name[]= "InnoDB";

static MYSQL_THDVAR_BOOL(support_xa, PLUGIN_VAR_OPCMDARG,
  "Enable InnoDB support for the XA two-phase commit",
  /* check_func */ NULL, /* update_func */ NULL,
  /* default */ TRUE);

static MYSQL_THDVAR_BOOL(table_locks, PLUGIN_VAR_OPCMDARG,
  "Enable InnoDB locking in LOCK TABLES",
  /* check_func */ NULL, /* update_func */ NULL,
  /* default */ TRUE);

static MYSQL_THDVAR_BOOL(strict_mode, PLUGIN_VAR_OPCMDARG,
  "Use strict mode when evaluating create options.",
  NULL, NULL, FALSE);

static MYSQL_THDVAR_BOOL(ft_enable_stopword, PLUGIN_VAR_OPCMDARG,
  "Create FTS index with stopword.",
  NULL, NULL,
  /* default */ TRUE);

static MYSQL_THDVAR_ULONG(lock_wait_timeout, PLUGIN_VAR_RQCMDARG,
  "Timeout in seconds an InnoDB transaction may wait for a lock before being rolled back. Values above 100000000 disable the timeout.",
  NULL, NULL, 50, 1, 1024 * 1024 * 1024, 0);

static MYSQL_THDVAR_STR(ft_user_stopword_table,
  PLUGIN_VAR_OPCMDARG|PLUGIN_VAR_MEMALLOC,
  "User supplied stopword table name, effective in the session level.",
  innodb_stopword_table_validate, NULL, NULL);

static SHOW_VAR innodb_status_variables[]= {
  {"buffer_pool_dump_status",
  (char*) &export_vars.innodb_buffer_pool_dump_status,	  SHOW_CHAR},
  {"buffer_pool_load_status",
  (char*) &export_vars.innodb_buffer_pool_load_status,	  SHOW_CHAR},
  {"buffer_pool_pages_data",
  (char*) &export_vars.innodb_buffer_pool_pages_data,	  SHOW_LONG},
  {"buffer_pool_bytes_data",
  (char*) &export_vars.innodb_buffer_pool_bytes_data,	  SHOW_LONG},
  {"buffer_pool_pages_dirty",
  (char*) &export_vars.innodb_buffer_pool_pages_dirty,	  SHOW_LONG},
  {"buffer_pool_bytes_dirty",
  (char*) &export_vars.innodb_buffer_pool_bytes_dirty,	  SHOW_LONG},
  {"buffer_pool_pages_flushed",
  (char*) &export_vars.innodb_buffer_pool_pages_flushed,  SHOW_LONG},
  {"buffer_pool_pages_free",
  (char*) &export_vars.innodb_buffer_pool_pages_free,	  SHOW_LONG},
#ifdef UNIV_DEBUG
  {"buffer_pool_pages_latched",
  (char*) &export_vars.innodb_buffer_pool_pages_latched,  SHOW_LONG},
#endif /* UNIV_DEBUG */
  {"buffer_pool_pages_misc",
  (char*) &export_vars.innodb_buffer_pool_pages_misc,	  SHOW_LONG},
  {"buffer_pool_pages_total",
  (char*) &export_vars.innodb_buffer_pool_pages_total,	  SHOW_LONG},
  {"buffer_pool_read_ahead_rnd",
  (char*) &export_vars.innodb_buffer_pool_read_ahead_rnd, SHOW_LONG},
  {"buffer_pool_read_ahead",
  (char*) &export_vars.innodb_buffer_pool_read_ahead,	  SHOW_LONG},
  {"buffer_pool_read_ahead_evicted",
  (char*) &export_vars.innodb_buffer_pool_read_ahead_evicted, SHOW_LONG},
  {"buffer_pool_read_requests",
  (char*) &export_vars.innodb_buffer_pool_read_requests,  SHOW_LONG},
  {"buffer_pool_reads",
  (char*) &export_vars.innodb_buffer_pool_reads,	  SHOW_LONG},
  {"buffer_pool_wait_free",
  (char*) &export_vars.innodb_buffer_pool_wait_free,	  SHOW_LONG},
  {"buffer_pool_write_requests",
  (char*) &export_vars.innodb_buffer_pool_write_requests, SHOW_LONG},
  {"data_fsyncs",
  (char*) &export_vars.innodb_data_fsyncs,		  SHOW_LONG},
  {"data_pending_fsyncs",
  (char*) &export_vars.innodb_data_pending_fsyncs,	  SHOW_LONG},
  {"data_pending_reads",
  (char*) &export_vars.innodb_data_pending_reads,	  SHOW_LONG},
  {"data_pending_writes",
  (char*) &export_vars.innodb_data_pending_writes,	  SHOW_LONG},
  {"data_read",
  (char*) &export_vars.innodb_data_read,		  SHOW_LONG},
  {"data_reads",
  (char*) &export_vars.innodb_data_reads,		  SHOW_LONG},
  {"data_writes",
  (char*) &export_vars.innodb_data_writes,		  SHOW_LONG},
  {"data_written",
  (char*) &export_vars.innodb_data_written,		  SHOW_LONG},
  {"dblwr_pages_written",
  (char*) &export_vars.innodb_dblwr_pages_written,	  SHOW_LONG},
  {"dblwr_writes",
  (char*) &export_vars.innodb_dblwr_writes,		  SHOW_LONG},
  {"have_atomic_builtins",
  (char*) &export_vars.innodb_have_atomic_builtins,	  SHOW_BOOL},
  {"log_waits",
  (char*) &export_vars.innodb_log_waits,		  SHOW_LONG},
  {"log_write_requests",
  (char*) &export_vars.innodb_log_write_requests,	  SHOW_LONG},
  {"log_writes",
  (char*) &export_vars.innodb_log_writes,		  SHOW_LONG},
  {"os_log_fsyncs",
  (char*) &export_vars.innodb_os_log_fsyncs,		  SHOW_LONG},
  {"os_log_pending_fsyncs",
  (char*) &export_vars.innodb_os_log_pending_fsyncs,	  SHOW_LONG},
  {"os_log_pending_writes",
  (char*) &export_vars.innodb_os_log_pending_writes,	  SHOW_LONG},
  {"os_log_written",
  (char*) &export_vars.innodb_os_log_written,		  SHOW_LONGLONG},
  {"page_size",
  (char*) &export_vars.innodb_page_size,		  SHOW_LONG},
  {"pages_created",
  (char*) &export_vars.innodb_pages_created,		  SHOW_LONG},
  {"pages_read",
  (char*) &export_vars.innodb_pages_read,		  SHOW_LONG},
  {"pages_written",
  (char*) &export_vars.innodb_pages_written,		  SHOW_LONG},
  {"row_lock_current_waits",
  (char*) &export_vars.innodb_row_lock_current_waits,	  SHOW_LONG},
  {"row_lock_time",
  (char*) &export_vars.innodb_row_lock_time,		  SHOW_LONGLONG},
  {"row_lock_time_avg",
  (char*) &export_vars.innodb_row_lock_time_avg,	  SHOW_LONG},
  {"row_lock_time_max",
  (char*) &export_vars.innodb_row_lock_time_max,	  SHOW_LONG},
  {"row_lock_waits",
  (char*) &export_vars.innodb_row_lock_waits,		  SHOW_LONG},
  {"rows_deleted",
  (char*) &export_vars.innodb_rows_deleted,		  SHOW_LONG},
  {"rows_inserted",
  (char*) &export_vars.innodb_rows_inserted,		  SHOW_LONG},
  {"rows_read",
  (char*) &export_vars.innodb_rows_read,		  SHOW_LONG},
  {"rows_updated",
  (char*) &export_vars.innodb_rows_updated,		  SHOW_LONG},
  {"num_open_files",
  (char*) &export_vars.innodb_num_open_files,		  SHOW_LONG},
  {"truncated_status_writes",
  (char*) &export_vars.innodb_truncated_status_writes,	  SHOW_LONG},
  {"available_undo_logs",
  (char*) &export_vars.innodb_available_undo_logs,        SHOW_LONG},
#ifdef UNIV_DEBUG
  {"purge_trx_id_age",
  (char*) &export_vars.innodb_purge_trx_id_age,           SHOW_LONG},
  {"purge_view_trx_id_age",
  (char*) &export_vars.innodb_purge_view_trx_id_age,      SHOW_LONG},
#endif /* UNIV_DEBUG */
  {NullS, NullS, SHOW_LONG}
};

/************************************************************************//**
Handling the shared INNOBASE_SHARE structure that is needed to provide table
locking. Register the table name if it doesn't exist in the hash table. */
static
INNOBASE_SHARE*
get_share(
/*======*/
	const char*	table_name);	/*!< in: table to lookup */

/************************************************************************//**
Free the shared object that was registered with get_share(). */
static
void
free_share(
/*=======*/
	INNOBASE_SHARE*	share);		/*!< in/own: share to free */

/*****************************************************************//**
Frees a possible InnoDB trx object associated with the current THD.
@return	0 or error number */
static
int
innobase_close_connection(
/*======================*/
	handlerton*	hton,		/*!< in/out: Innodb handlerton */
	THD*		thd);		/*!< in: MySQL thread handle for
					which to close the connection */

/*****************************************************************//**
Commits a transaction in an InnoDB database or marks an SQL statement
ended.
@return	0 */
static
int
innobase_commit(
/*============*/
	handlerton*	hton,		/*!< in/out: Innodb handlerton */
	THD*		thd,		/*!< in: MySQL thread handle of the
					user for whom the transaction should
					be committed */
	bool		commit_trx);	/*!< in: true - commit transaction
					false - the current SQL statement
					ended */

/*****************************************************************//**
Rolls back a transaction to a savepoint.
@return 0 if success, HA_ERR_NO_SAVEPOINT if no savepoint with the
given name */
static
int
innobase_rollback(
/*==============*/
	handlerton*	hton,		/*!< in/out: Innodb handlerton */
	THD*		thd,		/*!< in: handle to the MySQL thread
					of the user whose transaction should
					be rolled back */
	bool		rollback_trx);	/*!< in: TRUE - rollback entire
					transaction FALSE - rollback the current
					statement only */

/*****************************************************************//**
Rolls back a transaction to a savepoint.
@return 0 if success, HA_ERR_NO_SAVEPOINT if no savepoint with the
given name */
static
int
innobase_rollback_to_savepoint(
/*===========================*/
	handlerton*	hton,		/*!< in/out: InnoDB handlerton */
	THD*		thd,		/*!< in: handle to the MySQL thread of
					the user whose XA transaction should
					be rolled back to savepoint */
	void*		savepoint);	/*!< in: savepoint data */

/*****************************************************************//**
Sets a transaction savepoint.
@return	always 0, that is, always succeeds */
static
int
innobase_savepoint(
/*===============*/
	handlerton*	hton,		/*!< in/out: InnoDB handlerton */
	THD*		thd,		/*!< in: handle to the MySQL thread of
					the user's XA transaction for which
					we need to take a savepoint */
	void*		savepoint);	/*!< in: savepoint data */

/*****************************************************************//**
Release transaction savepoint name.
@return 0 if success, HA_ERR_NO_SAVEPOINT if no savepoint with the
given name */
static
int
innobase_release_savepoint(
/*=======================*/
	handlerton*	hton,		/*!< in/out: handlerton for Innodb */
	THD*		thd,		/*!< in: handle to the MySQL thread
					of the user whose transaction's
					savepoint should be released */
	void*		savepoint);	/*!< in: savepoint data */

/************************************************************************//**
Function for constructing an InnoDB table handler instance. */
static
handler*
innobase_create_handler(
/*====================*/
	handlerton*	hton,		/*!< in/out: handlerton for Innodb */
	TABLE_SHARE*	table,
	MEM_ROOT*	mem_root);

/** @brief Initialize the default value of innodb_commit_concurrency.

Once InnoDB is running, the innodb_commit_concurrency must not change
from zero to nonzero. (Bug #42101)

The initial default value is 0, and without this extra initialization,
SET GLOBAL innodb_commit_concurrency=DEFAULT would set the parameter
to 0, even if it was initially set to nonzero at the command line
or configuration file. */
static
void
innobase_commit_concurrency_init_default();
/*=======================================*/

/** @brief Initialize the default and max value of innodb_undo_logs.

Once InnoDB is running, the default value and the max value of
innodb_undo_logs must be equal to the available undo logs,
given by srv_available_undo_logs. */
static
void
innobase_undo_logs_init_default_max();
/*==================================*/

/************************************************************//**
Validate the file format name and return its corresponding id.
@return	valid file format id */
static
uint
innobase_file_format_name_lookup(
/*=============================*/
	const char*	format_name);	/*!< in: pointer to file format
					name */
/************************************************************//**
Validate the file format check config parameters, as a side effect it
sets the srv_max_file_format_at_startup variable.
@return	the format_id if valid config value, otherwise, return -1 */
static
int
innobase_file_format_validate_and_set(
/*==================================*/
	const char*	format_max);	/*!< in: parameter value */

/*******************************************************************//**
This function is used to prepare an X/Open XA distributed transaction.
@return	0 or error number */
static
int
innobase_xa_prepare(
/*================*/
	handlerton*	hton,		/*!< in: InnoDB handlerton */
	THD*		thd,		/*!< in: handle to the MySQL thread of
					the user whose XA transaction should
					be prepared */
	bool		all);		/*!< in: true - prepare transaction
					false - the current SQL statement
					ended */
/*******************************************************************//**
This function is used to recover X/Open XA distributed transactions.
@return	number of prepared transactions stored in xid_list */
static
int
innobase_xa_recover(
/*================*/
	handlerton*	hton,		/*!< in: InnoDB handlerton */
	XID*		xid_list,	/*!< in/out: prepared transactions */
	uint		len);		/*!< in: number of slots in xid_list */
/*******************************************************************//**
This function is used to commit one X/Open XA distributed transaction
which is in the prepared state
@return	0 or error number */
static
int
innobase_commit_by_xid(
/*===================*/
	handlerton*	hton,		/*!< in: InnoDB handlerton */
	XID*		xid);		/*!< in: X/Open XA transaction
					identification */
/*******************************************************************//**
This function is used to rollback one X/Open XA distributed transaction
which is in the prepared state
@return	0 or error number */
static
int
innobase_rollback_by_xid(
/*=====================*/
	handlerton*	hton,		/*!< in: InnoDB handlerton */
	XID*		xid);		/*!< in: X/Open XA transaction
					identification */
/*******************************************************************//**
Create a consistent view for a cursor based on current transaction
which is created if the corresponding MySQL thread still lacks one.
This consistent view is then used inside of MySQL when accessing records
using a cursor.
@return	pointer to cursor view or NULL */
static
void*
innobase_create_cursor_view(
/*========================*/
	handlerton*	hton,		/*!< in: innobase hton */
	THD*		thd);		/*!< in: user thread handle */
/*******************************************************************//**
Set the given consistent cursor view to a transaction which is created
if the corresponding MySQL thread still lacks one. If the given
consistent cursor view is NULL global read view of a transaction is
restored to a transaction read view. */
static
void
innobase_set_cursor_view(
/*=====================*/
	handlerton*	hton,		/*!< in: handlerton of Innodb */
	THD*		thd,		/*!< in: user thread handle */
	void*		curview);	/*!< in: Consistent cursor view to
					be set */
/*******************************************************************//**
Close the given consistent cursor view of a transaction and restore
global read view to a transaction read view. Transaction is created if the
corresponding MySQL thread still lacks one. */
static
void
innobase_close_cursor_view(
/*=======================*/
	handlerton*	hton,		/*!< in: handlerton of Innodb */
	THD*		thd,		/*!< in: user thread handle */
	void*		curview);	/*!< in: Consistent read view to be
					closed */
/*****************************************************************//**
Removes all tables in the named database inside InnoDB. */
static
void
innobase_drop_database(
/*===================*/
	handlerton*	hton,		/*!< in: handlerton of Innodb */
	char*		path);		/*!< in: database path; inside InnoDB
					the name of the last directory in
					the path is used as the database name:
					for example, in 'mysql/data/test' the
					database name is 'test' */
/*******************************************************************//**
Closes an InnoDB database. */
static
int
innobase_end(
/*=========*/
	handlerton*		hton,	/* in: Innodb handlerton */
	ha_panic_function	type);

/*****************************************************************//**
Creates an InnoDB transaction struct for the thd if it does not yet have one.
Starts a new InnoDB transaction if a transaction is not yet started. And
assigns a new snapshot for a consistent read if the transaction does not yet
have one.
@return	0 */
static
int
innobase_start_trx_and_assign_read_view(
/*====================================*/
	handlerton*	hton,		/* in: Innodb handlerton */
	THD*		thd);		/* in: MySQL thread handle of the
					user for whom the transaction should
					be committed */
/****************************************************************//**
Flushes InnoDB logs to disk and makes a checkpoint. Really, a commit flushes
the logs, and the name of this function should be innobase_checkpoint.
@return	TRUE if error */
static
bool
innobase_flush_logs(
/*================*/
	handlerton*	hton);		/*!< in: InnoDB handlerton */

/************************************************************************//**
Implements the SHOW ENGINE INNODB STATUS command. Sends the output of the
InnoDB Monitor to the client.
@return 0 on success */
static
int
innodb_show_status(
/*===============*/
	handlerton*	hton,		/*!< in: the innodb handlerton */
	THD*		thd,		/*!< in: the MySQL query thread of
					the caller */
	stat_print_fn*	stat_print);
/************************************************************************//**
Return 0 on success and non-zero on failure. Note: the bool return type
seems to be abused here, should be an int. */
static
bool
innobase_show_status(
/*=================*/
	handlerton*		hton,	/*!< in: the innodb handlerton */
	THD*			thd,	/*!< in: the MySQL query thread of
					the caller */
	stat_print_fn*		stat_print,
	enum ha_stat_type	stat_type);

/*****************************************************************//**
Commits a transaction in an InnoDB database. */
static
void
innobase_commit_low(
/*================*/
	trx_t*	trx);	/*!< in: transaction handle */

/****************************************************************//**
Parse and enable InnoDB monitor counters during server startup.
User can enable monitor counters/groups by specifying
"loose-innodb_monitor_enable = monitor_name1;monitor_name2..."
in server configuration file or at the command line. */
static
void
innodb_enable_monitor_at_startup(
/*=============================*/
	char*	str);	/*!< in: monitor counter enable list */

/*********************************************************************
Normalizes a table name string. A normalized name consists of the
database name catenated to '/' and table name. An example:
test/mytable. On Windows normalization puts both the database name and the
table name always to lower case if "set_lower_case" is set to TRUE. */
static
void
normalize_table_name_low(
/*=====================*/
	char*           norm_name,      /* out: normalized name as a
					null-terminated string */
	const char*     name,           /* in: table name string */
	ibool           set_lower_case); /* in: TRUE if we want to set
					 name to lower case */

/*************************************************************//**
Check for a valid value of innobase_commit_concurrency.
@return	0 for valid innodb_commit_concurrency */
static
int
innobase_commit_concurrency_validate(
/*=================================*/
	THD*				thd,	/*!< in: thread handle */
	struct st_mysql_sys_var*	var,	/*!< in: pointer to system
						variable */
	void*				save,	/*!< out: immediate result
						for update function */
	struct st_mysql_value*		value)	/*!< in: incoming string */
{
	long long	intbuf;
	ulong		commit_concurrency;

	DBUG_ENTER("innobase_commit_concurrency_validate");

	if (value->val_int(value, &intbuf)) {
		/* The value is NULL. That is invalid. */
		DBUG_RETURN(1);
	}

	*reinterpret_cast<ulong*>(save) = commit_concurrency
		= static_cast<ulong>(intbuf);

	/* Allow the value to be updated, as long as it remains zero
	or nonzero. */
	DBUG_RETURN(!(!commit_concurrency == !innobase_commit_concurrency));
}

/*******************************************************************//**
Function for constructing an InnoDB table handler instance. */
static
handler*
innobase_create_handler(
/*====================*/
	handlerton*	hton,	/*!< in: InnoDB handlerton */
	TABLE_SHARE*	table,
	MEM_ROOT*	mem_root)
{
	return(new (mem_root) ha_innobase(hton, table));
}

/* General functions */

/*************************************************************//**
Check that a page_size is correct for InnoDB.  If correct, set the
associated page_size_shift which is the power of 2 for this page size.
@return	an associated page_size_shift if valid, 0 if invalid. */
inline
int
innodb_page_size_validate(
/*======================*/
	ulong	page_size)		/*!< in: Page Size to evaluate */
{
	ulong		n;

	DBUG_ENTER("innodb_page_size_validate");

	for (n = UNIV_PAGE_SIZE_SHIFT_MIN;
	     n <= UNIV_PAGE_SIZE_SHIFT_MAX;
	     n++) {
		if (page_size == (ulong) (1 << n)) {
			DBUG_RETURN(n);
		}
	}

	DBUG_RETURN(0);
}

/******************************************************************//**
Returns true if the thread is the replication thread on the slave
server. Used in srv_conc_enter_innodb() to determine if the thread
should be allowed to enter InnoDB - the replication thread is treated
differently than other threads. Also used in
srv_conc_force_exit_innodb().
@return	true if thd is the replication thread */
UNIV_INTERN
ibool
thd_is_replication_slave_thread(
/*============================*/
	THD*	thd)	/*!< in: thread handle */
{
	return((ibool) thd_slave_thread(thd));
}

/******************************************************************//**
Gets information on the durability property requested by thread.
Used when writing either a prepare or commit record to the log
buffer. @return the durability property. */
UNIV_INTERN
enum durability_properties
thd_requested_durability(
/*=====================*/
	const THD* thd)	/*!< in: thread handle */
{
	return(thd_get_durability_property(thd));
}

/******************************************************************//**
Returns true if transaction should be flagged as read-only.
@return	true if the thd is marked as read-only */
UNIV_INTERN
ibool
thd_trx_is_read_only(
/*=================*/
	THD*	thd)	/*!< in: thread handle */
{
	return(thd != 0 && thd_tx_is_read_only(thd));
}

/******************************************************************//**
Check if the transaction is an auto-commit transaction. TRUE also
implies that it is a SELECT (read-only) transaction.
@return	true if the transaction is an auto commit read-only transaction. */
UNIV_INTERN
ibool
thd_trx_is_auto_commit(
/*===================*/
	THD*	thd)	/*!< in: thread handle, can be NULL */
{
	return(thd != NULL
	       && !thd_test_options(
		       thd,
		       OPTION_NOT_AUTOCOMMIT | OPTION_BEGIN)
	       && thd_is_select(thd));
}

/******************************************************************//**
Save some CPU by testing the value of srv_thread_concurrency in inline
functions. */
static inline
void
innobase_srv_conc_enter_innodb(
/*===========================*/
	trx_t*	trx)	/*!< in: transaction handle */
{
	if (srv_thread_concurrency) {
		if (trx->n_tickets_to_enter_innodb > 0) {

			/* If trx has 'free tickets' to enter the engine left,
			then use one such ticket */

			--trx->n_tickets_to_enter_innodb;

		} else if (trx->mysql_thd != NULL
			   && thd_is_replication_slave_thread(trx->mysql_thd)) {

			UT_WAIT_FOR(
				srv_conc_get_active_threads()
				< srv_thread_concurrency,
				srv_replication_delay * 1000);

		}  else {
			srv_conc_enter_innodb(trx);
		}
	}
}

/******************************************************************//**
Note that the thread wants to leave InnoDB only if it doesn't have
any spare tickets. */
static inline
void
innobase_srv_conc_exit_innodb(
/*==========================*/
	trx_t*	trx)	/*!< in: transaction handle */
{
#ifdef UNIV_SYNC_DEBUG
	ut_ad(!sync_thread_levels_nonempty_trx(trx->has_search_latch));
#endif /* UNIV_SYNC_DEBUG */

	/* This is to avoid making an unnecessary function call. */
	if (trx->declared_to_be_inside_innodb
	    && trx->n_tickets_to_enter_innodb == 0) {

		srv_conc_force_exit_innodb(trx);
	}
}

/******************************************************************//**
Force a thread to leave InnoDB even if it has spare tickets. */
static inline
void
innobase_srv_conc_force_exit_innodb(
/*================================*/
	trx_t*	trx)	/*!< in: transaction handle */
{
#ifdef UNIV_SYNC_DEBUG
	ut_ad(!sync_thread_levels_nonempty_trx(trx->has_search_latch));
#endif /* UNIV_SYNC_DEBUG */

	/* This is to avoid making an unnecessary function call. */
	if (trx->declared_to_be_inside_innodb) {
		srv_conc_force_exit_innodb(trx);
	}
}

/******************************************************************//**
Returns the NUL terminated value of glob_hostname.
@return	pointer to glob_hostname. */
UNIV_INTERN
const char*
server_get_hostname()
/*=================*/
{
	return(glob_hostname);
}

/******************************************************************//**
Returns true if the transaction this thread is processing has edited
non-transactional tables. Used by the deadlock detector when deciding
which transaction to rollback in case of a deadlock - we try to avoid
rolling back transactions that have edited non-transactional tables.
@return	true if non-transactional tables have been edited */
UNIV_INTERN
ibool
thd_has_edited_nontrans_tables(
/*===========================*/
	THD*	thd)	/*!< in: thread handle */
{
	return((ibool) thd_non_transactional_update(thd));
}

/******************************************************************//**
Returns true if the thread is executing a SELECT statement.
@return	true if thd is executing SELECT */
UNIV_INTERN
ibool
thd_is_select(
/*==========*/
	const THD*	thd)	/*!< in: thread handle */
{
	return(thd_sql_command(thd) == SQLCOM_SELECT);
}

/******************************************************************//**
Returns true if the thread supports XA,
global value of innodb_supports_xa if thd is NULL.
@return	true if thd has XA support */
UNIV_INTERN
ibool
thd_supports_xa(
/*============*/
	THD*	thd)	/*!< in: thread handle, or NULL to query
			the global innodb_supports_xa */
{
	return(THDVAR(thd, support_xa));
}

/******************************************************************//**
Returns the lock wait timeout for the current connection.
@return	the lock wait timeout, in seconds */
UNIV_INTERN
ulong
thd_lock_wait_timeout(
/*==================*/
	THD*	thd)	/*!< in: thread handle, or NULL to query
			the global innodb_lock_wait_timeout */
{
	/* According to <mysql/plugin.h>, passing thd == NULL
	returns the global value of the session variable. */
	return(THDVAR(thd, lock_wait_timeout));
}

/******************************************************************//**
Set the time waited for the lock for the current query. */
UNIV_INTERN
void
thd_set_lock_wait_time(
/*===================*/
	THD*	thd,	/*!< in/out: thread handle */
	ulint	value)	/*!< in: time waited for the lock */
{
	if (thd) {
		thd_storage_lock_wait(thd, value);
	}
}

/********************************************************************//**
Obtain the InnoDB transaction of a MySQL thread.
@return	reference to transaction pointer */
__attribute__((warn_unused_result, nonnull))
static inline
trx_t*&
thd_to_trx(
/*=======*/
	THD*	thd)	/*!< in: MySQL thread */
{
	return(*(trx_t**) thd_ha_data(thd, innodb_hton_ptr));
}

/********************************************************************//**
Call this function when mysqld passes control to the client. That is to
avoid deadlocks on the adaptive hash S-latch possibly held by thd. For more
documentation, see handler.cc.
@return	0 */
static
int
innobase_release_temporary_latches(
/*===============================*/
	handlerton*	hton,	/*!< in: handlerton */
	THD*		thd)	/*!< in: MySQL thread */
{
	DBUG_ASSERT(hton == innodb_hton_ptr);

	if (!innodb_inited) {

		return(0);
	}

	trx_t*	trx = thd_to_trx(thd);

	if (trx != NULL) {
		trx_search_latch_release_if_reserved(trx);
	}

	return(0);
}

/********************************************************************//**
Increments innobase_active_counter and every INNOBASE_WAKE_INTERVALth
time calls srv_active_wake_master_thread. This function should be used
when a single database operation may introduce a small need for
server utility activity, like checkpointing. */
static inline
void
innobase_active_small(void)
/*=======================*/
{
	innobase_active_counter++;

	if ((innobase_active_counter % INNOBASE_WAKE_INTERVAL) == 0) {
		srv_active_wake_master_thread();
	}
}

/********************************************************************//**
Converts an InnoDB error code to a MySQL error code and also tells to MySQL
about a possible transaction rollback inside InnoDB caused by a lock wait
timeout or a deadlock.
@return	MySQL error code */
static
int
convert_error_code_to_mysql(
/*========================*/
	dberr_t	error,	/*!< in: InnoDB error code */
	ulint	flags,  /*!< in: InnoDB table flags, or 0 */
	THD*	thd)	/*!< in: user thread handle or NULL */
{
	switch (error) {
	case DB_SUCCESS:
		return(0);

	case DB_INTERRUPTED:
		my_error(ER_QUERY_INTERRUPTED, MYF(0));
		return(-1);

	case DB_FOREIGN_EXCEED_MAX_CASCADE:
		ut_ad(thd);
		push_warning_printf(thd, Sql_condition::WARN_LEVEL_WARN,
				    HA_ERR_ROW_IS_REFERENCED,
				    "InnoDB: Cannot delete/update "
				    "rows with cascading foreign key "
				    "constraints that exceed max "
				    "depth of %d. Please "
				    "drop extra constraints and try "
				    "again", DICT_FK_MAX_RECURSIVE_LOAD);

		/* fall through */

	case DB_ERROR:
	default:
		return(-1); /* unspecified error */

	case DB_DUPLICATE_KEY:
		/* Be cautious with returning this error, since
		mysql could re-enter the storage layer to get
		duplicated key info, the operation requires a
		valid table handle and/or transaction information,
		which might not always be available in the error
		handling stage. */
		return(HA_ERR_FOUND_DUPP_KEY);

	case DB_READ_ONLY:
		return(HA_ERR_TABLE_READONLY);

	case DB_FOREIGN_DUPLICATE_KEY:
		return(HA_ERR_FOREIGN_DUPLICATE_KEY);

	case DB_MISSING_HISTORY:
		return(HA_ERR_TABLE_DEF_CHANGED);

	case DB_RECORD_NOT_FOUND:
		return(HA_ERR_NO_ACTIVE_RECORD);

	case DB_DEADLOCK:
		/* Since we rolled back the whole transaction, we must
		tell it also to MySQL so that MySQL knows to empty the
		cached binlog for this transaction */

		if (thd) {
			thd_mark_transaction_to_rollback(thd, TRUE);
		}

		return(HA_ERR_LOCK_DEADLOCK);

	case DB_LOCK_WAIT_TIMEOUT:
		/* Starting from 5.0.13, we let MySQL just roll back the
		latest SQL statement in a lock wait timeout. Previously, we
		rolled back the whole transaction. */

		if (thd) {
			thd_mark_transaction_to_rollback(
				thd, (bool) row_rollback_on_timeout);
		}

		return(HA_ERR_LOCK_WAIT_TIMEOUT);

	case DB_NO_REFERENCED_ROW:
		return(HA_ERR_NO_REFERENCED_ROW);

	case DB_ROW_IS_REFERENCED:
		return(HA_ERR_ROW_IS_REFERENCED);

	case DB_CANNOT_ADD_CONSTRAINT:
	case DB_CHILD_NO_INDEX:
	case DB_PARENT_NO_INDEX:
		return(HA_ERR_CANNOT_ADD_FOREIGN);

	case DB_CANNOT_DROP_CONSTRAINT:

		return(HA_ERR_ROW_IS_REFERENCED); /* TODO: This is a bit
						misleading, a new MySQL error
						code should be introduced */

	case DB_CORRUPTION:
		return(HA_ERR_CRASHED);

	case DB_OUT_OF_FILE_SPACE:
		return(HA_ERR_RECORD_FILE_FULL);

	case DB_TABLE_IN_FK_CHECK:
		return(HA_ERR_TABLE_IN_FK_CHECK);

	case DB_TABLE_IS_BEING_USED:
		return(HA_ERR_WRONG_COMMAND);

	case DB_TABLESPACE_DELETED:
	case DB_TABLE_NOT_FOUND:
		return(HA_ERR_NO_SUCH_TABLE);

	case DB_TABLESPACE_NOT_FOUND:
		return(HA_ERR_NO_SUCH_TABLE);

	case DB_TOO_BIG_RECORD: {
		/* If prefix is true then a 768-byte prefix is stored
		locally for BLOB fields. Refer to dict_table_get_format() */
		bool prefix = (dict_tf_get_format(flags) == UNIV_FORMAT_A);
		my_printf_error(ER_TOO_BIG_ROWSIZE,
			"Row size too large (> %lu). Changing some columns "
			"to TEXT or BLOB %smay help. In current row "
			"format, BLOB prefix of %d bytes is stored inline.",
			MYF(0),
			page_get_free_space_of_empty(flags &
				DICT_TF_COMPACT) / 2,
			prefix ? "or using ROW_FORMAT=DYNAMIC "
			"or ROW_FORMAT=COMPRESSED ": "",
			prefix ? DICT_MAX_FIXED_COL_LEN : 0);
		return(HA_ERR_TO_BIG_ROW);
	}

	case DB_TOO_BIG_INDEX_COL:
		my_error(ER_INDEX_COLUMN_TOO_LONG, MYF(0),
			 DICT_MAX_FIELD_LEN_BY_FORMAT_FLAG(flags));
		return(HA_ERR_INDEX_COL_TOO_LONG);

	case DB_NO_SAVEPOINT:
		return(HA_ERR_NO_SAVEPOINT);

	case DB_LOCK_TABLE_FULL:
		/* Since we rolled back the whole transaction, we must
		tell it also to MySQL so that MySQL knows to empty the
		cached binlog for this transaction */

		if (thd) {
			thd_mark_transaction_to_rollback(thd, TRUE);
		}

		return(HA_ERR_LOCK_TABLE_FULL);

	case DB_FTS_INVALID_DOCID:
		return(HA_FTS_INVALID_DOCID);
	case DB_FTS_EXCEED_RESULT_CACHE_LIMIT:
		return(HA_ERR_FTS_EXCEED_RESULT_CACHE_LIMIT);
	case DB_TOO_MANY_CONCURRENT_TRXS:
		return(HA_ERR_TOO_MANY_CONCURRENT_TRXS);
	case DB_UNSUPPORTED:
		return(HA_ERR_UNSUPPORTED);
	case DB_INDEX_CORRUPT:
		return(HA_ERR_INDEX_CORRUPT);
	case DB_UNDO_RECORD_TOO_BIG:
		return(HA_ERR_UNDO_REC_TOO_BIG);
	case DB_OUT_OF_MEMORY:
		return(HA_ERR_OUT_OF_MEM);
	case DB_TABLESPACE_EXISTS:
		return(HA_ERR_TABLESPACE_EXISTS);
	case DB_IDENTIFIER_TOO_LONG:
		return(HA_ERR_INTERNAL_ERROR);
	}
}

/*************************************************************//**
Prints info of a THD object (== user session thread) to the given file. */
UNIV_INTERN
void
innobase_mysql_print_thd(
/*=====================*/
	FILE*	f,		/*!< in: output stream */
	THD*	thd,		/*!< in: MySQL THD object */
	uint	max_query_len)	/*!< in: max query length to print, or 0 to
				use the default max length */
{
	char	buffer[1024];

	fputs(thd_security_context(thd, buffer, sizeof buffer,
				   max_query_len), f);
	putc('\n', f);
}

/******************************************************************//**
Get the error message format string.
@return the format string or 0 if not found. */
UNIV_INTERN
const char*
innobase_get_err_msg(
/*=================*/
	int	error_code)	/*!< in: MySQL error code */
{
	return(my_get_err_msg(error_code));
}

/******************************************************************//**
Get the variable length bounds of the given character set. */
UNIV_INTERN
void
innobase_get_cset_width(
/*====================*/
	ulint	cset,		/*!< in: MySQL charset-collation code */
	ulint*	mbminlen,	/*!< out: minimum length of a char (in bytes) */
	ulint*	mbmaxlen)	/*!< out: maximum length of a char (in bytes) */
{
	CHARSET_INFO*	cs;
	ut_ad(cset <= MAX_CHAR_COLL_NUM);
	ut_ad(mbminlen);
	ut_ad(mbmaxlen);

	cs = all_charsets[cset];
	if (cs) {
		*mbminlen = cs->mbminlen;
		*mbmaxlen = cs->mbmaxlen;
		ut_ad(*mbminlen < DATA_MBMAX);
		ut_ad(*mbmaxlen < DATA_MBMAX);
	} else {
		THD*	thd = current_thd;

		if (thd && thd_sql_command(thd) == SQLCOM_DROP_TABLE) {

			/* Fix bug#46256: allow tables to be dropped if the
			collation is not found, but issue a warning. */
			if ((log_warnings)
			    && (cset != 0)){

				sql_print_warning(
					"Unknown collation #%lu.", cset);
			}
		} else {

			ut_a(cset == 0);
		}

		*mbminlen = *mbmaxlen = 0;
	}
}

/******************************************************************//**
Converts an identifier to a table name. */
UNIV_INTERN
void
innobase_convert_from_table_id(
/*===========================*/
	struct charset_info_st*	cs,	/*!< in: the 'from' character set */
	char*			to,	/*!< out: converted identifier */
	const char*		from,	/*!< in: identifier to convert */
	ulint			len)	/*!< in: length of 'to', in bytes */
{
	uint	errors;

	strconvert(cs, from, &my_charset_filename, to, (uint) len, &errors);
}

/**********************************************************************
Check if the length of the identifier exceeds the maximum allowed.
return true when length of identifier is too long. */
UNIV_INTERN
my_bool
innobase_check_identifier_length(
/*=============================*/
	const char*	id)	/* in: FK identifier to check excluding the
				database portion. */
{
	int		well_formed_error = 0;
	CHARSET_INFO	*cs = system_charset_info;
	DBUG_ENTER("innobase_check_identifier_length");

	uint res = cs->cset->well_formed_len(cs, id, id + strlen(id),
					     NAME_CHAR_LEN,
					     &well_formed_error);

	if (well_formed_error || res == NAME_CHAR_LEN) {
		my_error(ER_TOO_LONG_IDENT, MYF(0), id);
		DBUG_RETURN(true);
	}
	DBUG_RETURN(false);
}

/******************************************************************//**
Converts an identifier to UTF-8. */
UNIV_INTERN
void
innobase_convert_from_id(
/*=====================*/
	struct charset_info_st*	cs,	/*!< in: the 'from' character set */
	char*			to,	/*!< out: converted identifier */
	const char*		from,	/*!< in: identifier to convert */
	ulint			len)	/*!< in: length of 'to', in bytes */
{
	uint	errors;

	strconvert(cs, from, system_charset_info, to, (uint) len, &errors);
}

/******************************************************************//**
Compares NUL-terminated UTF-8 strings case insensitively.
@return	0 if a=b, <0 if a<b, >1 if a>b */
UNIV_INTERN
int
innobase_strcasecmp(
/*================*/
	const char*	a,	/*!< in: first string to compare */
	const char*	b)	/*!< in: second string to compare */
{
	if (!a) {
		if (!b) {
			return(0);
		} else {
			return(-1);
		}
	} else if (!b) {
		return(1);
	}

	return(my_strcasecmp(system_charset_info, a, b));
}

/******************************************************************//**
Compares NUL-terminated UTF-8 strings case insensitively. The
second string contains wildcards.
@return 0 if a match is found, 1 if not */
UNIV_INTERN
int
innobase_wildcasecmp(
/*=================*/
	const char*	a,	/*!< in: string to compare */
	const char*	b)	/*!< in: wildcard string to compare */
{
	return(wild_case_compare(system_charset_info, a, b));
}

/******************************************************************//**
Strip dir name from a full path name and return only the file name
@return file name or "null" if no file name */
UNIV_INTERN
const char*
innobase_basename(
/*==============*/
	const char*	path_name)	/*!< in: full path name */
{
	const char*	name = base_name(path_name);

	return((name) ? name : "null");
}

/******************************************************************//**
Makes all characters in a NUL-terminated UTF-8 string lower case. */
UNIV_INTERN
void
innobase_casedn_str(
/*================*/
	char*	a)	/*!< in/out: string to put in lower case */
{
	my_casedn_str(system_charset_info, a);
}

/**********************************************************************//**
Determines the connection character set.
@return	connection character set */
UNIV_INTERN
struct charset_info_st*
innobase_get_charset(
/*=================*/
	THD*	mysql_thd)	/*!< in: MySQL thread handle */
{
	return(thd_charset(mysql_thd));
}

/**********************************************************************//**
Determines the current SQL statement.
@return	SQL statement string */
UNIV_INTERN
const char*
innobase_get_stmt(
/*==============*/
	THD*	thd,		/*!< in: MySQL thread handle */
	size_t*	length)		/*!< out: length of the SQL statement */
{
	LEX_STRING* stmt;

	stmt = thd_query_string(thd);
	*length = stmt->length;
	return(stmt->str);
}

/**********************************************************************//**
Get the current setting of the table_def_size global parameter. We do
a dirty read because for one there is no synchronization object and
secondly there is little harm in doing so even if we get a torn read.
@return	value of table_def_size */
UNIV_INTERN
ulint
innobase_get_table_cache_size(void)
/*===============================*/
{
	return(table_def_size);
}

/**********************************************************************//**
Get the current setting of the lower_case_table_names global parameter from
mysqld.cc. We do a dirty read because for one there is no synchronization
object and secondly there is little harm in doing so even if we get a torn
read.
@return	value of lower_case_table_names */
UNIV_INTERN
ulint
innobase_get_lower_case_table_names(void)
/*=====================================*/
{
	return(lower_case_table_names);
}

/*********************************************************************//**
Creates a temporary file.
@return	temporary file descriptor, or < 0 on error */
UNIV_INTERN
int
innobase_mysql_tmpfile(void)
/*========================*/
{
	int	fd2 = -1;
	File	fd;

	DBUG_EXECUTE_IF(
		"innobase_tmpfile_creation_failure",
		return(-1);
	);

	fd = mysql_tmpfile("ib");

	if (fd >= 0) {
		/* Copy the file descriptor, so that the additional resources
		allocated by create_temp_file() can be freed by invoking
		my_close().

		Because the file descriptor returned by this function
		will be passed to fdopen(), it will be closed by invoking
		fclose(), which in turn will invoke close() instead of
		my_close(). */

#ifdef _WIN32
		/* Note that on Windows, the integer returned by mysql_tmpfile
		has no relation to C runtime file descriptor. Here, we need
		to call my_get_osfhandle to get the HANDLE and then convert it
		to C runtime filedescriptor. */
		{
			HANDLE hFile = my_get_osfhandle(fd);
			HANDLE hDup;
			BOOL bOK = DuplicateHandle(
					GetCurrentProcess(),
					hFile, GetCurrentProcess(),
					&hDup, 0, FALSE, DUPLICATE_SAME_ACCESS);
			if (bOK) {
				fd2 = _open_osfhandle((intptr_t) hDup, 0);
			} else {
				my_osmaperr(GetLastError());
				fd2 = -1;
			}
		}
#else
		fd2 = dup(fd);
#endif
		if (fd2 < 0) {
			char errbuf[MYSYS_STRERROR_SIZE];
			DBUG_PRINT("error",("Got error %d on dup",fd2));
			my_errno=errno;
			my_error(EE_OUT_OF_FILERESOURCES,
				 MYF(ME_BELL+ME_WAITTANG),
				 "ib*", my_errno,
				 my_strerror(errbuf, sizeof(errbuf), my_errno));
		}
		my_close(fd, MYF(MY_WME));
	}
	return(fd2);
}

/*********************************************************************//**
Wrapper around MySQL's copy_and_convert function.
@return	number of bytes copied to 'to' */
UNIV_INTERN
ulint
innobase_convert_string(
/*====================*/
	void*		to,		/*!< out: converted string */
	ulint		to_length,	/*!< in: number of bytes reserved
					for the converted string */
	CHARSET_INFO*	to_cs,		/*!< in: character set to convert to */
	const void*	from,		/*!< in: string to convert */
	ulint		from_length,	/*!< in: number of bytes to convert */
	CHARSET_INFO*	from_cs,	/*!< in: character set to convert
					from */
	uint*		errors)		/*!< out: number of errors encountered
					during the conversion */
{
	return(copy_and_convert(
			(char*) to, (uint32) to_length, to_cs,
			(const char*) from, (uint32) from_length, from_cs,
			errors));
}

/*******************************************************************//**
Formats the raw data in "data" (in InnoDB on-disk format) that is of
type DATA_(CHAR|VARCHAR|MYSQL|VARMYSQL) using "charset_coll" and writes
the result to "buf". The result is converted to "system_charset_info".
Not more than "buf_size" bytes are written to "buf".
The result is always NUL-terminated (provided buf_size > 0) and the
number of bytes that were written to "buf" is returned (including the
terminating NUL).
@return	number of bytes that were written */
UNIV_INTERN
ulint
innobase_raw_format(
/*================*/
	const char*	data,		/*!< in: raw data */
	ulint		data_len,	/*!< in: raw data length
					in bytes */
	ulint		charset_coll,	/*!< in: charset collation */
	char*		buf,		/*!< out: output buffer */
	ulint		buf_size)	/*!< in: output buffer size
					in bytes */
{
	/* XXX we use a hard limit instead of allocating
	but_size bytes from the heap */
	CHARSET_INFO*	data_cs;
	char		buf_tmp[8192];
	ulint		buf_tmp_used;
	uint		num_errors;

	data_cs = all_charsets[charset_coll];

	buf_tmp_used = innobase_convert_string(buf_tmp, sizeof(buf_tmp),
					       system_charset_info,
					       data, data_len, data_cs,
					       &num_errors);

	return(ut_str_sql_format(buf_tmp, buf_tmp_used, buf, buf_size));
}

/*********************************************************************//**
Compute the next autoinc value.

For MySQL replication the autoincrement values can be partitioned among
the nodes. The offset is the start or origin of the autoincrement value
for a particular node. For n nodes the increment will be n and the offset
will be in the interval [1, n]. The formula tries to allocate the next
value for a particular node.

Note: This function is also called with increment set to the number of
values we want to reserve for multi-value inserts e.g.,

	INSERT INTO T VALUES(), (), ();

innobase_next_autoinc() will be called with increment set to 3 where
autoinc_lock_mode != TRADITIONAL because we want to reserve 3 values for
the multi-value INSERT above.
@return	the next value */
UNIV_INTERN
ulonglong
innobase_next_autoinc(
/*==================*/
	ulonglong	current,	/*!< in: Current value */
	ulonglong	need,		/*!< in: count of values needed */
	ulonglong	step,		/*!< in: AUTOINC increment step */
	ulonglong	offset,		/*!< in: AUTOINC offset */
	ulonglong	max_value)	/*!< in: max value for type */
{
	ulonglong	next_value;
	ulonglong	block = need * step;

	/* Should never be 0. */
	ut_a(need > 0);
	ut_a(block > 0);
	ut_a(max_value > 0);

	/* According to MySQL documentation, if the offset is greater than
	the step then the offset is ignored. */
	if (offset > block) {
		offset = 0;
	}

	/* Check for overflow. Current can be > max_value if the value is
	in reality a negative value.The visual studio compilers converts
	large double values automatically into unsigned long long datatype
	maximum value */

	if (block >= max_value
	    || offset > max_value
	    || current >= max_value
	    || max_value - offset <= offset) {

		next_value = max_value;
	} else {
		ut_a(max_value > current);

		ulonglong	free = max_value - current;

		if (free < offset || free - offset <= block) {
			next_value = max_value;
		} else {
			next_value = 0;
		}
	}

	if (next_value == 0) {
		ulonglong	next;

		if (current > offset) {
			next = (current - offset) / step;
		} else {
			next = (offset - current) / step;
		}

		ut_a(max_value > next);
		next_value = next * step;
		/* Check for multiplication overflow. */
		ut_a(next_value >= next);
		ut_a(max_value > next_value);

		/* Check for overflow */
		if (max_value - next_value >= block) {

			next_value += block;

			if (max_value - next_value >= offset) {
				next_value += offset;
			} else {
				next_value = max_value;
			}
		} else {
			next_value = max_value;
		}
	}

	ut_a(next_value != 0);
	ut_a(next_value <= max_value);

	return(next_value);
}

/*********************************************************************//**
Initializes some fields in an InnoDB transaction object. */
static
void
innobase_trx_init(
/*==============*/
	THD*	thd,	/*!< in: user thread handle */
	trx_t*	trx)	/*!< in/out: InnoDB transaction handle */
{
	DBUG_ENTER("innobase_trx_init");
	DBUG_ASSERT(EQ_CURRENT_THD(thd));
	DBUG_ASSERT(thd == trx->mysql_thd);

	trx->check_foreigns = !thd_test_options(
		thd, OPTION_NO_FOREIGN_KEY_CHECKS);

	trx->check_unique_secondary = !thd_test_options(
		thd, OPTION_RELAXED_UNIQUE_CHECKS);

	DBUG_VOID_RETURN;
}

/*********************************************************************//**
Allocates an InnoDB transaction for a MySQL handler object for DML.
@return	InnoDB transaction handle */
UNIV_INTERN
trx_t*
innobase_trx_allocate(
/*==================*/
	THD*	thd)	/*!< in: user thread handle */
{
	trx_t*	trx;

	DBUG_ENTER("innobase_trx_allocate");
	DBUG_ASSERT(thd != NULL);
	DBUG_ASSERT(EQ_CURRENT_THD(thd));

	trx = trx_allocate_for_mysql();

	trx->mysql_thd = thd;

	innobase_trx_init(thd, trx);

	DBUG_RETURN(trx);
}

/*********************************************************************//**
Gets the InnoDB transaction handle for a MySQL handler object, creates
an InnoDB transaction struct if the corresponding MySQL thread struct still
lacks one.
@return	InnoDB transaction handle */
static inline
trx_t*
check_trx_exists(
/*=============*/
	THD*	thd)	/*!< in: user thread handle */
{
	trx_t*&	trx = thd_to_trx(thd);

	ut_ad(EQ_CURRENT_THD(thd));

	if (trx == NULL) {
		trx = innobase_trx_allocate(thd);
	} else if (UNIV_UNLIKELY(trx->magic_n != TRX_MAGIC_N)) {
		mem_analyze_corruption(trx);
		ut_error;
	}

	innobase_trx_init(thd, trx);

	return(trx);
}

/*********************************************************************//**
Note that a transaction has been registered with MySQL.
@return true if transaction is registered with MySQL 2PC coordinator */
static inline
bool
trx_is_registered_for_2pc(
/*=========================*/
	const trx_t*	trx)	/* in: transaction */
{
	return(trx->is_registered == 1);
}

/*********************************************************************//**
Note that a transaction has been registered with MySQL 2PC coordinator. */
static inline
void
trx_register_for_2pc(
/*==================*/
	trx_t*	trx)	/* in: transaction */
{
	trx->is_registered = 1;
	ut_ad(trx->owns_prepare_mutex == 0);
}

/*********************************************************************//**
Note that a transaction has been deregistered. */
static inline
void
trx_deregister_from_2pc(
/*====================*/
	trx_t*	trx)	/* in: transaction */
{
	trx->is_registered = 0;
	trx->owns_prepare_mutex = 0;
}


/*********************************************************************//**
Check if transaction is started.
@reutrn true if transaction is in state started */
static
bool
trx_is_started(
/*===========*/
	trx_t*	trx)	/* in: transaction */
{
	return(trx->state != TRX_STATE_NOT_STARTED);
}

/*********************************************************************//**
Copy table flags from MySQL's HA_CREATE_INFO into an InnoDB table object.
Those flags are stored in .frm file and end up in the MySQL table object,
but are frequently used inside InnoDB so we keep their copies into the
InnoDB table object. */
UNIV_INTERN
void
innobase_copy_frm_flags_from_create_info(
/*=====================================*/
	dict_table_t*		innodb_table,	/*!< in/out: InnoDB table */
	const HA_CREATE_INFO*	create_info)	/*!< in: create info */
{
	ibool	ps_on;
	ibool	ps_off;

	if (dict_table_is_temporary(innodb_table)) {
		/* Temp tables do not use persistent stats. */
		ps_on = FALSE;
		ps_off = TRUE;
	} else {
		ps_on = create_info->table_options
			& HA_OPTION_STATS_PERSISTENT;
		ps_off = create_info->table_options
			& HA_OPTION_NO_STATS_PERSISTENT;
	}

	dict_stats_set_persistent(innodb_table, ps_on, ps_off);

	dict_stats_auto_recalc_set(
		innodb_table,
		create_info->stats_auto_recalc == HA_STATS_AUTO_RECALC_ON,
		create_info->stats_auto_recalc == HA_STATS_AUTO_RECALC_OFF);

	innodb_table->stats_sample_pages = create_info->stats_sample_pages;
}

/*********************************************************************//**
Copy table flags from MySQL's TABLE_SHARE into an InnoDB table object.
Those flags are stored in .frm file and end up in the MySQL table object,
but are frequently used inside InnoDB so we keep their copies into the
InnoDB table object. */
UNIV_INTERN
void
innobase_copy_frm_flags_from_table_share(
/*=====================================*/
	dict_table_t*		innodb_table,	/*!< in/out: InnoDB table */
	const TABLE_SHARE*	table_share)	/*!< in: table share */
{
	ibool	ps_on;
	ibool	ps_off;

	if (dict_table_is_temporary(innodb_table)) {
		/* Temp tables do not use persistent stats */
		ps_on = FALSE;
		ps_off = TRUE;
	} else {
		ps_on = table_share->db_create_options
			& HA_OPTION_STATS_PERSISTENT;
		ps_off = table_share->db_create_options
			& HA_OPTION_NO_STATS_PERSISTENT;
	}

	dict_stats_set_persistent(innodb_table, ps_on, ps_off);

	dict_stats_auto_recalc_set(
		innodb_table,
		table_share->stats_auto_recalc == HA_STATS_AUTO_RECALC_ON,
		table_share->stats_auto_recalc == HA_STATS_AUTO_RECALC_OFF);

	innodb_table->stats_sample_pages = table_share->stats_sample_pages;
}

/*********************************************************************//**
Construct ha_innobase handler. */
UNIV_INTERN
ha_innobase::ha_innobase(
/*=====================*/
	handlerton*	hton,
	TABLE_SHARE*	table_arg)
	:handler(hton, table_arg),
	int_table_flags(HA_REC_NOT_IN_SEQ |
		  HA_NULL_IN_KEY |
		  HA_CAN_INDEX_BLOBS |
		  HA_CAN_SQL_HANDLER |
		  HA_PRIMARY_KEY_REQUIRED_FOR_POSITION |
		  HA_PRIMARY_KEY_IN_READ_INDEX |
		  HA_BINLOG_ROW_CAPABLE |
		  HA_CAN_GEOMETRY | HA_PARTIAL_COLUMN_READ |
		  HA_TABLE_SCAN_ON_INDEX | HA_CAN_FULLTEXT |
		  HA_CAN_FULLTEXT_EXT | HA_CAN_EXPORT),
	start_of_scan(0),
	num_write_row(0)
{}

/*********************************************************************//**
Destruct ha_innobase handler. */
UNIV_INTERN
ha_innobase::~ha_innobase()
/*======================*/
{
}

/*********************************************************************//**
Updates the user_thd field in a handle and also allocates a new InnoDB
transaction handle if needed, and updates the transaction fields in the
prebuilt struct. */
UNIV_INTERN inline
void
ha_innobase::update_thd(
/*====================*/
	THD*	thd)	/*!< in: thd to use the handle */
{
	trx_t*		trx;

	/* The table should have been opened in ha_innobase::open(). */
	DBUG_ASSERT(prebuilt->table->n_ref_count > 0);

	trx = check_trx_exists(thd);

	if (prebuilt->trx != trx) {

		row_update_prebuilt_trx(prebuilt, trx);
	}

	user_thd = thd;
}

/*********************************************************************//**
Updates the user_thd field in a handle and also allocates a new InnoDB
transaction handle if needed, and updates the transaction fields in the
prebuilt struct. */
UNIV_INTERN
void
ha_innobase::update_thd()
/*=====================*/
{
	THD*	thd = ha_thd();

	ut_ad(EQ_CURRENT_THD(thd));
	update_thd(thd);
}

/*********************************************************************//**
Registers an InnoDB transaction with the MySQL 2PC coordinator, so that
the MySQL XA code knows to call the InnoDB prepare and commit, or rollback
for the transaction. This MUST be called for every transaction for which
the user may call commit or rollback. Calling this several times to register
the same transaction is allowed, too. This function also registers the
current SQL statement. */
static inline
void
innobase_register_trx(
/*==================*/
	handlerton*	hton,	/* in: Innobase handlerton */
	THD*		thd,	/* in: MySQL thd (connection) object */
	trx_t*		trx)	/* in: transaction to register */
{
	trans_register_ha(thd, FALSE, hton);

	if (!trx_is_registered_for_2pc(trx)
	    && thd_test_options(thd, OPTION_NOT_AUTOCOMMIT | OPTION_BEGIN)) {

		trans_register_ha(thd, TRUE, hton);
	}

	trx_register_for_2pc(trx);
}

/*	BACKGROUND INFO: HOW THE MYSQL QUERY CACHE WORKS WITH INNODB
	------------------------------------------------------------

1) The use of the query cache for TBL is disabled when there is an
uncommitted change to TBL.

2) When a change to TBL commits, InnoDB stores the current value of
its global trx id counter, let us denote it by INV_TRX_ID, to the table object
in the InnoDB data dictionary, and does only allow such transactions whose
id <= INV_TRX_ID to use the query cache.

3) When InnoDB does an INSERT/DELETE/UPDATE to a table TBL, or an implicit
modification because an ON DELETE CASCADE, we invalidate the MySQL query cache
of TBL immediately.

How this is implemented inside InnoDB:

1) Since every modification always sets an IX type table lock on the InnoDB
table, it is easy to check if there can be uncommitted modifications for a
table: just check if there are locks in the lock list of the table.

2) When a transaction inside InnoDB commits, it reads the global trx id
counter and stores the value INV_TRX_ID to the tables on which it had a lock.

3) If there is an implicit table change from ON DELETE CASCADE or SET NULL,
InnoDB calls an invalidate method for the MySQL query cache for that table.

How this is implemented inside sql_cache.cc:

1) The query cache for an InnoDB table TBL is invalidated immediately at an
INSERT/UPDATE/DELETE, just like in the case of MyISAM. No need to delay
invalidation to the transaction commit.

2) To store or retrieve a value from the query cache of an InnoDB table TBL,
any query must first ask InnoDB's permission. We must pass the thd as a
parameter because InnoDB will look at the trx id, if any, associated with
that thd. Also the full_name which is used as key to search for the table
object. The full_name is a string containing the normalized path to the
table in the canonical format.

3) Use of the query cache for InnoDB tables is now allowed also when
AUTOCOMMIT==0 or we are inside BEGIN ... COMMIT. Thus transactions no longer
put restrictions on the use of the query cache.
*/

/******************************************************************//**
The MySQL query cache uses this to check from InnoDB if the query cache at
the moment is allowed to operate on an InnoDB table. The SQL query must
be a non-locking SELECT.

The query cache is allowed to operate on certain query only if this function
returns TRUE for all tables in the query.

If thd is not in the autocommit state, this function also starts a new
transaction for thd if there is no active trx yet, and assigns a consistent
read view to it if there is no read view yet.

Why a deadlock of threads is not possible: the query cache calls this function
at the start of a SELECT processing. Then the calling thread cannot be
holding any InnoDB semaphores. The calling thread is holding the
query cache mutex, and this function will reserve the InnoDB trx_sys->mutex.
Thus, the 'rank' in sync0sync.h of the MySQL query cache mutex is above
the InnoDB trx_sys->mutex.
@return TRUE if permitted, FALSE if not; note that the value FALSE
does not mean we should invalidate the query cache: invalidation is
called explicitly */
static
my_bool
innobase_query_caching_of_table_permitted(
/*======================================*/
	THD*	thd,		/*!< in: thd of the user who is trying to
				store a result to the query cache or
				retrieve it */
	char*	full_name,	/*!< in: normalized path to the table */
	uint	full_name_len,	/*!< in: length of the normalized path 
                                to the table */
	ulonglong *unused)	/*!< unused for this engine */
{
	ibool	is_autocommit;
	trx_t*	trx;
	char	norm_name[1000];

	ut_a(full_name_len < 999);

	trx = check_trx_exists(thd);

	if (trx->isolation_level == TRX_ISO_SERIALIZABLE) {
		/* In the SERIALIZABLE mode we add LOCK IN SHARE MODE to every
		plain SELECT if AUTOCOMMIT is not on. */

		return((my_bool)FALSE);
	}

	if (UNIV_UNLIKELY(trx->has_search_latch)) {
		sql_print_error("The calling thread is holding the adaptive "
				"search, latch though calling "
				"innobase_query_caching_of_table_permitted.");
		trx_print(stderr, trx, 1024);
	}

	trx_search_latch_release_if_reserved(trx);

	innobase_srv_conc_force_exit_innodb(trx);

	if (!thd_test_options(thd, OPTION_NOT_AUTOCOMMIT | OPTION_BEGIN)) {

		is_autocommit = TRUE;
	} else {
		is_autocommit = FALSE;

	}

	if (is_autocommit && trx->n_mysql_tables_in_use == 0) {
		/* We are going to retrieve the query result from the query
		cache. This cannot be a store operation to the query cache
		because then MySQL would have locks on tables already.

		TODO: if the user has used LOCK TABLES to lock the table,
		then we open a transaction in the call of row_.. below.
		That trx can stay open until UNLOCK TABLES. The same problem
		exists even if we do not use the query cache. MySQL should be
		modified so that it ALWAYS calls some cleanup function when
		the processing of a query ends!

		We can imagine we instantaneously serialize this consistent
		read trx to the current trx id counter. If trx2 would have
		changed the tables of a query result stored in the cache, and
		trx2 would have already committed, making the result obsolete,
		then trx2 would have already invalidated the cache. Thus we
		can trust the result in the cache is ok for this query. */

		return((my_bool)TRUE);
	}

	/* Normalize the table name to InnoDB format */
	normalize_table_name(norm_name, full_name);

	innobase_register_trx(innodb_hton_ptr, thd, trx);

	if (row_search_check_if_query_cache_permitted(trx, norm_name)) {

		/* printf("Query cache for %s permitted\n", norm_name); */

		return((my_bool)TRUE);
	}

	/* printf("Query cache for %s NOT permitted\n", norm_name); */

	return((my_bool)FALSE);
}

/*****************************************************************//**
Invalidates the MySQL query cache for the table. */
UNIV_INTERN
void
innobase_invalidate_query_cache(
/*============================*/
	trx_t*		trx,		/*!< in: transaction which
					modifies the table */
	const char*	full_name,	/*!< in: concatenation of
					database name, null char NUL,
					table name, null char NUL;
					NOTE that in Windows this is
					always in LOWER CASE! */
	ulint		full_name_len)	/*!< in: full name length where
					also the null chars count */
{
	/* Note that the sync0sync.h rank of the query cache mutex is just
	above the InnoDB trx_sys_t->lock. The caller of this function must
	not have latches of a lower rank. */

	/* Argument TRUE below means we are using transactions */
#ifdef HAVE_QUERY_CACHE
	mysql_query_cache_invalidate4(trx->mysql_thd,
				      full_name,
				      (uint32) full_name_len,
				      TRUE);
#endif
}

/*****************************************************************//**
Convert an SQL identifier to the MySQL system_charset_info (UTF-8)
and quote it if needed.
@return	pointer to the end of buf */
static
char*
innobase_convert_identifier(
/*========================*/
	char*		buf,	/*!< out: buffer for converted identifier */
	ulint		buflen,	/*!< in: length of buf, in bytes */
	const char*	id,	/*!< in: identifier to convert */
	ulint		idlen,	/*!< in: length of id, in bytes */
	THD*		thd,	/*!< in: MySQL connection thread, or NULL */
	ibool		file_id)/*!< in: TRUE=id is a table or database name;
				FALSE=id is an UTF-8 string */
{
	const char*	s	= id;
	int		q;

	if (file_id) {

		char nz[MAX_TABLE_NAME_LEN + 1];
		char nz2[MAX_TABLE_NAME_LEN + 1];

		/* Decode the table name.  The MySQL function expects
		a NUL-terminated string.  The input and output strings
		buffers must not be shared. */
		ut_a(idlen <= MAX_TABLE_NAME_LEN);
		memcpy(nz, id, idlen);
		nz[idlen] = 0;

		s = nz2;
		idlen = explain_filename(thd, nz, nz2, sizeof nz2,
					 EXPLAIN_PARTITIONS_AS_COMMENT);
		goto no_quote;
	}

	/* See if the identifier needs to be quoted. */
	if (UNIV_UNLIKELY(!thd)) {
		q = '"';
	} else {
		q = get_quote_char_for_identifier(thd, s, (int) idlen);
	}

	if (q == EOF) {
no_quote:
		if (UNIV_UNLIKELY(idlen > buflen)) {
			idlen = buflen;
		}
		memcpy(buf, s, idlen);
		return(buf + idlen);
	}

	/* Quote the identifier. */
	if (buflen < 2) {
		return(buf);
	}

	*buf++ = q;
	buflen--;

	for (; idlen; idlen--) {
		int	c = *s++;
		if (UNIV_UNLIKELY(c == q)) {
			if (UNIV_UNLIKELY(buflen < 3)) {
				break;
			}

			*buf++ = c;
			*buf++ = c;
			buflen -= 2;
		} else {
			if (UNIV_UNLIKELY(buflen < 2)) {
				break;
			}

			*buf++ = c;
			buflen--;
		}
	}

	*buf++ = q;
	return(buf);
}

/*****************************************************************//**
Convert a table or index name to the MySQL system_charset_info (UTF-8)
and quote it if needed.
@return	pointer to the end of buf */
UNIV_INTERN
char*
innobase_convert_name(
/*==================*/
	char*		buf,	/*!< out: buffer for converted identifier */
	ulint		buflen,	/*!< in: length of buf, in bytes */
	const char*	id,	/*!< in: identifier to convert */
	ulint		idlen,	/*!< in: length of id, in bytes */
	THD*		thd,	/*!< in: MySQL connection thread, or NULL */
	ibool		table_id)/*!< in: TRUE=id is a table or database name;
				FALSE=id is an index name */
{
	char*		s	= buf;
	const char*	bufend	= buf + buflen;

	if (table_id) {
		const char*	slash = (const char*) memchr(id, '/', idlen);
		if (!slash) {

			goto no_db_name;
		}

		/* Print the database name and table name separately. */
		s = innobase_convert_identifier(s, bufend - s, id, slash - id,
						thd, TRUE);
		if (UNIV_LIKELY(s < bufend)) {
			*s++ = '.';
			s = innobase_convert_identifier(s, bufend - s,
							slash + 1, idlen
							- (slash - id) - 1,
							thd, TRUE);
		}
	} else if (UNIV_UNLIKELY(*id == TEMP_INDEX_PREFIX)) {
		/* Temporary index name (smart ALTER TABLE) */
		const char temp_index_suffix[]= "--temporary--";

		s = innobase_convert_identifier(buf, buflen, id + 1, idlen - 1,
						thd, FALSE);
		if (s - buf + (sizeof temp_index_suffix - 1) < buflen) {
			memcpy(s, temp_index_suffix,
			       sizeof temp_index_suffix - 1);
			s += sizeof temp_index_suffix - 1;
		}
	} else {
no_db_name:
		s = innobase_convert_identifier(buf, buflen, id, idlen,
						thd, table_id);
	}

	return(s);
}

/*****************************************************************//**
A wrapper function of innobase_convert_name(), convert a table or
index name to the MySQL system_charset_info (UTF-8) and quote it if needed.
@return	pointer to the end of buf */
UNIV_INTERN
void
innobase_format_name(
/*==================*/
	char*		buf,	/*!< out: buffer for converted identifier */
	ulint		buflen,	/*!< in: length of buf, in bytes */
	const char*	name,	/*!< in: index or table name to format */
	ibool		is_index_name) /*!< in: index name */
{
	const char*     bufend;

	bufend = innobase_convert_name(buf, buflen, name, strlen(name),
				       NULL, !is_index_name);

	ut_ad((ulint) (bufend - buf) < buflen);

	buf[bufend - buf] = '\0';
}

/**********************************************************************//**
Determines if the currently running transaction has been interrupted.
@return	TRUE if interrupted */
UNIV_INTERN
ibool
trx_is_interrupted(
/*===============*/
	const trx_t*	trx)	/*!< in: transaction */
{
	return(trx && trx->mysql_thd && thd_killed(trx->mysql_thd));
}

/**********************************************************************//**
Determines if the currently running transaction is in strict mode.
@return	TRUE if strict */
UNIV_INTERN
ibool
trx_is_strict(
/*==========*/
	trx_t*	trx)	/*!< in: transaction */
{
	return(trx && trx->mysql_thd && THDVAR(trx->mysql_thd, strict_mode));
}

/**********************************************************************//**
Determines if the current MySQL thread is running in strict mode.
If thd==NULL, THDVAR returns the global value of innodb-strict-mode.
@return	TRUE if strict */
UNIV_INLINE
ibool
thd_is_strict(
/*==========*/
	THD*	thd)	/*!< in: MySQL thread descriptor */
{
	return(THDVAR(thd, strict_mode));
}

/**************************************************************//**
Resets some fields of a prebuilt struct. The template is used in fast
retrieval of just those column values MySQL needs in its processing. */
inline
void
ha_innobase::reset_template(void)
/*=============================*/
{
	ut_ad(prebuilt->magic_n == ROW_PREBUILT_ALLOCATED);
	ut_ad(prebuilt->magic_n2 == prebuilt->magic_n);

	prebuilt->keep_other_fields_on_keyread = 0;
	prebuilt->read_just_key = 0;
	prebuilt->in_fts_query = 0;
	/* Reset index condition pushdown state. */
	if (prebuilt->idx_cond) {
		prebuilt->idx_cond = NULL;
		prebuilt->idx_cond_n_cols = 0;
		/* Invalidate prebuilt->mysql_template
		in ha_innobase::write_row(). */
		prebuilt->template_type = ROW_MYSQL_NO_TEMPLATE;
	}
}

/*****************************************************************//**
Call this when you have opened a new table handle in HANDLER, before you
call index_read_idx() etc. Actually, we can let the cursor stay open even
over a transaction commit! Then you should call this before every operation,
fetch next etc. This function inits the necessary things even after a
transaction commit. */
UNIV_INTERN
void
ha_innobase::init_table_handle_for_HANDLER(void)
/*============================================*/
{
	/* If current thd does not yet have a trx struct, create one.
	If the current handle does not yet have a prebuilt struct, create
	one. Update the trx pointers in the prebuilt struct. Normally
	this operation is done in external_lock. */

	update_thd(ha_thd());

	/* Initialize the prebuilt struct much like it would be inited in
	external_lock */

	trx_search_latch_release_if_reserved(prebuilt->trx);

	innobase_srv_conc_force_exit_innodb(prebuilt->trx);

	/* If the transaction is not started yet, start it */

	trx_start_if_not_started_xa(prebuilt->trx);

	/* Assign a read view if the transaction does not have it yet */

	trx_assign_read_view(prebuilt->trx);

	innobase_register_trx(ht, user_thd, prebuilt->trx);

	/* We did the necessary inits in this function, no need to repeat them
	in row_search_for_mysql */

	prebuilt->sql_stat_start = FALSE;

	/* We let HANDLER always to do the reads as consistent reads, even
	if the trx isolation level would have been specified as SERIALIZABLE */

	prebuilt->select_lock_type = LOCK_NONE;
	prebuilt->stored_select_lock_type = LOCK_NONE;

	/* Always fetch all columns in the index record */

	prebuilt->hint_need_to_fetch_extra_cols = ROW_RETRIEVE_ALL_COLS;

	/* We want always to fetch all columns in the whole row? Or do
	we???? */

	prebuilt->used_in_HANDLER = TRUE;
	reset_template();
}

/*********************************************************************//**
Opens an InnoDB database.
@return	0 on success, error code on failure */
static
int
innobase_init(
/*==========*/
	void	*p)	/*!< in: InnoDB handlerton */
{
	static char	current_dir[3];		/*!< Set if using current lib */
	int		err;
	bool		ret;
	char		*default_path;
	uint		format_id;
	ulong		num_pll_degree;

	DBUG_ENTER("innobase_init");
	handlerton *innobase_hton= (handlerton*) p;
	innodb_hton_ptr = innobase_hton;

	innobase_hton->state = SHOW_OPTION_YES;
	innobase_hton->db_type= DB_TYPE_INNODB;
	innobase_hton->savepoint_offset = sizeof(trx_named_savept_t);
	innobase_hton->close_connection = innobase_close_connection;
	innobase_hton->savepoint_set = innobase_savepoint;
	innobase_hton->savepoint_rollback = innobase_rollback_to_savepoint;
	innobase_hton->savepoint_release = innobase_release_savepoint;
	innobase_hton->commit = innobase_commit;
	innobase_hton->rollback = innobase_rollback;
	innobase_hton->prepare = innobase_xa_prepare;
	innobase_hton->recover = innobase_xa_recover;
	innobase_hton->commit_by_xid = innobase_commit_by_xid;
	innobase_hton->rollback_by_xid = innobase_rollback_by_xid;
	innobase_hton->create_cursor_read_view = innobase_create_cursor_view;
	innobase_hton->set_cursor_read_view = innobase_set_cursor_view;
	innobase_hton->close_cursor_read_view = innobase_close_cursor_view;
	innobase_hton->create = innobase_create_handler;
	innobase_hton->drop_database = innobase_drop_database;
	innobase_hton->panic = innobase_end;

	innobase_hton->start_consistent_snapshot =
		innobase_start_trx_and_assign_read_view;

	innobase_hton->flush_logs = innobase_flush_logs;
	innobase_hton->show_status = innobase_show_status;
	innobase_hton->flags = HTON_SUPPORTS_EXTENDED_KEYS;

	innobase_hton->release_temporary_latches =
		innobase_release_temporary_latches;

	innobase_hton->data = &innodb_api_cb;

	ut_a(DATA_MYSQL_TRUE_VARCHAR == (ulint)MYSQL_TYPE_VARCHAR);

#ifndef DBUG_OFF
	static const char	test_filename[] = "-@";
	char			test_tablename[sizeof test_filename
				+ sizeof(srv_mysql50_table_name_prefix) - 1];
	if ((sizeof(test_tablename)) - 1
			!= filename_to_tablename(test_filename,
						 test_tablename,
						 sizeof(test_tablename), true)
			|| strncmp(test_tablename,
				   srv_mysql50_table_name_prefix,
				   sizeof(srv_mysql50_table_name_prefix) - 1)
			|| strcmp(test_tablename
				  + sizeof(srv_mysql50_table_name_prefix) - 1,
				  test_filename)) {

		sql_print_error("tablename encoding has been changed");

		goto error;
	}
#endif /* DBUG_OFF */

	/* Check that values don't overflow on 32-bit systems. */
	if (sizeof(ulint) == 4) {
		if (innobase_buffer_pool_size > UINT_MAX32) {
			sql_print_error(
				"innobase_buffer_pool_size can't be over 4GB"
				" on 32-bit systems");

			goto error;
		}
	}

	os_innodb_umask = (ulint) my_umask;

	/* First calculate the default path for innodb_data_home_dir etc.,
	in case the user has not given any value.

	Note that when using the embedded server, the datadirectory is not
	necessarily the current directory of this program. */

	if (mysqld_embedded) {
		default_path = mysql_real_data_home;
		fil_path_to_mysql_datadir = mysql_real_data_home;
	} else {
		/* It's better to use current lib, to keep paths short */
		current_dir[0] = FN_CURLIB;
		current_dir[1] = FN_LIBCHAR;
		current_dir[2] = 0;
		default_path = current_dir;
	}

	ut_a(default_path);

	/* Set InnoDB initialization parameters according to the values
	read from MySQL .cnf file */

	/*--------------- Data files -------------------------*/

	/* The default dir for data files is the datadir of MySQL */

	srv_data_home = (innobase_data_home_dir ? innobase_data_home_dir :
			 default_path);

	/* Set default InnoDB data file size to 12 MB and let it be
	auto-extending. Thus users can use InnoDB in >= 4.0 without having
	to specify any startup options. */

	if (!innobase_data_file_path) {
		innobase_data_file_path = (char*) "ibdata1:12M:autoextend";
	}

	/* Since InnoDB edits the argument in the next call, we make another
	copy of it: */

	internal_innobase_data_file_path = my_strdup(innobase_data_file_path,
						   MYF(MY_FAE));

	ret = (bool) srv_parse_data_file_paths_and_sizes(
		internal_innobase_data_file_path);
	if (ret == FALSE) {
		sql_print_error(
			"InnoDB: syntax error in innodb_data_file_path");
mem_free_and_error:
		srv_free_paths_and_sizes();
		my_free(internal_innobase_data_file_path);
		goto error;
	}

	/* -------------- All log files ---------------------------*/

	/* The default dir for log files is the datadir of MySQL */

	if (!srv_log_group_home_dir) {
		srv_log_group_home_dir = default_path;
	}

#ifdef UNIV_LOG_ARCHIVE
	/* Since innodb_log_arch_dir has no relevance under MySQL,
	starting from 4.0.6 we always set it the same as
	innodb_log_group_home_dir: */

	innobase_log_arch_dir = innobase_log_group_home_dir;

	srv_arch_dir = innobase_log_arch_dir;
#endif /* UNIG_LOG_ARCHIVE */

	srv_normalize_path_for_win(srv_log_group_home_dir);

	if (strchr(srv_log_group_home_dir, ';')) {
		sql_print_error("syntax error in innodb_log_group_home_dir");
		goto mem_free_and_error;
	}

	if (innobase_mirrored_log_groups == 1) {
		sql_print_warning(
			"innodb_mirrored_log_groups is an unimplemented "
			"feature and the variable will be completely "
			"removed in a future version.");
	}

	if (innobase_mirrored_log_groups > 1) {
		sql_print_error(
		"innodb_mirrored_log_groups is an unimplemented feature and "
		"the variable will be completely removed in a future version. "
		"Using values other than 1 is not supported.");
		goto mem_free_and_error;
	}

	if (innobase_mirrored_log_groups == 0) {
		/* To throw a deprecation warning message when the option is
		passed, the default was changed to '0' (as a workaround). Since
		the only value accepted for this option is '1', reset it to 1 */
		innobase_mirrored_log_groups = 1;
	}

	/* Validate the file format by animal name */
	if (innobase_file_format_name != NULL) {

		format_id = innobase_file_format_name_lookup(
			innobase_file_format_name);

		if (format_id > UNIV_FORMAT_MAX) {

			sql_print_error("InnoDB: wrong innodb_file_format.");

			goto mem_free_and_error;
		}
	} else {
		/* Set it to the default file format id. Though this
		should never happen. */
		format_id = 0;
	}

	srv_file_format = format_id;

	/* Given the type of innobase_file_format_name we have little
	choice but to cast away the constness from the returned name.
	innobase_file_format_name is used in the MySQL set variable
	interface and so can't be const. */

	innobase_file_format_name =
		(char*) trx_sys_file_format_id_to_name(format_id);

	/* Check innobase_file_format_check variable */
	if (!innobase_file_format_check) {

		/* Set the value to disable checking. */
		srv_max_file_format_at_startup = UNIV_FORMAT_MAX + 1;

	} else {

		/* Set the value to the lowest supported format. */
		srv_max_file_format_at_startup = UNIV_FORMAT_MIN;
	}

	/* Did the user specify a format name that we support?
	As a side effect it will update the variable
	srv_max_file_format_at_startup */
	if (innobase_file_format_validate_and_set(
			innobase_file_format_max) < 0) {

		sql_print_error("InnoDB: invalid "
				"innodb_file_format_max value: "
				"should be any value up to %s or its "
				"equivalent numeric id",
				trx_sys_file_format_id_to_name(
					UNIV_FORMAT_MAX));

		goto mem_free_and_error;
	}

	/* Remember stopword table name supplied at startup */
	if (innobase_server_stopword_table) {
		fts_server_stopword_table =
			my_strdup(innobase_server_stopword_table,  MYF(0));
	}

	if (innobase_change_buffering) {
		ulint	use;

		for (use = 0;
		     use < UT_ARR_SIZE(innobase_change_buffering_values);
		     use++) {
			if (!innobase_strcasecmp(
				    innobase_change_buffering,
				    innobase_change_buffering_values[use])) {
				ibuf_use = (ibuf_use_t) use;
				goto innobase_change_buffering_inited_ok;
			}
		}

		sql_print_error("InnoDB: invalid value "
				"innodb_change_buffering=%s",
				innobase_change_buffering);
		goto mem_free_and_error;
	}

innobase_change_buffering_inited_ok:
	ut_a((ulint) ibuf_use < UT_ARR_SIZE(innobase_change_buffering_values));
	innobase_change_buffering = (char*)
		innobase_change_buffering_values[ibuf_use];

	/* Check that interdependent parameters have sane values. */
	if (srv_max_buf_pool_modified_pct < srv_max_dirty_pages_pct_lwm) {
		sql_print_warning("InnoDB: innodb_max_dirty_pages_pct_lwm"
				  " cannot be set higher than"
				  " innodb_max_dirty_pages_pct.\n"
				  "InnoDB: Setting"
				  " innodb_max_dirty_pages_pct_lwm to %lu\n",
				  srv_max_buf_pool_modified_pct);

		srv_max_dirty_pages_pct_lwm = srv_max_buf_pool_modified_pct;
	}

	if (srv_max_io_capacity == SRV_MAX_IO_CAPACITY_DUMMY_DEFAULT) {

		if (srv_io_capacity >= SRV_MAX_IO_CAPACITY_LIMIT / 2) {
			/* Avoid overflow. */
			srv_max_io_capacity = SRV_MAX_IO_CAPACITY_LIMIT;
		} else {
			/* The user has not set the value. We should
			set it based on innodb_io_capacity. */
			srv_max_io_capacity =
				ut_max(2 * srv_io_capacity, 2000);
		}

	} else if (srv_max_io_capacity < srv_io_capacity) {
		sql_print_warning("InnoDB: innodb_io_capacity"
				  " cannot be set higher than"
				  " innodb_io_capacity_max.\n"
				  "InnoDB: Setting"
				  " innodb_io_capacity to %lu\n",
				  srv_max_io_capacity);

		srv_io_capacity = srv_max_io_capacity;
	}

	if (!is_filename_allowed(srv_buf_dump_filename,
				 strlen(srv_buf_dump_filename), FALSE)) {
		sql_print_error("InnoDB: innodb_buffer_pool_filename"
			" cannot have colon (:) in the file name.");
		goto mem_free_and_error;
	}

	/* --------------------------------------------------*/

	srv_file_flush_method_str = innobase_file_flush_method;

	srv_log_file_size = (ib_uint64_t) innobase_log_file_size;

#ifdef UNIV_LOG_ARCHIVE
	srv_log_archive_on = (ulint) innobase_log_archive;
#endif /* UNIV_LOG_ARCHIVE */

	/* Check that the value of system variable innodb_page_size was
	set correctly.  Its value was put into srv_page_size. If valid,
	return the associated srv_page_size_shift.*/
	srv_page_size_shift = innodb_page_size_validate(srv_page_size);
	if (!srv_page_size_shift) {
		sql_print_error("InnoDB: Invalid page size=%lu.\n",
				srv_page_size);
		goto mem_free_and_error;
	}
	if (UNIV_PAGE_SIZE_DEF != srv_page_size) {
		ut_print_timestamp(stderr);
		fprintf(stderr,
			" InnoDB: innodb-page-size has been changed"
			" from the default value %d to %lu.\n",
			UNIV_PAGE_SIZE_DEF, srv_page_size);
	}

	srv_log_buffer_size = (ulint) innobase_log_buffer_size;

	if (innobase_buffer_pool_instances == 0) {
		innobase_buffer_pool_instances = 8;

#if defined(__WIN__) && !defined(_WIN64)
		if (innobase_buffer_pool_size > 1331 * 1024 * 1024) {
			innobase_buffer_pool_instances
				= ut_min(MAX_BUFFER_POOLS,
					(long) (innobase_buffer_pool_size
					/ (128 * 1024 * 1024)));
		}
#endif /* defined(__WIN__) && !defined(_WIN64) */
	}
	srv_buf_pool_size = (ulint) innobase_buffer_pool_size;
	srv_buf_pool_instances = (ulint) innobase_buffer_pool_instances;

	srv_mem_pool_size = (ulint) innobase_additional_mem_pool_size;

	if (innobase_additional_mem_pool_size
	    != 8*1024*1024L /* the default */ ) {

		ut_print_timestamp(stderr);
		fprintf(stderr,
			" InnoDB: Warning: Using "
			"innodb_additional_mem_pool_size is DEPRECATED. "
			"This option may be removed in future releases, "
			"together with the option innodb_use_sys_malloc "
			"and with the InnoDB's internal memory "
			"allocator.\n");
	}

	if (!srv_use_sys_malloc ) {
		ut_print_timestamp(stderr);
		fprintf(stderr,
			" InnoDB: Warning: Setting "
			"innodb_use_sys_malloc to FALSE is DEPRECATED. "
			"This option may be removed in future releases, "
			"together with the InnoDB's internal memory "
			"allocator.\n");
	}

	srv_n_file_io_threads = (ulint) innobase_file_io_threads;
	srv_n_read_io_threads = (ulint) innobase_read_io_threads;
	srv_n_write_io_threads = (ulint) innobase_write_io_threads;

	srv_use_doublewrite_buf = (ibool) innobase_use_doublewrite;

	if (!innobase_use_checksums) {
		ut_print_timestamp(stderr);
		fprintf(stderr,
			" InnoDB: Warning: Setting "
			"innodb_checksums to OFF is DEPRECATED. "
			"This option may be removed in future releases. "
			"You should set innodb_checksum_algorithm=NONE "
			"instead.\n");
		srv_checksum_algorithm = SRV_CHECKSUM_ALGORITHM_NONE;
	}

#ifdef HAVE_LARGE_PAGES
	if ((os_use_large_pages = (ibool) my_use_large_pages)) {
		os_large_page_size = (ulint) opt_large_page_size;
	}
#endif

	row_rollback_on_timeout = (ibool) innobase_rollback_on_timeout;

	srv_locks_unsafe_for_binlog = (ibool) innobase_locks_unsafe_for_binlog;
	if (innobase_locks_unsafe_for_binlog) {
		ut_print_timestamp(stderr);
		fprintf(stderr,
			" InnoDB: Warning: Using "
			"innodb_locks_unsafe_for_binlog is DEPRECATED. "
			"This option may be removed in future releases. "
			"Please use READ COMMITTED transaction isolation "
			"level instead, see " REFMAN "set-transaction.html.\n");
	}

	if (innobase_open_files < 10) {
		innobase_open_files = 300;
		if (srv_file_per_table && table_cache_size > 300) {
			innobase_open_files = table_cache_size;
		}
	}
	srv_max_n_open_files = (ulint) innobase_open_files;
	srv_innodb_status = (ibool) innobase_create_status_file;

	srv_print_verbose_log = mysqld_embedded ? 0 : 1;

	/* Round up fts_sort_pll_degree to nearest power of 2 number */
	for (num_pll_degree = 1;
	     num_pll_degree < fts_sort_pll_degree;
	     num_pll_degree <<= 1) {

		/* No op */
	}

	fts_sort_pll_degree = num_pll_degree;

	/* Store the default charset-collation number of this MySQL
	installation */

	data_mysql_default_charset_coll = (ulint) default_charset_info->number;

	ut_a(DATA_MYSQL_LATIN1_SWEDISH_CHARSET_COLL ==
					my_charset_latin1.number);
	ut_a(DATA_MYSQL_BINARY_CHARSET_COLL == my_charset_bin.number);

	/* Store the latin1_swedish_ci character ordering table to InnoDB. For
	non-latin1_swedish_ci charsets we use the MySQL comparison functions,
	and consequently we do not need to know the ordering internally in
	InnoDB. */

	ut_a(0 == strcmp(my_charset_latin1.name, "latin1_swedish_ci"));
	srv_latin1_ordering = my_charset_latin1.sort_order;

	innobase_commit_concurrency_init_default();

#ifdef HAVE_PSI_INTERFACE
	/* Register keys with MySQL performance schema */
	int	count;

	count = array_elements(all_pthread_mutexes);
 	mysql_mutex_register("innodb", all_pthread_mutexes, count);

# ifdef UNIV_PFS_MUTEX
	count = array_elements(all_innodb_mutexes);
	mysql_mutex_register("innodb", all_innodb_mutexes, count);
# endif /* UNIV_PFS_MUTEX */

# ifdef UNIV_PFS_RWLOCK
	count = array_elements(all_innodb_rwlocks);
	mysql_rwlock_register("innodb", all_innodb_rwlocks, count);
# endif /* UNIV_PFS_MUTEX */

# ifdef UNIV_PFS_THREAD
	count = array_elements(all_innodb_threads);
	mysql_thread_register("innodb", all_innodb_threads, count);
# endif /* UNIV_PFS_THREAD */

# ifdef UNIV_PFS_IO
	count = array_elements(all_innodb_files);
	mysql_file_register("innodb", all_innodb_files, count);
# endif /* UNIV_PFS_IO */

	count = array_elements(all_innodb_conds);
	mysql_cond_register("innodb", all_innodb_conds, count);
#endif /* HAVE_PSI_INTERFACE */

	/* Since we in this module access directly the fields of a trx
	struct, and due to different headers and flags it might happen that
	ib_mutex_t has a different size in this module and in InnoDB
	modules, we check at run time that the size is the same in
	these compilation modules. */

	err = innobase_start_or_create_for_mysql();

	if (err != DB_SUCCESS) {
		goto mem_free_and_error;
	}

	/* Adjust the innodb_undo_logs config object */
	innobase_undo_logs_init_default_max();

	innobase_old_blocks_pct = buf_LRU_old_ratio_update(
		innobase_old_blocks_pct, TRUE);

	ibuf_max_size_update(innobase_change_buffer_max_size);

	innobase_open_tables = hash_create(200);
	mysql_mutex_init(innobase_share_mutex_key,
			 &innobase_share_mutex,
			 MY_MUTEX_INIT_FAST);
	mysql_mutex_init(commit_cond_mutex_key,
			 &commit_cond_m, MY_MUTEX_INIT_FAST);
	mysql_cond_init(commit_cond_key, &commit_cond, NULL);
	innodb_inited= 1;
#ifdef MYSQL_DYNAMIC_PLUGIN
	if (innobase_hton != p) {
		innobase_hton = reinterpret_cast<handlerton*>(p);
		*innobase_hton = *innodb_hton_ptr;
	}
#endif /* MYSQL_DYNAMIC_PLUGIN */

	/* Get the current high water mark format. */
	innobase_file_format_max = (char*) trx_sys_file_format_max_get();

	/* Currently, monitor counter information are not persistent. */
	memset(monitor_set_tbl, 0, sizeof monitor_set_tbl);

	memset(innodb_counter_value, 0, sizeof innodb_counter_value);

	/* Do this as late as possible so server is fully starts up,
	since  we might get some initial stats if user choose to turn
	on some counters from start up */
	if (innobase_enable_monitor_counter) {
		innodb_enable_monitor_at_startup(
			innobase_enable_monitor_counter);
	}

	/* Turn on monitor counters that are default on */
	srv_mon_default_on();

	DBUG_RETURN(FALSE);
error:
	DBUG_RETURN(TRUE);
}

/*******************************************************************//**
Closes an InnoDB database.
@return	TRUE if error */
static
int
innobase_end(
/*=========*/
	handlerton*		hton,	/*!< in/out: InnoDB handlerton */
	ha_panic_function	type __attribute__((unused)))
					/*!< in: ha_panic() parameter */
{
	int	err= 0;

	DBUG_ENTER("innobase_end");
	DBUG_ASSERT(hton == innodb_hton_ptr);

	if (innodb_inited) {

		srv_fast_shutdown = (ulint) innobase_fast_shutdown;

		innodb_inited = 0;
		hash_table_free(innobase_open_tables);
		innobase_open_tables = NULL;
		if (innobase_shutdown_for_mysql() != DB_SUCCESS) {
			err = 1;
		}
		srv_free_paths_and_sizes();
		my_free(internal_innobase_data_file_path);
		mysql_mutex_destroy(&innobase_share_mutex);
		mysql_mutex_destroy(&commit_cond_m);
		mysql_cond_destroy(&commit_cond);
	}

	DBUG_RETURN(err);
}

/****************************************************************//**
Flushes InnoDB logs to disk and makes a checkpoint. Really, a commit flushes
the logs, and the name of this function should be innobase_checkpoint.
@return	TRUE if error */
static
bool
innobase_flush_logs(
/*================*/
	handlerton*	hton)	/*!< in/out: InnoDB handlerton */
{
	bool	result = 0;

	DBUG_ENTER("innobase_flush_logs");
	DBUG_ASSERT(hton == innodb_hton_ptr);

	if (!srv_read_only_mode) {
		log_buffer_flush_to_disk();
	}

	DBUG_RETURN(result);
}

/*****************************************************************//**
Commits a transaction in an InnoDB database. */
static
void
innobase_commit_low(
/*================*/
	trx_t*	trx)	/*!< in: transaction handle */
{
	if (trx_is_started(trx)) {

		trx_commit_for_mysql(trx);
	}
}

<<<<<<< HEAD
/*****************************************************************//**
Creates an InnoDB transaction struct for the thd if it does not yet have one.
Starts a new InnoDB transaction if a transaction is not yet started. And
assigns a new snapshot for a consistent read if the transaction does not yet
have one.
@return	0 */
static
int
innobase_start_trx_and_assign_read_view(
/*====================================*/
	handlerton*	hton,	/*!< in: Innodb handlerton */
	THD*		thd)	/*!< in: MySQL thread handle of the user for
				whom the transaction should be committed */
=======
/**********************************************************************
Converts an identifier from my_charset_filename to UTF-8 charset.
@return result string length, as returned by strconvert() */
extern "C"
uint
innobase_convert_to_system_charset(
/*===============================*/
	char*		to,	/* out: converted identifier */
	const char*	from,	/* in: identifier to convert */
	ulint		len,	/* in: length of 'to', in bytes */
	uint*		errors)	/* out: error return */
>>>>>>> 00bd412b
{
	trx_t*	trx;

	DBUG_ENTER("innobase_start_trx_and_assign_read_view");
	DBUG_ASSERT(hton == innodb_hton_ptr);

	/* Create a new trx struct for thd, if it does not yet have one */

	trx = check_trx_exists(thd);

	/* This is just to play safe: release a possible FIFO ticket and
	search latch. Since we can potentially reserve the trx_sys->mutex,
	we have to release the search system latch first to obey the latching
	order. */

	trx_search_latch_release_if_reserved(trx);

	innobase_srv_conc_force_exit_innodb(trx);

	/* If the transaction is not started yet, start it */

	trx_start_if_not_started_xa(trx);

	/* Assign a read view if the transaction does not have it yet.
	Do this only if transaction is using REPEATABLE READ isolation
	level. */
	trx->isolation_level = innobase_map_isolation_level(
		thd_get_trx_isolation(thd));

	if (trx->isolation_level == TRX_ISO_REPEATABLE_READ) {
		trx_assign_read_view(trx);
	} else {
		push_warning_printf(thd, Sql_condition::WARN_LEVEL_WARN,
				    HA_ERR_UNSUPPORTED,
				    "InnoDB: WITH CONSISTENT SNAPSHOT "
				    "was ignored because this phrase "
				    "can only be used with "
				    "REPEATABLE READ isolation level.");
	}

	/* Set the MySQL flag to mark that there is an active transaction */

	innobase_register_trx(hton, current_thd, trx);

	DBUG_RETURN(0);
}

/*****************************************************************//**
Commits a transaction in an InnoDB database or marks an SQL statement
ended.
@return	0 */
static
int
innobase_commit(
/*============*/
	handlerton*	hton,		/*!< in: Innodb handlerton */
	THD*		thd,		/*!< in: MySQL thread handle of the
					user for whom the transaction should
					be committed */
	bool		commit_trx)	/*!< in: true - commit transaction
					false - the current SQL statement
					ended */
{
	trx_t*		trx;

	DBUG_ENTER("innobase_commit");
	DBUG_ASSERT(hton == innodb_hton_ptr);
	DBUG_PRINT("trans", ("ending transaction"));

	trx = check_trx_exists(thd);

	/* Since we will reserve the trx_sys->mutex, we have to release
	the search system latch first to obey the latching order. */

	if (trx->has_search_latch) {
		trx_search_latch_release_if_reserved(trx);
	}

	/* Transaction is deregistered only in a commit or a rollback. If
	it is deregistered we know there cannot be resources to be freed
	and we could return immediately.  For the time being, we play safe
	and do the cleanup though there should be nothing to clean up. */

	if (!trx_is_registered_for_2pc(trx) && trx_is_started(trx)) {

		sql_print_error("Transaction not registered for MySQL 2PC, "
				"but transaction is active");
	}

	if (commit_trx
	    || (!thd_test_options(thd, OPTION_NOT_AUTOCOMMIT | OPTION_BEGIN))) {

		/* We were instructed to commit the whole transaction, or
		this is an SQL statement end and autocommit is on */

		/* We need current binlog position for ibbackup to work. */
retry:
		if (innobase_commit_concurrency > 0) {
			mysql_mutex_lock(&commit_cond_m);
			commit_threads++;

			if (commit_threads > innobase_commit_concurrency) {
				commit_threads--;
				mysql_cond_wait(&commit_cond,
					&commit_cond_m);
				mysql_mutex_unlock(&commit_cond_m);
				goto retry;
			}
			else {
				mysql_mutex_unlock(&commit_cond_m);
			}
		}

		/* The following call read the binary log position of
		the transaction being committed.

                Binary logging of other engines is not relevant to
		InnoDB as all InnoDB requires is that committing
		InnoDB transactions appear in the same order in the
		MySQL binary log as they appear in InnoDB logs, which
		is guaranteed by the server.

                If the binary log is not enabled, or the transaction
                is not written to the binary log, the file name will
                be a NULL pointer. */
                unsigned long long pos;
                thd_binlog_pos(thd, &trx->mysql_log_file_name, &pos);
                trx->mysql_log_offset= static_cast<ib_int64_t>(pos);
		/* Don't do write + flush right now. For group commit
		to work we want to do the flush later. */
		trx->flush_log_later = TRUE;
		innobase_commit_low(trx);
		trx->flush_log_later = FALSE;

		if (innobase_commit_concurrency > 0) {
			mysql_mutex_lock(&commit_cond_m);
			commit_threads--;
			mysql_cond_signal(&commit_cond);
			mysql_mutex_unlock(&commit_cond_m);
		}

		trx_deregister_from_2pc(trx);

		/* Now do a write + flush of logs. */
		trx_commit_complete_for_mysql(trx);
	} else {
		/* We just mark the SQL statement ended and do not do a
		transaction commit */

		/* If we had reserved the auto-inc lock for some
		table in this SQL statement we release it now */

		lock_unlock_table_autoinc(trx);

		/* Store the current undo_no of the transaction so that we
		know where to roll back if we have to roll back the next
		SQL statement */

		trx_mark_sql_stat_end(trx);
	}

	trx->n_autoinc_rows = 0; /* Reset the number AUTO-INC rows required */

	/* This is a statement level variable. */
	trx->fts_next_doc_id = 0;

	innobase_srv_conc_force_exit_innodb(trx);

	/* Tell the InnoDB server that there might be work for utility
	threads: */
	srv_active_wake_master_thread();

	DBUG_RETURN(0);
}

/*****************************************************************//**
Rolls back a transaction or the latest SQL statement.
@return	0 or error number */
static
int
innobase_rollback(
/*==============*/
	handlerton*	hton,		/*!< in: Innodb handlerton */
	THD*		thd,		/*!< in: handle to the MySQL thread
					of the user whose transaction should
					be rolled back */
	bool		rollback_trx)	/*!< in: TRUE - rollback entire
					transaction FALSE - rollback the current
					statement only */
{
	dberr_t	error;
	trx_t*	trx;

	DBUG_ENTER("innobase_rollback");
	DBUG_ASSERT(hton == innodb_hton_ptr);
	DBUG_PRINT("trans", ("aborting transaction"));

	trx = check_trx_exists(thd);

	/* Release a possible FIFO ticket and search latch. Since we will
	reserve the trx_sys->mutex, we have to release the search system
	latch first to obey the latching order. */

	trx_search_latch_release_if_reserved(trx);

	innobase_srv_conc_force_exit_innodb(trx);

	trx->n_autoinc_rows = 0; /* Reset the number AUTO-INC rows required */

	/* If we had reserved the auto-inc lock for some table (if
	we come here to roll back the latest SQL statement) we
	release it now before a possibly lengthy rollback */

	lock_unlock_table_autoinc(trx);

	/* This is a statement level variable. */
	trx->fts_next_doc_id = 0;

	if (rollback_trx
	    || !thd_test_options(thd, OPTION_NOT_AUTOCOMMIT | OPTION_BEGIN)) {

		error = trx_rollback_for_mysql(trx);
		trx_deregister_from_2pc(trx);
	} else {
		error = trx_rollback_last_sql_stat_for_mysql(trx);
	}

	DBUG_RETURN(convert_error_code_to_mysql(error, 0, NULL));
}

/*****************************************************************//**
Rolls back a transaction
@return	0 or error number */
static
int
innobase_rollback_trx(
/*==================*/
	trx_t*	trx)	/*!< in: transaction */
{
	dberr_t	error = DB_SUCCESS;

	DBUG_ENTER("innobase_rollback_trx");
	DBUG_PRINT("trans", ("aborting transaction"));

	/* Release a possible FIFO ticket and search latch. Since we will
	reserve the trx_sys->mutex, we have to release the search system
	latch first to obey the latching order. */

	trx_search_latch_release_if_reserved(trx);

	innobase_srv_conc_force_exit_innodb(trx);

	/* If we had reserved the auto-inc lock for some table (if
	we come here to roll back the latest SQL statement) we
	release it now before a possibly lengthy rollback */

	lock_unlock_table_autoinc(trx);

	if (!trx->read_only) {
		error = trx_rollback_for_mysql(trx);
	}

	DBUG_RETURN(convert_error_code_to_mysql(error, 0, NULL));
}

/*****************************************************************//**
Rolls back a transaction to a savepoint.
@return 0 if success, HA_ERR_NO_SAVEPOINT if no savepoint with the
given name */
static
int
innobase_rollback_to_savepoint(
/*===========================*/
	handlerton*	hton,		/*!< in: Innodb handlerton */
	THD*		thd,		/*!< in: handle to the MySQL thread
					of the user whose transaction should
					be rolled back to savepoint */
	void*		savepoint)	/*!< in: savepoint data */
{
	ib_int64_t	mysql_binlog_cache_pos;
	dberr_t		error;
	trx_t*		trx;
	char		name[64];

	DBUG_ENTER("innobase_rollback_to_savepoint");
	DBUG_ASSERT(hton == innodb_hton_ptr);

	trx = check_trx_exists(thd);

	/* Release a possible FIFO ticket and search latch. Since we will
	reserve the trx_sys->mutex, we have to release the search system
	latch first to obey the latching order. */

	trx_search_latch_release_if_reserved(trx);

	innobase_srv_conc_force_exit_innodb(trx);

	/* TODO: use provided savepoint data area to store savepoint data */

	longlong2str((ulint) savepoint, name, 36);

	error = trx_rollback_to_savepoint_for_mysql(
		trx, name, &mysql_binlog_cache_pos);

	if (error == DB_SUCCESS && trx->fts_trx != NULL) {
		fts_savepoint_rollback(trx, name);
	}

	DBUG_RETURN(convert_error_code_to_mysql(error, 0, NULL));
}

/*****************************************************************//**
Release transaction savepoint name.
@return 0 if success, HA_ERR_NO_SAVEPOINT if no savepoint with the
given name */
static
int
innobase_release_savepoint(
/*=======================*/
	handlerton*	hton,		/*!< in: handlerton for Innodb */
	THD*		thd,		/*!< in: handle to the MySQL thread
					of the user whose transaction's
					savepoint should be released */
	void*		savepoint)	/*!< in: savepoint data */
{
	dberr_t		error;
	trx_t*		trx;
	char		name[64];

	DBUG_ENTER("innobase_release_savepoint");
	DBUG_ASSERT(hton == innodb_hton_ptr);

	trx = check_trx_exists(thd);

	/* TODO: use provided savepoint data area to store savepoint data */

	longlong2str((ulint) savepoint, name, 36);

	error = trx_release_savepoint_for_mysql(trx, name);

	if (error == DB_SUCCESS && trx->fts_trx != NULL) {
		fts_savepoint_release(trx, name);
	}

	DBUG_RETURN(convert_error_code_to_mysql(error, 0, NULL));
}

/*****************************************************************//**
Sets a transaction savepoint.
@return	always 0, that is, always succeeds */
static
int
innobase_savepoint(
/*===============*/
	handlerton*	hton,	/*!< in: handle to the Innodb handlerton */
	THD*	thd,		/*!< in: handle to the MySQL thread */
	void*	savepoint)	/*!< in: savepoint data */
{
	dberr_t	error;
	trx_t*	trx;

	DBUG_ENTER("innobase_savepoint");
	DBUG_ASSERT(hton == innodb_hton_ptr);

	/* In the autocommit mode there is no sense to set a savepoint
	(unless we are in sub-statement), so SQL layer ensures that
	this method is never called in such situation.  */

	trx = check_trx_exists(thd);

	/* Release a possible FIFO ticket and search latch. Since we will
	reserve the trx_sys->mutex, we have to release the search system
	latch first to obey the latching order. */

	trx_search_latch_release_if_reserved(trx);

	innobase_srv_conc_force_exit_innodb(trx);

	/* Cannot happen outside of transaction */
	DBUG_ASSERT(trx_is_registered_for_2pc(trx));

	/* TODO: use provided savepoint data area to store savepoint data */
	char name[64];
	longlong2str((ulint) savepoint,name,36);

	error = trx_savepoint_for_mysql(trx, name, (ib_int64_t)0);

	if (error == DB_SUCCESS && trx->fts_trx != NULL) {
		fts_savepoint_take(trx, name);
	}

	DBUG_RETURN(convert_error_code_to_mysql(error, 0, NULL));
}

/*****************************************************************//**
Frees a possible InnoDB trx object associated with the current THD.
@return	0 or error number */
static
int
innobase_close_connection(
/*======================*/
	handlerton*	hton,	/*!< in: innobase handlerton */
	THD*		thd)	/*!< in: handle to the MySQL thread of the user
				whose resources should be free'd */
{
	trx_t*	trx;

	DBUG_ENTER("innobase_close_connection");
	DBUG_ASSERT(hton == innodb_hton_ptr);
	trx = thd_to_trx(thd);

	ut_a(trx);

	if (!trx_is_registered_for_2pc(trx) && trx_is_started(trx)) {

		sql_print_error("Transaction not registered for MySQL 2PC, "
				"but transaction is active");
	}

	if (trx_is_started(trx) && log_warnings) {

		sql_print_warning(
			"MySQL is closing a connection that has an active "
			"InnoDB transaction.  "TRX_ID_FMT" row modifications "
			"will roll back.",
			trx->undo_no);
	}

	innobase_rollback_trx(trx);

	trx_free_for_mysql(trx);

	DBUG_RETURN(0);
}

/*****************************************************************//**
Frees a possible InnoDB trx object associated with the current THD.
@return	0 or error number */
UNIV_INTERN
int
innobase_close_thd(
/*===============*/
	THD*		thd)	/*!< in: handle to the MySQL thread of the user
				whose resources should be free'd */
{
	trx_t*	trx = thd_to_trx(thd);

	if (!trx) {
		return(0);
	}

	return(innobase_close_connection(innodb_hton_ptr, thd));
}

/*************************************************************************//**
** InnoDB database tables
*****************************************************************************/

/****************************************************************//**
Get the record format from the data dictionary.
@return one of ROW_TYPE_REDUNDANT, ROW_TYPE_COMPACT,
ROW_TYPE_COMPRESSED, ROW_TYPE_DYNAMIC */
UNIV_INTERN
enum row_type
ha_innobase::get_row_type() const
/*=============================*/
{
	if (prebuilt && prebuilt->table) {
		const ulint	flags = prebuilt->table->flags;

		switch (dict_tf_get_rec_format(flags)) {
		case REC_FORMAT_REDUNDANT:
			return(ROW_TYPE_REDUNDANT);
		case REC_FORMAT_COMPACT:
			return(ROW_TYPE_COMPACT);
		case REC_FORMAT_COMPRESSED:
			return(ROW_TYPE_COMPRESSED);
		case REC_FORMAT_DYNAMIC:
			return(ROW_TYPE_DYNAMIC);
		}
	}
	ut_ad(0);
	return(ROW_TYPE_NOT_USED);
}



/****************************************************************//**
Get the table flags to use for the statement.
@return	table flags */
UNIV_INTERN
handler::Table_flags
ha_innobase::table_flags() const
/*============================*/
{
	/* Need to use tx_isolation here since table flags is (also)
	called before prebuilt is inited. */
	ulong const tx_isolation = thd_tx_isolation(ha_thd());

	if (tx_isolation <= ISO_READ_COMMITTED) {
		return(int_table_flags);
	}

	return(int_table_flags | HA_BINLOG_STMT_CAPABLE);
}

/****************************************************************//**
Gives the file extension of an InnoDB single-table tablespace. */
static const char* ha_innobase_exts[] = {
	".ibd",
	".isl",
	NullS
};

/****************************************************************//**
Returns the table type (storage engine name).
@return	table type */
UNIV_INTERN
const char*
ha_innobase::table_type() const
/*===========================*/
{
	return(innobase_hton_name);
}

/****************************************************************//**
Returns the index type.
@return index type */
UNIV_INTERN
const char*
ha_innobase::index_type(
/*====================*/
	uint	keynr)		/*!< : index number */
{
	dict_index_t*	index = innobase_get_index(keynr);

	if (index && index->type & DICT_FTS) {
		return("FULLTEXT");
	} else {
		return("BTREE");
	}
}

/****************************************************************//**
Returns the table file name extension.
@return	file extension string */
UNIV_INTERN
const char**
ha_innobase::bas_ext() const
/*========================*/
{
	return(ha_innobase_exts);
}

/****************************************************************//**
Returns the operations supported for indexes.
@return	flags of supported operations */
UNIV_INTERN
ulong
ha_innobase::index_flags(
/*=====================*/
	uint	key,
	uint,
	bool) const
{
	return((table_share->key_info[key].algorithm == HA_KEY_ALG_FULLTEXT)
		 ? 0
		 : (HA_READ_NEXT | HA_READ_PREV | HA_READ_ORDER
		  | HA_READ_RANGE | HA_KEYREAD_ONLY
		  | HA_DO_INDEX_COND_PUSHDOWN));
}

/****************************************************************//**
Returns the maximum number of keys.
@return	MAX_KEY */
UNIV_INTERN
uint
ha_innobase::max_supported_keys() const
/*===================================*/
{
	return(MAX_KEY);
}

/****************************************************************//**
Returns the maximum key length.
@return	maximum supported key length, in bytes */
UNIV_INTERN
uint
ha_innobase::max_supported_key_length() const
/*=========================================*/
{
	/* An InnoDB page must store >= 2 keys; a secondary key record
	must also contain the primary key value.  Therefore, if both
	the primary key and the secondary key are at this maximum length,
	it must be less than 1/4th of the free space on a page including
	record overhead.

	MySQL imposes its own limit to this number; MAX_KEY_LENGTH = 3072.

	For page sizes = 16k, InnoDB historically reported 3500 bytes here,
	But the MySQL limit of 3072 was always used through the handler
	interface. */

	switch (UNIV_PAGE_SIZE) {
	case 4096:
		return(768);
	case 8192:
		return(1536);
	default:
		return(3500);
	}
}

/****************************************************************//**
Returns the key map of keys that are usable for scanning.
@return	key_map_full */
UNIV_INTERN
const key_map*
ha_innobase::keys_to_use_for_scanning()
/*===================================*/
{
	return(&key_map_full);
}

/****************************************************************//**
Determines if table caching is supported.
@return	HA_CACHE_TBL_ASKTRANSACT */
UNIV_INTERN
uint8
ha_innobase::table_cache_type()
/*===========================*/
{
	return(HA_CACHE_TBL_ASKTRANSACT);
}

/****************************************************************//**
Determines if the primary key is clustered index.
@return	true */
UNIV_INTERN
bool
ha_innobase::primary_key_is_clustered()
/*===================================*/
{
	return(true);
}

/*****************************************************************//**
Normalizes a table name string. A normalized name consists of the
database name catenated to '/' and table name. Example: test/mytable.
On Windows normalization puts both the database name and the
table name always to lower case if "set_lower_case" is set to TRUE. */
static
void
normalize_table_name_low(
/*=====================*/
	char*		norm_name,	/*!< out: normalized name as a
					null-terminated string */
	const char*	name,		/*!< in: table name string */
	ibool		set_lower_case)	/*!< in: TRUE if we want to set name
					to lower case */
{
	char*	name_ptr;
	ulint	name_len;
	char*	db_ptr;
	ulint	db_len;
	char*	ptr;
	ulint	norm_len;

	/* Scan name from the end */

	ptr = strend(name) - 1;

	/* seek to the last path separator */
	while (ptr >= name && *ptr != '\\' && *ptr != '/') {
		ptr--;
	}

	name_ptr = ptr + 1;
	name_len = strlen(name_ptr);

	/* skip any number of path separators */
	while (ptr >= name && (*ptr == '\\' || *ptr == '/')) {
		ptr--;
	}

	DBUG_ASSERT(ptr >= name);

	/* seek to the last but one path separator or one char before
	the beginning of name */
	db_len = 0;
	while (ptr >= name && *ptr != '\\' && *ptr != '/') {
		ptr--;
		db_len++;
	}

	db_ptr = ptr + 1;

	norm_len = db_len + name_len + sizeof "/";
	ut_a(norm_len < FN_REFLEN - 1);

	memcpy(norm_name, db_ptr, db_len);

	norm_name[db_len] = '/';

	/* Copy the name and null-byte. */
	memcpy(norm_name + db_len + 1, name_ptr, name_len + 1);

	if (set_lower_case) {
		innobase_casedn_str(norm_name);
	}
}

#if !defined(DBUG_OFF)
/*********************************************************************
Test normalize_table_name_low(). */
static
void
test_normalize_table_name_low()
/*===========================*/
{
	char		norm_name[FN_REFLEN];
	const char*	test_data[][2] = {
		/* input, expected result */
		{"./mysqltest/t1", "mysqltest/t1"},
		{"./test/#sql-842b_2", "test/#sql-842b_2"},
		{"./test/#sql-85a3_10", "test/#sql-85a3_10"},
		{"./test/#sql2-842b-2", "test/#sql2-842b-2"},
		{"./test/bug29807", "test/bug29807"},
		{"./test/foo", "test/foo"},
		{"./test/innodb_bug52663", "test/innodb_bug52663"},
		{"./test/t", "test/t"},
		{"./test/t1", "test/t1"},
		{"./test/t10", "test/t10"},
		{"/a/b/db/table", "db/table"},
		{"/a/b/db///////table", "db/table"},
		{"/a/b////db///////table", "db/table"},
		{"/var/tmp/mysqld.1/#sql842b_2_10", "mysqld.1/#sql842b_2_10"},
		{"db/table", "db/table"},
		{"ddd/t", "ddd/t"},
		{"d/ttt", "d/ttt"},
		{"d/t", "d/t"},
		{".\\mysqltest\\t1", "mysqltest/t1"},
		{".\\test\\#sql-842b_2", "test/#sql-842b_2"},
		{".\\test\\#sql-85a3_10", "test/#sql-85a3_10"},
		{".\\test\\#sql2-842b-2", "test/#sql2-842b-2"},
		{".\\test\\bug29807", "test/bug29807"},
		{".\\test\\foo", "test/foo"},
		{".\\test\\innodb_bug52663", "test/innodb_bug52663"},
		{".\\test\\t", "test/t"},
		{".\\test\\t1", "test/t1"},
		{".\\test\\t10", "test/t10"},
		{"C:\\a\\b\\db\\table", "db/table"},
		{"C:\\a\\b\\db\\\\\\\\\\\\\\table", "db/table"},
		{"C:\\a\\b\\\\\\\\db\\\\\\\\\\\\\\table", "db/table"},
		{"C:\\var\\tmp\\mysqld.1\\#sql842b_2_10", "mysqld.1/#sql842b_2_10"},
		{"db\\table", "db/table"},
		{"ddd\\t", "ddd/t"},
		{"d\\ttt", "d/ttt"},
		{"d\\t", "d/t"},
	};

	for (size_t i = 0; i < UT_ARR_SIZE(test_data); i++) {
		printf("test_normalize_table_name_low(): "
		       "testing \"%s\", expected \"%s\"... ",
		       test_data[i][0], test_data[i][1]);

		normalize_table_name_low(norm_name, test_data[i][0], FALSE);

		if (strcmp(norm_name, test_data[i][1]) == 0) {
			printf("ok\n");
		} else {
			printf("got \"%s\"\n", norm_name);
			ut_error;
		}
	}
}

/*********************************************************************
Test ut_format_name(). */
static
void
test_ut_format_name()
/*=================*/
{
	char		buf[NAME_LEN * 3];

	struct {
		const char*	name;
		ibool		is_table;
		ulint		buf_size;
		const char*	expected;
	} test_data[] = {
		{"test/t1",	TRUE,	sizeof(buf),	"\"test\".\"t1\""},
		{"test/t1",	TRUE,	12,		"\"test\".\"t1\""},
		{"test/t1",	TRUE,	11,		"\"test\".\"t1"},
		{"test/t1",	TRUE,	10,		"\"test\".\"t"},
		{"test/t1",	TRUE,	9,		"\"test\".\""},
		{"test/t1",	TRUE,	8,		"\"test\"."},
		{"test/t1",	TRUE,	7,		"\"test\""},
		{"test/t1",	TRUE,	6,		"\"test"},
		{"test/t1",	TRUE,	5,		"\"tes"},
		{"test/t1",	TRUE,	4,		"\"te"},
		{"test/t1",	TRUE,	3,		"\"t"},
		{"test/t1",	TRUE,	2,		"\""},
		{"test/t1",	TRUE,	1,		""},
		{"test/t1",	TRUE,	0,		"BUF_NOT_CHANGED"},
		{"table",	TRUE,	sizeof(buf),	"\"table\""},
		{"ta'le",	TRUE,	sizeof(buf),	"\"ta'le\""},
		{"ta\"le",	TRUE,	sizeof(buf),	"\"ta\"\"le\""},
		{"ta`le",	TRUE,	sizeof(buf),	"\"ta`le\""},
		{"index",	FALSE,	sizeof(buf),	"\"index\""},
		{"ind/ex",	FALSE,	sizeof(buf),	"\"ind/ex\""},
	};

	for (size_t i = 0; i < UT_ARR_SIZE(test_data); i++) {

		memcpy(buf, "BUF_NOT_CHANGED", strlen("BUF_NOT_CHANGED") + 1);

		char*	ret;

		ret = ut_format_name(test_data[i].name,
				     test_data[i].is_table,
				     buf,
				     test_data[i].buf_size);

		ut_a(ret == buf);

		if (strcmp(buf, test_data[i].expected) == 0) {
			fprintf(stderr,
				"ut_format_name(%s, %s, buf, %lu), "
				"expected %s, OK\n",
				test_data[i].name,
				test_data[i].is_table ? "TRUE" : "FALSE",
				test_data[i].buf_size,
				test_data[i].expected);
		} else {
			fprintf(stderr,
				"ut_format_name(%s, %s, buf, %lu), "
				"expected %s, ERROR: got %s\n",
				test_data[i].name,
				test_data[i].is_table ? "TRUE" : "FALSE",
				test_data[i].buf_size,
				test_data[i].expected,
				buf);
			ut_error;
		}
	}
}
#endif /* !DBUG_OFF */

/********************************************************************//**
Get the upper limit of the MySQL integral and floating-point type.
@return maximum allowed value for the field */
UNIV_INTERN
ulonglong
innobase_get_int_col_max_value(
/*===========================*/
	const Field*	field)	/*!< in: MySQL field */
{
	ulonglong	max_value = 0;

	switch (field->key_type()) {
	/* TINY */
	case HA_KEYTYPE_BINARY:
		max_value = 0xFFULL;
		break;
	case HA_KEYTYPE_INT8:
		max_value = 0x7FULL;
		break;
	/* SHORT */
	case HA_KEYTYPE_USHORT_INT:
		max_value = 0xFFFFULL;
		break;
	case HA_KEYTYPE_SHORT_INT:
		max_value = 0x7FFFULL;
		break;
	/* MEDIUM */
	case HA_KEYTYPE_UINT24:
		max_value = 0xFFFFFFULL;
		break;
	case HA_KEYTYPE_INT24:
		max_value = 0x7FFFFFULL;
		break;
	/* LONG */
	case HA_KEYTYPE_ULONG_INT:
		max_value = 0xFFFFFFFFULL;
		break;
	case HA_KEYTYPE_LONG_INT:
		max_value = 0x7FFFFFFFULL;
		break;
	/* BIG */
	case HA_KEYTYPE_ULONGLONG:
		max_value = 0xFFFFFFFFFFFFFFFFULL;
		break;
	case HA_KEYTYPE_LONGLONG:
		max_value = 0x7FFFFFFFFFFFFFFFULL;
		break;
	case HA_KEYTYPE_FLOAT:
		/* We use the maximum as per IEEE754-2008 standard, 2^24 */
		max_value = 0x1000000ULL;
		break;
	case HA_KEYTYPE_DOUBLE:
		/* We use the maximum as per IEEE754-2008 standard, 2^53 */
		max_value = 0x20000000000000ULL;
		break;
	default:
		ut_error;
	}

	return(max_value);
}

/*******************************************************************//**
This function checks whether the index column information
is consistent between KEY info from mysql and that from innodb index.
@return TRUE if all column types match. */
static
ibool
innobase_match_index_columns(
/*=========================*/
	const KEY*		key_info,	/*!< in: Index info
						from mysql */
	const dict_index_t*	index_info)	/*!< in: Index info
						from Innodb */
{
	const KEY_PART_INFO*	key_part;
	const KEY_PART_INFO*	key_end;
	const dict_field_t*	innodb_idx_fld;
	const dict_field_t*	innodb_idx_fld_end;

	DBUG_ENTER("innobase_match_index_columns");

	/* Check whether user defined index column count matches */
	if (key_info->user_defined_key_parts !=
		index_info->n_user_defined_cols) {
		DBUG_RETURN(FALSE);
	}

	key_part = key_info->key_part;
	key_end = key_part + key_info->user_defined_key_parts;
	innodb_idx_fld = index_info->fields;
	innodb_idx_fld_end = index_info->fields + index_info->n_fields;

	/* Check each index column's datatype. We do not check
	column name because there exists case that index
	column name got modified in mysql but such change does not
	propagate to InnoDB.
	One hidden assumption here is that the index column sequences
	are matched up between those in mysql and Innodb. */
	for (; key_part != key_end; ++key_part) {
		ulint	col_type;
		ibool	is_unsigned;
		ulint	mtype = innodb_idx_fld->col->mtype;

		/* Need to translate to InnoDB column type before
		comparison. */
		col_type = get_innobase_type_from_mysql_type(&is_unsigned,
							     key_part->field);

		/* Ignore Innodb specific system columns. */
		while (mtype == DATA_SYS) {
			innodb_idx_fld++;

			if (innodb_idx_fld >= innodb_idx_fld_end) {
				DBUG_RETURN(FALSE);
			}
		}

		if (col_type != mtype) {
			/* Column Type mismatches */
			DBUG_RETURN(FALSE);
		}

		innodb_idx_fld++;
	}

	DBUG_RETURN(TRUE);
}

/*******************************************************************//**
This function builds a translation table in INNOBASE_SHARE
structure for fast index location with mysql array number from its
table->key_info structure. This also provides the necessary translation
between the key order in mysql key_info and Innodb ib_table->indexes if
they are not fully matched with each other.
Note we do not have any mutex protecting the translation table
building based on the assumption that there is no concurrent
index creation/drop and DMLs that requires index lookup. All table
handle will be closed before the index creation/drop.
@return TRUE if index translation table built successfully */
static
ibool
innobase_build_index_translation(
/*=============================*/
	const TABLE*		table,	/*!< in: table in MySQL data
					dictionary */
	dict_table_t*		ib_table,/*!< in: table in Innodb data
					dictionary */
	INNOBASE_SHARE*		share)	/*!< in/out: share structure
					where index translation table
					will be constructed in. */
{
	ulint		mysql_num_index;
	ulint		ib_num_index;
	dict_index_t**	index_mapping;
	ibool		ret = TRUE;

	DBUG_ENTER("innobase_build_index_translation");

	mutex_enter(&dict_sys->mutex);

	mysql_num_index = table->s->keys;
	ib_num_index = UT_LIST_GET_LEN(ib_table->indexes);

	index_mapping = share->idx_trans_tbl.index_mapping;

	/* If there exists inconsistency between MySQL and InnoDB dictionary
	(metadata) information, the number of index defined in MySQL
	could exceed that in InnoDB, do not build index translation
	table in such case */
	if (UNIV_UNLIKELY(ib_num_index < mysql_num_index)) {
		ret = FALSE;
		goto func_exit;
	}

	/* If index entry count is non-zero, nothing has
	changed since last update, directly return TRUE */
	if (share->idx_trans_tbl.index_count) {
		/* Index entry count should still match mysql_num_index */
		ut_a(share->idx_trans_tbl.index_count == mysql_num_index);
		goto func_exit;
	}

	/* The number of index increased, rebuild the mapping table */
	if (mysql_num_index > share->idx_trans_tbl.array_size) {
		index_mapping = (dict_index_t**) my_realloc(index_mapping,
							mysql_num_index *
							sizeof(*index_mapping),
							MYF(MY_ALLOW_ZERO_PTR));

		if (!index_mapping) {
			/* Report an error if index_mapping continues to be
			NULL and mysql_num_index is a non-zero value */
			sql_print_error("InnoDB: fail to allocate memory for "
					"index translation table. Number of "
					"Index:%lu, array size:%lu",
					mysql_num_index,
					share->idx_trans_tbl.array_size);
			ret = FALSE;
			goto func_exit;
		}

		share->idx_trans_tbl.array_size = mysql_num_index;
	}

	/* For each index in the mysql key_info array, fetch its
	corresponding InnoDB index pointer into index_mapping
	array. */
	for (ulint count = 0; count < mysql_num_index; count++) {

		/* Fetch index pointers into index_mapping according to mysql
		index sequence */
		index_mapping[count] = dict_table_get_index_on_name(
			ib_table, table->key_info[count].name);

		if (!index_mapping[count]) {
			sql_print_error("Cannot find index %s in InnoDB "
					"index dictionary.",
					table->key_info[count].name);
			ret = FALSE;
			goto func_exit;
		}

		/* Double check fetched index has the same
		column info as those in mysql key_info. */
		if (!innobase_match_index_columns(&table->key_info[count],
					          index_mapping[count])) {
			sql_print_error("Found index %s whose column info "
					"does not match that of MySQL.",
					table->key_info[count].name);
			ret = FALSE;
			goto func_exit;
		}
	}

	/* Successfully built the translation table */
	share->idx_trans_tbl.index_count = mysql_num_index;

func_exit:
	if (!ret) {
		/* Build translation table failed. */
		my_free(index_mapping);

		share->idx_trans_tbl.array_size = 0;
		share->idx_trans_tbl.index_count = 0;
		index_mapping = NULL;
	}

	share->idx_trans_tbl.index_mapping = index_mapping;

	mutex_exit(&dict_sys->mutex);

	DBUG_RETURN(ret);
}

/*******************************************************************//**
This function uses index translation table to quickly locate the
requested index structure.
Note we do not have mutex protection for the index translatoin table
access, it is based on the assumption that there is no concurrent
translation table rebuild (fter create/drop index) and DMLs that
require index lookup.
@return dict_index_t structure for requested index. NULL if
fail to locate the index structure. */
static
dict_index_t*
innobase_index_lookup(
/*==================*/
	INNOBASE_SHARE*	share,	/*!< in: share structure for index
				translation table. */
	uint		keynr)	/*!< in: index number for the requested
				index */
{
	if (!share->idx_trans_tbl.index_mapping
	    || keynr >= share->idx_trans_tbl.index_count) {
		return(NULL);
	}

	return(share->idx_trans_tbl.index_mapping[keynr]);
}

/************************************************************************
Set the autoinc column max value. This should only be called once from
ha_innobase::open(). Therefore there's no need for a covering lock. */
UNIV_INTERN
void
ha_innobase::innobase_initialize_autoinc()
/*======================================*/
{
	ulonglong	auto_inc;
	const Field*	field = table->found_next_number_field;

	if (field != NULL) {
		auto_inc = innobase_get_int_col_max_value(field);
	} else {
		/* We have no idea what's been passed in to us as the
		autoinc column. We set it to the 0, effectively disabling
		updates to the table. */
		auto_inc = 0;

		ut_print_timestamp(stderr);
		fprintf(stderr, "  InnoDB: Unable to determine the AUTOINC "
				"column name\n");
	}

	if (srv_force_recovery >= SRV_FORCE_NO_IBUF_MERGE) {
		/* If the recovery level is set so high that writes
		are disabled we force the AUTOINC counter to 0
		value effectively disabling writes to the table.
		Secondly, we avoid reading the table in case the read
		results in failure due to a corrupted table/index.

		We will not return an error to the client, so that the
		tables can be dumped with minimal hassle.  If an error
		were returned in this case, the first attempt to read
		the table would fail and subsequent SELECTs would succeed. */
		auto_inc = 0;
	} else if (field == NULL) {
		/* This is a far more serious error, best to avoid
		opening the table and return failure. */
		my_error(ER_AUTOINC_READ_FAILED, MYF(0));
	} else {
		dict_index_t*	index;
		const char*	col_name;
		ib_uint64_t	read_auto_inc;
		ulint		err;

		update_thd(ha_thd());

		ut_a(prebuilt->trx == thd_to_trx(user_thd));

		col_name = field->field_name;
		index = innobase_get_index(table->s->next_number_index);

		/* Execute SELECT MAX(col_name) FROM TABLE; */
		err = row_search_max_autoinc(index, col_name, &read_auto_inc);

		switch (err) {
		case DB_SUCCESS: {
			ulonglong	col_max_value;

			col_max_value = innobase_get_int_col_max_value(field);

			/* At the this stage we do not know the increment
			nor the offset, so use a default increment of 1. */

			auto_inc = innobase_next_autoinc(
				read_auto_inc, 1, 1, 0, col_max_value);

			break;
		}
		case DB_RECORD_NOT_FOUND:
			ut_print_timestamp(stderr);
			fprintf(stderr, "  InnoDB: MySQL and InnoDB data "
				"dictionaries are out of sync.\n"
				"InnoDB: Unable to find the AUTOINC column "
				"%s in the InnoDB table %s.\n"
				"InnoDB: We set the next AUTOINC column "
				"value to 0,\n"
				"InnoDB: in effect disabling the AUTOINC "
				"next value generation.\n"
				"InnoDB: You can either set the next "
				"AUTOINC value explicitly using ALTER TABLE\n"
				"InnoDB: or fix the data dictionary by "
				"recreating the table.\n",
				col_name, index->table->name);

			/* This will disable the AUTOINC generation. */
			auto_inc = 0;

			/* We want the open to succeed, so that the user can
			take corrective action. ie. reads should succeed but
			updates should fail. */
			err = DB_SUCCESS;
			break;
		default:
			/* row_search_max_autoinc() should only return
			one of DB_SUCCESS or DB_RECORD_NOT_FOUND. */
			ut_error;
		}
	}

	dict_table_autoinc_initialize(prebuilt->table, auto_inc);
}

/*****************************************************************//**
Creates and opens a handle to a table which already exists in an InnoDB
database.
@return	1 if error, 0 if success */
UNIV_INTERN
int
ha_innobase::open(
/*==============*/
	const char*		name,		/*!< in: table name */
	int			mode,		/*!< in: not used */
	uint			test_if_locked)	/*!< in: not used */
{
	dict_table_t*		ib_table;
	char			norm_name[FN_REFLEN];
	THD*			thd;
	char*			is_part = NULL;
	ibool			par_case_name_set = FALSE;
	char			par_case_name[FN_REFLEN];
	dict_err_ignore_t	ignore_err = DICT_ERR_IGNORE_NONE;

	DBUG_ENTER("ha_innobase::open");

	UT_NOT_USED(mode);
	UT_NOT_USED(test_if_locked);

	thd = ha_thd();

	/* Under some cases MySQL seems to call this function while
	holding btr_search_latch. This breaks the latching order as
	we acquire dict_sys->mutex below and leads to a deadlock. */
	if (thd != NULL) {
		innobase_release_temporary_latches(ht, thd);
	}

	normalize_table_name(norm_name, name);

	user_thd = NULL;

	if (!(share=get_share(name))) {

		DBUG_RETURN(1);
	}

	/* Will be allocated if it is needed in ::update_row() */
	upd_buf = NULL;
	upd_buf_size = 0;

	/* We look for pattern #P# to see if the table is partitioned
	MySQL table. */
#ifdef __WIN__
	is_part = strstr(norm_name, "#p#");
#else
	is_part = strstr(norm_name, "#P#");
#endif /* __WIN__ */

	/* Check whether FOREIGN_KEY_CHECKS is set to 0. If so, the table
	can be opened even if some FK indexes are missing. If not, the table
	can't be opened in the same situation */
	if (thd_test_options(thd, OPTION_NO_FOREIGN_KEY_CHECKS)) {
		ignore_err = DICT_ERR_IGNORE_FK_NOKEY;
	}

	/* Get pointer to a table object in InnoDB dictionary cache */
	ib_table = dict_table_open_on_name(norm_name, FALSE, TRUE, ignore_err);

	if (ib_table
	    && ((!DICT_TF2_FLAG_IS_SET(ib_table, DICT_TF2_FTS_HAS_DOC_ID)
		 && table->s->fields != dict_table_get_n_user_cols(ib_table))
		|| (DICT_TF2_FLAG_IS_SET(ib_table, DICT_TF2_FTS_HAS_DOC_ID)
		    && (table->s->fields
			!= dict_table_get_n_user_cols(ib_table) - 1)))) {
		ib_logf(IB_LOG_LEVEL_WARN,
			"table %s contains %lu user defined columns "
			"in InnoDB, but %lu columns in MySQL. Please "
			"check INFORMATION_SCHEMA.INNODB_SYS_COLUMNS and "
			REFMAN "innodb-troubleshooting.html "
			"for how to resolve it",
			norm_name, (ulong) dict_table_get_n_user_cols(ib_table),
			(ulong) table->s->fields);

		/* Mark this table as corrupted, so the drop table
		or force recovery can still use it, but not others. */
		ib_table->corrupted = true;
		dict_table_close(ib_table, FALSE, FALSE);
		ib_table = NULL;
		is_part = NULL;
	}

	if (NULL == ib_table) {
		if (is_part) {
			/* MySQL partition engine hard codes the file name
			separator as "#P#". The text case is fixed even if
			lower_case_table_names is set to 1 or 2. This is true
			for sub-partition names as well. InnoDB always
			normalises file names to lower case on Windows, this
			can potentially cause problems when copying/moving
			tables between platforms.

			1) If boot against an installation from Windows
			platform, then its partition table name could
			be in lower case in system tables. So we will
			need to check lower case name when load table.

			2) If we boot an installation from other case
			sensitive platform in Windows, we might need to
			check the existence of table name without lower
			case in the system table. */
			if (innobase_get_lower_case_table_names() == 1) {

				if (!par_case_name_set) {
#ifndef __WIN__
					/* Check for the table using lower
					case name, including the partition
					separator "P" */
					strcpy(par_case_name, norm_name);
					innobase_casedn_str(par_case_name);
#else
					/* On Windows platfrom, check
					whether there exists table name in
					system table whose name is
					not being normalized to lower case */
					normalize_table_name_low(
						par_case_name, name, FALSE);
#endif
					par_case_name_set = TRUE;
				}

				ib_table = dict_table_open_on_name(
					par_case_name, FALSE, TRUE,
					ignore_err);
			}

			if (ib_table) {
#ifndef __WIN__
				sql_print_warning("Partition table %s opened "
						  "after converting to lower "
						  "case. The table may have "
						  "been moved from a case "
						  "in-sensitive file system. "
						  "Please recreate table in "
						  "the current file system\n",
						  norm_name);
#else
				sql_print_warning("Partition table %s opened "
						  "after skipping the step to "
						  "lower case the table name. "
						  "The table may have been "
						  "moved from a case sensitive "
						  "file system. Please "
						  "recreate table in the "
						  "current file system\n",
						  norm_name);
#endif
				goto table_opened;
			}
		}

		if (is_part) {
			sql_print_error("Failed to open table %s.\n",
					norm_name);
		}

		ib_logf(IB_LOG_LEVEL_WARN,
			"Cannot open table %s from the internal data "
			"dictionary of InnoDB though the .frm file "
			"for the table exists. See "
			REFMAN "innodb-troubleshooting.html for how "
			"you can resolve the problem.", norm_name);

		free_share(share);
		my_errno = ENOENT;

		DBUG_RETURN(HA_ERR_NO_SUCH_TABLE);
	}

table_opened:

	innobase_copy_frm_flags_from_table_share(ib_table, table->s);

	dict_stats_init(ib_table);

	MONITOR_INC(MONITOR_TABLE_OPEN);

	bool	no_tablespace;

	if (dict_table_is_discarded(ib_table)) {

		ib_senderrf(thd,
			IB_LOG_LEVEL_WARN, ER_TABLESPACE_DISCARDED,
			table->s->table_name.str);

		/* Allow an open because a proper DISCARD should have set
		all the flags and index root page numbers to FIL_NULL that
		should prevent any DML from running but it should allow DDL
		operations. */

		no_tablespace = false;

	} else if (ib_table->ibd_file_missing) {

		ib_senderrf(
			thd, IB_LOG_LEVEL_WARN,
			ER_TABLESPACE_MISSING, norm_name);

		/* This means we have no idea what happened to the tablespace
		file, best to play it safe. */

		no_tablespace = true;
	} else {
		no_tablespace = false;
	}

	if (!thd_tablespace_op(thd) && no_tablespace) {
		free_share(share);
		my_errno = ENOENT;

		dict_table_close(ib_table, FALSE, FALSE);

		DBUG_RETURN(HA_ERR_NO_SUCH_TABLE);
	}

	prebuilt = row_create_prebuilt(ib_table, table->s->reclength);

	prebuilt->default_rec = table->s->default_values;
	ut_ad(prebuilt->default_rec);

	/* Looks like MySQL-3.23 sometimes has primary key number != 0 */
	primary_key = table->s->primary_key;
	key_used_on_scan = primary_key;

	if (!innobase_build_index_translation(table, ib_table, share)) {
		  sql_print_error("Build InnoDB index translation table for"
				  " Table %s failed", name);
	}

	/* Allocate a buffer for a 'row reference'. A row reference is
	a string of bytes of length ref_length which uniquely specifies
	a row in our table. Note that MySQL may also compare two row
	references for equality by doing a simple memcmp on the strings
	of length ref_length! */

	if (!row_table_got_default_clust_index(ib_table)) {

		prebuilt->clust_index_was_generated = FALSE;

		if (UNIV_UNLIKELY(primary_key >= MAX_KEY)) {
			sql_print_error("Table %s has a primary key in "
					"InnoDB data dictionary, but not "
					"in MySQL!", name);

			/* This mismatch could cause further problems
			if not attended, bring this to the user's attention
			by printing a warning in addition to log a message
			in the errorlog */
			push_warning_printf(thd, Sql_condition::WARN_LEVEL_WARN,
					    ER_NO_SUCH_INDEX,
					    "InnoDB: Table %s has a "
					    "primary key in InnoDB data "
					    "dictionary, but not in "
					    "MySQL!", name);

			/* If primary_key >= MAX_KEY, its (primary_key)
			value could be out of bound if continue to index
			into key_info[] array. Find InnoDB primary index,
			and assign its key_length to ref_length.
			In addition, since MySQL indexes are sorted starting
			with primary index, unique index etc., initialize
			ref_length to the first index key length in
			case we fail to find InnoDB cluster index.

			Please note, this will not resolve the primary
			index mismatch problem, other side effects are
			possible if users continue to use the table.
			However, we allow this table to be opened so
			that user can adopt necessary measures for the
			mismatch while still being accessible to the table
			date. */
			if (!table->key_info) {
				ut_ad(!table->s->keys);
				ref_length = 0;
			} else {
				ref_length = table->key_info[0].key_length;
			}

			/* Find corresponding cluster index
			key length in MySQL's key_info[] array */
			for (ulint i = 0; i < table->s->keys; i++) {
				dict_index_t*	index;
				index = innobase_get_index(i);
				if (dict_index_is_clust(index)) {
					ref_length =
						 table->key_info[i].key_length;
				}
			}
		} else {
			/* MySQL allocates the buffer for ref.
			key_info->key_length includes space for all key
			columns + one byte for each column that may be
			NULL. ref_length must be as exact as possible to
			save space, because all row reference buffers are
			allocated based on ref_length. */

			ref_length = table->key_info[primary_key].key_length;
		}
	} else {
		if (primary_key != MAX_KEY) {
			sql_print_error(
				"Table %s has no primary key in InnoDB data "
				"dictionary, but has one in MySQL! If you "
				"created the table with a MySQL version < "
				"3.23.54 and did not define a primary key, "
				"but defined a unique key with all non-NULL "
				"columns, then MySQL internally treats that "
				"key as the primary key. You can fix this "
				"error by dump + DROP + CREATE + reimport "
				"of the table.", name);

			/* This mismatch could cause further problems
			if not attended, bring this to the user attention
			by printing a warning in addition to log a message
			in the errorlog */
			push_warning_printf(thd, Sql_condition::WARN_LEVEL_WARN,
					    ER_NO_SUCH_INDEX,
					    "InnoDB: Table %s has no "
					    "primary key in InnoDB data "
					    "dictionary, but has one in "
					    "MySQL!", name);
		}

		prebuilt->clust_index_was_generated = TRUE;

		ref_length = DATA_ROW_ID_LEN;

		/* If we automatically created the clustered index, then
		MySQL does not know about it, and MySQL must NOT be aware
		of the index used on scan, to make it avoid checking if we
		update the column of the index. That is why we assert below
		that key_used_on_scan is the undefined value MAX_KEY.
		The column is the row id in the automatical generation case,
		and it will never be updated anyway. */

		if (key_used_on_scan != MAX_KEY) {
			sql_print_warning(
				"Table %s key_used_on_scan is %lu even "
				"though there is no primary key inside "
				"InnoDB.", name, (ulong) key_used_on_scan);
		}
	}

	/* Index block size in InnoDB: used by MySQL in query optimization */
	stats.block_size = UNIV_PAGE_SIZE;

	/* Init table lock structure */
	thr_lock_data_init(&share->lock,&lock,(void*) 0);

	if (prebuilt->table) {
		/* We update the highest file format in the system table
		space, if this table has higher file format setting. */

		trx_sys_file_format_max_upgrade(
			(const char**) &innobase_file_format_max,
			dict_table_get_format(prebuilt->table));
	}

	/* Only if the table has an AUTOINC column. */
	if (prebuilt->table != NULL
	    && !prebuilt->table->ibd_file_missing
	    && table->found_next_number_field != NULL) {
		dict_table_autoinc_lock(prebuilt->table);

		/* Since a table can already be "open" in InnoDB's internal
		data dictionary, we only init the autoinc counter once, the
		first time the table is loaded. We can safely reuse the
		autoinc value from a previous MySQL open. */
		if (dict_table_autoinc_read(prebuilt->table) == 0) {

			innobase_initialize_autoinc();
		}

		dict_table_autoinc_unlock(prebuilt->table);
	}

	info(HA_STATUS_NO_LOCK | HA_STATUS_VARIABLE | HA_STATUS_CONST);

	DBUG_RETURN(0);
}

UNIV_INTERN
handler*
ha_innobase::clone(
/*===============*/
	const char*	name,		/*!< in: table name */
	MEM_ROOT*	mem_root)	/*!< in: memory context */
{
	ha_innobase* new_handler;

	DBUG_ENTER("ha_innobase::clone");

	new_handler = static_cast<ha_innobase*>(handler::clone(name,
							       mem_root));
	if (new_handler) {
		DBUG_ASSERT(new_handler->prebuilt != NULL);
		DBUG_ASSERT(new_handler->user_thd == user_thd);
		DBUG_ASSERT(new_handler->prebuilt->trx == prebuilt->trx);

		new_handler->prebuilt->select_lock_type
			= prebuilt->select_lock_type;
	}

	DBUG_RETURN(new_handler);
}

UNIV_INTERN
uint
ha_innobase::max_supported_key_part_length() const
/*==============================================*/
{
	/* A table format specific index column length check will be performed
	at ha_innobase::add_index() and row_create_index_for_mysql() */
	return(innobase_large_prefix
		? REC_VERSION_56_MAX_INDEX_COL_LEN
		: REC_ANTELOPE_MAX_INDEX_COL_LEN - 1);
}

/******************************************************************//**
Closes a handle to an InnoDB table.
@return	0 */
UNIV_INTERN
int
ha_innobase::close()
/*================*/
{
	THD*	thd;

	DBUG_ENTER("ha_innobase::close");

	thd = ha_thd();
	if (thd != NULL) {
		innobase_release_temporary_latches(ht, thd);
	}

	row_prebuilt_free(prebuilt, FALSE);

	if (upd_buf != NULL) {
		ut_ad(upd_buf_size != 0);
		my_free(upd_buf);
		upd_buf = NULL;
		upd_buf_size = 0;
	}

	free_share(share);

	MONITOR_INC(MONITOR_TABLE_CLOSE);

	/* Tell InnoDB server that there might be work for
	utility threads: */

	srv_active_wake_master_thread();

	DBUG_RETURN(0);
}

/* The following accessor functions should really be inside MySQL code! */

/**************************************************************//**
Gets field offset for a field in a table.
@return	offset */
static inline
uint
get_field_offset(
/*=============*/
	const TABLE*	table,	/*!< in: MySQL table object */
	const Field*	field)	/*!< in: MySQL field object */
{
	return((uint) (field->ptr - table->record[0]));
}

/*************************************************************//**
InnoDB uses this function to compare two data fields for which the data type
is such that we must use MySQL code to compare them. NOTE that the prototype
of this function is in rem0cmp.cc in InnoDB source code! If you change this
function, remember to update the prototype there!
@return	1, 0, -1, if a is greater, equal, less than b, respectively */
UNIV_INTERN
int
innobase_mysql_cmp(
/*===============*/
	int		mysql_type,	/*!< in: MySQL type */
	uint		charset_number,	/*!< in: number of the charset */
	const unsigned char* a,		/*!< in: data field */
	unsigned int	a_length,	/*!< in: data field length,
					not UNIV_SQL_NULL */
	const unsigned char* b,		/*!< in: data field */
	unsigned int	b_length)	/*!< in: data field length,
					not UNIV_SQL_NULL */
{
	CHARSET_INFO*		charset;
	enum_field_types	mysql_tp;
	int			ret;

	DBUG_ASSERT(a_length != UNIV_SQL_NULL);
	DBUG_ASSERT(b_length != UNIV_SQL_NULL);

	mysql_tp = (enum_field_types) mysql_type;

	switch (mysql_tp) {

	case MYSQL_TYPE_BIT:
	case MYSQL_TYPE_STRING:
	case MYSQL_TYPE_VAR_STRING:
	case MYSQL_TYPE_TINY_BLOB:
	case MYSQL_TYPE_MEDIUM_BLOB:
	case MYSQL_TYPE_BLOB:
	case MYSQL_TYPE_LONG_BLOB:
	case MYSQL_TYPE_VARCHAR:
		/* Use the charset number to pick the right charset struct for
		the comparison. Since the MySQL function get_charset may be
		slow before Bar removes the mutex operation there, we first
		look at 2 common charsets directly. */

		if (charset_number == default_charset_info->number) {
			charset = default_charset_info;
		} else if (charset_number == my_charset_latin1.number) {
			charset = &my_charset_latin1;
		} else {
			charset = get_charset(charset_number, MYF(MY_WME));

			if (charset == NULL) {
			  sql_print_error("InnoDB needs charset %lu for doing "
					  "a comparison, but MySQL cannot "
					  "find that charset.",
					  (ulong) charset_number);
				ut_a(0);
			}
		}

		/* Starting from 4.1.3, we use strnncollsp() in comparisons of
		non-latin1_swedish_ci strings. NOTE that the collation order
		changes then: 'b\0\0...' is ordered BEFORE 'b  ...'. Users
		having indexes on such data need to rebuild their tables! */

		ret = charset->coll->strnncollsp(
			charset, a, a_length, b, b_length, 0);

		if (ret < 0) {
			return(-1);
		} else if (ret > 0) {
			return(1);
		} else {
			return(0);
		}
	default:
		ut_error;
	}

	return(0);
}


/*************************************************************//**
Get the next token from the given string and store it in *token. */
UNIV_INTERN
CHARSET_INFO*
innobase_get_fts_charset(
/*=====================*/
	int		mysql_type,	/*!< in: MySQL type */
	uint		charset_number)	/*!< in: number of the charset */
{
	enum_field_types	mysql_tp;
	CHARSET_INFO*		charset;

	mysql_tp = (enum_field_types) mysql_type;

	switch (mysql_tp) {

	case MYSQL_TYPE_BIT:
	case MYSQL_TYPE_STRING:
	case MYSQL_TYPE_VAR_STRING:
	case MYSQL_TYPE_TINY_BLOB:
	case MYSQL_TYPE_MEDIUM_BLOB:
	case MYSQL_TYPE_BLOB:
	case MYSQL_TYPE_LONG_BLOB:
	case MYSQL_TYPE_VARCHAR:
		/* Use the charset number to pick the right charset struct for
		the comparison. Since the MySQL function get_charset may be
		slow before Bar removes the mutex operation there, we first
		look at 2 common charsets directly. */

		if (charset_number == default_charset_info->number) {
			charset = default_charset_info;
		} else if (charset_number == my_charset_latin1.number) {
			charset = &my_charset_latin1;
		} else {
			charset = get_charset(charset_number, MYF(MY_WME));

			if (charset == NULL) {
			  sql_print_error("InnoDB needs charset %lu for doing "
					  "a comparison, but MySQL cannot "
					  "find that charset.",
					  (ulong) charset_number);
				ut_a(0);
			}
		}
		break;
	default:
		ut_error;
	}

	return(charset);
}

/*************************************************************//**
InnoDB uses this function to compare two data fields for which the data type
is such that we must use MySQL code to compare them. NOTE that the prototype
of this function is in rem0cmp.c in InnoDB source code! If you change this
function, remember to update the prototype there!
@return	1, 0, -1, if a is greater, equal, less than b, respectively */
UNIV_INTERN
int
innobase_mysql_cmp_prefix(
/*======================*/
	int		mysql_type,	/*!< in: MySQL type */
	uint		charset_number,	/*!< in: number of the charset */
	const unsigned char* a,		/*!< in: data field */
	unsigned int	a_length,	/*!< in: data field length,
					not UNIV_SQL_NULL */
	const unsigned char* b,		/*!< in: data field */
	unsigned int	b_length)	/*!< in: data field length,
					not UNIV_SQL_NULL */
{
	CHARSET_INFO*		charset;
	int			result;

	charset = innobase_get_fts_charset(mysql_type, charset_number);

	result = ha_compare_text(charset, (uchar*) a, a_length,
				 (uchar*) b, b_length, 1, 0);

	return(result);
}
/******************************************************************//**
compare two character string according to their charset. */
UNIV_INTERN
int
innobase_fts_text_cmp(
/*==================*/
	const void*	cs,		/*!< in: Character set */
	const void*     p1,		/*!< in: key */
	const void*     p2)		/*!< in: node */
{
	const CHARSET_INFO*	charset = (const CHARSET_INFO*) cs;
	const fts_string_t*	s1 = (const fts_string_t*) p1;
	const fts_string_t*	s2 = (const fts_string_t*) p2;

	return(ha_compare_text(charset, s1->f_str, s1->f_len,
			       s2->f_str, s2->f_len, 0, 0));
}
/******************************************************************//**
compare two character string case insensitively according to their charset. */
UNIV_INTERN
int
innobase_fts_text_case_cmp(
/*=======================*/
	const void*	cs,		/*!< in: Character set */
	const void*     p1,		/*!< in: key */
	const void*     p2)		/*!< in: node */
{
	const CHARSET_INFO*	charset = (const CHARSET_INFO*) cs;
	const fts_string_t*	s1 = (const fts_string_t*) p1;
	const fts_string_t*	s2 = (const fts_string_t*) p2;
	ulint			newlen;

	my_casedn_str(charset, (char*) s2->f_str);

	newlen = strlen((const char*) s2->f_str);

	return(ha_compare_text(charset, s1->f_str, s1->f_len,
			       s2->f_str, newlen, 0, 0));
}
/******************************************************************//**
Get the first character's code position for FTS index partition. */
UNIV_INTERN
ulint
innobase_strnxfrm(
/*==============*/
	const CHARSET_INFO*
			cs,		/*!< in: Character set */
	const uchar*	str,		/*!< in: string */
	const ulint	len)		/*!< in: string length */
{
	uchar		mystr[2];
	ulint		value;

	if (!str || len == 0) {
		return(0);
	}

	my_strnxfrm(cs, (uchar*) mystr, 2, str, len);

	value = mach_read_from_2(mystr);

	if (value > 255) {
		value = value / 256;
	}

	return(value);
}

/******************************************************************//**
compare two character string according to their charset. */
UNIV_INTERN
int
innobase_fts_text_cmp_prefix(
/*=========================*/
	const void*	cs,		/*!< in: Character set */
	const void*	p1,		/*!< in: prefix key */
	const void*	p2)		/*!< in: value to compare */
{
	const CHARSET_INFO*	charset = (const CHARSET_INFO*) cs;
	const fts_string_t*	s1 = (const fts_string_t*) p1;
	const fts_string_t*	s2 = (const fts_string_t*) p2;
	int			result;

	result = ha_compare_text(charset, s2->f_str, s2->f_len,
				 s1->f_str, s1->f_len, 1, 0);

	/* We switched s1, s2 position in ha_compare_text. So we need
	to negate the result */
	return(-result);
}
/******************************************************************//**
compare two character string according to their charset. */
UNIV_INTERN
int
innobase_fts_string_cmp(
/*====================*/
	const void*	cs,		/*!< in: Character set */
	const void*     p1,		/*!< in: key */
	const void*     p2)		/*!< in: node */
{
	const CHARSET_INFO*	charset = (const CHARSET_INFO*) cs;
	uchar*			s1 = (uchar*) p1;
	uchar*			s2 = *(uchar**) p2;

	return(ha_compare_text(charset, s1, strlen((const char*) s1),
			       s2, strlen((const char*) s2), 0, 0));
}
/******************************************************************//**
Makes all characters in a string lower case. */
UNIV_INTERN
size_t
innobase_fts_casedn_str(
/*====================*/
	CHARSET_INFO*	cs,	/*!< in: Character set */
	char*		src,	/*!< in: string to put in lower case */
	size_t		src_len,/*!< in: input string length */
	char*		dst,	/*!< in: buffer for result string */
	size_t		dst_len)/*!< in: buffer size */
{
	if (cs->casedn_multiply == 1) {
		memcpy(dst, src, src_len);
		dst[src_len] = 0;
		my_casedn_str(cs, dst);

		return(strlen(dst));
	} else {
		return(cs->cset->casedn(cs, src, src_len, dst, dst_len));
	}
}

#define true_word_char(c, ch) ((c) & (_MY_U | _MY_L | _MY_NMR) || (ch) == '_')

#define misc_word_char(X)       0

/*************************************************************//**
Get the next token from the given string and store it in *token.
It is mostly copied from MyISAM's doc parsing function ft_simple_get_word()
@return length of string processed */
UNIV_INTERN
ulint
innobase_mysql_fts_get_token(
/*=========================*/
	CHARSET_INFO*	cs,		/*!< in: Character set */
	const byte*	start,		/*!< in: start of text */
	const byte*	end,		/*!< in: one character past end of
					text */
	fts_string_t*	token,		/*!< out: token's text */
	ulint*		offset)		/*!< out: offset to token,
					measured as characters from
					'start' */
{
	int		mbl;
	const uchar*	doc = start;

	ut_a(cs);

	token->f_n_char = token->f_len = 0;

	for (;;) {

		if (doc >= end) {
			return(doc - start);
		}

		int	ctype;

		mbl = cs->cset->ctype(
			cs, &ctype, doc, (const uchar*) end);

		if (true_word_char(ctype, *doc)) {
			break;
		}

		doc += mbl > 0 ? mbl : (mbl < 0 ? -mbl : 1);
	}

	ulint	mwc = 0;
	ulint	length = 0;

	token->f_str = const_cast<byte*>(doc);

	while (doc < end) {

		int	ctype;

		mbl = cs->cset->ctype(
			cs, &ctype, (uchar*) doc, (uchar*) end);
		if (true_word_char(ctype, *doc)) {
			mwc = 0;
		} else if (!misc_word_char(*doc) || mwc) {
			break;
		} else {
			++mwc;
		}

		++length;

		doc += mbl > 0 ? mbl : (mbl < 0 ? -mbl : 1);
	}

	token->f_len = (uint) (doc - token->f_str) - mwc;
	token->f_n_char = length;

	return(doc - start);
}

/**************************************************************//**
Converts a MySQL type to an InnoDB type. Note that this function returns
the 'mtype' of InnoDB. InnoDB differentiates between MySQL's old <= 4.1
VARCHAR and the new true VARCHAR in >= 5.0.3 by the 'prtype'.
@return	DATA_BINARY, DATA_VARCHAR, ... */
UNIV_INTERN
ulint
get_innobase_type_from_mysql_type(
/*==============================*/
	ulint*		unsigned_flag,	/*!< out: DATA_UNSIGNED if an
					'unsigned type';
					at least ENUM and SET,
					and unsigned integer
					types are 'unsigned types' */
	const void*	f)		/*!< in: MySQL Field */
{
	const class Field* field = reinterpret_cast<const class Field*>(f);

	/* The following asserts try to check that the MySQL type code fits in
	8 bits: this is used in ibuf and also when DATA_NOT_NULL is ORed to
	the type */

	DBUG_ASSERT((ulint)MYSQL_TYPE_STRING < 256);
	DBUG_ASSERT((ulint)MYSQL_TYPE_VAR_STRING < 256);
	DBUG_ASSERT((ulint)MYSQL_TYPE_DOUBLE < 256);
	DBUG_ASSERT((ulint)MYSQL_TYPE_FLOAT < 256);
	DBUG_ASSERT((ulint)MYSQL_TYPE_DECIMAL < 256);

	if (field->flags & UNSIGNED_FLAG) {

		*unsigned_flag = DATA_UNSIGNED;
	} else {
		*unsigned_flag = 0;
	}

	if (field->real_type() == MYSQL_TYPE_ENUM
		|| field->real_type() == MYSQL_TYPE_SET) {

		/* MySQL has field->type() a string type for these, but the
		data is actually internally stored as an unsigned integer
		code! */

		*unsigned_flag = DATA_UNSIGNED; /* MySQL has its own unsigned
						flag set to zero, even though
						internally this is an unsigned
						integer type */
		return(DATA_INT);
	}

	switch (field->type()) {
		/* NOTE that we only allow string types in DATA_MYSQL and
		DATA_VARMYSQL */
	case MYSQL_TYPE_VAR_STRING:	/* old <= 4.1 VARCHAR */
	case MYSQL_TYPE_VARCHAR:	/* new >= 5.0.3 true VARCHAR */
		if (field->binary()) {
			return(DATA_BINARY);
		} else if (strcmp(field->charset()->name,
				  "latin1_swedish_ci") == 0) {
			return(DATA_VARCHAR);
		} else {
			return(DATA_VARMYSQL);
		}
	case MYSQL_TYPE_BIT:
	case MYSQL_TYPE_STRING: if (field->binary()) {

			return(DATA_FIXBINARY);
		} else if (strcmp(field->charset()->name,
				  "latin1_swedish_ci") == 0) {
			return(DATA_CHAR);
		} else {
			return(DATA_MYSQL);
		}
	case MYSQL_TYPE_NEWDECIMAL:
		return(DATA_FIXBINARY);
	case MYSQL_TYPE_LONG:
	case MYSQL_TYPE_LONGLONG:
	case MYSQL_TYPE_TINY:
	case MYSQL_TYPE_SHORT:
	case MYSQL_TYPE_INT24:
	case MYSQL_TYPE_DATE:
	case MYSQL_TYPE_YEAR:
	case MYSQL_TYPE_NEWDATE:
		return(DATA_INT);
	case MYSQL_TYPE_TIME:
	case MYSQL_TYPE_DATETIME:
	case MYSQL_TYPE_TIMESTAMP:
		switch (field->real_type()) {
		case MYSQL_TYPE_TIME:
		case MYSQL_TYPE_DATETIME:
		case MYSQL_TYPE_TIMESTAMP:
			return(DATA_INT);
		default: /* Fall through */
			DBUG_ASSERT((ulint)MYSQL_TYPE_DECIMAL < 256);
		case MYSQL_TYPE_TIME2:
		case MYSQL_TYPE_DATETIME2:
		case MYSQL_TYPE_TIMESTAMP2:
			return(DATA_FIXBINARY);
		}
	case MYSQL_TYPE_FLOAT:
		return(DATA_FLOAT);
	case MYSQL_TYPE_DOUBLE:
		return(DATA_DOUBLE);
	case MYSQL_TYPE_DECIMAL:
		return(DATA_DECIMAL);
	case MYSQL_TYPE_GEOMETRY:
	case MYSQL_TYPE_TINY_BLOB:
	case MYSQL_TYPE_MEDIUM_BLOB:
	case MYSQL_TYPE_BLOB:
	case MYSQL_TYPE_LONG_BLOB:
		return(DATA_BLOB);
	case MYSQL_TYPE_NULL:
		/* MySQL currently accepts "NULL" datatype, but will
		reject such datatype in the next release. We will cope
		with it and not trigger assertion failure in 5.1 */
		break;
	default:
		ut_error;
	}

	return(0);
}

/*******************************************************************//**
Writes an unsigned integer value < 64k to 2 bytes, in the little-endian
storage format. */
static inline
void
innobase_write_to_2_little_endian(
/*==============================*/
	byte*	buf,	/*!< in: where to store */
	ulint	val)	/*!< in: value to write, must be < 64k */
{
	ut_a(val < 256 * 256);

	buf[0] = (byte)(val & 0xFF);
	buf[1] = (byte)(val / 256);
}

/*******************************************************************//**
Reads an unsigned integer value < 64k from 2 bytes, in the little-endian
storage format.
@return	value */
static inline
uint
innobase_read_from_2_little_endian(
/*===============================*/
	const uchar*	buf)	/*!< in: from where to read */
{
	return((uint) ((ulint)(buf[0]) + 256 * ((ulint)(buf[1]))));
}

/*******************************************************************//**
Stores a key value for a row to a buffer.
@return	key value length as stored in buff */
UNIV_INTERN
uint
ha_innobase::store_key_val_for_row(
/*===============================*/
	uint		keynr,	/*!< in: key number */
	char*		buff,	/*!< in/out: buffer for the key value (in MySQL
				format) */
	uint		buff_len,/*!< in: buffer length */
	const uchar*	record)/*!< in: row in MySQL format */
{
	KEY*		key_info	= table->key_info + keynr;
	KEY_PART_INFO*	key_part	= key_info->key_part;
	KEY_PART_INFO*	end		=
		key_part + key_info->user_defined_key_parts;
	char*		buff_start	= buff;
	enum_field_types mysql_type;
	Field*		field;
	ibool		is_null;

	DBUG_ENTER("store_key_val_for_row");

	/* The format for storing a key field in MySQL is the following:

	1. If the column can be NULL, then in the first byte we put 1 if the
	field value is NULL, 0 otherwise.

	2. If the column is of a BLOB type (it must be a column prefix field
	in this case), then we put the length of the data in the field to the
	next 2 bytes, in the little-endian format. If the field is SQL NULL,
	then these 2 bytes are set to 0. Note that the length of data in the
	field is <= column prefix length.

	3. In a column prefix field, prefix_len next bytes are reserved for
	data. In a normal field the max field length next bytes are reserved
	for data. For a VARCHAR(n) the max field length is n. If the stored
	value is the SQL NULL then these data bytes are set to 0.

	4. We always use a 2 byte length for a true >= 5.0.3 VARCHAR. Note that
	in the MySQL row format, the length is stored in 1 or 2 bytes,
	depending on the maximum allowed length. But in the MySQL key value
	format, the length always takes 2 bytes.

	We have to zero-fill the buffer so that MySQL is able to use a
	simple memcmp to compare two key values to determine if they are
	equal. MySQL does this to compare contents of two 'ref' values. */

	memset(buff, 0, buff_len);

	for (; key_part != end; key_part++) {
		is_null = FALSE;

		if (key_part->null_bit) {
			if (record[key_part->null_offset]
						& key_part->null_bit) {
				*buff = 1;
				is_null = TRUE;
			} else {
				*buff = 0;
			}
			buff++;
		}

		field = key_part->field;
		mysql_type = field->type();

		if (mysql_type == MYSQL_TYPE_VARCHAR) {
						/* >= 5.0.3 true VARCHAR */
			ulint		lenlen;
			ulint		len;
			const byte*	data;
			ulint		key_len;
			ulint		true_len;
			const CHARSET_INFO* cs;
			int		error=0;

			key_len = key_part->length;

			if (is_null) {
				buff += key_len + 2;

				continue;
			}
			cs = field->charset();

			lenlen = (ulint)
				(((Field_varstring*) field)->length_bytes);

			data = row_mysql_read_true_varchar(&len,
				(byte*) (record
				+ (ulint) get_field_offset(table, field)),
				lenlen);

			true_len = len;

			/* For multi byte character sets we need to calculate
			the true length of the key */

			if (len > 0 && cs->mbmaxlen > 1) {
				true_len = (ulint) cs->cset->well_formed_len(cs,
						(const char*) data,
						(const char*) data + len,
						(uint) (key_len / cs->mbmaxlen),
						&error);
			}

			/* In a column prefix index, we may need to truncate
			the stored value: */

			if (true_len > key_len) {
				true_len = key_len;
			}

			/* The length in a key value is always stored in 2
			bytes */

			row_mysql_store_true_var_len((byte*) buff, true_len, 2);
			buff += 2;

			memcpy(buff, data, true_len);

			/* Note that we always reserve the maximum possible
			length of the true VARCHAR in the key value, though
			only len first bytes after the 2 length bytes contain
			actual data. The rest of the space was reset to zero
			in the memset() call above. */

			buff += key_len;

		} else if (mysql_type == MYSQL_TYPE_TINY_BLOB
			|| mysql_type == MYSQL_TYPE_MEDIUM_BLOB
			|| mysql_type == MYSQL_TYPE_BLOB
			|| mysql_type == MYSQL_TYPE_LONG_BLOB
			/* MYSQL_TYPE_GEOMETRY data is treated
			as BLOB data in innodb. */
			|| mysql_type == MYSQL_TYPE_GEOMETRY) {

			const CHARSET_INFO* cs;
			ulint		key_len;
			ulint		true_len;
			int		error=0;
			ulint		blob_len;
			const byte*	blob_data;

			ut_a(key_part->key_part_flag & HA_PART_KEY_SEG);

			key_len = key_part->length;

			if (is_null) {
				buff += key_len + 2;

				continue;
			}

			cs = field->charset();

			blob_data = row_mysql_read_blob_ref(&blob_len,
				(byte*) (record
				+ (ulint) get_field_offset(table, field)),
					(ulint) field->pack_length());

			true_len = blob_len;

			ut_a(get_field_offset(table, field)
				== key_part->offset);

			/* For multi byte character sets we need to calculate
			the true length of the key */

			if (blob_len > 0 && cs->mbmaxlen > 1) {
				true_len = (ulint) cs->cset->well_formed_len(cs,
						(const char*) blob_data,
						(const char*) blob_data
							+ blob_len,
						(uint) (key_len / cs->mbmaxlen),
						&error);
			}

			/* All indexes on BLOB and TEXT are column prefix
			indexes, and we may need to truncate the data to be
			stored in the key value: */

			if (true_len > key_len) {
				true_len = key_len;
			}

			/* MySQL reserves 2 bytes for the length and the
			storage of the number is little-endian */

			innobase_write_to_2_little_endian(
					(byte*) buff, true_len);
			buff += 2;

			memcpy(buff, blob_data, true_len);

			/* Note that we always reserve the maximum possible
			length of the BLOB prefix in the key value. */

			buff += key_len;
		} else {
			/* Here we handle all other data types except the
			true VARCHAR, BLOB and TEXT. Note that the column
			value we store may be also in a column prefix
			index. */

			const CHARSET_INFO*	cs = NULL;
			ulint			true_len;
			ulint			key_len;
			const uchar*		src_start;
			int			error=0;
			enum_field_types	real_type;

			key_len = key_part->length;

			if (is_null) {
				 buff += key_len;

				 continue;
			}

			src_start = record + key_part->offset;
			real_type = field->real_type();
			true_len = key_len;

			/* Character set for the field is defined only
			to fields whose type is string and real field
			type is not enum or set. For these fields check
			if character set is multi byte. */

			if (real_type != MYSQL_TYPE_ENUM
				&& real_type != MYSQL_TYPE_SET
				&& ( mysql_type == MYSQL_TYPE_VAR_STRING
					|| mysql_type == MYSQL_TYPE_STRING)) {

				cs = field->charset();

				/* For multi byte character sets we need to
				calculate the true length of the key */

				if (key_len > 0 && cs->mbmaxlen > 1) {

					true_len = (ulint)
						cs->cset->well_formed_len(cs,
							(const char*) src_start,
							(const char*) src_start
								+ key_len,
							(uint) (key_len
								/ cs->mbmaxlen),
							&error);
				}
			}

			memcpy(buff, src_start, true_len);
			buff += true_len;

			/* Pad the unused space with spaces. */

			if (true_len < key_len) {
				ulint	pad_len = key_len - true_len;
				ut_a(cs != NULL);
				ut_a(!(pad_len % cs->mbminlen));

				cs->cset->fill(cs, buff, pad_len,
					       0x20 /* space */);
				buff += pad_len;
			}
		}
	}

	ut_a(buff <= buff_start + buff_len);

	DBUG_RETURN((uint)(buff - buff_start));
}

/**************************************************************//**
Determines if a field is needed in a prebuilt struct 'template'.
@return field to use, or NULL if the field is not needed */
static
const Field*
build_template_needs_field(
/*=======================*/
	ibool		index_contains,	/*!< in:
					dict_index_contains_col_or_prefix(
					index, i) */
	ibool		read_just_key,	/*!< in: TRUE when MySQL calls
					ha_innobase::extra with the
					argument HA_EXTRA_KEYREAD; it is enough
					to read just columns defined in
					the index (i.e., no read of the
					clustered index record necessary) */
	ibool		fetch_all_in_key,
					/*!< in: true=fetch all fields in
					the index */
	ibool		fetch_primary_key_cols,
					/*!< in: true=fetch the
					primary key columns */
	dict_index_t*	index,		/*!< in: InnoDB index to use */
	const TABLE*	table,		/*!< in: MySQL table object */
	ulint		i)		/*!< in: field index in InnoDB table */
{
	const Field*	field	= table->field[i];

	ut_ad(index_contains == dict_index_contains_col_or_prefix(index, i));

	if (!index_contains) {
		if (read_just_key) {
			/* If this is a 'key read', we do not need
			columns that are not in the key */

			return(NULL);
		}
	} else if (fetch_all_in_key) {
		/* This field is needed in the query */

		return(field);
	}

	if (bitmap_is_set(table->read_set, i)
	    || bitmap_is_set(table->write_set, i)) {
		/* This field is needed in the query */

		return(field);
	}

	if (fetch_primary_key_cols
	    && dict_table_col_in_clustered_key(index->table, i)) {
		/* This field is needed in the query */

		return(field);
	}

	/* This field is not needed in the query, skip it */

	return(NULL);
}

/**************************************************************//**
Determines if a field is needed in a prebuilt struct 'template'.
@return whether the field is needed for index condition pushdown */
inline
bool
build_template_needs_field_in_icp(
/*==============================*/
	const dict_index_t*	index,	/*!< in: InnoDB index */
	const row_prebuilt_t*	prebuilt,/*!< in: row fetch template */
	bool			contains,/*!< in: whether the index contains
					column i */
	ulint			i)	/*!< in: column number */
{
	ut_ad(contains == dict_index_contains_col_or_prefix(index, i));

	return(index == prebuilt->index
	       ? contains
	       : dict_index_contains_col_or_prefix(prebuilt->index, i));
}

/**************************************************************//**
Adds a field to a prebuilt struct 'template'.
@return the field template */
static
mysql_row_templ_t*
build_template_field(
/*=================*/
	row_prebuilt_t*	prebuilt,	/*!< in/out: template */
	dict_index_t*	clust_index,	/*!< in: InnoDB clustered index */
	dict_index_t*	index,		/*!< in: InnoDB index to use */
	TABLE*		table,		/*!< in: MySQL table object */
	const Field*	field,		/*!< in: field in MySQL table */
	ulint		i)		/*!< in: field index in InnoDB table */
{
	mysql_row_templ_t*	templ;
	const dict_col_t*	col;

	ut_ad(field == table->field[i]);
	ut_ad(clust_index->table == index->table);

	col = dict_table_get_nth_col(index->table, i);

	templ = prebuilt->mysql_template + prebuilt->n_template++;
	UNIV_MEM_INVALID(templ, sizeof *templ);
	templ->col_no = i;
	templ->clust_rec_field_no = dict_col_get_clust_pos(col, clust_index);
	ut_a(templ->clust_rec_field_no != ULINT_UNDEFINED);

	if (dict_index_is_clust(index)) {
		templ->rec_field_no = templ->clust_rec_field_no;
	} else {
		templ->rec_field_no = dict_index_get_nth_col_pos(index, i);
	}

	if (field->real_maybe_null()) {
		templ->mysql_null_byte_offset =
			field->null_offset();

		templ->mysql_null_bit_mask = (ulint) field->null_bit;
	} else {
		templ->mysql_null_bit_mask = 0;
	}

	templ->mysql_col_offset = (ulint) get_field_offset(table, field);

	templ->mysql_col_len = (ulint) field->pack_length();
	templ->type = col->mtype;
	templ->mysql_type = (ulint) field->type();

	if (templ->mysql_type == DATA_MYSQL_TRUE_VARCHAR) {
		templ->mysql_length_bytes = (ulint)
			(((Field_varstring*) field)->length_bytes);
	}

	templ->charset = dtype_get_charset_coll(col->prtype);
	templ->mbminlen = dict_col_get_mbminlen(col);
	templ->mbmaxlen = dict_col_get_mbmaxlen(col);
	templ->is_unsigned = col->prtype & DATA_UNSIGNED;

	if (!dict_index_is_clust(index)
	    && templ->rec_field_no == ULINT_UNDEFINED) {
		prebuilt->need_to_access_clustered = TRUE;
	}

	if (prebuilt->mysql_prefix_len < templ->mysql_col_offset
	    + templ->mysql_col_len) {
		prebuilt->mysql_prefix_len = templ->mysql_col_offset
			+ templ->mysql_col_len;
	}

	if (templ->type == DATA_BLOB) {
		prebuilt->templ_contains_blob = TRUE;
	}

	return(templ);
}

/**************************************************************//**
Builds a 'template' to the prebuilt struct. The template is used in fast
retrieval of just those column values MySQL needs in its processing. */
UNIV_INTERN
void
ha_innobase::build_template(
/*========================*/
	bool		whole_row)	/*!< in: true=ROW_MYSQL_WHOLE_ROW,
					false=ROW_MYSQL_REC_FIELDS */
{
	dict_index_t*	index;
	dict_index_t*	clust_index;
	ulint		n_fields;
	ibool		fetch_all_in_key	= FALSE;
	ibool		fetch_primary_key_cols	= FALSE;
	ulint		i;

	if (prebuilt->select_lock_type == LOCK_X) {
		/* We always retrieve the whole clustered index record if we
		use exclusive row level locks, for example, if the read is
		done in an UPDATE statement. */

		whole_row = true;
	} else if (!whole_row) {
		if (prebuilt->hint_need_to_fetch_extra_cols
			== ROW_RETRIEVE_ALL_COLS) {

			/* We know we must at least fetch all columns in the
			key, or all columns in the table */

			if (prebuilt->read_just_key) {
				/* MySQL has instructed us that it is enough
				to fetch the columns in the key; looks like
				MySQL can set this flag also when there is
				only a prefix of the column in the key: in
				that case we retrieve the whole column from
				the clustered index */

				fetch_all_in_key = TRUE;
			} else {
				whole_row = true;
			}
		} else if (prebuilt->hint_need_to_fetch_extra_cols
			== ROW_RETRIEVE_PRIMARY_KEY) {
			/* We must at least fetch all primary key cols. Note
			that if the clustered index was internally generated
			by InnoDB on the row id (no primary key was
			defined), then row_search_for_mysql() will always
			retrieve the row id to a special buffer in the
			prebuilt struct. */

			fetch_primary_key_cols = TRUE;
		}
	}

	clust_index = dict_table_get_first_index(prebuilt->table);

	index = whole_row ? clust_index : prebuilt->index;

	prebuilt->need_to_access_clustered = (index == clust_index);

	/* Either prebuilt->index should be a secondary index, or it
	should be the clustered index. */
	ut_ad(dict_index_is_clust(index) == (index == clust_index));

	/* Below we check column by column if we need to access
	the clustered index. */

	n_fields = (ulint) table->s->fields; /* number of columns */

	if (!prebuilt->mysql_template) {
		prebuilt->mysql_template = (mysql_row_templ_t*)
			mem_alloc(n_fields * sizeof(mysql_row_templ_t));
	}

	prebuilt->template_type = whole_row
		? ROW_MYSQL_WHOLE_ROW : ROW_MYSQL_REC_FIELDS;
	prebuilt->null_bitmap_len = table->s->null_bytes;

	/* Prepare to build prebuilt->mysql_template[]. */
	prebuilt->templ_contains_blob = FALSE;
	prebuilt->mysql_prefix_len = 0;
	prebuilt->n_template = 0;
	prebuilt->idx_cond_n_cols = 0;

	/* Note that in InnoDB, i is the column number in the table.
	MySQL calls columns 'fields'. */

	if (active_index != MAX_KEY && active_index == pushed_idx_cond_keyno) {
		/* Push down an index condition or an end_range check. */
		for (i = 0; i < n_fields; i++) {
			const ibool		index_contains
				= dict_index_contains_col_or_prefix(index, i);

			/* Test if an end_range or an index condition
			refers to the field. Note that "index" and
			"index_contains" may refer to the clustered index.
			Index condition pushdown is relative to prebuilt->index
			(the index that is being looked up first). */

			/* When join_read_always_key() invokes this
			code via handler::ha_index_init() and
			ha_innobase::index_init(), end_range is not
			yet initialized. Because of that, we must
			always check for index_contains, instead of
			the subset
			field->part_of_key.is_set(active_index)
			which would be acceptable if end_range==NULL. */
			if (build_template_needs_field_in_icp(
				    index, prebuilt, index_contains, i)) {
				/* Needed in ICP */
				const Field*		field;
				mysql_row_templ_t*	templ;

				if (whole_row) {
					field = table->field[i];
				} else {
					field = build_template_needs_field(
						index_contains,
						prebuilt->read_just_key,
						fetch_all_in_key,
						fetch_primary_key_cols,
						index, table, i);
					if (!field) {
						continue;
					}
				}

				templ = build_template_field(
					prebuilt, clust_index, index,
					table, field, i);
				prebuilt->idx_cond_n_cols++;
				ut_ad(prebuilt->idx_cond_n_cols
				      == prebuilt->n_template);

				if (index == prebuilt->index) {
					templ->icp_rec_field_no
						= templ->rec_field_no;
				} else {
					templ->icp_rec_field_no
						= dict_index_get_nth_col_pos(
							prebuilt->index, i);
				}

				if (dict_index_is_clust(prebuilt->index)) {
					ut_ad(templ->icp_rec_field_no
					      != ULINT_UNDEFINED);
					/* If the primary key includes
					a column prefix, use it in
					index condition pushdown,
					because the condition is
					evaluated before fetching any
					off-page (externally stored)
					columns. */
					if (templ->icp_rec_field_no
					    < prebuilt->index->n_uniq) {
						/* This is a key column;
						all set. */
						continue;
					}
				} else if (templ->icp_rec_field_no
					   != ULINT_UNDEFINED) {
					continue;
				}

				/* This is a column prefix index.
				The column prefix can be used in
				an end_range comparison. */

				templ->icp_rec_field_no
					= dict_index_get_nth_col_or_prefix_pos(
						prebuilt->index, i, TRUE);
				ut_ad(templ->icp_rec_field_no
				      != ULINT_UNDEFINED);

				/* Index condition pushdown can be used on
				all columns of a secondary index, and on
				the PRIMARY KEY columns. On the clustered
				index, it must never be used on other than
				PRIMARY KEY columns, because those columns
				may be stored off-page, and we will not
				fetch externally stored columns before
				checking the index condition. */
				/* TODO: test the above with an assertion
				like this. Note that index conditions are
				currently pushed down as part of the
				"optimizer phase" while end_range is done
				as part of the execution phase. Therefore,
				we were unable to use an accurate condition
				for end_range in the "if" condition above,
				and the following assertion would fail.
				ut_ad(!dict_index_is_clust(prebuilt->index)
				      || templ->rec_field_no
				      < prebuilt->index->n_uniq);
				*/
			}
		}

		ut_ad(prebuilt->idx_cond_n_cols > 0);
		ut_ad(prebuilt->idx_cond_n_cols == prebuilt->n_template);

		/* Include the fields that are not needed in index condition
		pushdown. */
		for (i = 0; i < n_fields; i++) {
			const ibool		index_contains
				= dict_index_contains_col_or_prefix(index, i);

			if (!build_template_needs_field_in_icp(
				    index, prebuilt, index_contains, i)) {
				/* Not needed in ICP */
				const Field*	field;

				if (whole_row) {
					field = table->field[i];
				} else {
					field = build_template_needs_field(
						index_contains,
						prebuilt->read_just_key,
						fetch_all_in_key,
						fetch_primary_key_cols,
						index, table, i);
					if (!field) {
						continue;
					}
				}

				build_template_field(prebuilt,
						     clust_index, index,
						     table, field, i);
			}
		}

		prebuilt->idx_cond = this;
	} else {
		/* No index condition pushdown */
		prebuilt->idx_cond = NULL;

		for (i = 0; i < n_fields; i++) {
			const Field*	field;

			if (whole_row) {
				field = table->field[i];
			} else {
				field = build_template_needs_field(
					dict_index_contains_col_or_prefix(
						index, i),
					prebuilt->read_just_key,
					fetch_all_in_key,
					fetch_primary_key_cols,
					index, table, i);
				if (!field) {
					continue;
				}
			}

			build_template_field(prebuilt, clust_index, index,
					     table, field, i);
		}
	}

	if (index != clust_index && prebuilt->need_to_access_clustered) {
		/* Change rec_field_no's to correspond to the clustered index
		record */
		for (i = 0; i < prebuilt->n_template; i++) {

			mysql_row_templ_t*	templ
				= &prebuilt->mysql_template[i];

			templ->rec_field_no = templ->clust_rec_field_no;
		}
	}
}

/********************************************************************//**
This special handling is really to overcome the limitations of MySQL's
binlogging. We need to eliminate the non-determinism that will arise in
INSERT ... SELECT type of statements, since MySQL binlog only stores the
min value of the autoinc interval. Once that is fixed we can get rid of
the special lock handling.
@return	DB_SUCCESS if all OK else error code */
UNIV_INTERN
dberr_t
ha_innobase::innobase_lock_autoinc(void)
/*====================================*/
{
	dberr_t		error = DB_SUCCESS;

	ut_ad(!srv_read_only_mode);

	switch (innobase_autoinc_lock_mode) {
	case AUTOINC_NO_LOCKING:
		/* Acquire only the AUTOINC mutex. */
		dict_table_autoinc_lock(prebuilt->table);
		break;

	case AUTOINC_NEW_STYLE_LOCKING:
		/* For simple (single/multi) row INSERTs, we fallback to the
		old style only if another transaction has already acquired
		the AUTOINC lock on behalf of a LOAD FILE or INSERT ... SELECT
		etc. type of statement. */
		if (thd_sql_command(user_thd) == SQLCOM_INSERT
		    || thd_sql_command(user_thd) == SQLCOM_REPLACE) {
			dict_table_t*	ib_table = prebuilt->table;

			/* Acquire the AUTOINC mutex. */
			dict_table_autoinc_lock(ib_table);

			/* We need to check that another transaction isn't
			already holding the AUTOINC lock on the table. */
			if (ib_table->n_waiting_or_granted_auto_inc_locks) {
				/* Release the mutex to avoid deadlocks. */
				dict_table_autoinc_unlock(ib_table);
			} else {
				break;
			}
		}
		/* Fall through to old style locking. */

	case AUTOINC_OLD_STYLE_LOCKING:
		error = row_lock_table_autoinc_for_mysql(prebuilt);

		if (error == DB_SUCCESS) {

			/* Acquire the AUTOINC mutex. */
			dict_table_autoinc_lock(prebuilt->table);
		}
		break;

	default:
		ut_error;
	}

	return(error);
}

/********************************************************************//**
Reset the autoinc value in the table.
@return	DB_SUCCESS if all went well else error code */
UNIV_INTERN
dberr_t
ha_innobase::innobase_reset_autoinc(
/*================================*/
	ulonglong	autoinc)	/*!< in: value to store */
{
	dberr_t		error;

	error = innobase_lock_autoinc();

	if (error == DB_SUCCESS) {

		dict_table_autoinc_initialize(prebuilt->table, autoinc);

		dict_table_autoinc_unlock(prebuilt->table);
	}

	return(error);
}

/********************************************************************//**
Store the autoinc value in the table. The autoinc value is only set if
it's greater than the existing autoinc value in the table.
@return	DB_SUCCESS if all went well else error code */
UNIV_INTERN
dberr_t
ha_innobase::innobase_set_max_autoinc(
/*==================================*/
	ulonglong	auto_inc)	/*!< in: value to store */
{
	dberr_t		error;

	error = innobase_lock_autoinc();

	if (error == DB_SUCCESS) {

		dict_table_autoinc_update_if_greater(prebuilt->table, auto_inc);

		dict_table_autoinc_unlock(prebuilt->table);
	}

	return(error);
}

/********************************************************************//**
Stores a row in an InnoDB database, to the table specified in this
handle.
@return	error code */
UNIV_INTERN
int
ha_innobase::write_row(
/*===================*/
	uchar*	record)	/*!< in: a row in MySQL format */
{
	dberr_t		error;
	int		error_result= 0;
	ibool		auto_inc_used= FALSE;
	ulint		sql_command;
	trx_t*		trx = thd_to_trx(user_thd);

	DBUG_ENTER("ha_innobase::write_row");

	if (srv_read_only_mode) {
		ib_senderrf(ha_thd(), IB_LOG_LEVEL_WARN, ER_READ_ONLY_MODE);
		DBUG_RETURN(HA_ERR_TABLE_READONLY);
	} else if (prebuilt->trx != trx) {
		sql_print_error("The transaction object for the table handle "
				"is at %p, but for the current thread it is at "
				"%p",
				(const void*) prebuilt->trx, (const void*) trx);

		fputs("InnoDB: Dump of 200 bytes around prebuilt: ", stderr);
		ut_print_buf(stderr, ((const byte*) prebuilt) - 100, 200);
		fputs("\n"
			"InnoDB: Dump of 200 bytes around ha_data: ",
			stderr);
		ut_print_buf(stderr, ((const byte*) trx) - 100, 200);
		putc('\n', stderr);
		ut_error;
	} else if (!trx_is_started(trx)) {
		++trx->will_lock;
	}

	ha_statistic_increment(&SSV::ha_write_count);

	sql_command = thd_sql_command(user_thd);

	if ((sql_command == SQLCOM_ALTER_TABLE
	     || sql_command == SQLCOM_OPTIMIZE
	     || sql_command == SQLCOM_CREATE_INDEX
	     || sql_command == SQLCOM_DROP_INDEX)
	    && num_write_row >= 10000) {
		/* ALTER TABLE is COMMITted at every 10000 copied rows.
		The IX table lock for the original table has to be re-issued.
		As this method will be called on a temporary table where the
		contents of the original table is being copied to, it is
		a bit tricky to determine the source table.  The cursor
		position in the source table need not be adjusted after the
		intermediate COMMIT, since writes by other transactions are
		being blocked by a MySQL table lock TL_WRITE_ALLOW_READ. */

		dict_table_t*	src_table;
		enum lock_mode	mode;

		num_write_row = 0;

		/* Commit the transaction.  This will release the table
		locks, so they have to be acquired again. */

		/* Altering an InnoDB table */
		/* Get the source table. */
		src_table = lock_get_src_table(
				prebuilt->trx, prebuilt->table, &mode);
		if (!src_table) {
no_commit:
			/* Unknown situation: do not commit */
			/*
			ut_print_timestamp(stderr);
			fprintf(stderr,
				"  InnoDB: ALTER TABLE is holding lock"
				" on %lu tables!\n",
				prebuilt->trx->mysql_n_tables_locked);
			*/
			;
		} else if (src_table == prebuilt->table) {
			/* Source table is not in InnoDB format:
			no need to re-acquire locks on it. */

			/* Altering to InnoDB format */
			innobase_commit(ht, user_thd, 1);
			/* Note that this transaction is still active. */
			trx_register_for_2pc(prebuilt->trx);
			/* We will need an IX lock on the destination table. */
			prebuilt->sql_stat_start = TRUE;
		} else {
			/* Ensure that there are no other table locks than
			LOCK_IX and LOCK_AUTO_INC on the destination table. */

			if (!lock_is_table_exclusive(prebuilt->table,
							prebuilt->trx)) {
				goto no_commit;
			}

			/* Commit the transaction.  This will release the table
			locks, so they have to be acquired again. */
			innobase_commit(ht, user_thd, 1);
			/* Note that this transaction is still active. */
			trx_register_for_2pc(prebuilt->trx);
			/* Re-acquire the table lock on the source table. */
			row_lock_table_for_mysql(prebuilt, src_table, mode);
			/* We will need an IX lock on the destination table. */
			prebuilt->sql_stat_start = TRUE;
		}
	}

	num_write_row++;

	/* This is the case where the table has an auto-increment column */
	if (table->next_number_field && record == table->record[0]) {

		/* Reset the error code before calling
		innobase_get_auto_increment(). */
		prebuilt->autoinc_error = DB_SUCCESS;

		if ((error_result = update_auto_increment())) {
			/* We don't want to mask autoinc overflow errors. */

			/* Handle the case where the AUTOINC sub-system
			failed during initialization. */
			if (prebuilt->autoinc_error == DB_UNSUPPORTED) {
				error_result = ER_AUTOINC_READ_FAILED;
				/* Set the error message to report too. */
				my_error(ER_AUTOINC_READ_FAILED, MYF(0));
				goto func_exit;
			} else if (prebuilt->autoinc_error != DB_SUCCESS) {
				error = prebuilt->autoinc_error;
				goto report_error;
			}

			/* MySQL errors are passed straight back. */
			goto func_exit;
		}

		auto_inc_used = TRUE;
	}

	if (prebuilt->mysql_template == NULL
	    || prebuilt->template_type != ROW_MYSQL_WHOLE_ROW) {

		/* Build the template used in converting quickly between
		the two database formats */

		build_template(true);
	}

	innobase_srv_conc_enter_innodb(prebuilt->trx);

	error = row_insert_for_mysql((byte*) record, prebuilt);
	DEBUG_SYNC(user_thd, "ib_after_row_insert");

	/* Handle duplicate key errors */
	if (auto_inc_used) {
		ulonglong	auto_inc;
		ulonglong	col_max_value;

		/* Note the number of rows processed for this statement, used
		by get_auto_increment() to determine the number of AUTO-INC
		values to reserve. This is only useful for a mult-value INSERT
		and is a statement level counter.*/
		if (trx->n_autoinc_rows > 0) {
			--trx->n_autoinc_rows;
		}

		/* We need the upper limit of the col type to check for
		whether we update the table autoinc counter or not. */
		col_max_value = innobase_get_int_col_max_value(
			table->next_number_field);

		/* Get the value that MySQL attempted to store in the table.*/
		auto_inc = table->next_number_field->val_int();

		switch (error) {
		case DB_DUPLICATE_KEY:

			/* A REPLACE command and LOAD DATA INFILE REPLACE
			handle a duplicate key error themselves, but we
			must update the autoinc counter if we are performing
			those statements. */

			switch (sql_command) {
			case SQLCOM_LOAD:
				if (trx->duplicates) {

					goto set_max_autoinc;
				}
				break;

			case SQLCOM_REPLACE:
			case SQLCOM_INSERT_SELECT:
			case SQLCOM_REPLACE_SELECT:
				goto set_max_autoinc;

			default:
				break;
			}

			break;

		case DB_SUCCESS:
			/* If the actual value inserted is greater than
			the upper limit of the interval, then we try and
			update the table upper limit. Note: last_value
			will be 0 if get_auto_increment() was not called.*/

			if (auto_inc >= prebuilt->autoinc_last_value) {
set_max_autoinc:
				/* This should filter out the negative
				values set explicitly by the user. */
				if (auto_inc <= col_max_value) {
					ut_a(prebuilt->autoinc_increment > 0);

					ulonglong	offset;
					ulonglong	increment;
					dberr_t		err;

					offset = prebuilt->autoinc_offset;
					increment = prebuilt->autoinc_increment;

					auto_inc = innobase_next_autoinc(
						auto_inc,
						1, increment, offset,
						col_max_value);

					err = innobase_set_max_autoinc(
						auto_inc);

					if (err != DB_SUCCESS) {
						error = err;
					}
				}
			}
			break;
		default:
			break;
		}
	}

	innobase_srv_conc_exit_innodb(prebuilt->trx);

report_error:
	if (error == DB_TABLESPACE_DELETED) {
		ib_senderrf(
			trx->mysql_thd, IB_LOG_LEVEL_ERROR,
			ER_TABLESPACE_DISCARDED,
			table->s->table_name.str);
	}

	error_result = convert_error_code_to_mysql(error,
						   prebuilt->table->flags,
						   user_thd);

	if (error_result == HA_FTS_INVALID_DOCID) {
		my_error(HA_FTS_INVALID_DOCID, MYF(0));
	}

func_exit:
	innobase_active_small();

	DBUG_RETURN(error_result);
}

/**********************************************************************//**
Checks which fields have changed in a row and stores information
of them to an update vector.
@return	DB_SUCCESS or error code */
static
dberr_t
calc_row_difference(
/*================*/
	upd_t*		uvect,		/*!< in/out: update vector */
	uchar*		old_row,	/*!< in: old row in MySQL format */
	uchar*		new_row,	/*!< in: new row in MySQL format */
	TABLE*		table,		/*!< in: table in MySQL data
					dictionary */
	uchar*		upd_buff,	/*!< in: buffer to use */
	ulint		buff_len,	/*!< in: buffer length */
	row_prebuilt_t*	prebuilt,	/*!< in: InnoDB prebuilt struct */
	THD*		thd)		/*!< in: user thread */
{
	uchar*		original_upd_buff = upd_buff;
	Field*		field;
	enum_field_types field_mysql_type;
	uint		n_fields;
	ulint		o_len;
	ulint		n_len;
	ulint		col_pack_len;
	const byte*	new_mysql_row_col;
	const byte*	o_ptr;
	const byte*	n_ptr;
	byte*		buf;
	upd_field_t*	ufield;
	ulint		col_type;
	ulint		n_changed = 0;
	dfield_t	dfield;
	dict_index_t*	clust_index;
	uint		i;
	ibool		changes_fts_column = FALSE;
	ibool		changes_fts_doc_col = FALSE;
	trx_t*          trx = thd_to_trx(thd);
	doc_id_t	doc_id = FTS_NULL_DOC_ID;

	ut_ad(!srv_read_only_mode);

	n_fields = table->s->fields;
	clust_index = dict_table_get_first_index(prebuilt->table);

	/* We use upd_buff to convert changed fields */
	buf = (byte*) upd_buff;

	for (i = 0; i < n_fields; i++) {
		field = table->field[i];

		o_ptr = (const byte*) old_row + get_field_offset(table, field);
		n_ptr = (const byte*) new_row + get_field_offset(table, field);

		/* Use new_mysql_row_col and col_pack_len save the values */

		new_mysql_row_col = n_ptr;
		col_pack_len = field->pack_length();

		o_len = col_pack_len;
		n_len = col_pack_len;

		/* We use o_ptr and n_ptr to dig up the actual data for
		comparison. */

		field_mysql_type = field->type();

		col_type = prebuilt->table->cols[i].mtype;

		switch (col_type) {

		case DATA_BLOB:
			o_ptr = row_mysql_read_blob_ref(&o_len, o_ptr, o_len);
			n_ptr = row_mysql_read_blob_ref(&n_len, n_ptr, n_len);

			break;

		case DATA_VARCHAR:
		case DATA_BINARY:
		case DATA_VARMYSQL:
			if (field_mysql_type == MYSQL_TYPE_VARCHAR) {
				/* This is a >= 5.0.3 type true VARCHAR where
				the real payload data length is stored in
				1 or 2 bytes */

				o_ptr = row_mysql_read_true_varchar(
					&o_len, o_ptr,
					(ulint)
					(((Field_varstring*) field)->length_bytes));

				n_ptr = row_mysql_read_true_varchar(
					&n_len, n_ptr,
					(ulint)
					(((Field_varstring*) field)->length_bytes));
			}

			break;
		default:
			;
		}

		if (field_mysql_type == MYSQL_TYPE_LONGLONG
		    && prebuilt->table->fts
		    && innobase_strcasecmp(
			field->field_name, FTS_DOC_ID_COL_NAME) == 0) {
			doc_id = (doc_id_t) mach_read_from_n_little_endian(
				n_ptr, 8);
			if (doc_id == 0) {
				return(DB_FTS_INVALID_DOCID);
			}
		}


		if (field->real_maybe_null()) {
			if (field->is_null_in_record(old_row)) {
				o_len = UNIV_SQL_NULL;
			}

			if (field->is_null_in_record(new_row)) {
				n_len = UNIV_SQL_NULL;
			}
		}

		if (o_len != n_len || (o_len != UNIV_SQL_NULL &&
					0 != memcmp(o_ptr, n_ptr, o_len))) {
			/* The field has changed */

			ufield = uvect->fields + n_changed;
			UNIV_MEM_INVALID(ufield, sizeof *ufield);

			/* Let us use a dummy dfield to make the conversion
			from the MySQL column format to the InnoDB format */

			if (n_len != UNIV_SQL_NULL) {
				dict_col_copy_type(prebuilt->table->cols + i,
						   dfield_get_type(&dfield));

				buf = row_mysql_store_col_in_innobase_format(
					&dfield,
					(byte*) buf,
					TRUE,
					new_mysql_row_col,
					col_pack_len,
					dict_table_is_comp(prebuilt->table));
				dfield_copy(&ufield->new_val, &dfield);
			} else {
				dfield_set_null(&ufield->new_val);
			}

			ufield->exp = NULL;
			ufield->orig_len = 0;
			ufield->field_no = dict_col_get_clust_pos(
				&prebuilt->table->cols[i], clust_index);
			n_changed++;

			/* If an FTS indexed column was changed by this
			UPDATE then we need to inform the FTS sub-system.

			NOTE: Currently we re-index all FTS indexed columns
			even if only a subset of the FTS indexed columns
			have been updated. That is the reason we are
			checking only once here. Later we will need to
			note which columns have been updated and do
			selective processing. */
			if (prebuilt->table->fts != NULL) {
				ulint           offset;
				dict_table_t*   innodb_table;

				innodb_table = prebuilt->table;

				if (!changes_fts_column) {
					offset = row_upd_changes_fts_column(
						innodb_table, ufield);

					if (offset != ULINT_UNDEFINED) {
						changes_fts_column = TRUE;
					}
				}

				if (!changes_fts_doc_col) {
					changes_fts_doc_col =
					row_upd_changes_doc_id(
						innodb_table, ufield);
				}
			}
		}
	}

	/* If the update changes a column with an FTS index on it, we
	then add an update column node with a new document id to the
	other changes. We piggy back our changes on the normal UPDATE
	to reduce processing and IO overhead. */
	if (!prebuilt->table->fts) {
			trx->fts_next_doc_id = 0;
	} else if (changes_fts_column || changes_fts_doc_col) {
		dict_table_t*   innodb_table = prebuilt->table;

		ufield = uvect->fields + n_changed;

		if (!DICT_TF2_FLAG_IS_SET(
			innodb_table, DICT_TF2_FTS_HAS_DOC_ID)) {

			/* If Doc ID is managed by user, and if any
			FTS indexed column has been updated, its corresponding
			Doc ID must also be updated. Otherwise, return
			error */
			if (changes_fts_column && !changes_fts_doc_col) {
				ut_print_timestamp(stderr);
				fprintf(stderr, " InnoDB: A new Doc ID"
					" must be supplied while updating"
					" FTS indexed columns.\n");
				return(DB_FTS_INVALID_DOCID);
			}

			/* Doc ID must monotonically increase */
			ut_ad(innodb_table->fts->cache);
			if (doc_id < prebuilt->table->fts->cache->next_doc_id) {
				fprintf(stderr,
					"InnoDB: FTS Doc ID must be larger than"
					" "IB_ID_FMT" for table",
					innodb_table->fts->cache->next_doc_id
					- 1);
				ut_print_name(stderr, trx,
					      TRUE, innodb_table->name);
				putc('\n', stderr);

				return(DB_FTS_INVALID_DOCID);
			} else if ((doc_id
				    - prebuilt->table->fts->cache->next_doc_id)
				   >= FTS_DOC_ID_MAX_STEP) {
				fprintf(stderr,
					"InnoDB: Doc ID "UINT64PF" is too"
					" big. Its difference with largest"
					" Doc ID used "UINT64PF" cannot"
					" exceed or equal to %d\n",
					doc_id,
					prebuilt->table->fts->cache->next_doc_id - 1,
					FTS_DOC_ID_MAX_STEP);
			}


			trx->fts_next_doc_id = doc_id;
		} else {
			/* If the Doc ID is a hidden column, it can't be
			changed by user */
			ut_ad(!changes_fts_doc_col);

			/* Doc ID column is hidden, a new Doc ID will be
			generated by following fts_update_doc_id() call */
			trx->fts_next_doc_id = 0;
		}

		fts_update_doc_id(
			innodb_table, ufield, &trx->fts_next_doc_id);

		++n_changed;
	} else {
		/* We have a Doc ID column, but none of FTS indexed
		columns are touched, nor the Doc ID column, so set
		fts_next_doc_id to UINT64_UNDEFINED, which means do not
		update the Doc ID column */
		trx->fts_next_doc_id = UINT64_UNDEFINED;
	}

	uvect->n_fields = n_changed;
	uvect->info_bits = 0;

	ut_a(buf <= (byte*) original_upd_buff + buff_len);

	return(DB_SUCCESS);
}

/**********************************************************************//**
Updates a row given as a parameter to a new value. Note that we are given
whole rows, not just the fields which are updated: this incurs some
overhead for CPU when we check which fields are actually updated.
TODO: currently InnoDB does not prevent the 'Halloween problem':
in a searched update a single row can get updated several times
if its index columns are updated!
@return	error number or 0 */
UNIV_INTERN
int
ha_innobase::update_row(
/*====================*/
	const uchar*	old_row,	/*!< in: old row in MySQL format */
	uchar*		new_row)	/*!< in: new row in MySQL format */
{
	upd_t*		uvect;
	dberr_t		error;
	trx_t*		trx = thd_to_trx(user_thd);

	DBUG_ENTER("ha_innobase::update_row");

	ut_a(prebuilt->trx == trx);

	if (srv_read_only_mode) {
		ib_senderrf(ha_thd(), IB_LOG_LEVEL_WARN, ER_READ_ONLY_MODE);
		DBUG_RETURN(HA_ERR_TABLE_READONLY);
	} else if (!trx_is_started(trx)) {
		++trx->will_lock;
	}

	if (upd_buf == NULL) {
		ut_ad(upd_buf_size == 0);

		/* Create a buffer for packing the fields of a record. Why
		table->reclength did not work here? Obviously, because char
		fields when packed actually became 1 byte longer, when we also
		stored the string length as the first byte. */

		upd_buf_size = table->s->reclength + table->s->max_key_length
			+ MAX_REF_PARTS * 3;
		upd_buf = (uchar*) my_malloc(upd_buf_size, MYF(MY_WME));
		if (upd_buf == NULL) {
			upd_buf_size = 0;
			DBUG_RETURN(HA_ERR_OUT_OF_MEM);
		}
	}

	ha_statistic_increment(&SSV::ha_update_count);

	if (prebuilt->upd_node) {
		uvect = prebuilt->upd_node->update;
	} else {
		uvect = row_get_prebuilt_update_vector(prebuilt);
	}

	/* Build an update vector from the modified fields in the rows
	(uses upd_buf of the handle) */

	error = calc_row_difference(uvect, (uchar*) old_row, new_row, table,
				    upd_buf, upd_buf_size, prebuilt, user_thd);

	if (error != DB_SUCCESS) {
		goto func_exit;
	}

	/* This is not a delete */
	prebuilt->upd_node->is_delete = FALSE;

	ut_a(prebuilt->template_type == ROW_MYSQL_WHOLE_ROW);

	innobase_srv_conc_enter_innodb(trx);

	error = row_update_for_mysql((byte*) old_row, prebuilt);

	/* We need to do some special AUTOINC handling for the following case:

	INSERT INTO t (c1,c2) VALUES(x,y) ON DUPLICATE KEY UPDATE ...

	We need to use the AUTOINC counter that was actually used by
	MySQL in the UPDATE statement, which can be different from the
	value used in the INSERT statement.*/

	if (error == DB_SUCCESS
	    && table->next_number_field
	    && new_row == table->record[0]
	    && thd_sql_command(user_thd) == SQLCOM_INSERT
	    && trx->duplicates)  {

		ulonglong	auto_inc;
		ulonglong	col_max_value;

		auto_inc = table->next_number_field->val_int();

		/* We need the upper limit of the col type to check for
		whether we update the table autoinc counter or not. */
		col_max_value = innobase_get_int_col_max_value(
			table->next_number_field);

		if (auto_inc <= col_max_value && auto_inc != 0) {

			ulonglong	offset;
			ulonglong	increment;

			offset = prebuilt->autoinc_offset;
			increment = prebuilt->autoinc_increment;

			auto_inc = innobase_next_autoinc(
				auto_inc, 1, increment, offset, col_max_value);

			error = innobase_set_max_autoinc(auto_inc);
		}
	}

	innobase_srv_conc_exit_innodb(trx);

func_exit:
	int err = convert_error_code_to_mysql(error,
					    prebuilt->table->flags, user_thd);

	/* If success and no columns were updated. */
	if (err == 0 && uvect->n_fields == 0) {

		/* This is the same as success, but instructs
		MySQL that the row is not really updated and it
		should not increase the count of updated rows.
		This is fix for http://bugs.mysql.com/29157 */
		err = HA_ERR_RECORD_IS_THE_SAME;
	} else if (err == HA_FTS_INVALID_DOCID) {
		my_error(HA_FTS_INVALID_DOCID, MYF(0));
	}

	/* Tell InnoDB server that there might be work for
	utility threads: */

	innobase_active_small();

	DBUG_RETURN(err);
}

/**********************************************************************//**
Deletes a row given as the parameter.
@return	error number or 0 */
UNIV_INTERN
int
ha_innobase::delete_row(
/*====================*/
	const uchar*	record)	/*!< in: a row in MySQL format */
{
	dberr_t		error;
	trx_t*		trx = thd_to_trx(user_thd);

	DBUG_ENTER("ha_innobase::delete_row");

	ut_a(prebuilt->trx == trx);

	if (srv_read_only_mode) {
		ib_senderrf(ha_thd(), IB_LOG_LEVEL_WARN, ER_READ_ONLY_MODE);
		DBUG_RETURN(HA_ERR_TABLE_READONLY);
	} else if (!trx_is_started(trx)) {
		++trx->will_lock;
	}

	ha_statistic_increment(&SSV::ha_delete_count);

	if (!prebuilt->upd_node) {
		row_get_prebuilt_update_vector(prebuilt);
	}

	/* This is a delete */

	prebuilt->upd_node->is_delete = TRUE;

	innobase_srv_conc_enter_innodb(trx);

	error = row_update_for_mysql((byte*) record, prebuilt);

	innobase_srv_conc_exit_innodb(trx);

	/* Tell the InnoDB server that there might be work for
	utility threads: */

	innobase_active_small();

	DBUG_RETURN(convert_error_code_to_mysql(
			    error, prebuilt->table->flags, user_thd));
}

/**********************************************************************//**
Removes a new lock set on a row, if it was not read optimistically. This can
be called after a row has been read in the processing of an UPDATE or a DELETE
query, if the option innodb_locks_unsafe_for_binlog is set. */
UNIV_INTERN
void
ha_innobase::unlock_row(void)
/*=========================*/
{
	DBUG_ENTER("ha_innobase::unlock_row");

	/* Consistent read does not take any locks, thus there is
	nothing to unlock. */

	if (prebuilt->select_lock_type == LOCK_NONE) {
		DBUG_VOID_RETURN;
	}

	/* Ideally, this assert must be in the beginning of the function.
	But there are some calls to this function from the SQL layer when the
	transaction is in state TRX_STATE_NOT_STARTED.  The check on
	prebuilt->select_lock_type above gets around this issue. */
	ut_ad(trx_state_eq(prebuilt->trx, TRX_STATE_ACTIVE));

	switch (prebuilt->row_read_type) {
	case ROW_READ_WITH_LOCKS:
		if (!srv_locks_unsafe_for_binlog
		    && prebuilt->trx->isolation_level
		    > TRX_ISO_READ_COMMITTED) {
			break;
		}
		/* fall through */
	case ROW_READ_TRY_SEMI_CONSISTENT:
		row_unlock_for_mysql(prebuilt, FALSE);
		break;
	case ROW_READ_DID_SEMI_CONSISTENT:
		prebuilt->row_read_type = ROW_READ_TRY_SEMI_CONSISTENT;
		break;
	}

	DBUG_VOID_RETURN;
}

/* See handler.h and row0mysql.h for docs on this function. */
UNIV_INTERN
bool
ha_innobase::was_semi_consistent_read(void)
/*=======================================*/
{
	return(prebuilt->row_read_type == ROW_READ_DID_SEMI_CONSISTENT);
}

/* See handler.h and row0mysql.h for docs on this function. */
UNIV_INTERN
void
ha_innobase::try_semi_consistent_read(bool yes)
/*===========================================*/
{
	ut_a(prebuilt->trx == thd_to_trx(ha_thd()));

	/* Row read type is set to semi consistent read if this was
	requested by the MySQL and either innodb_locks_unsafe_for_binlog
	option is used or this session is using READ COMMITTED isolation
	level. */

	if (yes
	    && (srv_locks_unsafe_for_binlog
		|| prebuilt->trx->isolation_level <= TRX_ISO_READ_COMMITTED)) {
		prebuilt->row_read_type = ROW_READ_TRY_SEMI_CONSISTENT;
	} else {
		prebuilt->row_read_type = ROW_READ_WITH_LOCKS;
	}
}

/******************************************************************//**
Initializes a handle to use an index.
@return	0 or error number */
UNIV_INTERN
int
ha_innobase::index_init(
/*====================*/
	uint	keynr,	/*!< in: key (index) number */
	bool sorted)	/*!< in: 1 if result MUST be sorted according to index */
{
	DBUG_ENTER("index_init");

	DBUG_RETURN(change_active_index(keynr));
}

/******************************************************************//**
Currently does nothing.
@return	0 */
UNIV_INTERN
int
ha_innobase::index_end(void)
/*========================*/
{
	int	error	= 0;
	DBUG_ENTER("index_end");
	active_index = MAX_KEY;
	in_range_check_pushed_down = FALSE;
	ds_mrr.dsmrr_close();
	DBUG_RETURN(error);
}

/*********************************************************************//**
Converts a search mode flag understood by MySQL to a flag understood
by InnoDB. */
static inline
ulint
convert_search_mode_to_innobase(
/*============================*/
	enum ha_rkey_function	find_flag)
{
	switch (find_flag) {
	case HA_READ_KEY_EXACT:
		/* this does not require the index to be UNIQUE */
		return(PAGE_CUR_GE);
	case HA_READ_KEY_OR_NEXT:
		return(PAGE_CUR_GE);
	case HA_READ_KEY_OR_PREV:
		return(PAGE_CUR_LE);
	case HA_READ_AFTER_KEY:
		return(PAGE_CUR_G);
	case HA_READ_BEFORE_KEY:
		return(PAGE_CUR_L);
	case HA_READ_PREFIX:
		return(PAGE_CUR_GE);
	case HA_READ_PREFIX_LAST:
		return(PAGE_CUR_LE);
	case HA_READ_PREFIX_LAST_OR_PREV:
		return(PAGE_CUR_LE);
		/* In MySQL-4.0 HA_READ_PREFIX and HA_READ_PREFIX_LAST always
		pass a complete-field prefix of a key value as the search
		tuple. I.e., it is not allowed that the last field would
		just contain n first bytes of the full field value.
		MySQL uses a 'padding' trick to convert LIKE 'abc%'
		type queries so that it can use as a search tuple
		a complete-field-prefix of a key value. Thus, the InnoDB
		search mode PAGE_CUR_LE_OR_EXTENDS is never used.
		TODO: when/if MySQL starts to use also partial-field
		prefixes, we have to deal with stripping of spaces
		and comparison of non-latin1 char type fields in
		innobase_mysql_cmp() to get PAGE_CUR_LE_OR_EXTENDS to
		work correctly. */
	case HA_READ_MBR_CONTAIN:
	case HA_READ_MBR_INTERSECT:
	case HA_READ_MBR_WITHIN:
	case HA_READ_MBR_DISJOINT:
	case HA_READ_MBR_EQUAL:
		return(PAGE_CUR_UNSUPP);
	/* do not use "default:" in order to produce a gcc warning:
	enumeration value '...' not handled in switch
	(if -Wswitch or -Wall is used) */
	}

	my_error(ER_CHECK_NOT_IMPLEMENTED, MYF(0), "this functionality");

	return(PAGE_CUR_UNSUPP);
}

/*
   BACKGROUND INFO: HOW A SELECT SQL QUERY IS EXECUTED
   ---------------------------------------------------
The following does not cover all the details, but explains how we determine
the start of a new SQL statement, and what is associated with it.

For each table in the database the MySQL interpreter may have several
table handle instances in use, also in a single SQL query. For each table
handle instance there is an InnoDB  'prebuilt' struct which contains most
of the InnoDB data associated with this table handle instance.

  A) if the user has not explicitly set any MySQL table level locks:

  1) MySQL calls ::external_lock to set an 'intention' table level lock on
the table of the handle instance. There we set
prebuilt->sql_stat_start = TRUE. The flag sql_stat_start should be set
true if we are taking this table handle instance to use in a new SQL
statement issued by the user. We also increment trx->n_mysql_tables_in_use.

  2) If prebuilt->sql_stat_start == TRUE we 'pre-compile' the MySQL search
instructions to prebuilt->template of the table handle instance in
::index_read. The template is used to save CPU time in large joins.

  3) In row_search_for_mysql, if prebuilt->sql_stat_start is true, we
allocate a new consistent read view for the trx if it does not yet have one,
or in the case of a locking read, set an InnoDB 'intention' table level
lock on the table.

  4) We do the SELECT. MySQL may repeatedly call ::index_read for the
same table handle instance, if it is a join.

  5) When the SELECT ends, MySQL removes its intention table level locks
in ::external_lock. When trx->n_mysql_tables_in_use drops to zero,
 (a) we execute a COMMIT there if the autocommit is on,
 (b) we also release possible 'SQL statement level resources' InnoDB may
have for this SQL statement. The MySQL interpreter does NOT execute
autocommit for pure read transactions, though it should. That is why the
table handler in that case has to execute the COMMIT in ::external_lock.

  B) If the user has explicitly set MySQL table level locks, then MySQL
does NOT call ::external_lock at the start of the statement. To determine
when we are at the start of a new SQL statement we at the start of
::index_read also compare the query id to the latest query id where the
table handle instance was used. If it has changed, we know we are at the
start of a new SQL statement. Since the query id can theoretically
overwrap, we use this test only as a secondary way of determining the
start of a new SQL statement. */


/**********************************************************************//**
Positions an index cursor to the index specified in the handle. Fetches the
row if any.
@return	0, HA_ERR_KEY_NOT_FOUND, or error number */
UNIV_INTERN
int
ha_innobase::index_read(
/*====================*/
	uchar*		buf,		/*!< in/out: buffer for the returned
					row */
	const uchar*	key_ptr,	/*!< in: key value; if this is NULL
					we position the cursor at the
					start or end of index; this can
					also contain an InnoDB row id, in
					which case key_len is the InnoDB
					row id length; the key value can
					also be a prefix of a full key value,
					and the last column can be a prefix
					of a full column */
	uint			key_len,/*!< in: key value length */
	enum ha_rkey_function find_flag)/*!< in: search flags from my_base.h */
{
	ulint		mode;
	dict_index_t*	index;
	ulint		match_mode	= 0;
	int		error;
	dberr_t		ret;

	DBUG_ENTER("index_read");
	DEBUG_SYNC_C("ha_innobase_index_read_begin");

	ut_a(prebuilt->trx == thd_to_trx(user_thd));
	ut_ad(key_len != 0 || find_flag != HA_READ_KEY_EXACT);

	ha_statistic_increment(&SSV::ha_read_key_count);

	index = prebuilt->index;

	if (UNIV_UNLIKELY(index == NULL) || dict_index_is_corrupted(index)) {
		prebuilt->index_usable = FALSE;
		DBUG_RETURN(HA_ERR_CRASHED);
	}
	if (UNIV_UNLIKELY(!prebuilt->index_usable)) {
		DBUG_RETURN(dict_index_is_corrupted(index)
			    ? HA_ERR_INDEX_CORRUPT
			    : HA_ERR_TABLE_DEF_CHANGED);
	}

	if (index->type & DICT_FTS) {
		DBUG_RETURN(HA_ERR_KEY_NOT_FOUND);
	}

	/* Note that if the index for which the search template is built is not
	necessarily prebuilt->index, but can also be the clustered index */

	if (prebuilt->sql_stat_start) {
		build_template(false);
	}

	if (key_ptr) {
		/* Convert the search key value to InnoDB format into
		prebuilt->search_tuple */

		row_sel_convert_mysql_key_to_innobase(
			prebuilt->search_tuple,
			srch_key_val1, sizeof(srch_key_val1),
			index,
			(byte*) key_ptr,
			(ulint) key_len,
			prebuilt->trx);
		DBUG_ASSERT(prebuilt->search_tuple->n_fields > 0);
	} else {
		/* We position the cursor to the last or the first entry
		in the index */

		dtuple_set_n_fields(prebuilt->search_tuple, 0);
	}

	mode = convert_search_mode_to_innobase(find_flag);

	match_mode = 0;

	if (find_flag == HA_READ_KEY_EXACT) {

		match_mode = ROW_SEL_EXACT;

	} else if (find_flag == HA_READ_PREFIX
		   || find_flag == HA_READ_PREFIX_LAST) {

		match_mode = ROW_SEL_EXACT_PREFIX;
	}

	last_match_mode = (uint) match_mode;

	if (mode != PAGE_CUR_UNSUPP) {

		innobase_srv_conc_enter_innodb(prebuilt->trx);

		ret = row_search_for_mysql((byte*) buf, mode, prebuilt,
					   match_mode, 0);

		innobase_srv_conc_exit_innodb(prebuilt->trx);
	} else {

		ret = DB_UNSUPPORTED;
	}

	switch (ret) {
	case DB_SUCCESS:
		error = 0;
		table->status = 0;
		srv_stats.n_rows_read.add((size_t) prebuilt->trx->id, 1);
		break;
	case DB_RECORD_NOT_FOUND:
		error = HA_ERR_KEY_NOT_FOUND;
		table->status = STATUS_NOT_FOUND;
		break;
	case DB_END_OF_INDEX:
		error = HA_ERR_KEY_NOT_FOUND;
		table->status = STATUS_NOT_FOUND;
		break;
	case DB_TABLESPACE_DELETED:

		ib_senderrf(
			prebuilt->trx->mysql_thd, IB_LOG_LEVEL_ERROR,
			ER_TABLESPACE_DISCARDED,
			table->s->table_name.str);

		table->status = STATUS_NOT_FOUND;
		error = HA_ERR_NO_SUCH_TABLE;
		break;
	case DB_TABLESPACE_NOT_FOUND:

		ib_senderrf(
			prebuilt->trx->mysql_thd, IB_LOG_LEVEL_ERROR,
			ER_TABLESPACE_MISSING, MYF(0),
			table->s->table_name.str);

		table->status = STATUS_NOT_FOUND;
		error = HA_ERR_NO_SUCH_TABLE;
		break;
	default:
		error = convert_error_code_to_mysql(
			ret, prebuilt->table->flags, user_thd);

		table->status = STATUS_NOT_FOUND;
		break;
	}

	DBUG_RETURN(error);
}

/*******************************************************************//**
The following functions works like index_read, but it find the last
row with the current key value or prefix.
@return	0, HA_ERR_KEY_NOT_FOUND, or an error code */
UNIV_INTERN
int
ha_innobase::index_read_last(
/*=========================*/
	uchar*		buf,	/*!< out: fetched row */
	const uchar*	key_ptr,/*!< in: key value, or a prefix of a full
				key value */
	uint		key_len)/*!< in: length of the key val or prefix
				in bytes */
{
	return(index_read(buf, key_ptr, key_len, HA_READ_PREFIX_LAST));
}

/********************************************************************//**
Get the index for a handle. Does not change active index.
@return	NULL or index instance. */
UNIV_INTERN
dict_index_t*
ha_innobase::innobase_get_index(
/*============================*/
	uint		keynr)	/*!< in: use this index; MAX_KEY means always
				clustered index, even if it was internally
				generated by InnoDB */
{
	KEY*		key = 0;
	dict_index_t*	index = 0;

	DBUG_ENTER("innobase_get_index");

	if (keynr != MAX_KEY && table->s->keys > 0) {
		key = table->key_info + keynr;

		index = innobase_index_lookup(share, keynr);

		if (index) {
			ut_a(ut_strcmp(index->name, key->name) == 0);
		} else {
			/* Can't find index with keynr in the translation
			table. Only print message if the index translation
			table exists */
			if (share->idx_trans_tbl.index_mapping) {
				sql_print_warning("InnoDB could not find "
						  "index %s key no %u for "
						  "table %s through its "
						  "index translation table",
						  key ? key->name : "NULL",
						  keynr,
						  prebuilt->table->name);
			}

			index = dict_table_get_index_on_name(prebuilt->table,
							     key->name);
		}
	} else {
		index = dict_table_get_first_index(prebuilt->table);
	}

	if (!index) {
		sql_print_error(
			"Innodb could not find key n:o %u with name %s "
			"from dict cache for table %s",
			keynr, key ? key->name : "NULL",
			prebuilt->table->name);
	}

	DBUG_RETURN(index);
}

/********************************************************************//**
Changes the active index of a handle.
@return	0 or error code */
UNIV_INTERN
int
ha_innobase::change_active_index(
/*=============================*/
	uint	keynr)	/*!< in: use this index; MAX_KEY means always clustered
			index, even if it was internally generated by
			InnoDB */
{
	DBUG_ENTER("change_active_index");

	ut_ad(user_thd == ha_thd());
	ut_a(prebuilt->trx == thd_to_trx(user_thd));

	active_index = keynr;

	prebuilt->index = innobase_get_index(keynr);

	if (UNIV_UNLIKELY(!prebuilt->index)) {
		sql_print_warning("InnoDB: change_active_index(%u) failed",
				  keynr);
		prebuilt->index_usable = FALSE;
		DBUG_RETURN(1);
	}

	prebuilt->index_usable = row_merge_is_index_usable(prebuilt->trx,
							   prebuilt->index);

	if (UNIV_UNLIKELY(!prebuilt->index_usable)) {
		if (dict_index_is_corrupted(prebuilt->index)) {
			char index_name[MAX_FULL_NAME_LEN + 1];
			char table_name[MAX_FULL_NAME_LEN + 1];

			innobase_format_name(
				index_name, sizeof index_name,
				prebuilt->index->name, TRUE);

			innobase_format_name(
				table_name, sizeof table_name,
				prebuilt->index->table->name, FALSE);

			push_warning_printf(
				user_thd, Sql_condition::WARN_LEVEL_WARN,
				HA_ERR_INDEX_CORRUPT,
				"InnoDB: Index %s for table %s is"
				" marked as corrupted",
				index_name, table_name);
			DBUG_RETURN(HA_ERR_INDEX_CORRUPT);
		} else {
			push_warning_printf(
				user_thd, Sql_condition::WARN_LEVEL_WARN,
				HA_ERR_TABLE_DEF_CHANGED,
				"InnoDB: insufficient history for index %u",
				keynr);
		}

		/* The caller seems to ignore this.  Thus, we must check
		this again in row_search_for_mysql(). */
		DBUG_RETURN(HA_ERR_TABLE_DEF_CHANGED);
	}

	ut_a(prebuilt->search_tuple != 0);

	dtuple_set_n_fields(prebuilt->search_tuple, prebuilt->index->n_fields);

	dict_index_copy_types(prebuilt->search_tuple, prebuilt->index,
			      prebuilt->index->n_fields);

	/* MySQL changes the active index for a handle also during some
	queries, for example SELECT MAX(a), SUM(a) first retrieves the MAX()
	and then calculates the sum. Previously we played safe and used
	the flag ROW_MYSQL_WHOLE_ROW below, but that caused unnecessary
	copying. Starting from MySQL-4.1 we use a more efficient flag here. */

	build_template(false);

	DBUG_RETURN(0);
}

/**********************************************************************//**
Positions an index cursor to the index specified in keynr. Fetches the
row if any.
??? This is only used to read whole keys ???
@return	error number or 0 */
UNIV_INTERN
int
ha_innobase::index_read_idx(
/*========================*/
	uchar*		buf,		/*!< in/out: buffer for the returned
					row */
	uint		keynr,		/*!< in: use this index */
	const uchar*	key,		/*!< in: key value; if this is NULL
					we position the cursor at the
					start or end of index */
	uint		key_len,	/*!< in: key value length */
	enum ha_rkey_function find_flag)/*!< in: search flags from my_base.h */
{
	if (change_active_index(keynr)) {

		return(1);
	}

	return(index_read(buf, key, key_len, find_flag));
}

/***********************************************************************//**
Reads the next or previous row from a cursor, which must have previously been
positioned using index_read.
@return	0, HA_ERR_END_OF_FILE, or error number */
UNIV_INTERN
int
ha_innobase::general_fetch(
/*=======================*/
	uchar*	buf,		/*!< in/out: buffer for next row in MySQL
				format */
	uint	direction,	/*!< in: ROW_SEL_NEXT or ROW_SEL_PREV */
	uint	match_mode)	/*!< in: 0, ROW_SEL_EXACT, or
				ROW_SEL_EXACT_PREFIX */
{
	dberr_t	ret;
	int	error;

	DBUG_ENTER("general_fetch");

	ut_a(prebuilt->trx == thd_to_trx(user_thd));

	innobase_srv_conc_enter_innodb(prebuilt->trx);

	ret = row_search_for_mysql(
		(byte*) buf, 0, prebuilt, match_mode, direction);

	innobase_srv_conc_exit_innodb(prebuilt->trx);

	switch (ret) {
	case DB_SUCCESS:
		error = 0;
		table->status = 0;
		srv_stats.n_rows_read.add((size_t) prebuilt->trx->id, 1);
		break;
	case DB_RECORD_NOT_FOUND:
		error = HA_ERR_END_OF_FILE;
		table->status = STATUS_NOT_FOUND;
		break;
	case DB_END_OF_INDEX:
		error = HA_ERR_END_OF_FILE;
		table->status = STATUS_NOT_FOUND;
		break;
	case DB_TABLESPACE_DELETED:

		ib_senderrf(
			prebuilt->trx->mysql_thd, IB_LOG_LEVEL_ERROR,
			ER_TABLESPACE_DISCARDED,
			table->s->table_name.str);

		table->status = STATUS_NOT_FOUND;
		error = HA_ERR_NO_SUCH_TABLE;
		break;
	case DB_TABLESPACE_NOT_FOUND:

		ib_senderrf(
			prebuilt->trx->mysql_thd, IB_LOG_LEVEL_ERROR,
			ER_TABLESPACE_MISSING,
			table->s->table_name.str);

		table->status = STATUS_NOT_FOUND;
		error = HA_ERR_NO_SUCH_TABLE;
		break;
	default:
		error = convert_error_code_to_mysql(
			ret, prebuilt->table->flags, user_thd);

		table->status = STATUS_NOT_FOUND;
		break;
	}

	DBUG_RETURN(error);
}

/***********************************************************************//**
Reads the next row from a cursor, which must have previously been
positioned using index_read.
@return	0, HA_ERR_END_OF_FILE, or error number */
UNIV_INTERN
int
ha_innobase::index_next(
/*====================*/
	uchar*		buf)	/*!< in/out: buffer for next row in MySQL
				format */
{
	ha_statistic_increment(&SSV::ha_read_next_count);

	return(general_fetch(buf, ROW_SEL_NEXT, 0));
}

/*******************************************************************//**
Reads the next row matching to the key value given as the parameter.
@return	0, HA_ERR_END_OF_FILE, or error number */
UNIV_INTERN
int
ha_innobase::index_next_same(
/*=========================*/
	uchar*		buf,	/*!< in/out: buffer for the row */
	const uchar*	key,	/*!< in: key value */
	uint		keylen)	/*!< in: key value length */
{
	ha_statistic_increment(&SSV::ha_read_next_count);

	return(general_fetch(buf, ROW_SEL_NEXT, last_match_mode));
}

/***********************************************************************//**
Reads the previous row from a cursor, which must have previously been
positioned using index_read.
@return	0, HA_ERR_END_OF_FILE, or error number */
UNIV_INTERN
int
ha_innobase::index_prev(
/*====================*/
	uchar*	buf)	/*!< in/out: buffer for previous row in MySQL format */
{
	ha_statistic_increment(&SSV::ha_read_prev_count);

	return(general_fetch(buf, ROW_SEL_PREV, 0));
}

/********************************************************************//**
Positions a cursor on the first record in an index and reads the
corresponding row to buf.
@return	0, HA_ERR_END_OF_FILE, or error code */
UNIV_INTERN
int
ha_innobase::index_first(
/*=====================*/
	uchar*	buf)	/*!< in/out: buffer for the row */
{
	int	error;

	DBUG_ENTER("index_first");
	ha_statistic_increment(&SSV::ha_read_first_count);

	error = index_read(buf, NULL, 0, HA_READ_AFTER_KEY);

	/* MySQL does not seem to allow this to return HA_ERR_KEY_NOT_FOUND */

	if (error == HA_ERR_KEY_NOT_FOUND) {
		error = HA_ERR_END_OF_FILE;
	}

	DBUG_RETURN(error);
}

/********************************************************************//**
Positions a cursor on the last record in an index and reads the
corresponding row to buf.
@return	0, HA_ERR_END_OF_FILE, or error code */
UNIV_INTERN
int
ha_innobase::index_last(
/*====================*/
	uchar*	buf)	/*!< in/out: buffer for the row */
{
	int	error;

	DBUG_ENTER("index_last");
	ha_statistic_increment(&SSV::ha_read_last_count);

	error = index_read(buf, NULL, 0, HA_READ_BEFORE_KEY);

	/* MySQL does not seem to allow this to return HA_ERR_KEY_NOT_FOUND */

	if (error == HA_ERR_KEY_NOT_FOUND) {
		error = HA_ERR_END_OF_FILE;
	}

	DBUG_RETURN(error);
}

/****************************************************************//**
Initialize a table scan.
@return	0 or error number */
UNIV_INTERN
int
ha_innobase::rnd_init(
/*==================*/
	bool	scan)	/*!< in: TRUE if table/index scan FALSE otherwise */
{
	int	err;

	/* Store the active index value so that we can restore the original
	value after a scan */

	if (prebuilt->clust_index_was_generated) {
		err = change_active_index(MAX_KEY);
	} else {
		err = change_active_index(primary_key);
	}

	/* Don't use semi-consistent read in random row reads (by position).
	This means we must disable semi_consistent_read if scan is false */

	if (!scan) {
		try_semi_consistent_read(0);
	}

	start_of_scan = 1;

	return(err);
}

/*****************************************************************//**
Ends a table scan.
@return	0 or error number */
UNIV_INTERN
int
ha_innobase::rnd_end(void)
/*======================*/
{
	return(index_end());
}

/*****************************************************************//**
Reads the next row in a table scan (also used to read the FIRST row
in a table scan).
@return	0, HA_ERR_END_OF_FILE, or error number */
UNIV_INTERN
int
ha_innobase::rnd_next(
/*==================*/
	uchar*	buf)	/*!< in/out: returns the row in this buffer,
			in MySQL format */
{
	int	error;

	DBUG_ENTER("rnd_next");
	ha_statistic_increment(&SSV::ha_read_rnd_next_count);

	if (start_of_scan) {
		error = index_first(buf);

		if (error == HA_ERR_KEY_NOT_FOUND) {
			error = HA_ERR_END_OF_FILE;
		}

		start_of_scan = 0;
	} else {
		error = general_fetch(buf, ROW_SEL_NEXT, 0);
	}

	DBUG_RETURN(error);
}

/**********************************************************************//**
Fetches a row from the table based on a row reference.
@return	0, HA_ERR_KEY_NOT_FOUND, or error code */
UNIV_INTERN
int
ha_innobase::rnd_pos(
/*=================*/
	uchar*	buf,	/*!< in/out: buffer for the row */
	uchar*	pos)	/*!< in: primary key value of the row in the
			MySQL format, or the row id if the clustered
			index was internally generated by InnoDB; the
			length of data in pos has to be ref_length */
{
	int		error;
	DBUG_ENTER("rnd_pos");
	DBUG_DUMP("key", pos, ref_length);

	ha_statistic_increment(&SSV::ha_read_rnd_count);

	ut_a(prebuilt->trx == thd_to_trx(ha_thd()));

	/* Note that we assume the length of the row reference is fixed
	for the table, and it is == ref_length */

	error = index_read(buf, pos, ref_length, HA_READ_KEY_EXACT);

	if (error) {
		DBUG_PRINT("error", ("Got error: %d", error));
	}

	DBUG_RETURN(error);
}

/**********************************************************************//**
Initialize FT index scan
@return 0 or error number */
UNIV_INTERN
int
ha_innobase::ft_init()
/*==================*/
{
	DBUG_ENTER("ft_init");

	trx_t*	trx = check_trx_exists(ha_thd());

	/* FTS queries are not treated as autocommit non-locking selects.
	This is because the FTS implementation can acquire locks behind
	the scenes. This has not been verified but it is safer to treat
	them as regular read only transactions for now. */

	if (!trx_is_started(trx)) {
		++trx->will_lock;
	}

	DBUG_RETURN(rnd_init(false));
}

/**********************************************************************//**
Initialize FT index scan
@return FT_INFO structure if successful or NULL */
UNIV_INTERN
FT_INFO*
ha_innobase::ft_init_ext(
/*=====================*/
	uint			flags,	/* in: */
	uint			keynr,	/* in: */
	String*			key)	/* in: */
{
	trx_t*			trx;
	dict_table_t*		table;
	dberr_t			error;
	byte*			query = (byte*) key->ptr();
	ulint			query_len = key->length();
	const CHARSET_INFO*	char_set = key->charset();
	NEW_FT_INFO*		fts_hdl = NULL;
	dict_index_t*		index;
	fts_result_t*		result;
	char			buf_tmp[8192];
	ulint			buf_tmp_used;
	uint			num_errors;

	if (fts_enable_diag_print) {
		fprintf(stderr, "keynr=%u, '%.*s'\n",
			keynr, (int) key->length(), (byte*) key->ptr());

		if (flags & FT_BOOL) {
			fprintf(stderr, "BOOL search\n");
		} else {
			fprintf(stderr, "NL search\n");
		}
	}

	/* FIXME: utf32 and utf16 are not compatible with some
	string function used. So to convert them to uft8 before
	proceed. */
	if (strcmp(char_set->csname, "utf32") == 0
	    || strcmp(char_set->csname, "utf16") == 0) {
		buf_tmp_used = innobase_convert_string(
			buf_tmp, sizeof(buf_tmp) - 1,
			&my_charset_utf8_general_ci,
			query, query_len, (CHARSET_INFO*) char_set,
			&num_errors);

		query = (byte*) buf_tmp;
		query_len = buf_tmp_used;
		query[query_len] = 0;
	}

	trx = prebuilt->trx;

	/* FTS queries are not treated as autocommit non-locking selects.
	This is because the FTS implementation can acquire locks behind
	the scenes. This has not been verified but it is safer to treat
	them as regular read only transactions for now. */

	if (!trx_is_started(trx)) {
		++trx->will_lock;
	}

	table = prebuilt->table;

	/* Table does not have an FTS index */
	if (!table->fts || ib_vector_is_empty(table->fts->indexes)) {
		my_error(ER_TABLE_HAS_NO_FT, MYF(0));
		return(NULL);
	}

	if (keynr == NO_SUCH_KEY) {
		/* FIXME: Investigate the NO_SUCH_KEY usage */
		index = (dict_index_t*) ib_vector_getp(table->fts->indexes, 0);
	} else {
		index = innobase_get_index(keynr);
	}

	if (!index || index->type != DICT_FTS) {
		my_error(ER_TABLE_HAS_NO_FT, MYF(0));
		return(NULL);
	}

	if (!(table->fts->fts_status & ADDED_TABLE_SYNCED)) {
		fts_init_index(table, FALSE);

		table->fts->fts_status |= ADDED_TABLE_SYNCED;
	}

	error = fts_query(trx, index, flags, query, query_len, &result);

	if (error != DB_SUCCESS) {
		my_error(convert_error_code_to_mysql(error, 0, NULL),
			MYF(0));
		return(NULL);
	}

	/* Allocate FTS handler, and instantiate it before return */
	fts_hdl = static_cast<NEW_FT_INFO*>(my_malloc(sizeof(NEW_FT_INFO),
				   MYF(0)));

	fts_hdl->please = const_cast<_ft_vft*>(&ft_vft_result);
	fts_hdl->could_you = const_cast<_ft_vft_ext*>(&ft_vft_ext_result);
	fts_hdl->ft_prebuilt = prebuilt;
	fts_hdl->ft_result = result;

	/* FIXME: Re-evluate the condition when Bug 14469540
	is resolved */
	prebuilt->in_fts_query = true;

	return((FT_INFO*) fts_hdl);
}

/*****************************************************************//**
Set up search tuple for a query through FTS_DOC_ID_INDEX on
supplied Doc ID. This is used by MySQL to retrieve the documents
once the search result (Doc IDs) is available */
static
void
innobase_fts_create_doc_id_key(
/*===========================*/
	dtuple_t*	tuple,		/* in/out: prebuilt->search_tuple */
	const dict_index_t*
			index,		/* in: index (FTS_DOC_ID_INDEX) */
	doc_id_t*	doc_id)		/* in/out: doc id to search, value
					could be changed to storage format
					used for search. */
{
	doc_id_t	temp_doc_id;
	dfield_t*	dfield = dtuple_get_nth_field(tuple, 0);

	ut_a(dict_index_get_n_unique(index) == 1);

	dtuple_set_n_fields(tuple, index->n_fields);
	dict_index_copy_types(tuple, index, index->n_fields);

#ifdef UNIV_DEBUG
	/* The unique Doc ID field should be an eight-bytes integer */
	dict_field_t*	field = dict_index_get_nth_field(index, 0);
        ut_a(field->col->mtype == DATA_INT);
	ut_ad(sizeof(*doc_id) == field->fixed_len);
	ut_ad(innobase_strcasecmp(index->name, FTS_DOC_ID_INDEX_NAME) == 0);
#endif /* UNIV_DEBUG */

	/* Convert to storage byte order */
	mach_write_to_8(reinterpret_cast<byte*>(&temp_doc_id), *doc_id);
	*doc_id = temp_doc_id;
	dfield_set_data(dfield, doc_id, sizeof(*doc_id));

        dtuple_set_n_fields_cmp(tuple, 1);

	for (ulint i = 1; i < index->n_fields; i++) {
		dfield = dtuple_get_nth_field(tuple, i);
		dfield_set_null(dfield);
	}
}

/**********************************************************************//**
Fetch next result from the FT result set
@return error code */
UNIV_INTERN
int
ha_innobase::ft_read(
/*=================*/
	uchar*		buf)		/*!< in/out: buf contain result row */
{
	fts_result_t*	result;
	int		error;
	row_prebuilt_t*	ft_prebuilt;

	ft_prebuilt = ((NEW_FT_INFO*) ft_handler)->ft_prebuilt;

	ut_a(ft_prebuilt == prebuilt);

	result = ((NEW_FT_INFO*) ft_handler)->ft_result;

	if (result->current == NULL) {
		/* This is the case where the FTS query did not
		contain and matching documents. */
		if (result->rankings_by_id != NULL) {
			/* Now that we have the complete result, we
			need to sort the document ids on their rank
			calculation. */

			fts_query_sort_result_on_rank(result);

			result->current = const_cast<ib_rbt_node_t*>(
				rbt_first(result->rankings_by_rank));
		} else {
			ut_a(result->current == NULL);
		}
	} else {
		result->current = const_cast<ib_rbt_node_t*>(
			rbt_next(result->rankings_by_rank, result->current));
	}

next_record:

	if (result->current != NULL) {
		dict_index_t*	index;
		dtuple_t*	tuple = prebuilt->search_tuple;
		doc_id_t	search_doc_id;

		/* If we only need information from result we can return
		   without fetching the table row */
		if (ft_prebuilt->read_just_key) {
			table->status= 0;
			return(0);
		}

		index = dict_table_get_index_on_name(
			prebuilt->table, FTS_DOC_ID_INDEX_NAME);

		/* Must find the index */
		ut_a(index);

		/* Switch to the FTS doc id index */
		prebuilt->index = index;

		fts_ranking_t*	ranking = rbt_value(
			fts_ranking_t, result->current);

		search_doc_id = ranking->doc_id;

		/* We pass a pointer of search_doc_id because it will be
		converted to storage byte order used in the search
		tuple. */
		innobase_fts_create_doc_id_key(tuple, index, &search_doc_id);

		innobase_srv_conc_enter_innodb(prebuilt->trx);

		dberr_t ret = row_search_for_mysql(
			(byte*) buf, PAGE_CUR_GE, prebuilt, ROW_SEL_EXACT, 0);

		innobase_srv_conc_exit_innodb(prebuilt->trx);

		switch (ret) {
		case DB_SUCCESS:
			error = 0;
			table->status = 0;
			break;
		case DB_RECORD_NOT_FOUND:
			result->current = const_cast<ib_rbt_node_t*>(
				rbt_next(result->rankings_by_rank,
					 result->current));

			if (!result->current) {
				/* exhaust the result set, should return
				HA_ERR_END_OF_FILE just like
				ha_innobase::general_fetch() and/or
				ha_innobase::index_first() etc. */
				error = HA_ERR_END_OF_FILE;
				table->status = STATUS_NOT_FOUND;
			} else {
				goto next_record;
			}
			break;
		case DB_END_OF_INDEX:
			error = HA_ERR_END_OF_FILE;
			table->status = STATUS_NOT_FOUND;
			break;
		case DB_TABLESPACE_DELETED:

			ib_senderrf(
				prebuilt->trx->mysql_thd, IB_LOG_LEVEL_ERROR,
				ER_TABLESPACE_DISCARDED,
				table->s->table_name.str);

			table->status = STATUS_NOT_FOUND;
			error = HA_ERR_NO_SUCH_TABLE;
			break;
		case DB_TABLESPACE_NOT_FOUND:

			ib_senderrf(
				prebuilt->trx->mysql_thd, IB_LOG_LEVEL_ERROR,
				ER_TABLESPACE_MISSING,
				table->s->table_name.str);

			table->status = STATUS_NOT_FOUND;
			error = HA_ERR_NO_SUCH_TABLE;
			break;
		default:
			error = convert_error_code_to_mysql(
				ret, 0, user_thd);

			table->status = STATUS_NOT_FOUND;
			break;
		}

		return(error);
	}

	return(HA_ERR_END_OF_FILE);
}

/*************************************************************************
*/

void
ha_innobase::ft_end()
{
	fprintf(stderr, "ft_end()\n");

	rnd_end();
}

/*********************************************************************//**
Stores a reference to the current row to 'ref' field of the handle. Note
that in the case where we have generated the clustered index for the
table, the function parameter is illogical: we MUST ASSUME that 'record'
is the current 'position' of the handle, because if row ref is actually
the row id internally generated in InnoDB, then 'record' does not contain
it. We just guess that the row id must be for the record where the handle
was positioned the last time. */
UNIV_INTERN
void
ha_innobase::position(
/*==================*/
	const uchar*	record)	/*!< in: row in MySQL format */
{
	uint		len;

	ut_a(prebuilt->trx == thd_to_trx(ha_thd()));

	if (prebuilt->clust_index_was_generated) {
		/* No primary key was defined for the table and we
		generated the clustered index from row id: the
		row reference will be the row id, not any key value
		that MySQL knows of */

		len = DATA_ROW_ID_LEN;

		memcpy(ref, prebuilt->row_id, len);
	} else {
		len = store_key_val_for_row(primary_key, (char*) ref,
							 ref_length, record);
	}

	/* We assume that the 'ref' value len is always fixed for the same
	table. */

	if (len != ref_length) {
		sql_print_error("Stored ref len is %lu, but table ref len is "
				"%lu", (ulong) len, (ulong) ref_length);
	}
}

/* limit innodb monitor access to users with PROCESS privilege.
See http://bugs.mysql.com/32710 for expl. why we choose PROCESS. */
#define IS_MAGIC_TABLE_AND_USER_DENIED_ACCESS(table_name, thd) \
	(row_is_magic_monitor_table(table_name) \
	 && check_global_access(thd, PROCESS_ACL))

/*****************************************************************//**
Check whether there exist a column named as "FTS_DOC_ID", which is
reserved for InnoDB FTS Doc ID
@return true if there exist a "FTS_DOC_ID" column */
static
bool
create_table_check_doc_id_col(
/*==========================*/
	trx_t*		trx,		/*!< in: InnoDB transaction handle */
	const TABLE*	form,		/*!< in: information on table
					columns and indexes */
	ulint*		doc_id_col)	/*!< out: Doc ID column number if
					there exist a FTS_DOC_ID column,
					ULINT_UNDEFINED if column is of the
					wrong type/name/size */
{
	for (ulint i = 0; i < form->s->fields; i++) {
		const Field*	field;
		ulint		col_type;
		ulint		col_len;
		ulint		unsigned_type;

		field = form->field[i];

		col_type = get_innobase_type_from_mysql_type(&unsigned_type,
							     field);

		col_len = field->pack_length();

		if (innobase_strcasecmp(field->field_name,
					FTS_DOC_ID_COL_NAME) == 0) {

			/* Note the name is case sensitive due to
			our internal query parser */
			if (col_type == DATA_INT
			    && !field->real_maybe_null()
			    && col_len == sizeof(doc_id_t)
			    && (strcmp(field->field_name,
				      FTS_DOC_ID_COL_NAME) == 0)) {
				*doc_id_col = i;
			} else {
				push_warning_printf(
					trx->mysql_thd,
					Sql_condition::WARN_LEVEL_WARN,
					ER_ILLEGAL_HA_CREATE_OPTION,
					"InnoDB: FTS_DOC_ID column must be "
					"of BIGINT NOT NULL type, and named "
					"in all capitalized characters");
				my_error(ER_WRONG_COLUMN_NAME, MYF(0),
					 field->field_name);
				*doc_id_col = ULINT_UNDEFINED;
			}

			return(true);
		}
	}

	return(false);
}

/*****************************************************************//**
Creates a table definition to an InnoDB database. */
static __attribute__((nonnull, warn_unused_result))
int
create_table_def(
/*=============*/
	trx_t*		trx,		/*!< in: InnoDB transaction handle */
	const TABLE*	form,		/*!< in: information on table
					columns and indexes */
	const char*	table_name,	/*!< in: table name */
	const char*	temp_path,	/*!< in: if this is a table explicitly
					created by the user with the
					TEMPORARY keyword, then this
					parameter is the dir path where the
					table should be placed if we create
					an .ibd file for it (no .ibd extension
					in the path, though). Otherwise this
					is a zero length-string */
	const char*	remote_path,	/*!< in: Remote path or zero length-string */
	ulint		flags,		/*!< in: table flags */
	ulint		flags2)		/*!< in: table flags2 */
{
	THD*		thd = trx->mysql_thd;
	dict_table_t*	table;
	ulint		n_cols;
	dberr_t		err;
	ulint		col_type;
	ulint		col_len;
	ulint		nulls_allowed;
	ulint		unsigned_type;
	ulint		binary_type;
	ulint		long_true_varchar;
	ulint		charset_no;
	ulint		i;
	ulint		doc_id_col = 0;
	ibool		has_doc_id_col = FALSE;
	mem_heap_t*	heap;

	DBUG_ENTER("create_table_def");
	DBUG_PRINT("enter", ("table_name: %s", table_name));

	DBUG_ASSERT(thd != NULL);

	/* MySQL does the name length check. But we do additional check
	on the name length here */
	if (strlen(table_name) > MAX_FULL_NAME_LEN) {
		push_warning_printf(
			thd, Sql_condition::WARN_LEVEL_WARN,
			ER_TABLE_NAME,
			"InnoDB: Table Name or Database Name is too long");

		DBUG_RETURN(ER_TABLE_NAME);
	}

	/* table_name must contain '/'. Later in the code we assert if it
	does not */
	if (strcmp(strchr(table_name, '/') + 1,
		   "innodb_table_monitor") == 0) {
		push_warning(
			thd, Sql_condition::WARN_LEVEL_WARN,
			HA_ERR_WRONG_COMMAND,
			DEPRECATED_MSG_INNODB_TABLE_MONITOR);
	}

	n_cols = form->s->fields;

	/* Check whether there already exists a FTS_DOC_ID column */
	if (create_table_check_doc_id_col(trx, form, &doc_id_col)){

		/* Raise error if the Doc ID column is of wrong type or name */
		if (doc_id_col == ULINT_UNDEFINED) {
			trx_commit_for_mysql(trx);

			err = DB_ERROR;
			goto error_ret;
		} else {
			has_doc_id_col = TRUE;
		}
	}

	/* We pass 0 as the space id, and determine at a lower level the space
	id where to store the table */

	if (flags2 & DICT_TF2_FTS) {
		/* Adjust for the FTS hidden field */
		if (!has_doc_id_col) {
			table = dict_mem_table_create(table_name, 0, n_cols + 1,
						      flags, flags2);

			/* Set the hidden doc_id column. */
			table->fts->doc_col = n_cols;
		} else {
			table = dict_mem_table_create(table_name, 0, n_cols,
						      flags, flags2);
			table->fts->doc_col = doc_id_col;
		}
	} else {
		table = dict_mem_table_create(table_name, 0, n_cols,
					      flags, flags2);
	}

	if (flags2 & DICT_TF2_TEMPORARY) {
		ut_a(strlen(temp_path));
		table->dir_path_of_temp_table =
			mem_heap_strdup(table->heap, temp_path);
	}

	if (DICT_TF_HAS_DATA_DIR(flags)) {
		ut_a(strlen(remote_path));
		table->data_dir_path = mem_heap_strdup(table->heap, remote_path);
	} else {
		table->data_dir_path = NULL;
	}
	heap = mem_heap_create(1000);

	for (i = 0; i < n_cols; i++) {
		Field*	field = form->field[i];

		col_type = get_innobase_type_from_mysql_type(&unsigned_type,
							     field);

		if (!col_type) {
			push_warning_printf(
				thd, Sql_condition::WARN_LEVEL_WARN,
				ER_CANT_CREATE_TABLE,
				"Error creating table '%s' with "
				"column '%s'. Please check its "
				"column type and try to re-create "
				"the table with an appropriate "
				"column type.",
				table->name, field->field_name);
			goto err_col;
		}

		nulls_allowed = field->real_maybe_null() ? 0 : DATA_NOT_NULL;
		binary_type = field->binary() ? DATA_BINARY_TYPE : 0;

		charset_no = 0;

		if (dtype_is_string_type(col_type)) {

			charset_no = (ulint) field->charset()->number;

			if (UNIV_UNLIKELY(charset_no > MAX_CHAR_COLL_NUM)) {
				/* in data0type.h we assume that the
				number fits in one byte in prtype */
				push_warning_printf(
					thd, Sql_condition::WARN_LEVEL_WARN,
					ER_CANT_CREATE_TABLE,
					"In InnoDB, charset-collation codes"
					" must be below 256."
					" Unsupported code %lu.",
					(ulong) charset_no);
				mem_heap_free(heap);
				DBUG_RETURN(ER_CANT_CREATE_TABLE);
			}
		}

		/* we assume in dtype_form_prtype() that this fits in
		two bytes */
		ut_a(field->type() <= MAX_CHAR_COLL_NUM);
		col_len = field->pack_length();

		/* The MySQL pack length contains 1 or 2 bytes length field
		for a true VARCHAR. Let us subtract that, so that the InnoDB
		column length in the InnoDB data dictionary is the real
		maximum byte length of the actual data. */

		long_true_varchar = 0;

		if (field->type() == MYSQL_TYPE_VARCHAR) {
			col_len -= ((Field_varstring*) field)->length_bytes;

			if (((Field_varstring*) field)->length_bytes == 2) {
				long_true_varchar = DATA_LONG_TRUE_VARCHAR;
			}
		}

		/* First check whether the column to be added has a
		system reserved name. */
		if (dict_col_name_is_reserved(field->field_name)){
			my_error(ER_WRONG_COLUMN_NAME, MYF(0),
				 field->field_name);
err_col:
			dict_mem_table_free(table);
			mem_heap_free(heap);
			trx_commit_for_mysql(trx);

			err = DB_ERROR;
			goto error_ret;
		}

		dict_mem_table_add_col(table, heap,
			field->field_name,
			col_type,
			dtype_form_prtype(
				(ulint) field->type()
				| nulls_allowed | unsigned_type
				| binary_type | long_true_varchar,
				charset_no),
			col_len);
	}

	/* Add the FTS doc_id hidden column. */
	if (flags2 & DICT_TF2_FTS && !has_doc_id_col) {
		fts_add_doc_id_column(table, heap);
	}

	err = row_create_table_for_mysql(table, trx, false);

	mem_heap_free(heap);

	DBUG_EXECUTE_IF("ib_create_err_tablespace_exist",
			err = DB_TABLESPACE_EXISTS;);

	if (err == DB_DUPLICATE_KEY || err == DB_TABLESPACE_EXISTS) {
		char display_name[FN_REFLEN];
		char* buf_end = innobase_convert_identifier(
			display_name, sizeof(display_name) - 1,
			table_name, strlen(table_name),
			thd, TRUE);

		*buf_end = '\0';

		my_error(err == DB_DUPLICATE_KEY
			 ? ER_TABLE_EXISTS_ERROR
			 : ER_TABLESPACE_EXISTS, MYF(0), display_name);
	}

	if (err == DB_SUCCESS && (flags2 & DICT_TF2_FTS)) {
		fts_optimize_add_table(table);
	}

error_ret:
	DBUG_RETURN(convert_error_code_to_mysql(err, flags, thd));
}

/*****************************************************************//**
Creates an index in an InnoDB database. */
static
int
create_index(
/*=========*/
	trx_t*		trx,		/*!< in: InnoDB transaction handle */
	const TABLE*	form,		/*!< in: information on table
					columns and indexes */
	ulint		flags,		/*!< in: InnoDB table flags */
	const char*	table_name,	/*!< in: table name */
	uint		key_num)	/*!< in: index number */
{
	dict_index_t*	index;
	int		error;
	const KEY*	key;
	ulint		ind_type;
	ulint*		field_lengths;

	DBUG_ENTER("create_index");

	key = form->key_info + key_num;

	/* Assert that "GEN_CLUST_INDEX" cannot be used as non-primary index */
	ut_a(innobase_strcasecmp(key->name, innobase_index_reserve_name) != 0);

	if (key->flags & HA_FULLTEXT) {
		index = dict_mem_index_create(table_name, key->name, 0,
					      DICT_FTS,
					      key->user_defined_key_parts);

		for (ulint i = 0; i < key->user_defined_key_parts; i++) {
			KEY_PART_INFO*	key_part = key->key_part + i;
			dict_mem_index_add_field(
				index, key_part->field->field_name, 0);
		}

		DBUG_RETURN(convert_error_code_to_mysql(
				    row_create_index_for_mysql(
					    index, trx, NULL),
				    flags, NULL));

	}

	ind_type = 0;

	if (key_num == form->s->primary_key) {
		ind_type |= DICT_CLUSTERED;
	}

	if (key->flags & HA_NOSAME) {
		ind_type |= DICT_UNIQUE;
	}

	field_lengths = (ulint*) my_malloc(
		key->user_defined_key_parts * sizeof *
				field_lengths, MYF(MY_FAE));

	/* We pass 0 as the space id, and determine at a lower level the space
	id where to store the table */

	index = dict_mem_index_create(table_name, key->name, 0,
				      ind_type, key->user_defined_key_parts);

	for (ulint i = 0; i < key->user_defined_key_parts; i++) {
		KEY_PART_INFO*	key_part = key->key_part + i;
		ulint		prefix_len;
		ulint		col_type;
		ulint		is_unsigned;


		/* (The flag HA_PART_KEY_SEG denotes in MySQL a
		column prefix field in an index: we only store a
		specified number of first bytes of the column to
		the index field.) The flag does not seem to be
		properly set by MySQL. Let us fall back on testing
		the length of the key part versus the column. */

		Field*	field = NULL;

		for (ulint j = 0; j < form->s->fields; j++) {

			field = form->field[j];

			if (0 == innobase_strcasecmp(
				    field->field_name,
				    key_part->field->field_name)) {
				/* Found the corresponding column */

				goto found;
			}
		}

		ut_error;
found:
		col_type = get_innobase_type_from_mysql_type(
			&is_unsigned, key_part->field);

		if (DATA_BLOB == col_type
		    || (key_part->length < field->pack_length()
			&& field->type() != MYSQL_TYPE_VARCHAR)
		    || (field->type() == MYSQL_TYPE_VARCHAR
			&& key_part->length < field->pack_length()
			- ((Field_varstring*) field)->length_bytes)) {

			switch (col_type) {
			default:
				prefix_len = key_part->length;
				break;
			case DATA_INT:
			case DATA_FLOAT:
			case DATA_DOUBLE:
			case DATA_DECIMAL:
				sql_print_error(
					"MySQL is trying to create a column "
					"prefix index field, on an "
					"inappropriate data type. Table "
					"name %s, column name %s.",
					table_name,
					key_part->field->field_name);

				prefix_len = 0;
			}
		} else {
			prefix_len = 0;
		}

		field_lengths[i] = key_part->length;

		dict_mem_index_add_field(
			index, key_part->field->field_name, prefix_len);
	}

	ut_ad(key->flags & HA_FULLTEXT || !(index->type & DICT_FTS));

	/* Even though we've defined max_supported_key_part_length, we
	still do our own checking using field_lengths to be absolutely
	sure we don't create too long indexes. */

	error = convert_error_code_to_mysql(
		row_create_index_for_mysql(index, trx, field_lengths),
		flags, NULL);

	my_free(field_lengths);

	DBUG_RETURN(error);
}

/*****************************************************************//**
Creates an index to an InnoDB table when the user has defined no
primary index. */
static
int
create_clustered_index_when_no_primary(
/*===================================*/
	trx_t*		trx,		/*!< in: InnoDB transaction handle */
	ulint		flags,		/*!< in: InnoDB table flags */
	const char*	table_name)	/*!< in: table name */
{
	dict_index_t*	index;
	dberr_t		error;

	/* We pass 0 as the space id, and determine at a lower level the space
	id where to store the table */
	index = dict_mem_index_create(table_name,
				      innobase_index_reserve_name,
				      0, DICT_CLUSTERED, 0);

	error = row_create_index_for_mysql(index, trx, NULL);

	return(convert_error_code_to_mysql(error, flags, NULL));
}

/*****************************************************************//**
Return a display name for the row format
@return row format name */
UNIV_INTERN
const char*
get_row_format_name(
/*================*/
	enum row_type	row_format)		/*!< in: Row Format */
{
	switch (row_format) {
	case ROW_TYPE_COMPACT:
		return("COMPACT");
	case ROW_TYPE_COMPRESSED:
		return("COMPRESSED");
	case ROW_TYPE_DYNAMIC:
		return("DYNAMIC");
	case ROW_TYPE_REDUNDANT:
		return("REDUNDANT");
	case ROW_TYPE_DEFAULT:
		return("DEFAULT");
	case ROW_TYPE_FIXED:
		return("FIXED");
	case ROW_TYPE_PAGE:
	case ROW_TYPE_NOT_USED:
		break;
	}
	return("NOT USED");
}

/** If file-per-table is missing, issue warning and set ret false */
#define CHECK_ERROR_ROW_TYPE_NEEDS_FILE_PER_TABLE(use_tablespace)\
	if (!use_tablespace) {					\
		push_warning_printf(				\
			thd, Sql_condition::WARN_LEVEL_WARN,	\
			ER_ILLEGAL_HA_CREATE_OPTION,		\
			"InnoDB: ROW_FORMAT=%s requires"	\
			" innodb_file_per_table.",		\
			get_row_format_name(row_format));	\
		ret = "ROW_FORMAT";					\
	}

/** If file-format is Antelope, issue warning and set ret false */
#define CHECK_ERROR_ROW_TYPE_NEEDS_GT_ANTELOPE			\
	if (srv_file_format < UNIV_FORMAT_B) {		\
		push_warning_printf(				\
			thd, Sql_condition::WARN_LEVEL_WARN,	\
			ER_ILLEGAL_HA_CREATE_OPTION,		\
			"InnoDB: ROW_FORMAT=%s requires"	\
			" innodb_file_format > Antelope.",	\
			get_row_format_name(row_format));	\
		ret = "ROW_FORMAT";				\
	}


/*****************************************************************//**
Validates the create options. We may build on this function
in future. For now, it checks two specifiers:
KEY_BLOCK_SIZE and ROW_FORMAT
If innodb_strict_mode is not set then this function is a no-op
@return	NULL if valid, string if not. */
UNIV_INTERN
const char*
create_options_are_invalid(
/*=======================*/
	THD*		thd,		/*!< in: connection thread. */
	TABLE*		form,		/*!< in: information on table
					columns and indexes */
	HA_CREATE_INFO*	create_info,	/*!< in: create info. */
	bool		use_tablespace)	/*!< in: srv_file_per_table */
{
	ibool	kbs_specified	= FALSE;
	const char*	ret	= NULL;
	enum row_type	row_format	= form->s->row_type;

	ut_ad(thd != NULL);

	/* If innodb_strict_mode is not set don't do any validation. */
	if (!(THDVAR(thd, strict_mode))) {
		return(NULL);
	}

	ut_ad(form != NULL);
	ut_ad(create_info != NULL);

	/* First check if a non-zero KEY_BLOCK_SIZE was specified. */
	if (create_info->key_block_size) {
		kbs_specified = TRUE;
		switch (create_info->key_block_size) {
			ulint	kbs_max;
		case 1:
		case 2:
		case 4:
		case 8:
		case 16:
			/* Valid KEY_BLOCK_SIZE, check its dependencies. */
			if (!use_tablespace) {
				push_warning(
					thd, Sql_condition::WARN_LEVEL_WARN,
					ER_ILLEGAL_HA_CREATE_OPTION,
					"InnoDB: KEY_BLOCK_SIZE requires"
					" innodb_file_per_table.");
				ret = "KEY_BLOCK_SIZE";
			}
			if (srv_file_format < UNIV_FORMAT_B) {
				push_warning(
					thd, Sql_condition::WARN_LEVEL_WARN,
					ER_ILLEGAL_HA_CREATE_OPTION,
					"InnoDB: KEY_BLOCK_SIZE requires"
					" innodb_file_format > Antelope.");
				ret = "KEY_BLOCK_SIZE";
			}

			/* The maximum KEY_BLOCK_SIZE (KBS) is 16. But if
			UNIV_PAGE_SIZE is smaller than 16k, the maximum
			KBS is also smaller. */
			kbs_max = ut_min(
				1 << (UNIV_PAGE_SSIZE_MAX - 1),
				1 << (PAGE_ZIP_SSIZE_MAX - 1));
			if (create_info->key_block_size > kbs_max) {
				push_warning_printf(
					thd, Sql_condition::WARN_LEVEL_WARN,
					ER_ILLEGAL_HA_CREATE_OPTION,
					"InnoDB: KEY_BLOCK_SIZE=%ld"
					" cannot be larger than %ld.",
					create_info->key_block_size,
					kbs_max);
				ret = "KEY_BLOCK_SIZE";
			}
			break;
		default:
			push_warning_printf(
				thd, Sql_condition::WARN_LEVEL_WARN,
				ER_ILLEGAL_HA_CREATE_OPTION,
				"InnoDB: invalid KEY_BLOCK_SIZE = %lu."
				" Valid values are [1, 2, 4, 8, 16]",
				create_info->key_block_size);
			ret = "KEY_BLOCK_SIZE";
			break;
		}
	}

	/* Check for a valid Innodb ROW_FORMAT specifier and
	other incompatibilities. */
	switch (row_format) {
	case ROW_TYPE_COMPRESSED:
		CHECK_ERROR_ROW_TYPE_NEEDS_FILE_PER_TABLE(use_tablespace);
		CHECK_ERROR_ROW_TYPE_NEEDS_GT_ANTELOPE;
		break;
	case ROW_TYPE_DYNAMIC:
		CHECK_ERROR_ROW_TYPE_NEEDS_FILE_PER_TABLE(use_tablespace);
		CHECK_ERROR_ROW_TYPE_NEEDS_GT_ANTELOPE;
		/* fall through since dynamic also shuns KBS */
	case ROW_TYPE_COMPACT:
	case ROW_TYPE_REDUNDANT:
		if (kbs_specified) {
			push_warning_printf(
				thd, Sql_condition::WARN_LEVEL_WARN,
				ER_ILLEGAL_HA_CREATE_OPTION,
				"InnoDB: cannot specify ROW_FORMAT = %s"
				" with KEY_BLOCK_SIZE.",
				get_row_format_name(row_format));
			ret = "KEY_BLOCK_SIZE";
		}
		break;
	case ROW_TYPE_DEFAULT:
		break;
	case ROW_TYPE_FIXED:
	case ROW_TYPE_PAGE:
	case ROW_TYPE_NOT_USED:
		push_warning(
			thd, Sql_condition::WARN_LEVEL_WARN,
			ER_ILLEGAL_HA_CREATE_OPTION,		\
			"InnoDB: invalid ROW_FORMAT specifier.");
		ret = "ROW_TYPE";
		break;
	}

	/* Use DATA DIRECTORY only with file-per-table. */
	if (create_info->data_file_name && !use_tablespace) {
		push_warning(
			thd, Sql_condition::WARN_LEVEL_WARN,
			ER_ILLEGAL_HA_CREATE_OPTION,
			"InnoDB: DATA DIRECTORY requires"
			" innodb_file_per_table.");
		ret = "DATA DIRECTORY";
	}

	/* Do not use DATA DIRECTORY with TEMPORARY TABLE. */
	if (create_info->data_file_name
	    && create_info->options & HA_LEX_CREATE_TMP_TABLE) {
		push_warning(
			thd, Sql_condition::WARN_LEVEL_WARN,
			ER_ILLEGAL_HA_CREATE_OPTION,
			"InnoDB: DATA DIRECTORY cannot be used"
			" for TEMPORARY tables.");
		ret = "DATA DIRECTORY";
	}

	/* Do not allow INDEX_DIRECTORY */
	if (create_info->index_file_name) {
		push_warning_printf(
			thd, Sql_condition::WARN_LEVEL_WARN,
			ER_ILLEGAL_HA_CREATE_OPTION,
			"InnoDB: INDEX DIRECTORY is not supported");
		ret = "INDEX DIRECTORY";
	}

	return(ret);
}

/*****************************************************************//**
Update create_info.  Used in SHOW CREATE TABLE et al. */
UNIV_INTERN
void
ha_innobase::update_create_info(
/*============================*/
	HA_CREATE_INFO*	create_info)	/*!< in/out: create info */
{
	if (!(create_info->used_fields & HA_CREATE_USED_AUTO)) {
		ha_innobase::info(HA_STATUS_AUTO);
		create_info->auto_increment_value = stats.auto_increment_value;
	}

	/* Update the DATA DIRECTORY name from SYS_DATAFILES. */
	dict_get_and_save_data_dir_path(prebuilt->table, false);

	if (prebuilt->table->data_dir_path) {
		create_info->data_file_name = prebuilt->table->data_dir_path;
	}
}

/*****************************************************************//**
Initialize the table FTS stopword list
@return TRUE if success */
UNIV_INTERN
ibool
innobase_fts_load_stopword(
/*=======================*/
	dict_table_t*	table,	/*!< in: Table has the FTS */
	trx_t*		trx,	/*!< in: transaction */
	THD*		thd)	/*!< in: current thread */
{
	return(fts_load_stopword(table, trx,
				 fts_server_stopword_table,
				 THDVAR(thd, ft_user_stopword_table),
				 THDVAR(thd, ft_enable_stopword), FALSE));
}

/*****************************************************************//**
Parses the table name into normal name and either temp path or remote path
if needed.
@return	0 if successful, otherwise, error number */
UNIV_INTERN
int
ha_innobase::parse_table_name(
/*==========================*/
	const char*	name,		/*!< in/out: table name provided*/
	HA_CREATE_INFO*	create_info,	/*!< in: more information of the
					created table, contains also the
					create statement string */
	ulint		flags,		/*!< in: flags*/
	ulint		flags2,		/*!< in: flags2*/
	char*		norm_name,	/*!< out: normalized table name */
	char*		temp_path,	/*!< out: absolute path of table */
	char*		remote_path)	/*!< out: remote path of table */
{
	THD*		thd = ha_thd();
	bool		use_tablespace = flags2 & DICT_TF2_USE_TABLESPACE;
	DBUG_ENTER("ha_innobase::parse_table_name");

#ifdef __WIN__
	/* Names passed in from server are in two formats:
	1. <database_name>/<table_name>: for normal table creation
	2. full path: for temp table creation, or DATA DIRECTORY.

	When srv_file_per_table is on and mysqld_embedded is off,
	check for full path pattern, i.e.
	X:\dir\...,		X is a driver letter, or
	\\dir1\dir2\...,	UNC path
	returns error if it is in full path format, but not creating a temp.
	table. Currently InnoDB does not support symbolic link on Windows. */

	if (use_tablespace
	    && !mysqld_embedded
	    && !(create_info->options & HA_LEX_CREATE_TMP_TABLE)) {

		if ((name[1] == ':')
		    || (name[0] == '\\' && name[1] == '\\')) {
			sql_print_error("Cannot create table %s\n", name);
			DBUG_RETURN(HA_ERR_GENERIC);
		}
	}
#endif

	normalize_table_name(norm_name, name);
	temp_path[0] = '\0';
	remote_path[0] = '\0';

	/* A full path is used for TEMPORARY TABLE and DATA DIRECTORY.
	In the case of;
	  CREATE TEMPORARY TABLE ... DATA DIRECTORY={path} ... ;
	We ignore the DATA DIRECTORY. */
	if (create_info->options & HA_LEX_CREATE_TMP_TABLE) {
		strncpy(temp_path, name, FN_REFLEN - 1);
	}

	if (create_info->data_file_name) {
		bool ignore = false;

		/* Use DATA DIRECTORY only with file-per-table. */
		if (!use_tablespace) {
			push_warning(
				thd, Sql_condition::WARN_LEVEL_WARN,
				ER_ILLEGAL_HA_CREATE_OPTION,
				"InnoDB: DATA DIRECTORY requires"
				" innodb_file_per_table.");
			ignore = true;
		}

		/* Do not use DATA DIRECTORY with TEMPORARY TABLE. */
		if (create_info->options & HA_LEX_CREATE_TMP_TABLE) {
			push_warning(
				thd, Sql_condition::WARN_LEVEL_WARN,
				ER_ILLEGAL_HA_CREATE_OPTION,
				"InnoDB: DATA DIRECTORY cannot be"
				" used for TEMPORARY tables.");
			ignore = true;
		}

		if (ignore) {
			push_warning_printf(
				thd, Sql_condition::WARN_LEVEL_WARN,
				WARN_OPTION_IGNORED,
				ER_DEFAULT(WARN_OPTION_IGNORED),
				"DATA DIRECTORY");
		} else {
			strncpy(remote_path, create_info->data_file_name,
				FN_REFLEN - 1);
		}
	}

	if (create_info->index_file_name) {
		push_warning_printf(
			thd, Sql_condition::WARN_LEVEL_WARN,
			WARN_OPTION_IGNORED,
			ER_DEFAULT(WARN_OPTION_IGNORED),
			"INDEX DIRECTORY");
	}

	DBUG_RETURN(0);
}

/*****************************************************************//**
Determines InnoDB table flags.
@retval true if successful, false if error */
UNIV_INTERN
bool
innobase_table_flags(
/*=================*/
	const TABLE*		form,		/*!< in: table */
	const HA_CREATE_INFO*	create_info,	/*!< in: information
						on table columns and indexes */
	THD*			thd,		/*!< in: connection */
	bool			use_tablespace,	/*!< in: whether to create
						outside system tablespace */
	ulint*			flags,		/*!< out: DICT_TF flags */
	ulint*			flags2)		/*!< out: DICT_TF2 flags */
{
	DBUG_ENTER("innobase_table_flags");

	const char*	fts_doc_id_index_bad = NULL;
	bool		zip_allowed = true;
	ulint		zip_ssize = 0;
	enum row_type	row_format;
	rec_format_t	innodb_row_format = REC_FORMAT_COMPACT;
	bool		use_data_dir;

	/* Cache the value of innodb_file_format, in case it is
	modified by another thread while the table is being created. */
	const ulint	file_format_allowed = srv_file_format;

	*flags = 0;
	*flags2 = 0;

	/* Check if there are any FTS indexes defined on this table. */
	for (uint i = 0; i < form->s->keys; i++) {
		const KEY*	key = &form->key_info[i];

		if (key->flags & HA_FULLTEXT) {
			*flags2 |= DICT_TF2_FTS;

			/* We don't support FTS indexes in temporary
			tables. */
			if (create_info->options & HA_LEX_CREATE_TMP_TABLE) {

				my_error(ER_INNODB_NO_FT_TEMP_TABLE, MYF(0));
				DBUG_RETURN(false);
			}

			if (key->flags & HA_USES_PARSER) {
				my_error(ER_INNODB_NO_FT_USES_PARSER, MYF(0));
                                DBUG_RETURN(false);
			}

			if (fts_doc_id_index_bad) {
				goto index_bad;
			}
		}

		if (innobase_strcasecmp(key->name, FTS_DOC_ID_INDEX_NAME)) {
			continue;
		}

		/* Do a pre-check on FTS DOC ID index */
		if (!(key->flags & HA_NOSAME)
		    || strcmp(key->name, FTS_DOC_ID_INDEX_NAME)
		    || strcmp(key->key_part[0].field->field_name,
			      FTS_DOC_ID_COL_NAME)) {
			fts_doc_id_index_bad = key->name;
		}

		if (fts_doc_id_index_bad && (*flags2 & DICT_TF2_FTS)) {
index_bad:
			my_error(ER_INNODB_FT_WRONG_DOCID_INDEX, MYF(0),
				 fts_doc_id_index_bad);
			DBUG_RETURN(false);
		}
	}

	if (create_info->key_block_size) {
		/* The requested compressed page size (key_block_size)
		is given in kilobytes. If it is a valid number, store
		that value as the number of log2 shifts from 512 in
		zip_ssize. Zero means it is not compressed. */
		ulint zssize;		/* Zip Shift Size */
		ulint kbsize;		/* Key Block Size */
		for (zssize = kbsize = 1;
		     zssize <= ut_min(UNIV_PAGE_SSIZE_MAX,
				      PAGE_ZIP_SSIZE_MAX);
		     zssize++, kbsize <<= 1) {
			if (kbsize == create_info->key_block_size) {
				zip_ssize = zssize;
				break;
			}
		}

		/* Make sure compressed row format is allowed. */
		if (!use_tablespace) {
			push_warning(
				thd, Sql_condition::WARN_LEVEL_WARN,
				ER_ILLEGAL_HA_CREATE_OPTION,
				"InnoDB: KEY_BLOCK_SIZE requires"
				" innodb_file_per_table.");
			zip_allowed = FALSE;
		}

		if (file_format_allowed < UNIV_FORMAT_B) {
			push_warning(
				thd, Sql_condition::WARN_LEVEL_WARN,
				ER_ILLEGAL_HA_CREATE_OPTION,
				"InnoDB: KEY_BLOCK_SIZE requires"
				" innodb_file_format > Antelope.");
			zip_allowed = FALSE;
		}

		if (!zip_allowed
		    || zssize > ut_min(UNIV_PAGE_SSIZE_MAX,
				       PAGE_ZIP_SSIZE_MAX)) {
			push_warning_printf(
				thd, Sql_condition::WARN_LEVEL_WARN,
				ER_ILLEGAL_HA_CREATE_OPTION,
				"InnoDB: ignoring KEY_BLOCK_SIZE=%lu.",
				create_info->key_block_size);
		}
	}

	row_format = form->s->row_type;

	if (zip_ssize && zip_allowed) {
		/* if ROW_FORMAT is set to default,
		automatically change it to COMPRESSED.*/
		if (row_format == ROW_TYPE_DEFAULT) {
			row_format = ROW_TYPE_COMPRESSED;
		} else if (row_format != ROW_TYPE_COMPRESSED) {
			/* ROW_FORMAT other than COMPRESSED
			ignores KEY_BLOCK_SIZE.  It does not
			make sense to reject conflicting
			KEY_BLOCK_SIZE and ROW_FORMAT, because
			such combinations can be obtained
			with ALTER TABLE anyway. */
			push_warning_printf(
				thd, Sql_condition::WARN_LEVEL_WARN,
				ER_ILLEGAL_HA_CREATE_OPTION,
				"InnoDB: ignoring KEY_BLOCK_SIZE=%lu"
				" unless ROW_FORMAT=COMPRESSED.",
				create_info->key_block_size);
			zip_allowed = FALSE;
		}
	} else {
		/* zip_ssize == 0 means no KEY_BLOCK_SIZE.*/
		if (row_format == ROW_TYPE_COMPRESSED && zip_allowed) {
			/* ROW_FORMAT=COMPRESSED without KEY_BLOCK_SIZE
			implies half the maximum KEY_BLOCK_SIZE(*1k) or
			UNIV_PAGE_SIZE, whichever is less. */
			zip_ssize = ut_min(UNIV_PAGE_SSIZE_MAX,
					   PAGE_ZIP_SSIZE_MAX) - 1;
		}
	}

	/* Validate the row format.  Correct it if necessary */
	switch (row_format) {
	case ROW_TYPE_REDUNDANT:
		innodb_row_format = REC_FORMAT_REDUNDANT;
		break;

	case ROW_TYPE_COMPRESSED:
	case ROW_TYPE_DYNAMIC:
		if (!use_tablespace) {
			push_warning_printf(
				thd, Sql_condition::WARN_LEVEL_WARN,
				ER_ILLEGAL_HA_CREATE_OPTION,
				"InnoDB: ROW_FORMAT=%s requires"
				" innodb_file_per_table.",
				get_row_format_name(row_format));
		} else if (file_format_allowed == UNIV_FORMAT_A) {
			push_warning_printf(
				thd, Sql_condition::WARN_LEVEL_WARN,
				ER_ILLEGAL_HA_CREATE_OPTION,
				"InnoDB: ROW_FORMAT=%s requires"
				" innodb_file_format > Antelope.",
				get_row_format_name(row_format));
		} else {
			innodb_row_format = (row_format == ROW_TYPE_DYNAMIC
					     ? REC_FORMAT_DYNAMIC
					     : REC_FORMAT_COMPRESSED);
			break;
		}
		zip_allowed = FALSE;
		/* fall through to set row_format = COMPACT */
	case ROW_TYPE_NOT_USED:
	case ROW_TYPE_FIXED:
	case ROW_TYPE_PAGE:
		push_warning(
			thd, Sql_condition::WARN_LEVEL_WARN,
			ER_ILLEGAL_HA_CREATE_OPTION,
			"InnoDB: assuming ROW_FORMAT=COMPACT.");
	case ROW_TYPE_DEFAULT:
		/* If we fell through, set row format to Compact. */
		row_format = ROW_TYPE_COMPACT;
	case ROW_TYPE_COMPACT:
		break;
	}

	/* Set the table flags */
	if (!zip_allowed) {
		zip_ssize = 0;
	}

	use_data_dir = use_tablespace
		       && ((create_info->data_file_name != NULL)
		       && !(create_info->options & HA_LEX_CREATE_TMP_TABLE));

	dict_tf_set(flags, innodb_row_format, zip_ssize, use_data_dir);

	if (create_info->options & HA_LEX_CREATE_TMP_TABLE) {
		*flags2 |= DICT_TF2_TEMPORARY;
	}

	if (use_tablespace) {
		*flags2 |= DICT_TF2_USE_TABLESPACE;
	}

	DBUG_RETURN(true);
}

/*****************************************************************//**
Creates a new table to an InnoDB database.
@return	error number */
UNIV_INTERN
int
ha_innobase::create(
/*================*/
	const char*	name,		/*!< in: table name */
	TABLE*		form,		/*!< in: information on table
					columns and indexes */
	HA_CREATE_INFO*	create_info)	/*!< in: more information of the
					created table, contains also the
					create statement string */
{
	int		error;
	trx_t*		parent_trx;
	trx_t*		trx;
	int		primary_key_no;
	uint		i;
	char		norm_name[FN_REFLEN];	/* {database}/{tablename} */
	char		temp_path[FN_REFLEN];	/* absolute path of temp frm */
	char		remote_path[FN_REFLEN];	/* absolute path of table */
	THD*		thd = ha_thd();
	ib_int64_t	auto_inc_value;

	/* Cache the global variable "srv_file_per_table" to a local
	variable before using it. Note that "srv_file_per_table"
	is not under dict_sys mutex protection, and could be changed
	while creating the table. So we read the current value here
	and make all further decisions based on this. */
	bool		use_tablespace = srv_file_per_table;

	/* Zip Shift Size - log2 - 9 of compressed page size,
	zero for uncompressed */
	ulint		flags;
	ulint		flags2;
	dict_table_t*	innobase_table = NULL;

	const char*	stmt;
	size_t		stmt_len;

	DBUG_ENTER("ha_innobase::create");

	DBUG_ASSERT(thd != NULL);
	DBUG_ASSERT(create_info != NULL);

	if (form->s->fields > REC_MAX_N_USER_FIELDS) {
		DBUG_RETURN(HA_ERR_TOO_MANY_FIELDS);
	} else if (srv_read_only_mode) {
		DBUG_RETURN(HA_ERR_INNODB_READ_ONLY);
	}

	/* Create the table definition in InnoDB */

	/* Validate create options if innodb_strict_mode is set. */
	if (create_options_are_invalid(
			thd, form, create_info, use_tablespace)) {
		DBUG_RETURN(HA_WRONG_CREATE_OPTION);
	}

	if (!innobase_table_flags(form, create_info,
				  thd, use_tablespace,
				  &flags, &flags2)) {
		DBUG_RETURN(-1);
	}

	error = parse_table_name(name, create_info, flags, flags2,
				 norm_name, temp_path, remote_path);
	if (error) {
		DBUG_RETURN(error);
	}

	/* Look for a primary key */
	primary_key_no = (form->s->primary_key != MAX_KEY ?
			  (int) form->s->primary_key :
			  -1);

	/* Our function innobase_get_mysql_key_number_for_index assumes
	the primary key is always number 0, if it exists */
	ut_a(primary_key_no == -1 || primary_key_no == 0);

	/* Check for name conflicts (with reserved name) for
	any user indices to be created. */
	if (innobase_index_name_is_reserved(thd, form->key_info,
					    form->s->keys)) {
		DBUG_RETURN(-1);
	}

	if (IS_MAGIC_TABLE_AND_USER_DENIED_ACCESS(norm_name, thd)) {
		DBUG_RETURN(HA_ERR_GENERIC);
	}

	/* Get the transaction associated with the current thd, or create one
	if not yet created */

	parent_trx = check_trx_exists(thd);

	/* In case MySQL calls this in the middle of a SELECT query, release
	possible adaptive hash latch to avoid deadlocks of threads */

	trx_search_latch_release_if_reserved(parent_trx);

	trx = innobase_trx_allocate(thd);

	/* Latch the InnoDB data dictionary exclusively so that no deadlocks
	or lock waits can happen in it during a table create operation.
	Drop table etc. do this latching in row0mysql.cc. */

	row_mysql_lock_data_dictionary(trx);

	error = create_table_def(trx, form, norm_name, temp_path,
				 remote_path, flags, flags2);
	if (error) {
		goto cleanup;
	}

	/* Create the keys */

	if (form->s->keys == 0 || primary_key_no == -1) {
		/* Create an index which is used as the clustered index;
		order the rows by their row id which is internally generated
		by InnoDB */

		error = create_clustered_index_when_no_primary(
			trx, flags, norm_name);
		if (error) {
			goto cleanup;
		}
	}

	if (primary_key_no != -1) {
		/* In InnoDB the clustered index must always be created
		first */
		if ((error = create_index(trx, form, flags, norm_name,
					  (uint) primary_key_no))) {
			goto cleanup;
		}
	}

	/* Create the ancillary tables that are common to all FTS indexes on
	this table. */
	if (flags2 & DICT_TF2_FTS) {
		enum fts_doc_id_index_enum	ret;

		innobase_table = dict_table_open_on_name(
			norm_name, TRUE, FALSE, DICT_ERR_IGNORE_NONE);

		ut_a(innobase_table);

		/* Check whether there already exists FTS_DOC_ID_INDEX */
		ret = innobase_fts_check_doc_id_index_in_def(
			form->s->keys, form->key_info);

		switch (ret) {
		case FTS_INCORRECT_DOC_ID_INDEX:
			push_warning_printf(thd,
					    Sql_condition::WARN_LEVEL_WARN,
					    ER_WRONG_NAME_FOR_INDEX,
					    " InnoDB: Index name %s is reserved"
					    " for the unique index on"
					    " FTS_DOC_ID column for FTS"
					    " Document ID indexing"
					    " on table %s. Please check"
					    " the index definition to"
					    " make sure it is of correct"
					    " type\n",
					    FTS_DOC_ID_INDEX_NAME,
					    innobase_table->name);

			if (innobase_table->fts) {
				fts_free(innobase_table);
			}

			dict_table_close(innobase_table, TRUE, FALSE);
			my_error(ER_WRONG_NAME_FOR_INDEX, MYF(0),
				 FTS_DOC_ID_INDEX_NAME);
			error = -1;
			goto cleanup;
		case FTS_EXIST_DOC_ID_INDEX:
		case FTS_NOT_EXIST_DOC_ID_INDEX:
			break;
		}

		dberr_t	err = fts_create_common_tables(
			trx, innobase_table, norm_name,
			(ret == FTS_EXIST_DOC_ID_INDEX));

		error = convert_error_code_to_mysql(err, 0, NULL);

		dict_table_close(innobase_table, TRUE, FALSE);

		if (error) {
			goto cleanup;
		}
	}

	for (i = 0; i < form->s->keys; i++) {

		if (i != static_cast<uint>(primary_key_no)) {

			if ((error = create_index(trx, form, flags,
						  norm_name, i))) {
				goto cleanup;
			}
		}
	}

	/* Cache all the FTS indexes on this table in the FTS specific
	structure. They are used for FTS indexed column update handling. */
	if (flags2 & DICT_TF2_FTS) {
		fts_t*          fts = innobase_table->fts;

		ut_a(fts != NULL);

		dict_table_get_all_fts_indexes(innobase_table, fts->indexes);
	}

	stmt = innobase_get_stmt(thd, &stmt_len);

	if (stmt) {
		dberr_t	err = row_table_add_foreign_constraints(
			trx, stmt, stmt_len, norm_name,
			create_info->options & HA_LEX_CREATE_TMP_TABLE);

		switch (err) {

		case DB_PARENT_NO_INDEX:
			push_warning_printf(
				thd, Sql_condition::WARN_LEVEL_WARN,
				HA_ERR_CANNOT_ADD_FOREIGN,
				"Create table '%s' with foreign key constraint"
				" failed. There is no index in the referenced"
				" table where the referenced columns appear"
				" as the first columns.\n", norm_name);
			break;

		case DB_CHILD_NO_INDEX:
			push_warning_printf(
				thd, Sql_condition::WARN_LEVEL_WARN,
				HA_ERR_CANNOT_ADD_FOREIGN,
				"Create table '%s' with foreign key constraint"
				" failed. There is no index in the referencing"
				" table where referencing columns appear"
				" as the first columns.\n", norm_name);
			break;
		default:
			break;
		}

		error = convert_error_code_to_mysql(err, flags, NULL);

		if (error) {
			goto cleanup;
		}
	}

	innobase_commit_low(trx);

	row_mysql_unlock_data_dictionary(trx);

	/* Flush the log to reduce probability that the .frm files and
	the InnoDB data dictionary get out-of-sync if the user runs
	with innodb_flush_log_at_trx_commit = 0 */

	log_buffer_flush_to_disk();

	innobase_table = dict_table_open_on_name(
		norm_name, FALSE, FALSE, DICT_ERR_IGNORE_NONE);

	DBUG_ASSERT(innobase_table != 0);

	innobase_copy_frm_flags_from_create_info(innobase_table, create_info);

	dict_stats_update(innobase_table, DICT_STATS_EMPTY_TABLE);

	if (innobase_table) {
		/* We update the highest file format in the system table
		space, if this table has higher file format setting. */

		trx_sys_file_format_max_upgrade(
			(const char**) &innobase_file_format_max,
			dict_table_get_format(innobase_table));
	}

	/* Load server stopword into FTS cache */
	if (flags2 & DICT_TF2_FTS) {
		if (!innobase_fts_load_stopword(innobase_table, NULL, thd)) {
			dict_table_close(innobase_table, FALSE, FALSE);
			srv_active_wake_master_thread();
			trx_free_for_mysql(trx);
			DBUG_RETURN(-1);
		}
	}

	/* Note: We can't call update_thd() as prebuilt will not be
	setup at this stage and so we use thd. */

	/* We need to copy the AUTOINC value from the old table if
	this is an ALTER|OPTIMIZE TABLE or CREATE INDEX because CREATE INDEX
	does a table copy too. If query was one of :

		CREATE TABLE ...AUTO_INCREMENT = x; or
		ALTER TABLE...AUTO_INCREMENT = x;   or
		OPTIMIZE TABLE t; or
		CREATE INDEX x on t(...);

	Find out a table definition from the dictionary and get
	the current value of the auto increment field. Set a new
	value to the auto increment field if the value is greater
	than the maximum value in the column. */

	if (((create_info->used_fields & HA_CREATE_USED_AUTO)
	    || thd_sql_command(thd) == SQLCOM_ALTER_TABLE
	    || thd_sql_command(thd) == SQLCOM_OPTIMIZE
	    || thd_sql_command(thd) == SQLCOM_CREATE_INDEX)
	    && create_info->auto_increment_value > 0) {

		auto_inc_value = create_info->auto_increment_value;

		dict_table_autoinc_lock(innobase_table);
		dict_table_autoinc_initialize(innobase_table, auto_inc_value);
		dict_table_autoinc_unlock(innobase_table);
	}

	dict_table_close(innobase_table, FALSE, FALSE);

	/* Tell the InnoDB server that there might be work for
	utility threads: */

	srv_active_wake_master_thread();

	trx_free_for_mysql(trx);

	DBUG_RETURN(0);

cleanup:
	trx_rollback_for_mysql(trx);

	row_mysql_unlock_data_dictionary(trx);

	trx_free_for_mysql(trx);

	DBUG_RETURN(error);
}

/*****************************************************************//**
Discards or imports an InnoDB tablespace.
@return	0 == success, -1 == error */
UNIV_INTERN
int
ha_innobase::discard_or_import_tablespace(
/*======================================*/
	my_bool discard)	/*!< in: TRUE if discard, else import */
{
	dberr_t		err;
	dict_table_t*	dict_table;

	DBUG_ENTER("ha_innobase::discard_or_import_tablespace");

	ut_a(prebuilt->trx);
	ut_a(prebuilt->trx->magic_n == TRX_MAGIC_N);
	ut_a(prebuilt->trx == thd_to_trx(ha_thd()));

	if (srv_read_only_mode) {
		DBUG_RETURN(HA_ERR_TABLE_READONLY);
	}

	dict_table = prebuilt->table;

	if (dict_table->space == TRX_SYS_SPACE) {

		ib_senderrf(
			prebuilt->trx->mysql_thd, IB_LOG_LEVEL_ERROR,
			ER_TABLE_IN_SYSTEM_TABLESPACE,
			table->s->table_name.str);

		DBUG_RETURN(HA_ERR_TABLE_NEEDS_UPGRADE);
	}

	trx_start_if_not_started(prebuilt->trx);

	/* In case MySQL calls this in the middle of a SELECT query, release
	possible adaptive hash latch to avoid deadlocks of threads. */
	trx_search_latch_release_if_reserved(prebuilt->trx);

	/* Obtain an exclusive lock on the table. */
	err = row_mysql_lock_table(
		prebuilt->trx, dict_table, LOCK_X,
		discard ? "setting table lock for DISCARD TABLESPACE"
			: "setting table lock for IMPORT TABLESPACE");

	if (err != DB_SUCCESS) {
		/* unable to lock the table: do nothing */
	} else if (discard) {

		/* Discarding an already discarded tablespace should be an
		idempotent operation. Also, if the .ibd file is missing the
		user may want to set the DISCARD flag in order to IMPORT
		a new tablespace. */

		if (dict_table->ibd_file_missing) {
			ib_senderrf(
				prebuilt->trx->mysql_thd,
				IB_LOG_LEVEL_WARN, ER_TABLESPACE_MISSING,
				table->s->table_name.str);
		}

		err = row_discard_tablespace_for_mysql(
			dict_table->name, prebuilt->trx);

	} else if (!dict_table->ibd_file_missing) {
		/* Commit the transaction in order to
		release the table lock. */
		trx_commit_for_mysql(prebuilt->trx);

		ib_senderrf(
			prebuilt->trx->mysql_thd, IB_LOG_LEVEL_ERROR,
			ER_TABLESPACE_EXISTS, table->s->table_name.str);

		DBUG_RETURN(HA_ERR_TABLE_EXIST);
	} else {
		err = row_import_for_mysql(dict_table, prebuilt);

		if (err == DB_SUCCESS) {

			if (table->found_next_number_field) {
				dict_table_autoinc_lock(dict_table);
				innobase_initialize_autoinc();
				dict_table_autoinc_unlock(dict_table);
			}

			info(HA_STATUS_TIME
			     | HA_STATUS_CONST
			     | HA_STATUS_VARIABLE
			     | HA_STATUS_AUTO);
		}
	}

	/* Commit the transaction in order to release the table lock. */
	trx_commit_for_mysql(prebuilt->trx);

	DBUG_RETURN(convert_error_code_to_mysql(err, dict_table->flags, NULL));
}

/*****************************************************************//**
Deletes all rows of an InnoDB table.
@return	error number */
UNIV_INTERN
int
ha_innobase::truncate()
/*===================*/
{
	dberr_t		err;
	int		error;

	DBUG_ENTER("ha_innobase::truncate");

	if (srv_read_only_mode) {
		DBUG_RETURN(HA_ERR_TABLE_READONLY);
	}

	/* Get the transaction associated with the current thd, or create one
	if not yet created, and update prebuilt->trx */

	update_thd(ha_thd());

	if (!trx_is_started(prebuilt->trx)) {
		++prebuilt->trx->will_lock;
	}
	/* Truncate the table in InnoDB */

	err = row_truncate_table_for_mysql(prebuilt->table, prebuilt->trx);

	switch (err) {

	case DB_TABLESPACE_DELETED:
	case DB_TABLESPACE_NOT_FOUND:
		ib_senderrf(
			prebuilt->trx->mysql_thd, IB_LOG_LEVEL_ERROR,
			(err == DB_TABLESPACE_DELETED ?
			ER_TABLESPACE_DISCARDED : ER_TABLESPACE_MISSING),
			table->s->table_name.str);
		table->status = STATUS_NOT_FOUND;
		error = HA_ERR_NO_SUCH_TABLE;
		break;

	default:
		error = convert_error_code_to_mysql(
			err, prebuilt->table->flags,
			prebuilt->trx->mysql_thd);
		table->status = STATUS_NOT_FOUND;
		break;
	}
	DBUG_RETURN(error);
}

/*****************************************************************//**
Drops a table from an InnoDB database. Before calling this function,
MySQL calls innobase_commit to commit the transaction of the current user.
Then the current user cannot have locks set on the table. Drop table
operation inside InnoDB will remove all locks any user has on the table
inside InnoDB.
@return	error number */
UNIV_INTERN
int
ha_innobase::delete_table(
/*======================*/
	const char*	name)	/*!< in: table name */
{
	ulint	name_len;
	dberr_t	err;
	trx_t*	parent_trx;
	trx_t*	trx;
	THD*	thd = ha_thd();
	char	norm_name[FN_REFLEN];

	DBUG_ENTER("ha_innobase::delete_table");

	DBUG_EXECUTE_IF(
		"test_normalize_table_name_low",
		test_normalize_table_name_low();
	);
	DBUG_EXECUTE_IF(
		"test_ut_format_name",
		test_ut_format_name();
	);

	/* Strangely, MySQL passes the table name without the '.frm'
	extension, in contrast to ::create */
	normalize_table_name(norm_name, name);

	if (srv_read_only_mode) {
		DBUG_RETURN(HA_ERR_TABLE_READONLY);
	} else if (IS_MAGIC_TABLE_AND_USER_DENIED_ACCESS(norm_name, thd)) {
		DBUG_RETURN(HA_ERR_GENERIC);
	}

	parent_trx = check_trx_exists(thd);

	/* In case MySQL calls this in the middle of a SELECT query, release
	possible adaptive hash latch to avoid deadlocks of threads */

	trx_search_latch_release_if_reserved(parent_trx);

	trx = innobase_trx_allocate(thd);

	name_len = strlen(name);

	ut_a(name_len < 1000);

	/* Either the transaction is already flagged as a locking transaction
	or it hasn't been started yet. */

	ut_a(!trx_is_started(trx) || trx->will_lock > 0);

	/* We are doing a DDL operation. */
	++trx->will_lock;
	trx->ddl = true;

	/* Drop the table in InnoDB */
	err = row_drop_table_for_mysql(
		norm_name, trx, thd_sql_command(thd) == SQLCOM_DROP_DB);


	if (err == DB_TABLE_NOT_FOUND
	    && innobase_get_lower_case_table_names() == 1) {
		char*	is_part = NULL;
#ifdef __WIN__
		is_part = strstr(norm_name, "#p#");
#else
		is_part = strstr(norm_name, "#P#");
#endif /* __WIN__ */

		if (is_part) {
			char	par_case_name[FN_REFLEN];

#ifndef __WIN__
			/* Check for the table using lower
			case name, including the partition
			separator "P" */
			strcpy(par_case_name, norm_name);
			innobase_casedn_str(par_case_name);
#else
			/* On Windows platfrom, check
			whether there exists table name in
			system table whose name is
			not being normalized to lower case */
			normalize_table_name_low(
				par_case_name, name, FALSE);
#endif
			err = row_drop_table_for_mysql(
				par_case_name, trx,
				thd_sql_command(thd) == SQLCOM_DROP_DB);
		}
	}

	/* Flush the log to reduce probability that the .frm files and
	the InnoDB data dictionary get out-of-sync if the user runs
	with innodb_flush_log_at_trx_commit = 0 */

	log_buffer_flush_to_disk();

	/* Tell the InnoDB server that there might be work for
	utility threads: */

	srv_active_wake_master_thread();

	innobase_commit_low(trx);

	trx_free_for_mysql(trx);

	DBUG_RETURN(convert_error_code_to_mysql(err, 0, NULL));
}

/*****************************************************************//**
Removes all tables in the named database inside InnoDB. */
static
void
innobase_drop_database(
/*===================*/
	handlerton*	hton,	/*!< in: handlerton of Innodb */
	char*		path)	/*!< in: database path; inside InnoDB the name
				of the last directory in the path is used as
				the database name: for example, in
				'mysql/data/test' the database name is 'test' */
{
	ulint	len		= 0;
	trx_t*	trx;
	char*	ptr;
	char*	namebuf;
	THD*	thd		= current_thd;

	/* Get the transaction associated with the current thd, or create one
	if not yet created */

	DBUG_ASSERT(hton == innodb_hton_ptr);

	if (srv_read_only_mode) {
		return;
	}

	/* In the Windows plugin, thd = current_thd is always NULL */
	if (thd) {
		trx_t*	parent_trx = check_trx_exists(thd);

		/* In case MySQL calls this in the middle of a SELECT
		query, release possible adaptive hash latch to avoid
		deadlocks of threads */

		trx_search_latch_release_if_reserved(parent_trx);
	}

	ptr = strend(path) - 2;

	while (ptr >= path && *ptr != '\\' && *ptr != '/') {
		ptr--;
		len++;
	}

	ptr++;
	namebuf = (char*) my_malloc((uint) len + 2, MYF(0));

	memcpy(namebuf, ptr, len);
	namebuf[len] = '/';
	namebuf[len + 1] = '\0';
#ifdef	__WIN__
	innobase_casedn_str(namebuf);
#endif
	trx = innobase_trx_allocate(thd);

	/* Either the transaction is already flagged as a locking transaction
	or it hasn't been started yet. */

	ut_a(!trx_is_started(trx) || trx->will_lock > 0);

	/* We are doing a DDL operation. */
	++trx->will_lock;

	row_drop_database_for_mysql(namebuf, trx);

	my_free(namebuf);

	/* Flush the log to reduce probability that the .frm files and
	the InnoDB data dictionary get out-of-sync if the user runs
	with innodb_flush_log_at_trx_commit = 0 */

	log_buffer_flush_to_disk();

	/* Tell the InnoDB server that there might be work for
	utility threads: */

	srv_active_wake_master_thread();

	innobase_commit_low(trx);
	trx_free_for_mysql(trx);
}

/*********************************************************************//**
Renames an InnoDB table.
@return DB_SUCCESS or error code */
static __attribute__((nonnull, warn_unused_result))
dberr_t
innobase_rename_table(
/*==================*/
	trx_t*		trx,	/*!< in: transaction */
	const char*	from,	/*!< in: old name of the table */
	const char*	to)	/*!< in: new name of the table */
{
	dberr_t	error;
	char	norm_to[FN_REFLEN];
	char	norm_from[FN_REFLEN];

	DBUG_ENTER("innobase_rename_table");
	DBUG_ASSERT(trx_get_dict_operation(trx) == TRX_DICT_OP_INDEX);

	ut_ad(!srv_read_only_mode);

	normalize_table_name(norm_to, to);
	normalize_table_name(norm_from, from);

	DEBUG_SYNC_C("innodb_rename_table_ready");

	trx_start_if_not_started(trx);

	/* Serialize data dictionary operations with dictionary mutex:
	no deadlocks can occur then in these operations. */

	row_mysql_lock_data_dictionary(trx);

	/* Transaction must be flagged as a locking transaction or it hasn't
	been started yet. */

	ut_a(trx->will_lock > 0);

	error = row_rename_table_for_mysql(
		norm_from, norm_to, trx, TRUE);

	if (error != DB_SUCCESS) {
		if (error == DB_TABLE_NOT_FOUND
		    && innobase_get_lower_case_table_names() == 1) {
			char*	is_part = NULL;
#ifdef __WIN__
			is_part = strstr(norm_from, "#p#");
#else
			is_part = strstr(norm_from, "#P#");
#endif /* __WIN__ */

			if (is_part) {
				char	par_case_name[FN_REFLEN];
#ifndef __WIN__
				/* Check for the table using lower
				case name, including the partition
				separator "P" */
				strcpy(par_case_name, norm_from);
				innobase_casedn_str(par_case_name);
#else
				/* On Windows platfrom, check
				whether there exists table name in
				system table whose name is
				not being normalized to lower case */
				normalize_table_name_low(
					par_case_name, from, FALSE);
#endif
				trx_start_if_not_started(trx);
				error = row_rename_table_for_mysql(
					par_case_name, norm_to, trx, TRUE);
			}
		}

		if (error != DB_SUCCESS) {
			if (!srv_read_only_mode) {
				FILE* ef = dict_foreign_err_file;

				fputs("InnoDB: Renaming table ", ef);
				ut_print_name(ef, trx, TRUE, norm_from);
				fputs(" to ", ef);
				ut_print_name(ef, trx, TRUE, norm_to);
				fputs(" failed!\n", ef);
			}
		} else {
#ifndef __WIN__
			sql_print_warning("Rename partition table %s "
					  "succeeds after converting to lower "
					  "case. The table may have "
					  "been moved from a case "
					  "in-sensitive file system.\n",
					  norm_from);
#else
			sql_print_warning("Rename partition table %s "
					  "succeeds after skipping the step to "
					  "lower case the table name. "
					  "The table may have been "
					  "moved from a case sensitive "
					  "file system.\n",
					  norm_from);
#endif /* __WIN__ */
		}
	}

	row_mysql_unlock_data_dictionary(trx);

	/* Flush the log to reduce probability that the .frm
	files and the InnoDB data dictionary get out-of-sync
	if the user runs with innodb_flush_log_at_trx_commit = 0 */

	log_buffer_flush_to_disk();

	DBUG_RETURN(error);
}

/*********************************************************************//**
Renames an InnoDB table.
@return	0 or error code */
UNIV_INTERN
int
ha_innobase::rename_table(
/*======================*/
	const char*	from,	/*!< in: old name of the table */
	const char*	to)	/*!< in: new name of the table */
{
	trx_t*	trx;
	dberr_t	error;
	trx_t*	parent_trx;
	THD*	thd		= ha_thd();

	DBUG_ENTER("ha_innobase::rename_table");

	if (srv_read_only_mode) {
		ib_senderrf(thd, IB_LOG_LEVEL_WARN, ER_READ_ONLY_MODE);
		DBUG_RETURN(HA_ERR_TABLE_READONLY);
	}

	/* Get the transaction associated with the current thd, or create one
	if not yet created */

	parent_trx = check_trx_exists(thd);

	/* In case MySQL calls this in the middle of a SELECT query, release
	possible adaptive hash latch to avoid deadlocks of threads */

	trx_search_latch_release_if_reserved(parent_trx);

	trx = innobase_trx_allocate(thd);

	/* We are doing a DDL operation. */
	++trx->will_lock;
	trx_set_dict_operation(trx, TRX_DICT_OP_INDEX);

	error = innobase_rename_table(trx, from, to);

	DEBUG_SYNC(thd, "after_innobase_rename_table");

	/* Tell the InnoDB server that there might be work for
	utility threads: */

	srv_active_wake_master_thread();

	innobase_commit_low(trx);
	trx_free_for_mysql(trx);

	if (error == DB_SUCCESS) {
		char	norm_from[MAX_FULL_NAME_LEN];
		char	norm_to[MAX_FULL_NAME_LEN];
		char	errstr[512];
		dberr_t	ret;

		normalize_table_name(norm_from, from);
		normalize_table_name(norm_to, to);

		ret = dict_stats_rename_table(norm_from, norm_to,
					      errstr, sizeof(errstr));

		if (ret != DB_SUCCESS) {
			ut_print_timestamp(stderr);
			fprintf(stderr, " InnoDB: %s\n", errstr);

			push_warning(thd, Sql_condition::WARN_LEVEL_WARN,
				     ER_LOCK_WAIT_TIMEOUT, errstr);
		}
	}

	/* Add a special case to handle the Duplicated Key error
	and return DB_ERROR instead.
	This is to avoid a possible SIGSEGV error from mysql error
	handling code. Currently, mysql handles the Duplicated Key
	error by re-entering the storage layer and getting dup key
	info by calling get_dup_key(). This operation requires a valid
	table handle ('row_prebuilt_t' structure) which could no
	longer be available in the error handling stage. The suggested
	solution is to report a 'table exists' error message (since
	the dup key error here is due to an existing table whose name
	is the one we are trying to rename to) and return the generic
	error code. */
	if (error == DB_DUPLICATE_KEY) {
		my_error(ER_TABLE_EXISTS_ERROR, MYF(0), to);

		error = DB_ERROR;
	}

	DBUG_RETURN(convert_error_code_to_mysql(error, 0, NULL));
}

/*********************************************************************//**
Estimates the number of index records in a range.
@return	estimated number of rows */
UNIV_INTERN
ha_rows
ha_innobase::records_in_range(
/*==========================*/
	uint			keynr,		/*!< in: index number */
	key_range		*min_key,	/*!< in: start key value of the
						range, may also be 0 */
	key_range		*max_key)	/*!< in: range end key val, may
						also be 0 */
{
	KEY*		key;
	dict_index_t*	index;
	dtuple_t*	range_start;
	dtuple_t*	range_end;
	ib_int64_t	n_rows;
	ulint		mode1;
	ulint		mode2;
	mem_heap_t*	heap;

	DBUG_ENTER("records_in_range");

	ut_a(prebuilt->trx == thd_to_trx(ha_thd()));

	prebuilt->trx->op_info = (char*)"estimating records in index range";

	/* In case MySQL calls this in the middle of a SELECT query, release
	possible adaptive hash latch to avoid deadlocks of threads */

	trx_search_latch_release_if_reserved(prebuilt->trx);

	active_index = keynr;

	key = table->key_info + active_index;

	index = innobase_get_index(keynr);

	/* There exists possibility of not being able to find requested
	index due to inconsistency between MySQL and InoDB dictionary info.
	Necessary message should have been printed in innobase_get_index() */
	if (UNIV_UNLIKELY(!index)) {
		n_rows = HA_POS_ERROR;
		goto func_exit;
	}
	if (dict_index_is_corrupted(index)) {
		n_rows = HA_ERR_INDEX_CORRUPT;
		goto func_exit;
	}
	if (UNIV_UNLIKELY(!row_merge_is_index_usable(prebuilt->trx, index))) {
		n_rows = HA_ERR_TABLE_DEF_CHANGED;
		goto func_exit;
	}

	heap = mem_heap_create(2 * (key->actual_key_parts * sizeof(dfield_t)
				    + sizeof(dtuple_t)));

	range_start = dtuple_create(heap, key->actual_key_parts);
	dict_index_copy_types(range_start, index, key->actual_key_parts);

	range_end = dtuple_create(heap, key->actual_key_parts);
	dict_index_copy_types(range_end, index, key->actual_key_parts);

	row_sel_convert_mysql_key_to_innobase(
				range_start,
				srch_key_val1, sizeof(srch_key_val1),
				index,
				(byte*) (min_key ? min_key->key :
					 (const uchar*) 0),
				(ulint) (min_key ? min_key->length : 0),
				prebuilt->trx);
	DBUG_ASSERT(min_key
		    ? range_start->n_fields > 0
		    : range_start->n_fields == 0);

	row_sel_convert_mysql_key_to_innobase(
				range_end,
				srch_key_val2, sizeof(srch_key_val2),
				index,
				(byte*) (max_key ? max_key->key :
					 (const uchar*) 0),
				(ulint) (max_key ? max_key->length : 0),
				prebuilt->trx);
	DBUG_ASSERT(max_key
		    ? range_end->n_fields > 0
		    : range_end->n_fields == 0);

	mode1 = convert_search_mode_to_innobase(min_key ? min_key->flag :
						HA_READ_KEY_EXACT);
	mode2 = convert_search_mode_to_innobase(max_key ? max_key->flag :
						HA_READ_KEY_EXACT);

	if (mode1 != PAGE_CUR_UNSUPP && mode2 != PAGE_CUR_UNSUPP) {

		n_rows = btr_estimate_n_rows_in_range(index, range_start,
						      mode1, range_end,
						      mode2);
	} else {

		n_rows = HA_POS_ERROR;
	}

	mem_heap_free(heap);

func_exit:

	prebuilt->trx->op_info = (char*)"";

	/* The MySQL optimizer seems to believe an estimate of 0 rows is
	always accurate and may return the result 'Empty set' based on that.
	The accuracy is not guaranteed, and even if it were, for a locking
	read we should anyway perform the search to set the next-key lock.
	Add 1 to the value to make sure MySQL does not make the assumption! */

	if (n_rows == 0) {
		n_rows = 1;
	}

	DBUG_RETURN((ha_rows) n_rows);
}

/*********************************************************************//**
Gives an UPPER BOUND to the number of rows in a table. This is used in
filesort.cc.
@return	upper bound of rows */
UNIV_INTERN
ha_rows
ha_innobase::estimate_rows_upper_bound()
/*====================================*/
{
	const dict_index_t*	index;
	ulonglong		estimate;
	ulonglong		local_data_file_length;
	ulint			stat_n_leaf_pages;

	DBUG_ENTER("estimate_rows_upper_bound");

	/* We do not know if MySQL can call this function before calling
	external_lock(). To be safe, update the thd of the current table
	handle. */

	update_thd(ha_thd());

	prebuilt->trx->op_info = "calculating upper bound for table rows";

	/* In case MySQL calls this in the middle of a SELECT query, release
	possible adaptive hash latch to avoid deadlocks of threads */

	trx_search_latch_release_if_reserved(prebuilt->trx);

	index = dict_table_get_first_index(prebuilt->table);

	stat_n_leaf_pages = index->stat_n_leaf_pages;

	ut_a(stat_n_leaf_pages > 0);

	local_data_file_length =
		((ulonglong) stat_n_leaf_pages) * UNIV_PAGE_SIZE;

	/* Calculate a minimum length for a clustered index record and from
	that an upper bound for the number of rows. Since we only calculate
	new statistics in row0mysql.cc when a table has grown by a threshold
	factor, we must add a safety factor 2 in front of the formula below. */

	estimate = 2 * local_data_file_length
		/ dict_index_calc_min_rec_len(index);

	prebuilt->trx->op_info = "";

	DBUG_RETURN((ha_rows) estimate);
}

/*********************************************************************//**
How many seeks it will take to read through the table. This is to be
comparable to the number returned by records_in_range so that we can
decide if we should scan the table or use keys.
@return	estimated time measured in disk seeks */
UNIV_INTERN
double
ha_innobase::scan_time()
/*====================*/
{
	/* Since MySQL seems to favor table scans too much over index
	searches, we pretend that a sequential read takes the same time
	as a random disk read, that is, we do not divide the following
	by 10, which would be physically realistic. */

	/* The locking below is disabled for performance reasons. Without
	it we could end up returning uninitialized value to the caller,
	which in the worst case could make some query plan go bogus or
	issue a Valgrind warning. */
#if 0
	/* avoid potential lock order violation with dict_table_stats_lock()
	below */
	update_thd(ha_thd());
	trx_search_latch_release_if_reserved(prebuilt->trx);
#endif

	ulint	stat_clustered_index_size;

#if 0
	dict_table_stats_lock(prebuilt->table, RW_S_LATCH);
#endif

	ut_a(prebuilt->table->stat_initialized);

	stat_clustered_index_size = prebuilt->table->stat_clustered_index_size;

#if 0
	dict_table_stats_unlock(prebuilt->table, RW_S_LATCH);
#endif

	return((double) stat_clustered_index_size);
}

/******************************************************************//**
Calculate the time it takes to read a set of ranges through an index
This enables us to optimise reads for clustered indexes.
@return	estimated time measured in disk seeks */
UNIV_INTERN
double
ha_innobase::read_time(
/*===================*/
	uint	index,	/*!< in: key number */
	uint	ranges,	/*!< in: how many ranges */
	ha_rows rows)	/*!< in: estimated number of rows in the ranges */
{
	ha_rows total_rows;
	double	time_for_scan;

	if (index != table->s->primary_key) {
		/* Not clustered */
		return(handler::read_time(index, ranges, rows));
	}

	if (rows <= 2) {

		return((double) rows);
	}

	/* Assume that the read time is proportional to the scan time for all
	rows + at most one seek per range. */

	time_for_scan = scan_time();

	if ((total_rows = estimate_rows_upper_bound()) < rows) {

		return(time_for_scan);
	}

	return(ranges + (double) rows / (double) total_rows * time_for_scan);
}

/******************************************************************//**
Return the size of the InnoDB memory buffer. */
UNIV_INTERN
longlong
ha_innobase::get_memory_buffer_size() const
/*=======================================*/
{
	return(innobase_buffer_pool_size);
}

/*********************************************************************//**
Calculates the key number used inside MySQL for an Innobase index. We will
first check the "index translation table" for a match of the index to get
the index number. If there does not exist an "index translation table",
or not able to find the index in the translation table, then we will fall back
to the traditional way of looping through dict_index_t list to find a
match. In this case, we have to take into account if we generated a
default clustered index for the table
@return the key number used inside MySQL */
static
int
innobase_get_mysql_key_number_for_index(
/*====================================*/
	INNOBASE_SHARE*		share,	/*!< in: share structure for index
					translation table. */
	const TABLE*		table,	/*!< in: table in MySQL data
					dictionary */
	dict_table_t*		ib_table,/*!< in: table in Innodb data
					dictionary */
	const dict_index_t*	index)	/*!< in: index */
{
	const dict_index_t*	ind;
	unsigned int		i;

 	ut_a(index);

	/* If index does not belong to the table object of share structure
	(ib_table comes from the share structure) search the index->table
	object instead */
	if (index->table != ib_table) {
		i = 0;
		ind = dict_table_get_first_index(index->table);

		while (index != ind) {
			ind = dict_table_get_next_index(ind);
			i++;
		}

		if (row_table_got_default_clust_index(index->table)) {
			ut_a(i > 0);
			i--;
		}

		return(i);
	}

	/* If index translation table exists, we will first check
	the index through index translation table for a match. */
	if (share->idx_trans_tbl.index_mapping) {
		for (i = 0; i < share->idx_trans_tbl.index_count; i++) {
			if (share->idx_trans_tbl.index_mapping[i] == index) {
				return(i);
			}
		}

		/* Print an error message if we cannot find the index
		in the "index translation table". */
		if (*index->name != TEMP_INDEX_PREFIX) {
			sql_print_error("Cannot find index %s in InnoDB index "
					"translation table.", index->name);
		}
	}

	/* If we do not have an "index translation table", or not able
	to find the index in the translation table, we'll directly find
	matching index with information from mysql TABLE structure and
	InnoDB dict_index_t list */
	for (i = 0; i < table->s->keys; i++) {
		ind = dict_table_get_index_on_name(
			ib_table, table->key_info[i].name);

		if (index == ind) {
			return(i);
		}
	}

	/* Loop through each index of the table and lock them */
	for (ind = dict_table_get_first_index(ib_table);
	     ind != NULL;
	     ind = dict_table_get_next_index(ind)) {
		if (index == ind) {
			/* Temp index is internal to InnoDB, that is
			not present in the MySQL index list, so no
			need to print such mismatch warning. */
			if (*(index->name) != TEMP_INDEX_PREFIX) {
				sql_print_warning(
					"Find index %s in InnoDB index list "
					"but not its MySQL index number "
					"It could be an InnoDB internal index.",
					index->name);
			}
			return(-1);
		}
	}

	ut_error;

	return(-1);
}

/*********************************************************************//**
Calculate Record Per Key value. Need to exclude the NULL value if
innodb_stats_method is set to "nulls_ignored"
@return estimated record per key value */
static
ha_rows
innodb_rec_per_key(
/*===============*/
	dict_index_t*	index,		/*!< in: dict_index_t structure */
	ulint		i,		/*!< in: the column we are
					calculating rec per key */
	ha_rows		records)	/*!< in: estimated total records */
{
	ha_rows		rec_per_key;
	ib_uint64_t	n_diff;

	ut_a(index->table->stat_initialized);

	ut_ad(i < dict_index_get_n_unique(index));

	n_diff = index->stat_n_diff_key_vals[i];

	if (n_diff == 0) {

		rec_per_key = records;
	} else if (srv_innodb_stats_method == SRV_STATS_NULLS_IGNORED) {
		ib_uint64_t	n_null;
		ib_uint64_t	n_non_null;

		n_non_null = index->stat_n_non_null_key_vals[i];

		/* In theory, index->stat_n_non_null_key_vals[i]
		should always be less than the number of records.
		Since this is statistics value, the value could
		have slight discrepancy. But we will make sure
		the number of null values is not a negative number. */
		if (records < n_non_null) {
			n_null = 0;
		} else {
			n_null = records - n_non_null;
		}

		/* If the number of NULL values is the same as or
		large than that of the distinct values, we could
		consider that the table consists mostly of NULL value.
		Set rec_per_key to 1. */
		if (n_diff <= n_null) {
			rec_per_key = 1;
		} else {
			/* Need to exclude rows with NULL values from
			rec_per_key calculation */
			rec_per_key = (ha_rows)
				((records - n_null) / (n_diff - n_null));
		}
	} else {
		DEBUG_SYNC_C("after_checking_for_0");
		rec_per_key = (ha_rows) (records / n_diff);
	}

	return(rec_per_key);
}

/*********************************************************************//**
Returns statistics information of the table to the MySQL interpreter,
in various fields of the handle object.
@return HA_ERR_* error code or 0 */
UNIV_INTERN
int
ha_innobase::info_low(
/*==================*/
	uint	flag,	/*!< in: what information is requested */
	bool	is_analyze)
{
	dict_table_t*	ib_table;
	ha_rows		rec_per_key;
	ib_uint64_t	n_rows;
	char		path[FN_REFLEN];
	os_file_stat_t	stat_info;

	DBUG_ENTER("info");

	/* If we are forcing recovery at a high level, we will suppress
	statistics calculation on tables, because that may crash the
	server if an index is badly corrupted. */

	/* We do not know if MySQL can call this function before calling
	external_lock(). To be safe, update the thd of the current table
	handle. */

	update_thd(ha_thd());

	/* In case MySQL calls this in the middle of a SELECT query, release
	possible adaptive hash latch to avoid deadlocks of threads */

	prebuilt->trx->op_info = (char*)"returning various info to MySQL";

	trx_search_latch_release_if_reserved(prebuilt->trx);

	ib_table = prebuilt->table;
	DBUG_ASSERT(ib_table->n_ref_count > 0);

	if (flag & HA_STATUS_TIME) {
		if (is_analyze || innobase_stats_on_metadata) {

			dict_stats_upd_option_t	opt;
			dberr_t			ret;

			prebuilt->trx->op_info = "updating table statistics";

			if (dict_stats_is_persistent_enabled(ib_table)) {

				if (is_analyze) {
					opt = DICT_STATS_RECALC_PERSISTENT;
				} else {
					/* This is e.g. 'SHOW INDEXES', fetch
					the persistent stats from disk. */
					opt = DICT_STATS_FETCH_ONLY_IF_NOT_IN_MEMORY;
				}
			} else {
				opt = DICT_STATS_RECALC_TRANSIENT;
			}

			ut_ad(!mutex_own(&dict_sys->mutex));
			ret = dict_stats_update(ib_table, opt);

			if (ret != DB_SUCCESS) {
				prebuilt->trx->op_info = "";
				DBUG_RETURN(HA_ERR_GENERIC);
			}

			prebuilt->trx->op_info =
				"returning various info to MySQL";
		}

		my_snprintf(path, sizeof(path), "%s/%s%s",
			    mysql_data_home, ib_table->name, reg_ext);

		unpack_filename(path,path);

		/* Note that we do not know the access time of the table,
		nor the CHECK TABLE time, nor the UPDATE or INSERT time. */

		if (os_file_get_status(path, &stat_info, false) == DB_SUCCESS) {
			stats.create_time = (ulong) stat_info.ctime;
		}
	}

	if (flag & HA_STATUS_VARIABLE) {

		ulint	page_size;
		ulint	stat_clustered_index_size;
		ulint	stat_sum_of_other_index_sizes;

		if (!(flag & HA_STATUS_NO_LOCK)) {
			dict_table_stats_lock(ib_table, RW_S_LATCH);
		}

		ut_a(ib_table->stat_initialized);

		n_rows = ib_table->stat_n_rows;

		stat_clustered_index_size
			= ib_table->stat_clustered_index_size;

		stat_sum_of_other_index_sizes
			= ib_table->stat_sum_of_other_index_sizes;

		if (!(flag & HA_STATUS_NO_LOCK)) {
			dict_table_stats_unlock(ib_table, RW_S_LATCH);
		}

		/*
		The MySQL optimizer seems to assume in a left join that n_rows
		is an accurate estimate if it is zero. Of course, it is not,
		since we do not have any locks on the rows yet at this phase.
		Since SHOW TABLE STATUS seems to call this function with the
		HA_STATUS_TIME flag set, while the left join optimizer does not
		set that flag, we add one to a zero value if the flag is not
		set. That way SHOW TABLE STATUS will show the best estimate,
		while the optimizer never sees the table empty. */

		if (n_rows == 0 && !(flag & HA_STATUS_TIME)) {
			n_rows++;
		}

		/* Fix bug#40386: Not flushing query cache after truncate.
		n_rows can not be 0 unless the table is empty, set to 1
		instead. The original problem of bug#29507 is actually
		fixed in the server code. */
		if (thd_sql_command(user_thd) == SQLCOM_TRUNCATE) {

			n_rows = 1;

			/* We need to reset the prebuilt value too, otherwise
			checks for values greater than the last value written
			to the table will fail and the autoinc counter will
			not be updated. This will force write_row() into
			attempting an update of the table's AUTOINC counter. */

			prebuilt->autoinc_last_value = 0;
		}

		page_size = dict_table_zip_size(ib_table);
		if (page_size == 0) {
			page_size = UNIV_PAGE_SIZE;
		}

		stats.records = (ha_rows) n_rows;
		stats.deleted = 0;
		stats.data_file_length
			= ((ulonglong) stat_clustered_index_size)
			* page_size;
		stats.index_file_length
			= ((ulonglong) stat_sum_of_other_index_sizes)
			* page_size;

		/* Since fsp_get_available_space_in_free_extents() is
		acquiring latches inside InnoDB, we do not call it if we
		are asked by MySQL to avoid locking. Another reason to
		avoid the call is that it uses quite a lot of CPU.
		See Bug#38185. */
		if (flag & HA_STATUS_NO_LOCK
		    || !(flag & HA_STATUS_VARIABLE_EXTRA)) {
			/* We do not update delete_length if no
			locking is requested so the "old" value can
			remain. delete_length is initialized to 0 in
			the ha_statistics' constructor. Also we only
			need delete_length to be set when
			HA_STATUS_VARIABLE_EXTRA is set */
		} else if (UNIV_UNLIKELY
			   (srv_force_recovery >= SRV_FORCE_NO_IBUF_MERGE)) {
			/* Avoid accessing the tablespace if
			innodb_crash_recovery is set to a high value. */
			stats.delete_length = 0;
		} else {
			ullint	avail_space;

			avail_space = fsp_get_available_space_in_free_extents(
				ib_table->space);

			if (avail_space == ULLINT_UNDEFINED) {
				THD*	thd;
				char	errbuf[MYSYS_STRERROR_SIZE];

				thd = ha_thd();

				push_warning_printf(
					thd,
					Sql_condition::WARN_LEVEL_WARN,
					ER_CANT_GET_STAT,
					"InnoDB: Trying to get the free "
					"space for table %s but its "
					"tablespace has been discarded or "
					"the .ibd file is missing. Setting "
					"the free space to zero. "
					"(errno: %d - %s)",
					ib_table->name, errno,
					my_strerror(errbuf, sizeof(errbuf),
						    errno));

				stats.delete_length = 0;
			} else {
				stats.delete_length = avail_space * 1024;
			}
		}

		stats.check_time = 0;
		stats.mrr_length_per_rec = ref_length + sizeof(void*);

		if (stats.records == 0) {
			stats.mean_rec_length = 0;
		} else {
			stats.mean_rec_length = (ulong)
				(stats.data_file_length / stats.records);
		}
	}

	if (flag & HA_STATUS_CONST) {
		ulong	i;
		/* Verify the number of index in InnoDB and MySQL
		matches up. If prebuilt->clust_index_was_generated
		holds, InnoDB defines GEN_CLUST_INDEX internally */
		ulint	num_innodb_index = UT_LIST_GET_LEN(ib_table->indexes)
			- prebuilt->clust_index_was_generated;
		if (table->s->keys < num_innodb_index) {
			/* If there are too many indexes defined
			inside InnoDB, ignore those that are being
			created, because MySQL will only consider
			the fully built indexes here. */

			for (const dict_index_t* index
				     = UT_LIST_GET_FIRST(ib_table->indexes);
			     index != NULL;
			     index = UT_LIST_GET_NEXT(indexes, index)) {

				/* First, online index creation is
				completed inside InnoDB, and then
				MySQL attempts to upgrade the
				meta-data lock so that it can rebuild
				the .frm file. If we get here in that
				time frame, dict_index_is_online_ddl()
				would not hold and the index would
				still not be included in TABLE_SHARE. */
				if (*index->name == TEMP_INDEX_PREFIX) {
					num_innodb_index--;
				}
			}

			if (table->s->keys < num_innodb_index
			    && innobase_fts_check_doc_id_index(
				    ib_table, NULL, NULL)
			    == FTS_EXIST_DOC_ID_INDEX) {
				num_innodb_index--;
			}
		}

		if (table->s->keys != num_innodb_index) {
			sql_print_error("InnoDB: Table %s contains %lu "
					"indexes inside InnoDB, which "
					"is different from the number of "
					"indexes %u defined in the MySQL ",
					ib_table->name, num_innodb_index,
					table->s->keys);
		}

		if (!(flag & HA_STATUS_NO_LOCK)) {
			dict_table_stats_lock(ib_table, RW_S_LATCH);
		}

		ut_a(ib_table->stat_initialized);

		for (i = 0; i < table->s->keys; i++) {
			ulong	j;
			/* We could get index quickly through internal
			index mapping with the index translation table.
			The identity of index (match up index name with
			that of table->key_info[i]) is already verified in
			innobase_get_index().  */
			dict_index_t* index = innobase_get_index(i);

			if (index == NULL) {
				sql_print_error("Table %s contains fewer "
						"indexes inside InnoDB than "
						"are defined in the MySQL "
						".frm file. Have you mixed up "
						".frm files from different "
						"installations? See "
						REFMAN
						"innodb-troubleshooting.html\n",
						ib_table->name);
				break;
			}

			for (j = 0; j < table->key_info[i].actual_key_parts; j++) {

				if (table->key_info[i].flags & HA_FULLTEXT) {
					/* The whole concept has no validity
					for FTS indexes. */
					table->key_info[i].rec_per_key[j] = 1;
					continue;
				}

				if (j + 1 > index->n_uniq) {
					sql_print_error(
						"Index %s of %s has %lu columns"
					        " unique inside InnoDB, but "
						"MySQL is asking statistics for"
					        " %lu columns. Have you mixed "
						"up .frm files from different "
					       	"installations? "
						"See " REFMAN
						"innodb-troubleshooting.html\n",
						index->name,
						ib_table->name,
						(unsigned long)
						index->n_uniq, j + 1);
					break;
				}

				rec_per_key = innodb_rec_per_key(
					index, j, stats.records);

				/* Since MySQL seems to favor table scans
				too much over index searches, we pretend
				index selectivity is 2 times better than
				our estimate: */

				rec_per_key = rec_per_key / 2;

				if (rec_per_key == 0) {
					rec_per_key = 1;
				}

				table->key_info[i].rec_per_key[j] =
				  rec_per_key >= ~(ulong) 0 ? ~(ulong) 0 :
				  (ulong) rec_per_key;
			}
		}

		if (!(flag & HA_STATUS_NO_LOCK)) {
			dict_table_stats_unlock(ib_table, RW_S_LATCH);
		}
	}

	if (srv_force_recovery >= SRV_FORCE_NO_IBUF_MERGE) {

		goto func_exit;
	}

	if (flag & HA_STATUS_ERRKEY) {
		const dict_index_t*	err_index;

		ut_a(prebuilt->trx);
		ut_a(prebuilt->trx->magic_n == TRX_MAGIC_N);

		err_index = trx_get_error_info(prebuilt->trx);

		if (err_index) {
			errkey = innobase_get_mysql_key_number_for_index(
					share, table, ib_table, err_index);
		} else {
			errkey = (unsigned int) (
				(prebuilt->trx->error_key_num
				 == ULINT_UNDEFINED)
					? ~0
					: prebuilt->trx->error_key_num);
		}
	}

	if ((flag & HA_STATUS_AUTO) && table->found_next_number_field) {
		stats.auto_increment_value = innobase_peek_autoinc();
	}

func_exit:
	prebuilt->trx->op_info = (char*)"";

	DBUG_RETURN(0);
}

/*********************************************************************//**
Returns statistics information of the table to the MySQL interpreter,
in various fields of the handle object.
@return HA_ERR_* error code or 0 */
UNIV_INTERN
int
ha_innobase::info(
/*==============*/
	uint	flag)	/*!< in: what information is requested */
{
	return(this->info_low(flag, false /* not ANALYZE */));
}

/**********************************************************************//**
Updates index cardinalities of the table, based on random dives into
each index tree. This does NOT calculate exact statistics on the table.
@return	HA_ADMIN_* error code or HA_ADMIN_OK */
UNIV_INTERN
int
ha_innobase::analyze(
/*=================*/
	THD*		thd,		/*!< in: connection thread handle */
	HA_CHECK_OPT*	check_opt)	/*!< in: currently ignored */
{
	int	ret;

	/* Simply call this->info_low() with all the flags
	and request recalculation of the statistics */
	ret = this->info_low(
		HA_STATUS_TIME | HA_STATUS_CONST | HA_STATUS_VARIABLE,
		true /* this is ANALYZE */);

	if (ret != 0) {
		return(HA_ADMIN_FAILED);
	}

	return(HA_ADMIN_OK);
}

/**********************************************************************//**
This is mapped to "ALTER TABLE tablename ENGINE=InnoDB", which rebuilds
the table in MySQL. */
UNIV_INTERN
int
ha_innobase::optimize(
/*==================*/
	THD*		thd,		/*!< in: connection thread handle */
	HA_CHECK_OPT*	check_opt)	/*!< in: currently ignored */
{
	/*FTS-FIXME: Since MySQL doesn't support engine-specific commands,
	we have to hijack some existing command in order to be able to test
	the new admin commands added in InnoDB's FTS support. For now, we
	use MySQL's OPTIMIZE command, normally mapped to ALTER TABLE in
	InnoDB (so it recreates the table anew), and map it to OPTIMIZE.

	This works OK otherwise, but MySQL locks the entire table during
	calls to OPTIMIZE, which is undesirable. */

	if (innodb_optimize_fulltext_only) {
		if (prebuilt->table->fts && prebuilt->table->fts->cache) {
			fts_sync_table(prebuilt->table);
			fts_optimize_table(prebuilt->table);
		}
		return(HA_ADMIN_OK);
	} else {

		return(HA_ADMIN_TRY_ALTER);
	}
}

/*******************************************************************//**
Tries to check that an InnoDB table is not corrupted. If corruption is
noticed, prints to stderr information about it. In case of corruption
may also assert a failure and crash the server.
@return	HA_ADMIN_CORRUPT or HA_ADMIN_OK */
UNIV_INTERN
int
ha_innobase::check(
/*===============*/
	THD*		thd,		/*!< in: user thread handle */
	HA_CHECK_OPT*	check_opt)	/*!< in: check options, currently
					ignored */
{
	dict_index_t*	index;
	ulint		n_rows;
	ulint		n_rows_in_table	= ULINT_UNDEFINED;
	ibool		is_ok		= TRUE;
	ulint		old_isolation_level;
	ibool		table_corrupted;

	DBUG_ENTER("ha_innobase::check");
	DBUG_ASSERT(thd == ha_thd());
	ut_a(prebuilt->trx);
	ut_a(prebuilt->trx->magic_n == TRX_MAGIC_N);
	ut_a(prebuilt->trx == thd_to_trx(thd));

	if (prebuilt->mysql_template == NULL) {
		/* Build the template; we will use a dummy template
		in index scans done in checking */

		build_template(true);
	}

	if (dict_table_is_discarded(prebuilt->table)) {

		ib_senderrf(
			thd,
			IB_LOG_LEVEL_ERROR,
			ER_TABLESPACE_DISCARDED,
			table->s->table_name.str);

		DBUG_RETURN(HA_ADMIN_CORRUPT);

	} else if (prebuilt->table->ibd_file_missing) {

		ib_senderrf(
			thd, IB_LOG_LEVEL_ERROR,
			ER_TABLESPACE_MISSING,
			table->s->table_name.str);

		DBUG_RETURN(HA_ADMIN_CORRUPT);
	}

	prebuilt->trx->op_info = "checking table";

	old_isolation_level = prebuilt->trx->isolation_level;

	/* We must run the index record counts at an isolation level
	>= READ COMMITTED, because a dirty read can see a wrong number
	of records in some index; to play safe, we use always
	REPEATABLE READ here */

	prebuilt->trx->isolation_level = TRX_ISO_REPEATABLE_READ;

	/* Check whether the table is already marked as corrupted
	before running the check table */
	table_corrupted = prebuilt->table->corrupted;

	/* Reset table->corrupted bit so that check table can proceed to
	do additional check */
	prebuilt->table->corrupted = FALSE;

	/* Enlarge the fatal lock wait timeout during CHECK TABLE. */
	os_increment_counter_by_amount(
		server_mutex,
		srv_fatal_semaphore_wait_threshold,
		SRV_SEMAPHORE_WAIT_EXTENSION);

	for (index = dict_table_get_first_index(prebuilt->table);
	     index != NULL;
	     index = dict_table_get_next_index(index)) {
		char	index_name[MAX_FULL_NAME_LEN + 1];

		/* If this is an index being created or dropped, break */
		if (*index->name == TEMP_INDEX_PREFIX) {
			break;
		} else if (!btr_validate_index(index, prebuilt->trx)) {
			is_ok = FALSE;

			innobase_format_name(
				index_name, sizeof index_name,
				index->name, TRUE);

			push_warning_printf(thd, Sql_condition::WARN_LEVEL_WARN,
					    ER_NOT_KEYFILE,
					    "InnoDB: The B-tree of"
					    " index %s is corrupted.",
					    index_name);
			continue;
		}

		/* Instead of invoking change_active_index(), set up
		a dummy template for non-locking reads, disabling
		access to the clustered index. */
		prebuilt->index = index;

		prebuilt->index_usable = row_merge_is_index_usable(
			prebuilt->trx, prebuilt->index);

		if (UNIV_UNLIKELY(!prebuilt->index_usable)) {
			innobase_format_name(
				index_name, sizeof index_name,
				prebuilt->index->name, TRUE);

			if (dict_index_is_corrupted(prebuilt->index)) {
				push_warning_printf(
					user_thd,
					Sql_condition::WARN_LEVEL_WARN,
					HA_ERR_INDEX_CORRUPT,
					"InnoDB: Index %s is marked as"
					" corrupted",
					index_name);
				is_ok = FALSE;
			} else {
				push_warning_printf(
					thd,
					Sql_condition::WARN_LEVEL_WARN,
					HA_ERR_TABLE_DEF_CHANGED,
					"InnoDB: Insufficient history for"
					" index %s",
					index_name);
			}
			continue;
		}

		prebuilt->sql_stat_start = TRUE;
		prebuilt->template_type = ROW_MYSQL_DUMMY_TEMPLATE;
		prebuilt->n_template = 0;
		prebuilt->need_to_access_clustered = FALSE;

		dtuple_set_n_fields(prebuilt->search_tuple, 0);

		prebuilt->select_lock_type = LOCK_NONE;

		if (!row_check_index_for_mysql(prebuilt, index, &n_rows)) {
			innobase_format_name(
				index_name, sizeof index_name,
				index->name, TRUE);

			push_warning_printf(
				thd, Sql_condition::WARN_LEVEL_WARN,
				ER_NOT_KEYFILE,
				"InnoDB: The B-tree of"
				" index %s is corrupted.",
				index_name);
			is_ok = FALSE;
			dict_set_corrupted(
				index, prebuilt->trx, "CHECK TABLE-check index");
		}

		if (thd_killed(user_thd)) {
			break;
		}

#if 0
		fprintf(stderr, "%lu entries in index %s\n", n_rows,
			index->name);
#endif

		if (index == dict_table_get_first_index(prebuilt->table)) {
			n_rows_in_table = n_rows;
		} else if (!(index->type & DICT_FTS)
			   && (n_rows != n_rows_in_table)) {
			push_warning_printf(
				thd, Sql_condition::WARN_LEVEL_WARN,
				ER_NOT_KEYFILE,
				"InnoDB: Index '%-.200s' contains %lu"
				" entries, should be %lu.",
				index->name,
				(ulong) n_rows,
				(ulong) n_rows_in_table);
			is_ok = FALSE;
			dict_set_corrupted(
				index, prebuilt->trx,
				"CHECK TABLE; Wrong count");
		}
	}

	if (table_corrupted) {
		/* If some previous operation has marked the table as
		corrupted in memory, and has not propagated such to
		clustered index, we will do so here */
		index = dict_table_get_first_index(prebuilt->table);

		if (!dict_index_is_corrupted(index)) {
			dict_set_corrupted(
				index, prebuilt->trx, "CHECK TABLE");
		}
		prebuilt->table->corrupted = TRUE;
	}

	/* Restore the original isolation level */
	prebuilt->trx->isolation_level = old_isolation_level;

	/* We validate also the whole adaptive hash index for all tables
	at every CHECK TABLE */

	if (!btr_search_validate()) {
		push_warning(thd, Sql_condition::WARN_LEVEL_WARN,
			     ER_NOT_KEYFILE,
			     "InnoDB: The adaptive hash index is corrupted.");
		is_ok = FALSE;
	}

	/* Restore the fatal lock wait timeout after CHECK TABLE. */
	os_decrement_counter_by_amount(
		server_mutex,
		srv_fatal_semaphore_wait_threshold,
		SRV_SEMAPHORE_WAIT_EXTENSION);

	prebuilt->trx->op_info = "";
	if (thd_killed(user_thd)) {
		my_error(ER_QUERY_INTERRUPTED, MYF(0));
	}

	DBUG_RETURN(is_ok ? HA_ADMIN_OK : HA_ADMIN_CORRUPT);
}

/*************************************************************//**
Adds information about free space in the InnoDB tablespace to a table comment
which is printed out when a user calls SHOW TABLE STATUS. Adds also info on
foreign keys.
@return	table comment + InnoDB free space + info on foreign keys */
UNIV_INTERN
char*
ha_innobase::update_table_comment(
/*==============================*/
	const char*	comment)/*!< in: table comment defined by user */
{
	uint	length = (uint) strlen(comment);
	char*	str;
	long	flen;

	/* We do not know if MySQL can call this function before calling
	external_lock(). To be safe, update the thd of the current table
	handle. */

	if (length > 64000 - 3) {
		return((char*) comment); /* string too long */
	}

	update_thd(ha_thd());

	prebuilt->trx->op_info = (char*)"returning table comment";

	/* In case MySQL calls this in the middle of a SELECT query, release
	possible adaptive hash latch to avoid deadlocks of threads */

	trx_search_latch_release_if_reserved(prebuilt->trx);
	str = NULL;

	/* output the data to a temporary file */

	if (!srv_read_only_mode) {

		mutex_enter(&srv_dict_tmpfile_mutex);

		rewind(srv_dict_tmpfile);

		fprintf(srv_dict_tmpfile, "InnoDB free: %llu kB",
			fsp_get_available_space_in_free_extents(
				prebuilt->table->space));

		dict_print_info_on_foreign_keys(
			FALSE, srv_dict_tmpfile, prebuilt->trx,
			prebuilt->table);

		flen = ftell(srv_dict_tmpfile);

		if (flen < 0) {
			flen = 0;
		} else if (length + flen + 3 > 64000) {
			flen = 64000 - 3 - length;
		}

		/* allocate buffer for the full string, and
		read the contents of the temporary file */

		str = (char*) my_malloc(length + flen + 3, MYF(0));

		if (str) {
			char* pos	= str + length;
			if (length) {
				memcpy(str, comment, length);
				*pos++ = ';';
				*pos++ = ' ';
			}
			rewind(srv_dict_tmpfile);
			flen = (uint) fread(pos, 1, flen, srv_dict_tmpfile);
			pos[flen] = 0;
		}

		mutex_exit(&srv_dict_tmpfile_mutex);
	}

	prebuilt->trx->op_info = (char*)"";

	return(str ? str : (char*) comment);
}

/*******************************************************************//**
Gets the foreign key create info for a table stored in InnoDB.
@return own: character string in the form which can be inserted to the
CREATE TABLE statement, MUST be freed with
ha_innobase::free_foreign_key_create_info */
UNIV_INTERN
char*
ha_innobase::get_foreign_key_create_info(void)
/*==========================================*/
{
	long	flen;
	char*	str	= 0;

	ut_a(prebuilt != NULL);

	/* We do not know if MySQL can call this function before calling
	external_lock(). To be safe, update the thd of the current table
	handle. */

	update_thd(ha_thd());

	prebuilt->trx->op_info = (char*)"getting info on foreign keys";

	/* In case MySQL calls this in the middle of a SELECT query,
	release possible adaptive hash latch to avoid
	deadlocks of threads */

	trx_search_latch_release_if_reserved(prebuilt->trx);

	if (!srv_read_only_mode) {
		mutex_enter(&srv_dict_tmpfile_mutex);
		rewind(srv_dict_tmpfile);

		/* Output the data to a temporary file */
		dict_print_info_on_foreign_keys(
			TRUE, srv_dict_tmpfile, prebuilt->trx,
			prebuilt->table);

		prebuilt->trx->op_info = (char*)"";

		flen = ftell(srv_dict_tmpfile);

		if (flen < 0) {
			flen = 0;
		}

		/* Allocate buffer for the string, and
		read the contents of the temporary file */

		str = (char*) my_malloc(flen + 1, MYF(0));

		if (str) {
			rewind(srv_dict_tmpfile);
			flen = (uint) fread(str, 1, flen, srv_dict_tmpfile);
			str[flen] = 0;
		}

		mutex_exit(&srv_dict_tmpfile_mutex);
	}

	return(str);
}


/***********************************************************************//**
Maps a InnoDB foreign key constraint to a equivalent MySQL foreign key info.
@return pointer to foreign key info */
static
FOREIGN_KEY_INFO*
get_foreign_key_info(
/*=================*/
	THD*			thd,		/*!< in: user thread handle */
	dict_foreign_t*		foreign)	/*!< in: foreign key constraint */
{
	FOREIGN_KEY_INFO	f_key_info;
	FOREIGN_KEY_INFO*	pf_key_info;
	uint			i = 0;
	ulint			len;
	char			tmp_buff[NAME_LEN+1];
	char			name_buff[NAME_LEN+1];
	const char*		ptr;
	LEX_STRING*		referenced_key_name;
	LEX_STRING*		name = NULL;

	ptr = dict_remove_db_name(foreign->id);
	f_key_info.foreign_id = thd_make_lex_string(thd, 0, ptr,
						    (uint) strlen(ptr), 1);

	/* Name format: database name, '/', table name, '\0' */

	/* Referenced (parent) database name */
	len = dict_get_db_name_len(foreign->referenced_table_name);
	ut_a(len < sizeof(tmp_buff));
	ut_memcpy(tmp_buff, foreign->referenced_table_name, len);
	tmp_buff[len] = 0;

	len = filename_to_tablename(tmp_buff, name_buff, sizeof(name_buff));
	f_key_info.referenced_db = thd_make_lex_string(thd, 0, name_buff, len, 1);

	/* Referenced (parent) table name */
	ptr = dict_remove_db_name(foreign->referenced_table_name);
	len = filename_to_tablename(ptr, name_buff, sizeof(name_buff));
	f_key_info.referenced_table = thd_make_lex_string(thd, 0, name_buff, len, 1);

	/* Dependent (child) database name */
	len = dict_get_db_name_len(foreign->foreign_table_name);
	ut_a(len < sizeof(tmp_buff));
	ut_memcpy(tmp_buff, foreign->foreign_table_name, len);
	tmp_buff[len] = 0;

	len = filename_to_tablename(tmp_buff, name_buff, sizeof(name_buff));
	f_key_info.foreign_db = thd_make_lex_string(thd, 0, name_buff, len, 1);

	/* Dependent (child) table name */
	ptr = dict_remove_db_name(foreign->foreign_table_name);
	len = filename_to_tablename(ptr, name_buff, sizeof(name_buff));
	f_key_info.foreign_table = thd_make_lex_string(thd, 0, name_buff, len, 1);

	do {
		ptr = foreign->foreign_col_names[i];
		name = thd_make_lex_string(thd, name, ptr,
					   (uint) strlen(ptr), 1);
		f_key_info.foreign_fields.push_back(name);
		ptr = foreign->referenced_col_names[i];
		name = thd_make_lex_string(thd, name, ptr,
					   (uint) strlen(ptr), 1);
		f_key_info.referenced_fields.push_back(name);
	} while (++i < foreign->n_fields);

	if (foreign->type & DICT_FOREIGN_ON_DELETE_CASCADE) {
		len = 7;
		ptr = "CASCADE";
	} else if (foreign->type & DICT_FOREIGN_ON_DELETE_SET_NULL) {
		len = 8;
		ptr = "SET NULL";
	} else if (foreign->type & DICT_FOREIGN_ON_DELETE_NO_ACTION) {
		len = 9;
		ptr = "NO ACTION";
	} else {
		len = 8;
		ptr = "RESTRICT";
	}

	f_key_info.delete_method = thd_make_lex_string(thd,
						       f_key_info.delete_method,
						       ptr, len, 1);

	if (foreign->type & DICT_FOREIGN_ON_UPDATE_CASCADE) {
		len = 7;
		ptr = "CASCADE";
	} else if (foreign->type & DICT_FOREIGN_ON_UPDATE_SET_NULL) {
		len = 8;
		ptr = "SET NULL";
	} else if (foreign->type & DICT_FOREIGN_ON_UPDATE_NO_ACTION) {
		len = 9;
		ptr = "NO ACTION";
	} else {
		len = 8;
		ptr = "RESTRICT";
	}

	f_key_info.update_method = thd_make_lex_string(thd,
						       f_key_info.update_method,
						       ptr, len, 1);

	if (foreign->referenced_index && foreign->referenced_index->name) {
		referenced_key_name = thd_make_lex_string(thd,
					f_key_info.referenced_key_name,
					foreign->referenced_index->name,
					 (uint) strlen(foreign->referenced_index->name),
					1);
	} else {
		referenced_key_name = NULL;
	}

	f_key_info.referenced_key_name = referenced_key_name;

	pf_key_info = (FOREIGN_KEY_INFO*) thd_memdup(thd, &f_key_info,
						      sizeof(FOREIGN_KEY_INFO));

	return(pf_key_info);
}

/*******************************************************************//**
Gets the list of foreign keys in this table.
@return always 0, that is, always succeeds */
UNIV_INTERN
int
ha_innobase::get_foreign_key_list(
/*==============================*/
	THD*			thd,		/*!< in: user thread handle */
	List<FOREIGN_KEY_INFO>*	f_key_list)	/*!< out: foreign key list */
{
	FOREIGN_KEY_INFO*	pf_key_info;
	dict_foreign_t*		foreign;

	ut_a(prebuilt != NULL);
	update_thd(ha_thd());

	prebuilt->trx->op_info = "getting list of foreign keys";

	trx_search_latch_release_if_reserved(prebuilt->trx);

	mutex_enter(&(dict_sys->mutex));

	for (foreign = UT_LIST_GET_FIRST(prebuilt->table->foreign_list);
	     foreign != NULL;
	     foreign = UT_LIST_GET_NEXT(foreign_list, foreign)) {
		pf_key_info = get_foreign_key_info(thd, foreign);
		if (pf_key_info) {
			f_key_list->push_back(pf_key_info);
		}
	}

	mutex_exit(&(dict_sys->mutex));

	prebuilt->trx->op_info = "";

	return(0);
}

/*******************************************************************//**
Gets the set of foreign keys where this table is the referenced table.
@return always 0, that is, always succeeds */
UNIV_INTERN
int
ha_innobase::get_parent_foreign_key_list(
/*=====================================*/
	THD*			thd,		/*!< in: user thread handle */
	List<FOREIGN_KEY_INFO>*	f_key_list)	/*!< out: foreign key list */
{
	FOREIGN_KEY_INFO*	pf_key_info;
	dict_foreign_t*		foreign;

	ut_a(prebuilt != NULL);
	update_thd(ha_thd());

	prebuilt->trx->op_info = "getting list of referencing foreign keys";

	trx_search_latch_release_if_reserved(prebuilt->trx);

	mutex_enter(&(dict_sys->mutex));

	for (foreign = UT_LIST_GET_FIRST(prebuilt->table->referenced_list);
	     foreign != NULL;
	     foreign = UT_LIST_GET_NEXT(referenced_list, foreign)) {
		pf_key_info = get_foreign_key_info(thd, foreign);
		if (pf_key_info) {
			f_key_list->push_back(pf_key_info);
		}
	}

	mutex_exit(&(dict_sys->mutex));

	prebuilt->trx->op_info = "";

	return(0);
}

/*****************************************************************//**
Checks if ALTER TABLE may change the storage engine of the table.
Changing storage engines is not allowed for tables for which there
are foreign key constraints (parent or child tables).
@return	TRUE if can switch engines */
UNIV_INTERN
bool
ha_innobase::can_switch_engines(void)
/*=================================*/
{
	bool	can_switch;

	DBUG_ENTER("ha_innobase::can_switch_engines");
	update_thd();

	prebuilt->trx->op_info =
			"determining if there are foreign key constraints";
	row_mysql_freeze_data_dictionary(prebuilt->trx);

	can_switch = !UT_LIST_GET_FIRST(prebuilt->table->referenced_list)
			&& !UT_LIST_GET_FIRST(prebuilt->table->foreign_list);

	row_mysql_unfreeze_data_dictionary(prebuilt->trx);
	prebuilt->trx->op_info = "";

	DBUG_RETURN(can_switch);
}

/*******************************************************************//**
Checks if a table is referenced by a foreign key. The MySQL manual states that
a REPLACE is either equivalent to an INSERT, or DELETE(s) + INSERT. Only a
delete is then allowed internally to resolve a duplicate key conflict in
REPLACE, not an update.
@return	> 0 if referenced by a FOREIGN KEY */
UNIV_INTERN
uint
ha_innobase::referenced_by_foreign_key(void)
/*========================================*/
{
	if (dict_table_is_referenced_by_foreign_key(prebuilt->table)) {

		return(1);
	}

	return(0);
}

/*******************************************************************//**
Frees the foreign key create info for a table stored in InnoDB, if it is
non-NULL. */
UNIV_INTERN
void
ha_innobase::free_foreign_key_create_info(
/*======================================*/
	char*	str)	/*!< in, own: create info string to free */
{
	if (str) {
		my_free(str);
	}
}

/*******************************************************************//**
Tells something additional to the handler about how to do things.
@return	0 or error number */
UNIV_INTERN
int
ha_innobase::extra(
/*===============*/
	enum ha_extra_function operation)
			   /*!< in: HA_EXTRA_FLUSH or some other flag */
{
	check_trx_exists(ha_thd());

	/* Warning: since it is not sure that MySQL calls external_lock
	before calling this function, the trx field in prebuilt can be
	obsolete! */

	switch (operation) {
	case HA_EXTRA_FLUSH:
		if (prebuilt->blob_heap) {
			row_mysql_prebuilt_free_blob_heap(prebuilt);
		}
		break;
	case HA_EXTRA_RESET_STATE:
		reset_template();
		thd_to_trx(ha_thd())->duplicates = 0;
		break;
	case HA_EXTRA_NO_KEYREAD:
		prebuilt->read_just_key = 0;
		break;
	case HA_EXTRA_KEYREAD:
		prebuilt->read_just_key = 1;
		break;
	case HA_EXTRA_KEYREAD_PRESERVE_FIELDS:
		prebuilt->keep_other_fields_on_keyread = 1;
		break;

		/* IMPORTANT: prebuilt->trx can be obsolete in
		this method, because it is not sure that MySQL
		calls external_lock before this method with the
		parameters below.  We must not invoke update_thd()
		either, because the calling threads may change.
		CAREFUL HERE, OR MEMORY CORRUPTION MAY OCCUR! */
	case HA_EXTRA_INSERT_WITH_UPDATE:
		thd_to_trx(ha_thd())->duplicates |= TRX_DUP_IGNORE;
		break;
	case HA_EXTRA_NO_IGNORE_DUP_KEY:
		thd_to_trx(ha_thd())->duplicates &= ~TRX_DUP_IGNORE;
		break;
	case HA_EXTRA_WRITE_CAN_REPLACE:
		thd_to_trx(ha_thd())->duplicates |= TRX_DUP_REPLACE;
		break;
	case HA_EXTRA_WRITE_CANNOT_REPLACE:
		thd_to_trx(ha_thd())->duplicates &= ~TRX_DUP_REPLACE;
		break;
	default:/* Do nothing */
		;
	}

	return(0);
}

/******************************************************************//**
*/
UNIV_INTERN
int
ha_innobase::reset()
/*================*/
{
	if (prebuilt->blob_heap) {
		row_mysql_prebuilt_free_blob_heap(prebuilt);
	}

	reset_template();
	ds_mrr.reset();

	/* TODO: This should really be reset in reset_template() but for now
	it's safer to do it explicitly here. */

	/* This is a statement level counter. */
	prebuilt->autoinc_last_value = 0;

	return(0);
}

/******************************************************************//**
MySQL calls this function at the start of each SQL statement inside LOCK
TABLES. Inside LOCK TABLES the ::external_lock method does not work to
mark SQL statement borders. Note also a special case: if a temporary table
is created inside LOCK TABLES, MySQL has not called external_lock() at all
on that table.
MySQL-5.0 also calls this before each statement in an execution of a stored
procedure. To make the execution more deterministic for binlogging, MySQL-5.0
locks all tables involved in a stored procedure with full explicit table
locks (thd_in_lock_tables(thd) holds in store_lock()) before executing the
procedure.
@return	0 or error code */
UNIV_INTERN
int
ha_innobase::start_stmt(
/*====================*/
	THD*		thd,	/*!< in: handle to the user thread */
	thr_lock_type	lock_type)
{
	trx_t*		trx;

	update_thd(thd);

	trx = prebuilt->trx;

	/* Here we release the search latch and the InnoDB thread FIFO ticket
	if they were reserved. They should have been released already at the
	end of the previous statement, but because inside LOCK TABLES the
	lock count method does not work to mark the end of a SELECT statement,
	that may not be the case. We MUST release the search latch before an
	INSERT, for example. */

	trx_search_latch_release_if_reserved(trx);

	innobase_srv_conc_force_exit_innodb(trx);

	/* Reset the AUTOINC statement level counter for multi-row INSERTs. */
	trx->n_autoinc_rows = 0;

	prebuilt->sql_stat_start = TRUE;
	prebuilt->hint_need_to_fetch_extra_cols = 0;
	reset_template();

	if (!prebuilt->mysql_has_locked) {
		/* This handle is for a temporary table created inside
		this same LOCK TABLES; since MySQL does NOT call external_lock
		in this case, we must use x-row locks inside InnoDB to be
		prepared for an update of a row */

		prebuilt->select_lock_type = LOCK_X;

	} else if (trx->isolation_level != TRX_ISO_SERIALIZABLE
		   && thd_sql_command(thd) == SQLCOM_SELECT
		   && lock_type == TL_READ) {

		/* For other than temporary tables, we obtain
		no lock for consistent read (plain SELECT). */

		prebuilt->select_lock_type = LOCK_NONE;
	} else {
		/* Not a consistent read: restore the
		select_lock_type value. The value of
		stored_select_lock_type was decided in:
		1) ::store_lock(),
		2) ::external_lock(),
		3) ::init_table_handle_for_HANDLER(), and
		4) ::transactional_table_lock(). */

		ut_a(prebuilt->stored_select_lock_type != LOCK_NONE_UNSET);
		prebuilt->select_lock_type = prebuilt->stored_select_lock_type;
	}

	*trx->detailed_error = 0;

	innobase_register_trx(ht, thd, trx);

	if (!trx_is_started(trx)) {
		++trx->will_lock;
	}

	return(0);
}

/******************************************************************//**
Maps a MySQL trx isolation level code to the InnoDB isolation level code
@return	InnoDB isolation level */
static inline
ulint
innobase_map_isolation_level(
/*=========================*/
	enum_tx_isolation	iso)	/*!< in: MySQL isolation level code */
{
	switch (iso) {
	case ISO_REPEATABLE_READ:	return(TRX_ISO_REPEATABLE_READ);
	case ISO_READ_COMMITTED:	return(TRX_ISO_READ_COMMITTED);
	case ISO_SERIALIZABLE:		return(TRX_ISO_SERIALIZABLE);
	case ISO_READ_UNCOMMITTED:	return(TRX_ISO_READ_UNCOMMITTED);
	}

	ut_error;

	return(0);
}

/******************************************************************//**
As MySQL will execute an external lock for every new table it uses when it
starts to process an SQL statement (an exception is when MySQL calls
start_stmt for the handle) we can use this function to store the pointer to
the THD in the handle. We will also use this function to communicate
to InnoDB that a new SQL statement has started and that we must store a
savepoint to our transaction handle, so that we are able to roll back
the SQL statement in case of an error.
@return	0 */
UNIV_INTERN
int
ha_innobase::external_lock(
/*=======================*/
	THD*	thd,		/*!< in: handle to the user thread */
	int	lock_type)	/*!< in: lock type */
{
	trx_t*		trx;

	DBUG_ENTER("ha_innobase::external_lock");
	DBUG_PRINT("enter",("lock_type: %d", lock_type));

	update_thd(thd);

	/* Statement based binlogging does not work in isolation level
	READ UNCOMMITTED and READ COMMITTED since the necessary
	locks cannot be taken. In this case, we print an
	informative error message and return with an error.
	Note: decide_logging_format would give the same error message,
	except it cannot give the extra details. */

	if (lock_type == F_WRLCK
	    && !(table_flags() & HA_BINLOG_STMT_CAPABLE)
	    && thd_binlog_format(thd) == BINLOG_FORMAT_STMT
	    && thd_binlog_filter_ok(thd)
	    && thd_sqlcom_can_generate_row_events(thd)) {
		bool skip = 0;
		/* used by test case */
		DBUG_EXECUTE_IF("no_innodb_binlog_errors", skip = true;);
		if (!skip) {
			my_error(ER_BINLOG_STMT_MODE_AND_ROW_ENGINE, MYF(0),
			         " InnoDB is limited to row-logging when "
			         "transaction isolation level is "
			         "READ COMMITTED or READ UNCOMMITTED.");
			DBUG_RETURN(HA_ERR_LOGGING_IMPOSSIBLE);
		}
	}

	/* Check for UPDATEs in read-only mode. */
	if (srv_read_only_mode
	    && (thd_sql_command(thd) == SQLCOM_UPDATE
		|| thd_sql_command(thd) == SQLCOM_INSERT
		|| thd_sql_command(thd) == SQLCOM_REPLACE
		|| thd_sql_command(thd) == SQLCOM_DROP_TABLE
		|| thd_sql_command(thd) == SQLCOM_ALTER_TABLE
		|| thd_sql_command(thd) == SQLCOM_OPTIMIZE
		|| (thd_sql_command(thd) == SQLCOM_CREATE_TABLE
		    && lock_type == F_WRLCK)
		|| thd_sql_command(thd) == SQLCOM_CREATE_INDEX
		|| thd_sql_command(thd) == SQLCOM_DROP_INDEX
		|| thd_sql_command(thd) == SQLCOM_DELETE)) {

		if (thd_sql_command(thd) == SQLCOM_CREATE_TABLE)
		{
			ib_senderrf(thd, IB_LOG_LEVEL_WARN,
				    ER_INNODB_READ_ONLY);
			DBUG_RETURN(HA_ERR_INNODB_READ_ONLY);
		} else {
			ib_senderrf(thd, IB_LOG_LEVEL_WARN,
				    ER_READ_ONLY_MODE);
			DBUG_RETURN(HA_ERR_TABLE_READONLY);
		}

	}

	trx = prebuilt->trx;

	prebuilt->sql_stat_start = TRUE;
	prebuilt->hint_need_to_fetch_extra_cols = 0;

	reset_template();

	switch (prebuilt->table->quiesce) {
	case QUIESCE_START:
		/* Check for FLUSH TABLE t WITH READ LOCK; */
		if (!srv_read_only_mode
		    && thd_sql_command(thd) == SQLCOM_FLUSH
		    && lock_type == F_RDLCK) {

			row_quiesce_table_start(prebuilt->table, trx);

			/* Use the transaction instance to track UNLOCK
			TABLES. It can be done via START TRANSACTION; too
			implicitly. */

			++trx->flush_tables;
		}
		break;

	case QUIESCE_COMPLETE:
		/* Check for UNLOCK TABLES; implicit or explicit
		or trx interruption. */
		if (trx->flush_tables > 0
		    && (lock_type == F_UNLCK || trx_is_interrupted(trx))) {

			row_quiesce_table_complete(prebuilt->table, trx);

			ut_a(trx->flush_tables > 0);
			--trx->flush_tables;
		}

		break;

	case QUIESCE_NONE:
		break;
	}

	if (lock_type == F_WRLCK) {

		/* If this is a SELECT, then it is in UPDATE TABLE ...
		or SELECT ... FOR UPDATE */
		prebuilt->select_lock_type = LOCK_X;
		prebuilt->stored_select_lock_type = LOCK_X;
	}

	if (lock_type != F_UNLCK) {
		/* MySQL is setting a new table lock */

		*trx->detailed_error = 0;

		innobase_register_trx(ht, thd, trx);

		if (trx->isolation_level == TRX_ISO_SERIALIZABLE
		    && prebuilt->select_lock_type == LOCK_NONE
		    && thd_test_options(
			    thd, OPTION_NOT_AUTOCOMMIT | OPTION_BEGIN)) {

			/* To get serializable execution, we let InnoDB
			conceptually add 'LOCK IN SHARE MODE' to all SELECTs
			which otherwise would have been consistent reads. An
			exception is consistent reads in the AUTOCOMMIT=1 mode:
			we know that they are read-only transactions, and they
			can be serialized also if performed as consistent
			reads. */

			prebuilt->select_lock_type = LOCK_S;
			prebuilt->stored_select_lock_type = LOCK_S;
		}

		/* Starting from 4.1.9, no InnoDB table lock is taken in LOCK
		TABLES if AUTOCOMMIT=1. It does not make much sense to acquire
		an InnoDB table lock if it is released immediately at the end
		of LOCK TABLES, and InnoDB's table locks in that case cause
		VERY easily deadlocks.

		We do not set InnoDB table locks if user has not explicitly
		requested a table lock. Note that thd_in_lock_tables(thd)
		can hold in some cases, e.g., at the start of a stored
		procedure call (SQLCOM_CALL). */

		if (prebuilt->select_lock_type != LOCK_NONE) {

			if (thd_sql_command(thd) == SQLCOM_LOCK_TABLES
			    && THDVAR(thd, table_locks)
			    && thd_test_options(thd, OPTION_NOT_AUTOCOMMIT)
			    && thd_in_lock_tables(thd)) {

				dberr_t	error = row_lock_table_for_mysql(
					prebuilt, NULL, 0);

				if (error != DB_SUCCESS) {
					DBUG_RETURN(
						convert_error_code_to_mysql(
							error, 0, thd));
				}
			}

			trx->mysql_n_tables_locked++;
		}

		trx->n_mysql_tables_in_use++;
		prebuilt->mysql_has_locked = TRUE;

		if (!trx_is_started(trx)
		    && (prebuilt->select_lock_type != LOCK_NONE
			|| prebuilt->stored_select_lock_type != LOCK_NONE)) {

			++trx->will_lock;
		}

		DBUG_RETURN(0);
	}

	/* MySQL is releasing a table lock */

	trx->n_mysql_tables_in_use--;
	prebuilt->mysql_has_locked = FALSE;

	/* Release a possible FIFO ticket and search latch. Since we
	may reserve the trx_sys->mutex, we have to release the search
	system latch first to obey the latching order. */

	trx_search_latch_release_if_reserved(trx);

	innobase_srv_conc_force_exit_innodb(trx);

	/* If the MySQL lock count drops to zero we know that the current SQL
	statement has ended */

	if (trx->n_mysql_tables_in_use == 0) {

		trx->mysql_n_tables_locked = 0;
		prebuilt->used_in_HANDLER = FALSE;

		if (!thd_test_options(
				thd, OPTION_NOT_AUTOCOMMIT | OPTION_BEGIN)) {

			if (trx_is_started(trx)) {
				innobase_commit(ht, thd, TRUE);
			}

		} else if (trx->isolation_level <= TRX_ISO_READ_COMMITTED
			   && trx->global_read_view) {

			/* At low transaction isolation levels we let
			each consistent read set its own snapshot */

			read_view_close_for_mysql(trx);
		}
	}

	if (!trx_is_started(trx)
	    && (prebuilt->select_lock_type != LOCK_NONE
		|| prebuilt->stored_select_lock_type != LOCK_NONE)) {

		++trx->will_lock;
	}

	DBUG_RETURN(0);
}

/******************************************************************//**
With this function MySQL request a transactional lock to a table when
user issued query LOCK TABLES..WHERE ENGINE = InnoDB.
@return	error code */
UNIV_INTERN
int
ha_innobase::transactional_table_lock(
/*==================================*/
	THD*	thd,		/*!< in: handle to the user thread */
	int	lock_type)	/*!< in: lock type */
{
	trx_t*		trx;

	DBUG_ENTER("ha_innobase::transactional_table_lock");
	DBUG_PRINT("enter",("lock_type: %d", lock_type));

	/* We do not know if MySQL can call this function before calling
	external_lock(). To be safe, update the thd of the current table
	handle. */

	update_thd(thd);

	if (!thd_tablespace_op(thd)) {

		if (dict_table_is_discarded(prebuilt->table)) {

			ib_senderrf(
				thd, IB_LOG_LEVEL_ERROR,
				ER_TABLESPACE_DISCARDED,
				table->s->table_name.str);

		} else if (prebuilt->table->ibd_file_missing) {

			ib_senderrf(
				thd, IB_LOG_LEVEL_ERROR,
				ER_TABLESPACE_MISSING,
				table->s->table_name.str);
		}

		DBUG_RETURN(HA_ERR_CRASHED);
	}

	trx = prebuilt->trx;

	prebuilt->sql_stat_start = TRUE;
	prebuilt->hint_need_to_fetch_extra_cols = 0;

	reset_template();

	if (lock_type == F_WRLCK) {
		prebuilt->select_lock_type = LOCK_X;
		prebuilt->stored_select_lock_type = LOCK_X;
	} else if (lock_type == F_RDLCK) {
		prebuilt->select_lock_type = LOCK_S;
		prebuilt->stored_select_lock_type = LOCK_S;
	} else {
		ib_logf(IB_LOG_LEVEL_ERROR,
			"MySQL is trying to set transactional table lock "
			"with corrupted lock type to table %s, lock type "
			"%d does not exist.",
			table->s->table_name.str, lock_type);

		DBUG_RETURN(HA_ERR_CRASHED);
	}

	/* MySQL is setting a new transactional table lock */

	innobase_register_trx(ht, thd, trx);

	if (THDVAR(thd, table_locks) && thd_in_lock_tables(thd)) {
		dberr_t	error;

		error = row_lock_table_for_mysql(prebuilt, NULL, 0);

		if (error != DB_SUCCESS) {
			DBUG_RETURN(
				convert_error_code_to_mysql(
					error, prebuilt->table->flags, thd));
		}

		if (thd_test_options(
			thd, OPTION_NOT_AUTOCOMMIT | OPTION_BEGIN)) {

			/* Store the current undo_no of the transaction
			so that we know where to roll back if we have
			to roll back the next SQL statement */

			trx_mark_sql_stat_end(trx);
		}
	}

	DBUG_RETURN(0);
}

/************************************************************************//**
Here we export InnoDB status variables to MySQL. */
static
void
innodb_export_status()
/*==================*/
{
	if (innodb_inited) {
		srv_export_innodb_status();
	}
}

/************************************************************************//**
Implements the SHOW ENGINE INNODB STATUS command. Sends the output of the
InnoDB Monitor to the client.
@return 0 on success */
static
int
innodb_show_status(
/*===============*/
	handlerton*	hton,	/*!< in: the innodb handlerton */
	THD*		thd,	/*!< in: the MySQL query thread of the caller */
	stat_print_fn*	stat_print)
{
	trx_t*			trx;
	static const char	truncated_msg[] = "... truncated...\n";
	const long		MAX_STATUS_SIZE = 1048576;
	ulint			trx_list_start = ULINT_UNDEFINED;
	ulint			trx_list_end = ULINT_UNDEFINED;

	DBUG_ENTER("innodb_show_status");
	DBUG_ASSERT(hton == innodb_hton_ptr);

	/* We don't create the temp files or associated
	mutexes in read-only-mode */

	if (srv_read_only_mode) {
		DBUG_RETURN(0);
	}

	trx = check_trx_exists(thd);

	trx_search_latch_release_if_reserved(trx);

	innobase_srv_conc_force_exit_innodb(trx);

	/* We let the InnoDB Monitor to output at most MAX_STATUS_SIZE
	bytes of text. */

	char*	str;
	ssize_t	flen, usable_len;

	mutex_enter(&srv_monitor_file_mutex);
	rewind(srv_monitor_file);

	srv_printf_innodb_monitor(srv_monitor_file, FALSE,
				  &trx_list_start, &trx_list_end);

	os_file_set_eof(srv_monitor_file);

	if ((flen = ftell(srv_monitor_file)) < 0) {
		flen = 0;
	}

	if (flen > MAX_STATUS_SIZE) {
		usable_len = MAX_STATUS_SIZE;
		srv_truncated_status_writes++;
	} else {
		usable_len = flen;
	}

	/* allocate buffer for the string, and
	read the contents of the temporary file */

	if (!(str = (char*) my_malloc(usable_len + 1, MYF(0)))) {
		mutex_exit(&srv_monitor_file_mutex);
		DBUG_RETURN(1);
	}

	rewind(srv_monitor_file);

	if (flen < MAX_STATUS_SIZE) {
		/* Display the entire output. */
		flen = fread(str, 1, flen, srv_monitor_file);
	} else if (trx_list_end < (ulint) flen
		   && trx_list_start < trx_list_end
		   && trx_list_start + (flen - trx_list_end)
		   < MAX_STATUS_SIZE - sizeof truncated_msg - 1) {

		/* Omit the beginning of the list of active transactions. */
		ssize_t	len = fread(str, 1, trx_list_start, srv_monitor_file);

		memcpy(str + len, truncated_msg, sizeof truncated_msg - 1);
		len += sizeof truncated_msg - 1;
		usable_len = (MAX_STATUS_SIZE - 1) - len;
		fseek(srv_monitor_file, flen - usable_len, SEEK_SET);
		len += fread(str + len, 1, usable_len, srv_monitor_file);
		flen = len;
	} else {
		/* Omit the end of the output. */
		flen = fread(str, 1, MAX_STATUS_SIZE - 1, srv_monitor_file);
	}

	mutex_exit(&srv_monitor_file_mutex);

	stat_print(thd, innobase_hton_name, (uint) strlen(innobase_hton_name),
		   STRING_WITH_LEN(""), str, flen);

	my_free(str);

	DBUG_RETURN(0);
}

/************************************************************************//**
Implements the SHOW MUTEX STATUS command.
@return 0 on success. */
static
int
innodb_mutex_show_status(
/*=====================*/
	handlerton*	hton,		/*!< in: the innodb handlerton */
	THD*		thd,		/*!< in: the MySQL query thread of the
					caller */
	stat_print_fn*	stat_print)	/*!< in: function for printing
					statistics */
{
	char		buf1[IO_SIZE];
	char		buf2[IO_SIZE];
	ib_mutex_t*	mutex;
	rw_lock_t*	lock;
	ulint		block_mutex_oswait_count = 0;
	ulint		block_lock_oswait_count = 0;
	ib_mutex_t*	block_mutex = NULL;
	rw_lock_t*	block_lock = NULL;
#ifdef UNIV_DEBUG
	ulint		rw_lock_count= 0;
	ulint		rw_lock_count_spin_loop= 0;
	ulint		rw_lock_count_spin_rounds= 0;
	ulint		rw_lock_count_os_wait= 0;
	ulint		rw_lock_count_os_yield= 0;
	ulonglong	rw_lock_wait_time= 0;
#endif /* UNIV_DEBUG */
	uint		buf1len;
	uint		buf2len;
	uint		hton_name_len;

	hton_name_len = (uint) strlen(innobase_hton_name);

	DBUG_ENTER("innodb_mutex_show_status");
	DBUG_ASSERT(hton == innodb_hton_ptr);

	mutex_enter(&mutex_list_mutex);

	for (mutex = UT_LIST_GET_FIRST(mutex_list); mutex != NULL;
	     mutex = UT_LIST_GET_NEXT(list, mutex)) {
		if (mutex->count_os_wait == 0) {
			continue;
		}

		if (buf_pool_is_block_mutex(mutex)) {
			block_mutex = mutex;
			block_mutex_oswait_count += mutex->count_os_wait;
			continue;
		}

		buf1len= (uint) my_snprintf(buf1, sizeof(buf1), "%s:%lu",
				     innobase_basename(mutex->cfile_name),
				     (ulong) mutex->cline);
		buf2len= (uint) my_snprintf(buf2, sizeof(buf2), "os_waits=%lu",
				     (ulong) mutex->count_os_wait);

		if (stat_print(thd, innobase_hton_name,
			       hton_name_len, buf1, buf1len,
			       buf2, buf2len)) {
			mutex_exit(&mutex_list_mutex);
			DBUG_RETURN(1);
		}
	}

	if (block_mutex) {
		buf1len = (uint) my_snprintf(buf1, sizeof buf1,
					     "combined %s:%lu",
					     innobase_basename(
						block_mutex->cfile_name),
					     (ulong) block_mutex->cline);
		buf2len = (uint) my_snprintf(buf2, sizeof buf2,
					     "os_waits=%lu",
					     (ulong) block_mutex_oswait_count);

		if (stat_print(thd, innobase_hton_name,
			       hton_name_len, buf1, buf1len,
			       buf2, buf2len)) {
			mutex_exit(&mutex_list_mutex);
			DBUG_RETURN(1);
		}
	}

	mutex_exit(&mutex_list_mutex);

	mutex_enter(&rw_lock_list_mutex);

	for (lock = UT_LIST_GET_FIRST(rw_lock_list); lock != NULL;
	     lock = UT_LIST_GET_NEXT(list, lock)) {
		if (lock->count_os_wait == 0) {
			continue;
		}

		if (buf_pool_is_block_lock(lock)) {
			block_lock = lock;
			block_lock_oswait_count += lock->count_os_wait;
			continue;
		}

		buf1len = my_snprintf(buf1, sizeof buf1, "%s:%lu",
				     innobase_basename(lock->cfile_name),
				     (ulong) lock->cline);
		buf2len = my_snprintf(buf2, sizeof buf2, "os_waits=%lu",
				      (ulong) lock->count_os_wait);

		if (stat_print(thd, innobase_hton_name,
			       hton_name_len, buf1, buf1len,
			       buf2, buf2len)) {
			mutex_exit(&rw_lock_list_mutex);
			DBUG_RETURN(1);
		}
	}

	if (block_lock) {
		buf1len = (uint) my_snprintf(buf1, sizeof buf1,
					     "combined %s:%lu",
					     innobase_basename(
						block_lock->cfile_name),
					     (ulong) block_lock->cline);
		buf2len = (uint) my_snprintf(buf2, sizeof buf2,
					     "os_waits=%lu",
					     (ulong) block_lock_oswait_count);

		if (stat_print(thd, innobase_hton_name,
			       hton_name_len, buf1, buf1len,
			       buf2, buf2len)) {
			mutex_exit(&rw_lock_list_mutex);
			DBUG_RETURN(1);
		}
	}

	mutex_exit(&rw_lock_list_mutex);

#ifdef UNIV_DEBUG
	buf2len = my_snprintf(buf2, sizeof buf2,
			     "count=%lu, spin_waits=%lu, spin_rounds=%lu, "
			     "os_waits=%lu, os_yields=%lu, os_wait_times=%lu",
			      (ulong) rw_lock_count,
			      (ulong) rw_lock_count_spin_loop,
			      (ulong) rw_lock_count_spin_rounds,
			      (ulong) rw_lock_count_os_wait,
			      (ulong) rw_lock_count_os_yield,
			      (ulong) (rw_lock_wait_time / 1000));

	if (stat_print(thd, innobase_hton_name, hton_name_len,
			STRING_WITH_LEN("rw_lock_mutexes"), buf2, buf2len)) {
		DBUG_RETURN(1);
	}
#endif /* UNIV_DEBUG */

	/* Success */
	DBUG_RETURN(0);
}

/************************************************************************//**
Return 0 on success and non-zero on failure. Note: the bool return type
seems to be abused here, should be an int. */
static
bool
innobase_show_status(
/*=================*/
	handlerton*		hton,	/*!< in: the innodb handlerton */
	THD*			thd,	/*!< in: the MySQL query thread
					of the caller */
	stat_print_fn*		stat_print,
	enum ha_stat_type	stat_type)
{
	DBUG_ASSERT(hton == innodb_hton_ptr);

	switch (stat_type) {
	case HA_ENGINE_STATUS:
		/* Non-zero return value means there was an error. */
		return(innodb_show_status(hton, thd, stat_print) != 0);

	case HA_ENGINE_MUTEX:
		/* Non-zero return value means there was an error. */
		return(innodb_mutex_show_status(hton, thd, stat_print) != 0);

	case HA_ENGINE_LOGS:
		/* Not handled */
		break;
	}

	/* Success */
	return(false);
}

/************************************************************************//**
Handling the shared INNOBASE_SHARE structure that is needed to provide table
locking. Register the table name if it doesn't exist in the hash table. */
static
INNOBASE_SHARE*
get_share(
/*======*/
	const char*	table_name)
{
	INNOBASE_SHARE*	share;

	mysql_mutex_lock(&innobase_share_mutex);

	ulint	fold = ut_fold_string(table_name);

	HASH_SEARCH(table_name_hash, innobase_open_tables, fold,
		    INNOBASE_SHARE*, share,
		    ut_ad(share->use_count > 0),
		    !strcmp(share->table_name, table_name));

	if (!share) {

		uint length = (uint) strlen(table_name);

		/* TODO: invoke HASH_MIGRATE if innobase_open_tables
		grows too big */

		share = (INNOBASE_SHARE*) my_malloc(sizeof(*share)+length+1,
			MYF(MY_FAE | MY_ZEROFILL));

		share->table_name = (char*) memcpy(share + 1,
						   table_name, length + 1);

		HASH_INSERT(INNOBASE_SHARE, table_name_hash,
			    innobase_open_tables, fold, share);

		thr_lock_init(&share->lock);

		/* Index translation table initialization */
		share->idx_trans_tbl.index_mapping = NULL;
		share->idx_trans_tbl.index_count = 0;
		share->idx_trans_tbl.array_size = 0;
	}

	share->use_count++;
	mysql_mutex_unlock(&innobase_share_mutex);

	return(share);
}

/************************************************************************//**
Free the shared object that was registered with get_share(). */
static
void
free_share(
/*=======*/
	INNOBASE_SHARE*	share)	/*!< in/own: table share to free */
{
	mysql_mutex_lock(&innobase_share_mutex);

#ifdef UNIV_DEBUG
	INNOBASE_SHARE* share2;
	ulint	fold = ut_fold_string(share->table_name);

	HASH_SEARCH(table_name_hash, innobase_open_tables, fold,
		    INNOBASE_SHARE*, share2,
		    ut_ad(share->use_count > 0),
		    !strcmp(share->table_name, share2->table_name));

	ut_a(share2 == share);
#endif /* UNIV_DEBUG */

	if (!--share->use_count) {
		ulint	fold = ut_fold_string(share->table_name);

		HASH_DELETE(INNOBASE_SHARE, table_name_hash,
			    innobase_open_tables, fold, share);
		thr_lock_delete(&share->lock);

		/* Free any memory from index translation table */
		my_free(share->idx_trans_tbl.index_mapping);

		my_free(share);

		/* TODO: invoke HASH_MIGRATE if innobase_open_tables
		shrinks too much */
	}

	mysql_mutex_unlock(&innobase_share_mutex);
}

/*****************************************************************//**
Converts a MySQL table lock stored in the 'lock' field of the handle to
a proper type before storing pointer to the lock into an array of pointers.
MySQL also calls this if it wants to reset some table locks to a not-locked
state during the processing of an SQL query. An example is that during a
SELECT the read lock is released early on the 'const' tables where we only
fetch one row. MySQL does not call this when it releases all locks at the
end of an SQL statement.
@return	pointer to the next element in the 'to' array */
UNIV_INTERN
THR_LOCK_DATA**
ha_innobase::store_lock(
/*====================*/
	THD*			thd,		/*!< in: user thread handle */
	THR_LOCK_DATA**		to,		/*!< in: pointer to an array
						of pointers to lock structs;
						pointer to the 'lock' field
						of current handle is stored
						next to this array */
	enum thr_lock_type	lock_type)	/*!< in: lock type to store in
						'lock'; this may also be
						TL_IGNORE */
{
	trx_t*		trx;

	/* Note that trx in this function is NOT necessarily prebuilt->trx
	because we call update_thd() later, in ::external_lock()! Failure to
	understand this caused a serious memory corruption bug in 5.1.11. */

	trx = check_trx_exists(thd);

	/* NOTE: MySQL can call this function with lock 'type' TL_IGNORE!
	Be careful to ignore TL_IGNORE if we are going to do something with
	only 'real' locks! */

	/* If no MySQL table is in use, we need to set the isolation level
	of the transaction. */

	if (lock_type != TL_IGNORE
	    && trx->n_mysql_tables_in_use == 0) {
		trx->isolation_level = innobase_map_isolation_level(
			(enum_tx_isolation) thd_tx_isolation(thd));

		if (trx->isolation_level <= TRX_ISO_READ_COMMITTED
		    && trx->global_read_view) {

			/* At low transaction isolation levels we let
			each consistent read set its own snapshot */

			read_view_close_for_mysql(trx);
		}
	}

	DBUG_ASSERT(EQ_CURRENT_THD(thd));
	const bool in_lock_tables = thd_in_lock_tables(thd);
	const uint sql_command = thd_sql_command(thd);

	if (srv_read_only_mode
	    && (sql_command == SQLCOM_UPDATE
		|| sql_command == SQLCOM_INSERT
		|| sql_command == SQLCOM_REPLACE
		|| sql_command == SQLCOM_DROP_TABLE
		|| sql_command == SQLCOM_ALTER_TABLE
		|| sql_command == SQLCOM_OPTIMIZE
		|| (sql_command == SQLCOM_CREATE_TABLE
		    && (lock_type >= TL_WRITE_CONCURRENT_INSERT
			 && lock_type <= TL_WRITE))
		|| sql_command == SQLCOM_CREATE_INDEX
		|| sql_command == SQLCOM_DROP_INDEX
		|| sql_command == SQLCOM_DELETE)) {

		ib_senderrf(trx->mysql_thd,
			    IB_LOG_LEVEL_WARN, ER_READ_ONLY_MODE);

	} else if (sql_command == SQLCOM_FLUSH
		   && lock_type == TL_READ_NO_INSERT) {

		/* Check for FLUSH TABLES ... WITH READ LOCK */

		/* Note: This call can fail, but there is no way to return
		the error to the caller. We simply ignore it for now here
		and push the error code to the caller where the error is
		detected in the function. */

		dberr_t	err = row_quiesce_set_state(
			prebuilt->table, QUIESCE_START, trx);

		ut_a(err == DB_SUCCESS || err == DB_UNSUPPORTED);

		if (trx->isolation_level == TRX_ISO_SERIALIZABLE) {
			prebuilt->select_lock_type = LOCK_S;
			prebuilt->stored_select_lock_type = LOCK_S;
		} else {
			prebuilt->select_lock_type = LOCK_NONE;
			prebuilt->stored_select_lock_type = LOCK_NONE;
		}

	/* Check for DROP TABLE */
	} else if (sql_command == SQLCOM_DROP_TABLE) {

		/* MySQL calls this function in DROP TABLE though this table
		handle may belong to another thd that is running a query. Let
		us in that case skip any changes to the prebuilt struct. */

	/* Check for LOCK TABLE t1,...,tn WITH SHARED LOCKS */
	} else if ((lock_type == TL_READ && in_lock_tables)
		   || (lock_type == TL_READ_HIGH_PRIORITY && in_lock_tables)
		   || lock_type == TL_READ_WITH_SHARED_LOCKS
		   || lock_type == TL_READ_NO_INSERT
		   || (lock_type != TL_IGNORE
		       && sql_command != SQLCOM_SELECT)) {

		/* The OR cases above are in this order:
		1) MySQL is doing LOCK TABLES ... READ LOCAL, or we
		are processing a stored procedure or function, or
		2) (we do not know when TL_READ_HIGH_PRIORITY is used), or
		3) this is a SELECT ... IN SHARE MODE, or
		4) we are doing a complex SQL statement like
		INSERT INTO ... SELECT ... and the logical logging (MySQL
		binlog) requires the use of a locking read, or
		MySQL is doing LOCK TABLES ... READ.
		5) we let InnoDB do locking reads for all SQL statements that
		are not simple SELECTs; note that select_lock_type in this
		case may get strengthened in ::external_lock() to LOCK_X.
		Note that we MUST use a locking read in all data modifying
		SQL statements, because otherwise the execution would not be
		serializable, and also the results from the update could be
		unexpected if an obsolete consistent read view would be
		used. */

		/* Use consistent read for checksum table */

		if (sql_command == SQLCOM_CHECKSUM
		    || ((srv_locks_unsafe_for_binlog
			|| trx->isolation_level <= TRX_ISO_READ_COMMITTED)
			&& trx->isolation_level != TRX_ISO_SERIALIZABLE
			&& (lock_type == TL_READ
			    || lock_type == TL_READ_NO_INSERT)
			&& (sql_command == SQLCOM_INSERT_SELECT
			    || sql_command == SQLCOM_REPLACE_SELECT
			    || sql_command == SQLCOM_UPDATE
			    || sql_command == SQLCOM_CREATE_TABLE))) {

			/* If we either have innobase_locks_unsafe_for_binlog
			option set or this session is using READ COMMITTED
			isolation level and isolation level of the transaction
			is not set to serializable and MySQL is doing
			INSERT INTO...SELECT or REPLACE INTO...SELECT
			or UPDATE ... = (SELECT ...) or CREATE  ...
			SELECT... without FOR UPDATE or IN SHARE
			MODE in select, then we use consistent read
			for select. */

			prebuilt->select_lock_type = LOCK_NONE;
			prebuilt->stored_select_lock_type = LOCK_NONE;
		} else {
			prebuilt->select_lock_type = LOCK_S;
			prebuilt->stored_select_lock_type = LOCK_S;
		}

	} else if (lock_type != TL_IGNORE) {

		/* We set possible LOCK_X value in external_lock, not yet
		here even if this would be SELECT ... FOR UPDATE */

		prebuilt->select_lock_type = LOCK_NONE;
		prebuilt->stored_select_lock_type = LOCK_NONE;
	}

	if (lock_type != TL_IGNORE && lock.type == TL_UNLOCK) {

		/* Starting from 5.0.7, we weaken also the table locks
		set at the start of a MySQL stored procedure call, just like
		we weaken the locks set at the start of an SQL statement.
		MySQL does set in_lock_tables TRUE there, but in reality
		we do not need table locks to make the execution of a
		single transaction stored procedure call deterministic
		(if it does not use a consistent read). */

		if (lock_type == TL_READ
		    && sql_command == SQLCOM_LOCK_TABLES) {
			/* We come here if MySQL is processing LOCK TABLES
			... READ LOCAL. MyISAM under that table lock type
			reads the table as it was at the time the lock was
			granted (new inserts are allowed, but not seen by the
			reader). To get a similar effect on an InnoDB table,
			we must use LOCK TABLES ... READ. We convert the lock
			type here, so that for InnoDB, READ LOCAL is
			equivalent to READ. This will change the InnoDB
			behavior in mysqldump, so that dumps of InnoDB tables
			are consistent with dumps of MyISAM tables. */

			lock_type = TL_READ_NO_INSERT;
		}

		/* If we are not doing a LOCK TABLE, DISCARD/IMPORT
		TABLESPACE or TRUNCATE TABLE then allow multiple
		writers. Note that ALTER TABLE uses a TL_WRITE_ALLOW_READ
		< TL_WRITE_CONCURRENT_INSERT.

		We especially allow multiple writers if MySQL is at the
		start of a stored procedure call (SQLCOM_CALL) or a
		stored function call (MySQL does have in_lock_tables
		TRUE there). */

		if ((lock_type >= TL_WRITE_CONCURRENT_INSERT
		     && lock_type <= TL_WRITE)
		    && !(in_lock_tables
			 && sql_command == SQLCOM_LOCK_TABLES)
		    && !thd_tablespace_op(thd)
		    && sql_command != SQLCOM_TRUNCATE
		    && sql_command != SQLCOM_OPTIMIZE
		    && sql_command != SQLCOM_CREATE_TABLE) {

			lock_type = TL_WRITE_ALLOW_WRITE;
		}

		/* In queries of type INSERT INTO t1 SELECT ... FROM t2 ...
		MySQL would use the lock TL_READ_NO_INSERT on t2, and that
		would conflict with TL_WRITE_ALLOW_WRITE, blocking all inserts
		to t2. Convert the lock to a normal read lock to allow
		concurrent inserts to t2.

		We especially allow concurrent inserts if MySQL is at the
		start of a stored procedure call (SQLCOM_CALL)
		(MySQL does have thd_in_lock_tables() TRUE there). */

		if (lock_type == TL_READ_NO_INSERT
		    && sql_command != SQLCOM_LOCK_TABLES) {

			lock_type = TL_READ;
		}

		lock.type = lock_type;
	}

	*to++= &lock;

	if (!trx_is_started(trx)
	    && (prebuilt->select_lock_type != LOCK_NONE
	        || prebuilt->stored_select_lock_type != LOCK_NONE)) {

		++trx->will_lock;
	}

	return(to);
}

/*********************************************************************//**
Read the next autoinc value. Acquire the relevant locks before reading
the AUTOINC value. If SUCCESS then the table AUTOINC mutex will be locked
on return and all relevant locks acquired.
@return	DB_SUCCESS or error code */
UNIV_INTERN
dberr_t
ha_innobase::innobase_get_autoinc(
/*==============================*/
	ulonglong*	value)		/*!< out: autoinc value */
{
	*value = 0;

	prebuilt->autoinc_error = innobase_lock_autoinc();

	if (prebuilt->autoinc_error == DB_SUCCESS) {

		/* Determine the first value of the interval */
		*value = dict_table_autoinc_read(prebuilt->table);

		/* It should have been initialized during open. */
		if (*value == 0) {
			prebuilt->autoinc_error = DB_UNSUPPORTED;
			dict_table_autoinc_unlock(prebuilt->table);
		}
	}

	return(prebuilt->autoinc_error);
}

/*******************************************************************//**
This function reads the global auto-inc counter. It doesn't use the
AUTOINC lock even if the lock mode is set to TRADITIONAL.
@return	the autoinc value */
UNIV_INTERN
ulonglong
ha_innobase::innobase_peek_autoinc(void)
/*====================================*/
{
	ulonglong	auto_inc;
	dict_table_t*	innodb_table;

	ut_a(prebuilt != NULL);
	ut_a(prebuilt->table != NULL);

	innodb_table = prebuilt->table;

	dict_table_autoinc_lock(innodb_table);

	auto_inc = dict_table_autoinc_read(innodb_table);

	if (auto_inc == 0) {
		ut_print_timestamp(stderr);
		fprintf(stderr, "  InnoDB: AUTOINC next value generation "
			"is disabled for '%s'\n", innodb_table->name);
	}

	dict_table_autoinc_unlock(innodb_table);

	return(auto_inc);
}

/*********************************************************************//**
Returns the value of the auto-inc counter in *first_value and ~0 on failure. */
UNIV_INTERN
void
ha_innobase::get_auto_increment(
/*============================*/
	ulonglong	offset,			/*!< in: table autoinc offset */
	ulonglong	increment,		/*!< in: table autoinc
						increment */
	ulonglong	nb_desired_values,	/*!< in: number of values
						reqd */
	ulonglong*	first_value,		/*!< out: the autoinc value */
	ulonglong*	nb_reserved_values)	/*!< out: count of reserved
						values */
{
	trx_t*		trx;
	dberr_t		error;
	ulonglong	autoinc = 0;

	/* Prepare prebuilt->trx in the table handle */
	update_thd(ha_thd());

	error = innobase_get_autoinc(&autoinc);

	if (error != DB_SUCCESS) {
		*first_value = (~(ulonglong) 0);
		return;
	}

	/* This is a hack, since nb_desired_values seems to be accurate only
	for the first call to get_auto_increment() for multi-row INSERT and
	meaningless for other statements e.g, LOAD etc. Subsequent calls to
	this method for the same statement results in different values which
	don't make sense. Therefore we store the value the first time we are
	called and count down from that as rows are written (see write_row()).
	*/

	trx = prebuilt->trx;

	/* Note: We can't rely on *first_value since some MySQL engines,
	in particular the partition engine, don't initialize it to 0 when
	invoking this method. So we are not sure if it's guaranteed to
	be 0 or not. */

	/* We need the upper limit of the col type to check for
	whether we update the table autoinc counter or not. */
	ulonglong	col_max_value = innobase_get_int_col_max_value(
		table->next_number_field);

	/* Called for the first time ? */
	if (trx->n_autoinc_rows == 0) {

		trx->n_autoinc_rows = (ulint) nb_desired_values;

		/* It's possible for nb_desired_values to be 0:
		e.g., INSERT INTO T1(C) SELECT C FROM T2; */
		if (nb_desired_values == 0) {

			trx->n_autoinc_rows = 1;
		}

		set_if_bigger(*first_value, autoinc);
	/* Not in the middle of a mult-row INSERT. */
	} else if (prebuilt->autoinc_last_value == 0) {
		set_if_bigger(*first_value, autoinc);
	/* Check for -ve values. */
	} else if (*first_value > col_max_value && trx->n_autoinc_rows > 0) {
		/* Set to next logical value. */
		ut_a(autoinc > trx->n_autoinc_rows);
		*first_value = (autoinc - trx->n_autoinc_rows) - 1;
	}

	*nb_reserved_values = trx->n_autoinc_rows;

	/* With old style AUTOINC locking we only update the table's
	AUTOINC counter after attempting to insert the row. */
	if (innobase_autoinc_lock_mode != AUTOINC_OLD_STYLE_LOCKING) {
		ulonglong	current;
		ulonglong	next_value;

		current = *first_value > col_max_value ? autoinc : *first_value;

		/* Compute the last value in the interval */
		next_value = innobase_next_autoinc(
			current, *nb_reserved_values, increment, offset,
			col_max_value);

		prebuilt->autoinc_last_value = next_value;

		if (prebuilt->autoinc_last_value < *first_value) {
			*first_value = (~(ulonglong) 0);
		} else {
			/* Update the table autoinc variable */
			dict_table_autoinc_update_if_greater(
				prebuilt->table, prebuilt->autoinc_last_value);
		}
	} else {
		/* This will force write_row() into attempting an update
		of the table's AUTOINC counter. */
		prebuilt->autoinc_last_value = 0;
	}

	/* The increment to be used to increase the AUTOINC value, we use
	this in write_row() and update_row() to increase the autoinc counter
	for columns that are filled by the user. We need the offset and
	the increment. */
	prebuilt->autoinc_offset = offset;
	prebuilt->autoinc_increment = increment;

	dict_table_autoinc_unlock(prebuilt->table);
}

/*******************************************************************//**
Reset the auto-increment counter to the given value, i.e. the next row
inserted will get the given value. This is called e.g. after TRUNCATE
is emulated by doing a 'DELETE FROM t'. HA_ERR_WRONG_COMMAND is
returned by storage engines that don't support this operation.
@return	0 or error code */
UNIV_INTERN
int
ha_innobase::reset_auto_increment(
/*==============================*/
	ulonglong	value)		/*!< in: new value for table autoinc */
{
	DBUG_ENTER("ha_innobase::reset_auto_increment");

	dberr_t	error;

	update_thd(ha_thd());

	error = row_lock_table_autoinc_for_mysql(prebuilt);

	if (error != DB_SUCCESS) {
		DBUG_RETURN(convert_error_code_to_mysql(
				    error, prebuilt->table->flags, user_thd));
	}

	/* The next value can never be 0. */
	if (value == 0) {
		value = 1;
	}

	innobase_reset_autoinc(value);

	DBUG_RETURN(0);
}

/*******************************************************************//**
See comment in handler.cc */
UNIV_INTERN
bool
ha_innobase::get_error_message(
/*===========================*/
	int	error,
	String*	buf)
{
	trx_t*	trx = check_trx_exists(ha_thd());

	buf->copy(trx->detailed_error, (uint) strlen(trx->detailed_error),
		system_charset_info);

	return(FALSE);
}

/*******************************************************************//**
  Retrieves the names of the table and the key for which there was a
  duplicate entry in the case of HA_ERR_FOREIGN_DUPLICATE_KEY.

  If any of the names is not available, then this method will return
  false and will not change any of child_table_name or child_key_name.

  @param child_table_name[out]    Table name
  @param child_table_name_len[in] Table name buffer size
  @param child_key_name[out]      Key name
  @param child_key_name_len[in]   Key name buffer size

  @retval  true                  table and key names were available
                                 and were written into the corresponding
                                 out parameters.
  @retval  false                 table and key names were not available,
                                 the out parameters were not touched.
*/
bool
ha_innobase::get_foreign_dup_key(
/*=============================*/
	char*	child_table_name,
	uint	child_table_name_len,
	char*	child_key_name,
	uint	child_key_name_len)
{
	const dict_index_t*	err_index;

	ut_a(prebuilt->trx != NULL);
	ut_a(prebuilt->trx->magic_n == TRX_MAGIC_N);

	err_index = trx_get_error_info(prebuilt->trx);

	if (err_index == NULL) {
		return(false);
	}
	/* else */

	/* copy table name (and convert from filename-safe encoding to
	system_charset_info) */
	char*	p;
	p = strchr(err_index->table->name, '/');
	/* strip ".../" prefix if any */
	if (p != NULL) {
		p++;
	} else {
		p = err_index->table->name;
	}
	uint	len;
	len = filename_to_tablename(p, child_table_name, child_table_name_len);
	child_table_name[len] = '\0';

	/* copy index name */
	ut_snprintf(child_key_name, child_key_name_len, "%s", err_index->name);

	return(true);
}

/*******************************************************************//**
Compares two 'refs'. A 'ref' is the (internal) primary key value of the row.
If there is no explicitly declared non-null unique key or a primary key, then
InnoDB internally uses the row id as the primary key.
@return	< 0 if ref1 < ref2, 0 if equal, else > 0 */
UNIV_INTERN
int
ha_innobase::cmp_ref(
/*=================*/
	const uchar*	ref1,	/*!< in: an (internal) primary key value in the
				MySQL key value format */
	const uchar*	ref2)	/*!< in: an (internal) primary key value in the
				MySQL key value format */
{
	enum_field_types mysql_type;
	Field*		field;
	KEY_PART_INFO*	key_part;
	KEY_PART_INFO*	key_part_end;
	uint		len1;
	uint		len2;
	int		result;

	if (prebuilt->clust_index_was_generated) {
		/* The 'ref' is an InnoDB row id */

		return(memcmp(ref1, ref2, DATA_ROW_ID_LEN));
	}

	/* Do a type-aware comparison of primary key fields. PK fields
	are always NOT NULL, so no checks for NULL are performed. */

	key_part = table->key_info[table->s->primary_key].key_part;

	key_part_end = key_part
			+ table->key_info[table->s->primary_key].user_defined_key_parts;

	for (; key_part != key_part_end; ++key_part) {
		field = key_part->field;
		mysql_type = field->type();

		if (mysql_type == MYSQL_TYPE_TINY_BLOB
			|| mysql_type == MYSQL_TYPE_MEDIUM_BLOB
			|| mysql_type == MYSQL_TYPE_BLOB
			|| mysql_type == MYSQL_TYPE_LONG_BLOB) {

			/* In the MySQL key value format, a column prefix of
			a BLOB is preceded by a 2-byte length field */

			len1 = innobase_read_from_2_little_endian(ref1);
			len2 = innobase_read_from_2_little_endian(ref2);

			ref1 += 2;
			ref2 += 2;
			result = ((Field_blob*) field)->cmp(
				ref1, len1, ref2, len2);
		} else {
			result = field->key_cmp(ref1, ref2);
		}

		if (result) {

			return(result);
		}

		ref1 += key_part->store_length;
		ref2 += key_part->store_length;
	}

	return(0);
}

/*******************************************************************//**
Ask InnoDB if a query to a table can be cached.
@return	TRUE if query caching of the table is permitted */
UNIV_INTERN
my_bool
ha_innobase::register_query_cache_table(
/*====================================*/
	THD*		thd,		/*!< in: user thread handle */
	char*		table_key,	/*!< in: normalized path to the  
					table */
	uint		key_length,	/*!< in: length of the normalized
					path to the table */
	qc_engine_callback*
			call_back,	/*!< out: pointer to function for
					checking if query caching
					is permitted */
	ulonglong	*engine_data)	/*!< in/out: data to call_back */
{
	*call_back = innobase_query_caching_of_table_permitted;
	*engine_data = 0;
	return(innobase_query_caching_of_table_permitted(thd, table_key,
							 key_length,
							 engine_data));
}

/*******************************************************************//**
Get the bin log name. */
UNIV_INTERN
const char*
ha_innobase::get_mysql_bin_log_name()
/*=================================*/
{
	return(trx_sys_mysql_bin_log_name);
}

/*******************************************************************//**
Get the bin log offset (or file position). */
UNIV_INTERN
ulonglong
ha_innobase::get_mysql_bin_log_pos()
/*================================*/
{
	/* trx... is ib_int64_t, which is a typedef for a 64-bit integer
	(__int64 or longlong) so it's ok to cast it to ulonglong. */

	return(trx_sys_mysql_bin_log_pos);
}

/******************************************************************//**
This function is used to find the storage length in bytes of the first n
characters for prefix indexes using a multibyte character set. The function
finds charset information and returns length of prefix_len characters in the
index field in bytes.
@return	number of bytes occupied by the first n characters */
UNIV_INTERN
ulint
innobase_get_at_most_n_mbchars(
/*===========================*/
	ulint charset_id,	/*!< in: character set id */
	ulint prefix_len,	/*!< in: prefix length in bytes of the index
				(this has to be divided by mbmaxlen to get the
				number of CHARACTERS n in the prefix) */
	ulint data_len,		/*!< in: length of the string in bytes */
	const char* str)	/*!< in: character string */
{
	ulint char_length;	/*!< character length in bytes */
	ulint n_chars;		/*!< number of characters in prefix */
	CHARSET_INFO* charset;	/*!< charset used in the field */

	charset = get_charset((uint) charset_id, MYF(MY_WME));

	ut_ad(charset);
	ut_ad(charset->mbmaxlen);

	/* Calculate how many characters at most the prefix index contains */

	n_chars = prefix_len / charset->mbmaxlen;

	/* If the charset is multi-byte, then we must find the length of the
	first at most n chars in the string. If the string contains less
	characters than n, then we return the length to the end of the last
	character. */

	if (charset->mbmaxlen > 1) {
		/* my_charpos() returns the byte length of the first n_chars
		characters, or a value bigger than the length of str, if
		there were not enough full characters in str.

		Why does the code below work:
		Suppose that we are looking for n UTF-8 characters.

		1) If the string is long enough, then the prefix contains at
		least n complete UTF-8 characters + maybe some extra
		characters + an incomplete UTF-8 character. No problem in
		this case. The function returns the pointer to the
		end of the nth character.

		2) If the string is not long enough, then the string contains
		the complete value of a column, that is, only complete UTF-8
		characters, and we can store in the column prefix index the
		whole string. */

		char_length = my_charpos(charset, str,
						str + data_len, (int) n_chars);
		if (char_length > data_len) {
			char_length = data_len;
		}
	} else {
		if (data_len < prefix_len) {
			char_length = data_len;
		} else {
			char_length = prefix_len;
		}
	}

	return(char_length);
}

/*******************************************************************//**
This function is used to prepare an X/Open XA distributed transaction.
@return	0 or error number */
static
int
innobase_xa_prepare(
/*================*/
	handlerton*	hton,		/*!< in: InnoDB handlerton */
	THD*		thd,		/*!< in: handle to the MySQL thread of
					the user whose XA transaction should
					be prepared */
	bool		prepare_trx)	/*!< in: true - prepare transaction
					false - the current SQL statement
					ended */
{
	int		error = 0;
	trx_t*		trx = check_trx_exists(thd);

	DBUG_ASSERT(hton == innodb_hton_ptr);

	/* we use support_xa value as it was seen at transaction start
	time, not the current session variable value. Any possible changes
	to the session variable take effect only in the next transaction */
	if (!trx->support_xa) {

		return(0);
	}

	thd_get_xid(thd, (MYSQL_XID*) &trx->xid);

	/* Release a possible FIFO ticket and search latch. Since we will
	reserve the trx_sys->mutex, we have to release the search system
	latch first to obey the latching order. */

	trx_search_latch_release_if_reserved(trx);

	innobase_srv_conc_force_exit_innodb(trx);

	if (!trx_is_registered_for_2pc(trx) && trx_is_started(trx)) {

		sql_print_error("Transaction not registered for MySQL 2PC, "
				"but transaction is active");
	}

	if (prepare_trx
	    || (!thd_test_options(thd, OPTION_NOT_AUTOCOMMIT | OPTION_BEGIN))) {

		/* We were instructed to prepare the whole transaction, or
		this is an SQL statement end and autocommit is on */

		ut_ad(trx_is_registered_for_2pc(trx));

		trx_prepare_for_mysql(trx);

		error = 0;
	} else {
		/* We just mark the SQL statement ended and do not do a
		transaction prepare */

		/* If we had reserved the auto-inc lock for some
		table in this SQL statement we release it now */

		lock_unlock_table_autoinc(trx);

		/* Store the current undo_no of the transaction so that we
		know where to roll back if we have to roll back the next
		SQL statement */

		trx_mark_sql_stat_end(trx);
	}

	/* Tell the InnoDB server that there might be work for utility
	threads: */

	srv_active_wake_master_thread();

	if (thd_sql_command(thd) != SQLCOM_XA_PREPARE
	    && (prepare_trx
		|| !thd_test_options(
			thd, OPTION_NOT_AUTOCOMMIT | OPTION_BEGIN))) {

		/* For ibbackup to work the order of transactions in binlog
		and InnoDB must be the same. Consider the situation

		  thread1> prepare; write to binlog; ...
			  <context switch>
		  thread2> prepare; write to binlog; commit
		  thread1>			     ... commit

                The server guarantees that writes to the binary log
                and commits are in the same order, so we do not have
                to handle this case. */
	}

	return(error);
}

/*******************************************************************//**
This function is used to recover X/Open XA distributed transactions.
@return	number of prepared transactions stored in xid_list */
static
int
innobase_xa_recover(
/*================*/
	handlerton*	hton,	/*!< in: InnoDB handlerton */
	XID*		xid_list,/*!< in/out: prepared transactions */
	uint		len)	/*!< in: number of slots in xid_list */
{
	DBUG_ASSERT(hton == innodb_hton_ptr);

	if (len == 0 || xid_list == NULL) {

		return(0);
	}

	return(trx_recover_for_mysql(xid_list, len));
}

/*******************************************************************//**
This function is used to commit one X/Open XA distributed transaction
which is in the prepared state
@return	0 or error number */
static
int
innobase_commit_by_xid(
/*===================*/
	handlerton*	hton,
	XID*		xid)	/*!< in: X/Open XA transaction identification */
{
	trx_t*	trx;

	DBUG_ASSERT(hton == innodb_hton_ptr);

	trx = trx_get_trx_by_xid(xid);

	if (trx) {
		innobase_commit_low(trx);
		trx_free_for_background(trx);
		return(XA_OK);
	} else {
		return(XAER_NOTA);
	}
}

/*******************************************************************//**
This function is used to rollback one X/Open XA distributed transaction
which is in the prepared state
@return	0 or error number */
static
int
innobase_rollback_by_xid(
/*=====================*/
	handlerton*	hton,	/*!< in: InnoDB handlerton */
	XID*		xid)	/*!< in: X/Open XA transaction
				identification */
{
	trx_t*	trx;

	DBUG_ASSERT(hton == innodb_hton_ptr);

	trx = trx_get_trx_by_xid(xid);

	if (trx) {
		int	ret = innobase_rollback_trx(trx);
		trx_free_for_background(trx);
		return(ret);
	} else {
		return(XAER_NOTA);
	}
}

/*******************************************************************//**
Create a consistent view for a cursor based on current transaction
which is created if the corresponding MySQL thread still lacks one.
This consistent view is then used inside of MySQL when accessing records
using a cursor.
@return	pointer to cursor view or NULL */
static
void*
innobase_create_cursor_view(
/*========================*/
	handlerton*	hton,	/*!< in: innobase hton */
	THD*		thd)	/*!< in: user thread handle */
{
	DBUG_ASSERT(hton == innodb_hton_ptr);

	return(read_cursor_view_create_for_mysql(check_trx_exists(thd)));
}

/*******************************************************************//**
Close the given consistent cursor view of a transaction and restore
global read view to a transaction read view. Transaction is created if the
corresponding MySQL thread still lacks one. */
static
void
innobase_close_cursor_view(
/*=======================*/
	handlerton*	hton,	/*!< in: innobase hton */
	THD*		thd,	/*!< in: user thread handle */
	void*		curview)/*!< in: Consistent read view to be closed */
{
	DBUG_ASSERT(hton == innodb_hton_ptr);

	read_cursor_view_close_for_mysql(check_trx_exists(thd),
					 (cursor_view_t*) curview);
}

/*******************************************************************//**
Set the given consistent cursor view to a transaction which is created
if the corresponding MySQL thread still lacks one. If the given
consistent cursor view is NULL global read view of a transaction is
restored to a transaction read view. */
static
void
innobase_set_cursor_view(
/*=====================*/
	handlerton*	hton,	/*!< in: innobase hton */
	THD*		thd,	/*!< in: user thread handle */
	void*		curview)/*!< in: Consistent cursor view to be set */
{
	DBUG_ASSERT(hton == innodb_hton_ptr);

	read_cursor_set_for_mysql(check_trx_exists(thd),
				  (cursor_view_t*) curview);
}

/*******************************************************************//**
*/
UNIV_INTERN
bool
ha_innobase::check_if_incompatible_data(
/*====================================*/
	HA_CREATE_INFO*	info,
	uint		table_changes)
{
	innobase_copy_frm_flags_from_create_info(prebuilt->table, info);

	if (table_changes != IS_EQUAL_YES) {

		return(COMPATIBLE_DATA_NO);
	}

	/* Check that auto_increment value was not changed */
	if ((info->used_fields & HA_CREATE_USED_AUTO) &&
		info->auto_increment_value != 0) {

		return(COMPATIBLE_DATA_NO);
	}

	/* Check that row format didn't change */
	if ((info->used_fields & HA_CREATE_USED_ROW_FORMAT)
	    && info->row_type != get_row_type()) {

		return(COMPATIBLE_DATA_NO);
	}

	/* Specifying KEY_BLOCK_SIZE requests a rebuild of the table. */
	if (info->used_fields & HA_CREATE_USED_KEY_BLOCK_SIZE) {
		return(COMPATIBLE_DATA_NO);
	}

	return(COMPATIBLE_DATA_YES);
}

/****************************************************************//**
Update the system variable innodb_io_capacity_max using the "saved"
value. This function is registered as a callback with MySQL. */
static
void
innodb_io_capacity_max_update(
/*===========================*/
	THD*				thd,	/*!< in: thread handle */
	struct st_mysql_sys_var*	var,	/*!< in: pointer to
						system variable */
	void*				var_ptr,/*!< out: where the
						formal string goes */
	const void*			save)	/*!< in: immediate result
						from check function */
{
	ulong	in_val = *static_cast<const ulong*>(save);
	if (in_val < srv_io_capacity) {
		in_val = srv_io_capacity;
		push_warning_printf(thd, Sql_condition::WARN_LEVEL_WARN,
				    ER_WRONG_ARGUMENTS,
				    "innodb_io_capacity_max cannot be"
				    " set lower than innodb_io_capacity.");
		push_warning_printf(thd, Sql_condition::WARN_LEVEL_WARN,
				    ER_WRONG_ARGUMENTS,
				    "Setting innodb_io_capacity_max to %lu",
				    srv_io_capacity);
	}

	srv_max_io_capacity = in_val;
}

/****************************************************************//**
Update the system variable innodb_io_capacity using the "saved"
value. This function is registered as a callback with MySQL. */
static
void
innodb_io_capacity_update(
/*======================*/
	THD*				thd,	/*!< in: thread handle */
	struct st_mysql_sys_var*	var,	/*!< in: pointer to
						system variable */
	void*				var_ptr,/*!< out: where the
						formal string goes */
	const void*			save)	/*!< in: immediate result
						from check function */
{
	ulong	in_val = *static_cast<const ulong*>(save);
	if (in_val > srv_max_io_capacity) {
		in_val = srv_max_io_capacity;
		push_warning_printf(thd, Sql_condition::WARN_LEVEL_WARN,
				    ER_WRONG_ARGUMENTS,
				    "innodb_io_capacity cannot be set"
				    " higher than innodb_io_capacity_max.");
		push_warning_printf(thd, Sql_condition::WARN_LEVEL_WARN,
				    ER_WRONG_ARGUMENTS,
				    "Setting innodb_io_capacity to %lu",
				    srv_max_io_capacity);
	}

	srv_io_capacity = in_val;
}

/****************************************************************//**
Update the system variable innodb_max_dirty_pages_pct using the "saved"
value. This function is registered as a callback with MySQL. */
static
void
innodb_max_dirty_pages_pct_update(
/*==============================*/
	THD*				thd,	/*!< in: thread handle */
	struct st_mysql_sys_var*	var,	/*!< in: pointer to
						system variable */
	void*				var_ptr,/*!< out: where the
						formal string goes */
	const void*			save)	/*!< in: immediate result
						from check function */
{
	ulong	in_val = *static_cast<const ulong*>(save);
	if (in_val < srv_max_dirty_pages_pct_lwm) {
		push_warning_printf(thd, Sql_condition::WARN_LEVEL_WARN,
				    ER_WRONG_ARGUMENTS,
				    "innodb_max_dirty_pages_pct cannot be"
				    " set lower than"
				    " innodb_max_dirty_pages_pct_lwm.");
		push_warning_printf(thd, Sql_condition::WARN_LEVEL_WARN,
				    ER_WRONG_ARGUMENTS,
				    "Lowering"
				    " innodb_max_dirty_page_pct_lwm to %lu",
				    in_val);

		srv_max_dirty_pages_pct_lwm = in_val;
	}

	srv_max_buf_pool_modified_pct = in_val;
}

/****************************************************************//**
Update the system variable innodb_max_dirty_pages_pct_lwm using the
"saved" value. This function is registered as a callback with MySQL. */
static
void
innodb_max_dirty_pages_pct_lwm_update(
/*==================================*/
	THD*				thd,	/*!< in: thread handle */
	struct st_mysql_sys_var*	var,	/*!< in: pointer to
						system variable */
	void*				var_ptr,/*!< out: where the
						formal string goes */
	const void*			save)	/*!< in: immediate result
						from check function */
{
	ulong	in_val = *static_cast<const ulong*>(save);
	if (in_val > srv_max_buf_pool_modified_pct) {
		in_val = srv_max_buf_pool_modified_pct;
		push_warning_printf(thd, Sql_condition::WARN_LEVEL_WARN,
				    ER_WRONG_ARGUMENTS,
				    "innodb_max_dirty_pages_pct_lwm"
				    " cannot be set higher than"
				    " innodb_max_dirty_pages_pct.");
		push_warning_printf(thd, Sql_condition::WARN_LEVEL_WARN,
				    ER_WRONG_ARGUMENTS,
				    "Setting innodb_max_dirty_page_pct_lwm"
				    " to %lu",
				    in_val);
	}

	srv_max_dirty_pages_pct_lwm = in_val;
}

/************************************************************//**
Validate the file format name and return its corresponding id.
@return	valid file format id */
static
uint
innobase_file_format_name_lookup(
/*=============================*/
	const char*	format_name)	/*!< in: pointer to file format name */
{
	char*	endp;
	uint	format_id;

	ut_a(format_name != NULL);

	/* The format name can contain the format id itself instead of
	the name and we check for that. */
	format_id = (uint) strtoul(format_name, &endp, 10);

	/* Check for valid parse. */
	if (*endp == '\0' && *format_name != '\0') {

		if (format_id <= UNIV_FORMAT_MAX) {

			return(format_id);
		}
	} else {

		for (format_id = 0; format_id <= UNIV_FORMAT_MAX;
		     format_id++) {
			const char*	name;

			name = trx_sys_file_format_id_to_name(format_id);

			if (!innobase_strcasecmp(format_name, name)) {

				return(format_id);
			}
		}
	}

	return(UNIV_FORMAT_MAX + 1);
}

/************************************************************//**
Validate the file format check config parameters, as a side effect it
sets the srv_max_file_format_at_startup variable.
@return the format_id if valid config value, otherwise, return -1 */
static
int
innobase_file_format_validate_and_set(
/*==================================*/
	const char*	format_max)	/*!< in: parameter value */
{
	uint		format_id;

	format_id = innobase_file_format_name_lookup(format_max);

	if (format_id < UNIV_FORMAT_MAX + 1) {
		srv_max_file_format_at_startup = format_id;

		return((int) format_id);
	} else {
		return(-1);
	}
}

/*************************************************************//**
Check if it is a valid file format. This function is registered as
a callback with MySQL.
@return	0 for valid file format */
static
int
innodb_file_format_name_validate(
/*=============================*/
	THD*				thd,	/*!< in: thread handle */
	struct st_mysql_sys_var*	var,	/*!< in: pointer to system
						variable */
	void*				save,	/*!< out: immediate result
						for update function */
	struct st_mysql_value*		value)	/*!< in: incoming string */
{
	const char*	file_format_input;
	char		buff[STRING_BUFFER_USUAL_SIZE];
	int		len = sizeof(buff);

	ut_a(save != NULL);
	ut_a(value != NULL);

	file_format_input = value->val_str(value, buff, &len);

	if (file_format_input != NULL) {
		uint	format_id;

		format_id = innobase_file_format_name_lookup(
			file_format_input);

		if (format_id <= UNIV_FORMAT_MAX) {

			/* Save a pointer to the name in the
			'file_format_name_map' constant array. */
			*static_cast<const char**>(save) =
			    trx_sys_file_format_id_to_name(format_id);

			return(0);
		}
	}

	*static_cast<const char**>(save) = NULL;
	return(1);
}

/****************************************************************//**
Update the system variable innodb_file_format using the "saved"
value. This function is registered as a callback with MySQL. */
static
void
innodb_file_format_name_update(
/*===========================*/
	THD*				thd,		/*!< in: thread handle */
	struct st_mysql_sys_var*	var,		/*!< in: pointer to
							system variable */
	void*				var_ptr,	/*!< out: where the
							formal string goes */
	const void*			save)		/*!< in: immediate result
							from check function */
{
	const char* format_name;

	ut_a(var_ptr != NULL);
	ut_a(save != NULL);

	format_name = *static_cast<const char*const*>(save);

	if (format_name) {
		uint	format_id;

		format_id = innobase_file_format_name_lookup(format_name);

		if (format_id <= UNIV_FORMAT_MAX) {
			srv_file_format = format_id;
		}
	}

	*static_cast<const char**>(var_ptr)
		= trx_sys_file_format_id_to_name(srv_file_format);
}

/*************************************************************//**
Check if valid argument to innodb_file_format_max. This function
is registered as a callback with MySQL.
@return	0 for valid file format */
static
int
innodb_file_format_max_validate(
/*============================*/
	THD*				thd,	/*!< in: thread handle */
	struct st_mysql_sys_var*	var,	/*!< in: pointer to system
						variable */
	void*				save,	/*!< out: immediate result
						for update function */
	struct st_mysql_value*		value)	/*!< in: incoming string */
{
	const char*	file_format_input;
	char		buff[STRING_BUFFER_USUAL_SIZE];
	int		len = sizeof(buff);
	int		format_id;

	ut_a(save != NULL);
	ut_a(value != NULL);

	file_format_input = value->val_str(value, buff, &len);

	if (file_format_input != NULL) {

		format_id = innobase_file_format_validate_and_set(
			file_format_input);

		if (format_id >= 0) {
			/* Save a pointer to the name in the
			'file_format_name_map' constant array. */
			*static_cast<const char**>(save) =
			    trx_sys_file_format_id_to_name(
						(uint) format_id);

			return(0);

		} else {
			push_warning_printf(thd,
			  Sql_condition::WARN_LEVEL_WARN,
			  ER_WRONG_ARGUMENTS,
			  "InnoDB: invalid innodb_file_format_max "
			  "value; can be any format up to %s "
			  "or equivalent id of %d",
			  trx_sys_file_format_id_to_name(UNIV_FORMAT_MAX),
			  UNIV_FORMAT_MAX);
		}
	}

	*static_cast<const char**>(save) = NULL;
	return(1);
}

/****************************************************************//**
Update the system variable innodb_file_format_max using the "saved"
value. This function is registered as a callback with MySQL. */
static
void
innodb_file_format_max_update(
/*==========================*/
	THD*				thd,	/*!< in: thread handle */
	struct st_mysql_sys_var*	var,	/*!< in: pointer to
						system variable */
	void*				var_ptr,/*!< out: where the
						formal string goes */
	const void*			save)	/*!< in: immediate result
						from check function */
{
	const char*	format_name_in;
	const char**	format_name_out;
	uint		format_id;

	ut_a(save != NULL);
	ut_a(var_ptr != NULL);

	format_name_in = *static_cast<const char*const*>(save);

	if (!format_name_in) {

		return;
	}

	format_id = innobase_file_format_name_lookup(format_name_in);

	if (format_id > UNIV_FORMAT_MAX) {
		/* DEFAULT is "on", which is invalid at runtime. */
		push_warning_printf(thd, Sql_condition::WARN_LEVEL_WARN,
				    ER_WRONG_ARGUMENTS,
				    "Ignoring SET innodb_file_format=%s",
				    format_name_in);
		return;
	}

	format_name_out = static_cast<const char**>(var_ptr);

	/* Update the max format id in the system tablespace. */
	if (trx_sys_file_format_max_set(format_id, format_name_out)) {
		ut_print_timestamp(stderr);
		fprintf(stderr,
			" [Info] InnoDB: the file format in the system "
			"tablespace is now set to %s.\n", *format_name_out);
	}
}

/*************************************************************//**
Check whether valid argument given to innobase_*_stopword_table.
This function is registered as a callback with MySQL.
@return 0 for valid stopword table */
static
int
innodb_stopword_table_validate(
/*===========================*/
	THD*				thd,	/*!< in: thread handle */
	struct st_mysql_sys_var*	var,	/*!< in: pointer to system
						variable */
	void*				save,	/*!< out: immediate result
						for update function */
	struct st_mysql_value*		value)	/*!< in: incoming string */
{
	const char*	stopword_table_name;
	char		buff[STRING_BUFFER_USUAL_SIZE];
	int		len = sizeof(buff);
	trx_t*		trx;
	int		ret = 1;

	ut_a(save != NULL);
	ut_a(value != NULL);

	stopword_table_name = value->val_str(value, buff, &len);

	trx = check_trx_exists(thd);

	row_mysql_lock_data_dictionary(trx);

	/* Validate the stopword table's (if supplied) existence and
	of the right format */
	if (!stopword_table_name
	    || fts_valid_stopword_table(stopword_table_name)) {
		*static_cast<const char**>(save) = stopword_table_name;
		ret = 0;
	}

	row_mysql_unlock_data_dictionary(trx);

	return(ret);
}

/****************************************************************//**
Update global variable fts_server_stopword_table with the "saved"
stopword table name value. This function is registered as a callback
with MySQL. */
static
void
innodb_stopword_table_update(
/*=========================*/
	THD*				thd,	/*!< in: thread handle */
	struct st_mysql_sys_var*	var,	/*!< in: pointer to
						system variable */
	void*				var_ptr,/*!< out: where the
						formal string goes */
	const void*			save)	/*!< in: immediate result
						from check function */
{
	const char*	stopword_table_name;
	char*		old;

	ut_a(save != NULL);
	ut_a(var_ptr != NULL);

	stopword_table_name = *static_cast<const char*const*>(save);
	old = *(char**) var_ptr;

	if (stopword_table_name) {
		*(char**) var_ptr =  my_strdup(stopword_table_name,  MYF(0));
	} else {
		*(char**) var_ptr = NULL;
	}

	if (old) {
		my_free(old);
	}

	fts_server_stopword_table = *(char**) var_ptr;
}

/*************************************************************//**
Check whether valid argument given to "innodb_fts_internal_tbl_name"
This function is registered as a callback with MySQL.
@return 0 for valid stopword table */
static
int
innodb_internal_table_validate(
/*===========================*/
	THD*				thd,	/*!< in: thread handle */
	struct st_mysql_sys_var*	var,	/*!< in: pointer to system
						variable */
	void*				save,	/*!< out: immediate result
						for update function */
	struct st_mysql_value*		value)	/*!< in: incoming string */
{
	const char*	table_name;
	char		buff[STRING_BUFFER_USUAL_SIZE];
	int		len = sizeof(buff);
	int		ret = 1;
	dict_table_t*	user_table;

	ut_a(save != NULL);
	ut_a(value != NULL);

	table_name = value->val_str(value, buff, &len);

	if (!table_name) {
		*static_cast<const char**>(save) = NULL;
		return(0);
	}

	user_table = dict_table_open_on_name(
		table_name, FALSE, TRUE, DICT_ERR_IGNORE_NONE);

	if (user_table) {
		if (dict_table_has_fts_index(user_table)) {
			*static_cast<const char**>(save) = table_name;
			ret = 0;
		}

		dict_table_close(user_table, FALSE, TRUE);
	}

	return(ret);
}

/****************************************************************//**
Update global variable "fts_internal_tbl_name" with the "saved"
stopword table name value. This function is registered as a callback
with MySQL. */
static
void
innodb_internal_table_update(
/*=========================*/
	THD*				thd,	/*!< in: thread handle */
	struct st_mysql_sys_var*	var,	/*!< in: pointer to
						system variable */
	void*				var_ptr,/*!< out: where the
						formal string goes */
	const void*			save)	/*!< in: immediate result
						from check function */
{
	const char*	table_name;
	char*		old;

	ut_a(save != NULL);
	ut_a(var_ptr != NULL);

	table_name = *static_cast<const char*const*>(save);
	old = *(char**) var_ptr;

	if (table_name) {
		*(char**) var_ptr =  my_strdup(table_name,  MYF(0));
	} else {
		*(char**) var_ptr = NULL;
	}

	if (old) {
		my_free(old);
	}

	fts_internal_tbl_name = *(char**) var_ptr;
}

/****************************************************************//**
Update the system variable innodb_adaptive_hash_index using the "saved"
value. This function is registered as a callback with MySQL. */
static
void
innodb_adaptive_hash_index_update(
/*==============================*/
	THD*				thd,	/*!< in: thread handle */
	struct st_mysql_sys_var*	var,	/*!< in: pointer to
						system variable */
	void*				var_ptr,/*!< out: where the
						formal string goes */
	const void*			save)	/*!< in: immediate result
						from check function */
{
	if (*(my_bool*) save) {
		btr_search_enable();
	} else {
		btr_search_disable();
	}
}

/****************************************************************//**
Update the system variable innodb_cmp_per_index using the "saved"
value. This function is registered as a callback with MySQL. */
static
void
innodb_cmp_per_index_update(
/*========================*/
	THD*				thd,	/*!< in: thread handle */
	struct st_mysql_sys_var*	var,	/*!< in: pointer to
						system variable */
	void*				var_ptr,/*!< out: where the
						formal string goes */
	const void*			save)	/*!< in: immediate result
						from check function */
{
	/* Reset the stats whenever we enable the table
	INFORMATION_SCHEMA.innodb_cmp_per_index. */
	if (!srv_cmp_per_index_enabled && *(my_bool*) save) {
		page_zip_reset_stat_per_index();
	}

	srv_cmp_per_index_enabled = !!(*(my_bool*) save);
}

/****************************************************************//**
Update the system variable innodb_old_blocks_pct using the "saved"
value. This function is registered as a callback with MySQL. */
static
void
innodb_old_blocks_pct_update(
/*=========================*/
	THD*				thd,	/*!< in: thread handle */
	struct st_mysql_sys_var*	var,	/*!< in: pointer to
						system variable */
	void*				var_ptr,/*!< out: where the
						formal string goes */
	const void*			save)	/*!< in: immediate result
						from check function */
{
	innobase_old_blocks_pct = buf_LRU_old_ratio_update(
		*static_cast<const uint*>(save), TRUE);
}

/****************************************************************//**
Update the system variable innodb_old_blocks_pct using the "saved"
value. This function is registered as a callback with MySQL. */
static
void
innodb_change_buffer_max_size_update(
/*=================================*/
	THD*				thd,	/*!< in: thread handle */
	struct st_mysql_sys_var*	var,	/*!< in: pointer to
						system variable */
	void*				var_ptr,/*!< out: where the
						formal string goes */
	const void*			save)	/*!< in: immediate result
						from check function */
{
	innobase_change_buffer_max_size =
			(*static_cast<const uint*>(save));
	ibuf_max_size_update(innobase_change_buffer_max_size);
}


/*************************************************************//**
Find the corresponding ibuf_use_t value that indexes into
innobase_change_buffering_values[] array for the input
change buffering option name.
@return	corresponding IBUF_USE_* value for the input variable
name, or IBUF_USE_COUNT if not able to find a match */
static
ibuf_use_t
innodb_find_change_buffering_value(
/*===============================*/
	const char*	input_name)	/*!< in: input change buffering
					option name */
{
	ulint	use;

	for (use = 0; use < UT_ARR_SIZE(innobase_change_buffering_values);
	     use++) {
		/* found a match */
		if (!innobase_strcasecmp(
			input_name, innobase_change_buffering_values[use])) {
			return((ibuf_use_t) use);
		}
	}

	/* Did not find any match */
	return(IBUF_USE_COUNT);
}

/*************************************************************//**
Check if it is a valid value of innodb_change_buffering. This function is
registered as a callback with MySQL.
@return	0 for valid innodb_change_buffering */
static
int
innodb_change_buffering_validate(
/*=============================*/
	THD*				thd,	/*!< in: thread handle */
	struct st_mysql_sys_var*	var,	/*!< in: pointer to system
						variable */
	void*				save,	/*!< out: immediate result
						for update function */
	struct st_mysql_value*		value)	/*!< in: incoming string */
{
	const char*	change_buffering_input;
	char		buff[STRING_BUFFER_USUAL_SIZE];
	int		len = sizeof(buff);

	ut_a(save != NULL);
	ut_a(value != NULL);

	change_buffering_input = value->val_str(value, buff, &len);

	if (change_buffering_input != NULL) {
		ibuf_use_t	use;

		use = innodb_find_change_buffering_value(
			change_buffering_input);

		if (use != IBUF_USE_COUNT) {
			/* Find a matching change_buffering option value. */
			*static_cast<const char**>(save) =
				innobase_change_buffering_values[use];

			return(0);
		}
	}

	/* No corresponding change buffering option for user supplied
	"change_buffering_input" */
	return(1);
}

/****************************************************************//**
Update the system variable innodb_change_buffering using the "saved"
value. This function is registered as a callback with MySQL. */
static
void
innodb_change_buffering_update(
/*===========================*/
	THD*				thd,	/*!< in: thread handle */
	struct st_mysql_sys_var*	var,	/*!< in: pointer to
						system variable */
	void*				var_ptr,/*!< out: where the
						formal string goes */
	const void*			save)	/*!< in: immediate result
						from check function */
{
	ibuf_use_t	use;

	ut_a(var_ptr != NULL);
	ut_a(save != NULL);

	use = innodb_find_change_buffering_value(
		*static_cast<const char*const*>(save));

	ut_a(use < IBUF_USE_COUNT);

	ibuf_use = use;
	*static_cast<const char**>(var_ptr) =
		 *static_cast<const char*const*>(save);
}

/*************************************************************//**
Just emit a warning that the usage of the variable is deprecated.
@return	0 */
static
void
innodb_stats_sample_pages_update(
/*=============================*/
	THD*				thd,	/*!< in: thread handle */
	struct st_mysql_sys_var*	var,	/*!< in: pointer to
						system variable */
	void*				var_ptr,/*!< out: where the
						formal string goes */
	const void*			save)	/*!< in: immediate result
						from check function */
{
#define STATS_SAMPLE_PAGES_DEPRECATED_MSG \
	"Using innodb_stats_sample_pages is deprecated and " \
	"the variable may be removed in future releases. " \
	"Please use innodb_stats_transient_sample_pages " \
	"instead."

	push_warning(thd, Sql_condition::WARN_LEVEL_WARN,
		     HA_ERR_WRONG_COMMAND, STATS_SAMPLE_PAGES_DEPRECATED_MSG);

	ut_print_timestamp(stderr);
	fprintf(stderr,
		" InnoDB: Warning: %s\n",
		STATS_SAMPLE_PAGES_DEPRECATED_MSG);

	srv_stats_transient_sample_pages =
		*static_cast<const unsigned long long*>(save);
}

/****************************************************************//**
Update the monitor counter according to the "set_option",  turn
on/off or reset specified monitor counter. */
static
void
innodb_monitor_set_option(
/*======================*/
	const monitor_info_t* monitor_info,/*!< in: monitor info for the monitor
					to set */
	mon_option_t	set_option)	/*!< in: Turn on/off reset the
					counter */
{
	monitor_id_t	monitor_id = monitor_info->monitor_id;

	/* If module type is MONITOR_GROUP_MODULE, it cannot be
	turned on/off individually. It should never use this
	function to set options */
	ut_a(!(monitor_info->monitor_type & MONITOR_GROUP_MODULE));

	switch (set_option) {
	case MONITOR_TURN_ON:
		MONITOR_ON(monitor_id);
		MONITOR_INIT(monitor_id);
		MONITOR_SET_START(monitor_id);

		/* If the monitor to be turned on uses
		exisitng monitor counter (status variable),
		make special processing to remember existing
		counter value. */
		if (monitor_info->monitor_type
		    & MONITOR_EXISTING) {
			srv_mon_process_existing_counter(
				monitor_id, MONITOR_TURN_ON);
		}
		break;

	case MONITOR_TURN_OFF:
		if (monitor_info->monitor_type & MONITOR_EXISTING) {
			srv_mon_process_existing_counter(
				monitor_id, MONITOR_TURN_OFF);
		}

		MONITOR_OFF(monitor_id);
		MONITOR_SET_OFF(monitor_id);
		break;

	case MONITOR_RESET_VALUE:
		srv_mon_reset(monitor_id);
		break;

	case MONITOR_RESET_ALL_VALUE:
		srv_mon_reset_all(monitor_id);
		break;

	default:
		ut_error;
	}
}

/****************************************************************//**
Find matching InnoDB monitor counters and update their status
according to the "set_option",  turn on/off or reset specified
monitor counter. */
static
void
innodb_monitor_update_wildcard(
/*===========================*/
	const char*	name,		/*!< in: monitor name to match */
	mon_option_t	set_option)	/*!< in: the set option, whether
					to turn on/off or reset the counter */
{
	ut_a(name);

	for (ulint use = 0; use < NUM_MONITOR; use++) {
		ulint		type;
		monitor_id_t	monitor_id = static_cast<monitor_id_t>(use);
		monitor_info_t*	monitor_info;

		if (!innobase_wildcasecmp(
			srv_mon_get_name(monitor_id), name)) {
			monitor_info = srv_mon_get_info(monitor_id);

			type = monitor_info->monitor_type;

			/* If the monitor counter is of MONITOR_MODULE
			type, skip it. Except for those also marked with
			MONITOR_GROUP_MODULE flag, which can be turned
			on only as a module. */
			if (!(type & MONITOR_MODULE)
			     && !(type & MONITOR_GROUP_MODULE)) {
				innodb_monitor_set_option(monitor_info,
							  set_option);
			}

			/* Need to special handle counters marked with
			MONITOR_GROUP_MODULE, turn on the whole module if
			any one of it comes here. Currently, only
			"module_buf_page" is marked with MONITOR_GROUP_MODULE */
			if (type & MONITOR_GROUP_MODULE) {
				if ((monitor_id >= MONITOR_MODULE_BUF_PAGE)
				     && (monitor_id < MONITOR_MODULE_OS)) {
					if (set_option == MONITOR_TURN_ON
					    && MONITOR_IS_ON(
						MONITOR_MODULE_BUF_PAGE)) {
						continue;
					}

					srv_mon_set_module_control(
						MONITOR_MODULE_BUF_PAGE,
						set_option);
				} else {
					/* If new monitor is added with
					MONITOR_GROUP_MODULE, it needs
					to be added here. */
					ut_ad(0);
				}
			}
		}
	}
}

/*************************************************************//**
Given a configuration variable name, find corresponding monitor counter
and return its monitor ID if found.
@return	monitor ID if found, MONITOR_NO_MATCH if there is no match */
static
ulint
innodb_monitor_id_by_name_get(
/*==========================*/
	const char*	name)	/*!< in: monitor counter namer */
{
	ut_a(name);

	/* Search for wild character '%' in the name, if
	found, we treat it as a wildcard match. We do not search for
	single character wildcard '_' since our monitor names already contain
	such character. To avoid confusion, we request user must include
	at least one '%' character to activate the wildcard search. */
	if (strchr(name, '%')) {
		return(MONITOR_WILDCARD_MATCH);
	}

	/* Not wildcard match, check for an exact match */
	for (ulint i = 0; i < NUM_MONITOR; i++) {
		if (!innobase_strcasecmp(
			name, srv_mon_get_name(static_cast<monitor_id_t>(i)))) {
			return(i);
		}
	}

	return(MONITOR_NO_MATCH);
}
/*************************************************************//**
Validate that the passed in monitor name matches at least one
monitor counter name with wildcard compare.
@return	TRUE if at least one monitor name matches */
static
ibool
innodb_monitor_validate_wildcard_name(
/*==================================*/
	const char*	name)	/*!< in: monitor counter namer */
{
	for (ulint i = 0; i < NUM_MONITOR; i++) {
		if (!innobase_wildcasecmp(
			srv_mon_get_name(static_cast<monitor_id_t>(i)), name)) {
			return(TRUE);
		}
	}

	return(FALSE);
}
/*************************************************************//**
Validate the passed in monitor name, find and save the
corresponding monitor name in the function parameter "save".
@return	0 if monitor name is valid */
static
int
innodb_monitor_valid_byname(
/*========================*/
	void*			save,	/*!< out: immediate result
					for update function */
	const char*		name)	/*!< in: incoming monitor name */
{
	ulint		use;
	monitor_info_t*	monitor_info;

	if (!name) {
		return(1);
	}

	use = innodb_monitor_id_by_name_get(name);

	/* No monitor name matches, nor it is wildcard match */
	if (use == MONITOR_NO_MATCH) {
		return(1);
	}

	if (use < NUM_MONITOR) {
		monitor_info = srv_mon_get_info((monitor_id_t) use);

		/* If the monitor counter is marked with
		MONITOR_GROUP_MODULE flag, then this counter
		cannot be turned on/off individually, instead
		it shall be turned on/off as a group using
		its module name */
		if ((monitor_info->monitor_type & MONITOR_GROUP_MODULE)
		    && (!(monitor_info->monitor_type & MONITOR_MODULE))) {
			sql_print_warning(
				"Monitor counter '%s' cannot"
				" be turned on/off individually."
				" Please use its module name"
				" to turn on/off the counters"
				" in the module as a group.\n",
				name);

			return(1);
		}

	} else {
		ut_a(use == MONITOR_WILDCARD_MATCH);

		/* For wildcard match, if there is not a single monitor
		counter name that matches, treat it as an invalid
		value for the system configuration variables */
		if (!innodb_monitor_validate_wildcard_name(name)) {
			return(1);
		}
	}

	/* Save the configure name for innodb_monitor_update() */
	*static_cast<const char**>(save) = name;

	return(0);
}
/*************************************************************//**
Validate passed-in "value" is a valid monitor counter name.
This function is registered as a callback with MySQL.
@return	0 for valid name */
static
int
innodb_monitor_validate(
/*====================*/
	THD*				thd,	/*!< in: thread handle */
	struct st_mysql_sys_var*	var,	/*!< in: pointer to system
						variable */
	void*				save,	/*!< out: immediate result
						for update function */
	struct st_mysql_value*		value)	/*!< in: incoming string */
{
	const char*	name;
	char*		monitor_name;
	char		buff[STRING_BUFFER_USUAL_SIZE];
	int		len = sizeof(buff);
	int		ret;

	ut_a(save != NULL);
	ut_a(value != NULL);

	name = value->val_str(value, buff, &len);

	/* monitor_name could point to memory from MySQL
	or buff[]. Always dup the name to memory allocated
	by InnoDB, so we can access it in another callback
	function innodb_monitor_update() and free it appropriately */
	if (name) {
		monitor_name = my_strdup(name, MYF(0));
	} else {
		return(1);
	}

	ret = innodb_monitor_valid_byname(save, monitor_name);

	if (ret) {
		/* Validation failed */
		my_free(monitor_name);
	} else {
		/* monitor_name will be freed in separate callback function
		innodb_monitor_update(). Assert "save" point to
		the "monitor_name" variable */
		ut_ad(*static_cast<char**>(save) == monitor_name);
	}

	return(ret);
}

/****************************************************************//**
Update the system variable innodb_enable(disable/reset/reset_all)_monitor
according to the "set_option" and turn on/off or reset specified monitor
counter. */
static
void
innodb_monitor_update(
/*==================*/
	THD*			thd,		/*!< in: thread handle */
	void*			var_ptr,	/*!< out: where the
						formal string goes */
	const void*		save,		/*!< in: immediate result
						from check function */
	mon_option_t		set_option,	/*!< in: the set option,
						whether to turn on/off or
						reset the counter */
	ibool			free_mem)	/*!< in: whether we will
						need to free the memory */
{
	monitor_info_t*	monitor_info;
	ulint		monitor_id;
	ulint		err_monitor = 0;
	const char*	name;

	ut_a(save != NULL);

	name = *static_cast<const char*const*>(save);

	if (!name) {
		monitor_id = MONITOR_DEFAULT_START;
	} else {
		monitor_id = innodb_monitor_id_by_name_get(name);

		/* Double check we have a valid monitor ID */
		if (monitor_id == MONITOR_NO_MATCH) {
			return;
		}
	}

	if (monitor_id == MONITOR_DEFAULT_START) {
		/* If user set the variable to "default", we will
		print a message and make this set operation a "noop".
		The check is being made here is because "set default"
		does not go through validation function */
		if (thd) {
			push_warning_printf(
				thd, Sql_condition::WARN_LEVEL_WARN,
				ER_NO_DEFAULT,
				"Default value is not defined for "
				"this set option. Please specify "
				"correct counter or module name.");
		} else {
			sql_print_error(
				"Default value is not defined for "
				"this set option. Please specify "
				"correct counter or module name.\n");
		}

		if (var_ptr) {
			*(const char**) var_ptr = NULL;
		}
	} else if (monitor_id == MONITOR_WILDCARD_MATCH) {
		innodb_monitor_update_wildcard(name, set_option);
	} else {
		monitor_info = srv_mon_get_info(
			static_cast<monitor_id_t>(monitor_id));

		ut_a(monitor_info);

		/* If monitor is already truned on, someone could already
		collect monitor data, exit and ask user to turn off the
		monitor before turn it on again. */
		if (set_option == MONITOR_TURN_ON
		    && MONITOR_IS_ON(monitor_id)) {
			err_monitor = monitor_id;
			goto exit;
		}

		if (var_ptr) {
			*(const char**) var_ptr = monitor_info->monitor_name;
		}

		/* Depending on the monitor name is for a module or
		a counter, process counters in the whole module or
		individual counter. */
		if (monitor_info->monitor_type & MONITOR_MODULE) {
			srv_mon_set_module_control(
				static_cast<monitor_id_t>(monitor_id),
				set_option);
		} else {
			innodb_monitor_set_option(monitor_info, set_option);
		}
	}
exit:
	/* Only if we are trying to turn on a monitor that already
	been turned on, we will set err_monitor. Print related
	information */
	if (err_monitor) {
		sql_print_warning("Monitor %s is already enabled.",
				  srv_mon_get_name((monitor_id_t) err_monitor));
	}

	if (free_mem && name) {
		my_free((void*) name);
	}

	return;
}

#ifdef __WIN__
/*************************************************************//**
Validate if passed-in "value" is a valid value for
innodb_buffer_pool_filename. On Windows, file names with colon (:)
are not allowed.

@return	0 for valid name */
static
int
innodb_srv_buf_dump_filename_validate(
/*==================================*/
	THD*				thd,	/*!< in: thread handle */
	struct st_mysql_sys_var*	var,	/*!< in: pointer to system
						variable */
	void*				save,	/*!< out: immediate result
						for update function */
	struct st_mysql_value*		value)	/*!< in: incoming string */
{
	const char*	buf_name;
	char		buff[OS_FILE_MAX_PATH];
	int		len= sizeof(buff);

	ut_a(save != NULL);
	ut_a(value != NULL);

	buf_name = value->val_str(value, buff, &len);

	if (buf_name) {
		if (is_filename_allowed(buf_name, len, FALSE)){
			*static_cast<const char**>(save) = buf_name;
			return(0);
		} else {
			push_warning_printf(thd,
				Sql_condition::WARN_LEVEL_WARN,
				ER_WRONG_ARGUMENTS,
				"InnoDB: innodb_buffer_pool_filename "
				"cannot have colon (:) in the file name.");

		}
	}

	return(1);
}
#else /* __WIN__ */
# define innodb_srv_buf_dump_filename_validate NULL
#endif /* __WIN__ */

#ifdef UNIV_DEBUG
static char* srv_buffer_pool_evict;

/****************************************************************//**
Evict all uncompressed pages of compressed tables from the buffer pool.
Keep the compressed pages in the buffer pool.
@return whether all uncompressed pages were evicted */
static __attribute__((warn_unused_result))
bool
innodb_buffer_pool_evict_uncompressed(void)
/*=======================================*/
{
	bool	all_evicted = true;

	for (ulint i = 0; i < srv_buf_pool_instances; i++) {
		buf_pool_t*	buf_pool = &buf_pool_ptr[i];

		buf_pool_mutex_enter(buf_pool);

		for (buf_block_t* block = UT_LIST_GET_LAST(
			     buf_pool->unzip_LRU);
		     block != NULL; ) {
			buf_block_t*	prev_block = UT_LIST_GET_PREV(
				unzip_LRU, block);
			ut_ad(buf_block_get_state(block)
			      == BUF_BLOCK_FILE_PAGE);
			ut_ad(block->in_unzip_LRU_list);
			ut_ad(block->page.in_LRU_list);

			if (!buf_LRU_free_page(&block->page, false)) {
				all_evicted = false;
			}

			block = prev_block;
		}

		buf_pool_mutex_exit(buf_pool);
	}

	return(all_evicted);
}

/****************************************************************//**
Called on SET GLOBAL innodb_buffer_pool_evict=...
Handles some values specially, to evict pages from the buffer pool.
SET GLOBAL innodb_buffer_pool_evict='uncompressed'
evicts all uncompressed page frames of compressed tablespaces. */
static
void
innodb_buffer_pool_evict_update(
/*============================*/
	THD*			thd,	/*!< in: thread handle */
	struct st_mysql_sys_var*var,	/*!< in: pointer to system variable */
	void*			var_ptr,/*!< out: ignored */
	const void*		save)	/*!< in: immediate result
					from check function */
{
	if (const char* op = *static_cast<const char*const*>(save)) {
		if (!strcmp(op, "uncompressed")) {
			for (uint tries = 0; tries < 10000; tries++) {
				if (innodb_buffer_pool_evict_uncompressed()) {
					return;
				}

				os_thread_sleep(10000);
			}

			/* We failed to evict all uncompressed pages. */
			ut_ad(0);
		}
	}
}
#endif /* UNIV_DEBUG */

/****************************************************************//**
Update the system variable innodb_monitor_enable and enable
specified monitor counter.
This function is registered as a callback with MySQL. */
static
void
innodb_enable_monitor_update(
/*=========================*/
	THD*				thd,	/*!< in: thread handle */
	struct st_mysql_sys_var*	var,	/*!< in: pointer to
						system variable */
	void*				var_ptr,/*!< out: where the
						formal string goes */
	const void*			save)	/*!< in: immediate result
						from check function */
{
	innodb_monitor_update(thd, var_ptr, save, MONITOR_TURN_ON, TRUE);
}

/****************************************************************//**
Update the system variable innodb_monitor_disable and turn
off specified monitor counter. */
static
void
innodb_disable_monitor_update(
/*==========================*/
	THD*				thd,	/*!< in: thread handle */
	struct st_mysql_sys_var*	var,	/*!< in: pointer to
						system variable */
	void*				var_ptr,/*!< out: where the
						formal string goes */
	const void*			save)	/*!< in: immediate result
						from check function */
{
	innodb_monitor_update(thd, var_ptr, save, MONITOR_TURN_OFF, TRUE);
}

/****************************************************************//**
Update the system variable innodb_monitor_reset and reset
specified monitor counter(s).
This function is registered as a callback with MySQL. */
static
void
innodb_reset_monitor_update(
/*========================*/
	THD*				thd,	/*!< in: thread handle */
	struct st_mysql_sys_var*	var,	/*!< in: pointer to
						system variable */
	void*				var_ptr,/*!< out: where the
						formal string goes */
	const void*			save)	/*!< in: immediate result
						from check function */
{
	innodb_monitor_update(thd, var_ptr, save, MONITOR_RESET_VALUE, TRUE);
}

/****************************************************************//**
Update the system variable innodb_monitor_reset_all and reset
all value related monitor counter.
This function is registered as a callback with MySQL. */
static
void
innodb_reset_all_monitor_update(
/*============================*/
	THD*				thd,	/*!< in: thread handle */
	struct st_mysql_sys_var*	var,	/*!< in: pointer to
						system variable */
	void*				var_ptr,/*!< out: where the
						formal string goes */
	const void*			save)	/*!< in: immediate result
						from check function */
{
	innodb_monitor_update(thd, var_ptr, save, MONITOR_RESET_ALL_VALUE,
			      TRUE);
}

/****************************************************************//**
Parse and enable InnoDB monitor counters during server startup.
User can list the monitor counters/groups to be enable by specifying
"loose-innodb_monitor_enable=monitor_name1;monitor_name2..."
in server configuration file or at the command line. The string
separate could be ";", "," or empty space. */
static
void
innodb_enable_monitor_at_startup(
/*=============================*/
	char*	str)	/*!< in/out: monitor counter enable list */
{
	static const char*	sep = " ;,";
	char*			last;

	ut_a(str);

	/* Walk through the string, and separate each monitor counter
	and/or counter group name, and calling innodb_monitor_update()
	if successfully updated. Please note that the "str" would be
	changed by strtok_r() as it walks through it. */
	for (char* option = strtok_r(str, sep, &last);
	     option;
	     option = strtok_r(NULL, sep, &last)) {
		ulint	ret;
		char*	option_name;

		ret = innodb_monitor_valid_byname(&option_name, option);

		/* The name is validated if ret == 0 */
		if (!ret) {
			innodb_monitor_update(NULL, NULL, &option,
					      MONITOR_TURN_ON, FALSE);
		} else {
			sql_print_warning("Invalid monitor counter"
					  " name: '%s'", option);
		}
	}
}

/****************************************************************//**
Callback function for accessing the InnoDB variables from MySQL:
SHOW VARIABLES. */
static
int
show_innodb_vars(
/*=============*/
	THD*		thd,
	SHOW_VAR*	var,
	char*		buff)
{
	innodb_export_status();
	var->type = SHOW_ARRAY;
	var->value = (char*) &innodb_status_variables;

	return(0);
}

/****************************************************************//**
This function checks each index name for a table against reserved
system default primary index name 'GEN_CLUST_INDEX'. If a name
matches, this function pushes an warning message to the client,
and returns true.
@return true if the index name matches the reserved name */
UNIV_INTERN
bool
innobase_index_name_is_reserved(
/*============================*/
	THD*		thd,		/*!< in/out: MySQL connection */
	const KEY*	key_info,	/*!< in: Indexes to be created */
	ulint		num_of_keys)	/*!< in: Number of indexes to
					be created. */
{
	const KEY*	key;
	uint		key_num;	/* index number */

	for (key_num = 0; key_num < num_of_keys; key_num++) {
		key = &key_info[key_num];

		if (innobase_strcasecmp(key->name,
					innobase_index_reserve_name) == 0) {
			/* Push warning to mysql */
			push_warning_printf(thd,
					    Sql_condition::WARN_LEVEL_WARN,
					    ER_WRONG_NAME_FOR_INDEX,
					    "Cannot Create Index with name "
					    "'%s'. The name is reserved "
					    "for the system default primary "
					    "index.",
					    innobase_index_reserve_name);

			my_error(ER_WRONG_NAME_FOR_INDEX, MYF(0),
				 innobase_index_reserve_name);

			return(true);
		}
	}

	return(false);
}

/***********************************************************************
Retrieve the FTS Relevance Ranking result for doc with doc_id
of prebuilt->fts_doc_id
@return the relevance ranking value */
UNIV_INTERN
float
innobase_fts_retrieve_ranking(
/*============================*/
		FT_INFO * fts_hdl)	/*!< in: FTS handler */
{
	row_prebuilt_t*	ft_prebuilt;
	fts_result_t*	result;

	result = ((NEW_FT_INFO*) fts_hdl)->ft_result;

	ft_prebuilt = ((NEW_FT_INFO*) fts_hdl)->ft_prebuilt;

	if (ft_prebuilt->read_just_key) {
		fts_ranking_t*  ranking =
			rbt_value(fts_ranking_t, result->current);
		return(ranking->rank);
	}

	/* Retrieve the ranking value for doc_id with value of
	prebuilt->fts_doc_id */
	return(fts_retrieve_ranking(result, ft_prebuilt->fts_doc_id));
}

/***********************************************************************
Free the memory for the FTS handler */
UNIV_INTERN
void
innobase_fts_close_ranking(
/*=======================*/
		FT_INFO * fts_hdl)
{
	fts_result_t*	result;

	((NEW_FT_INFO*) fts_hdl)->ft_prebuilt->in_fts_query = false;

	result = ((NEW_FT_INFO*) fts_hdl)->ft_result;

	fts_query_free_result(result);

	my_free((uchar*) fts_hdl);


	return;
}

/***********************************************************************
Find and Retrieve the FTS Relevance Ranking result for doc with doc_id
of prebuilt->fts_doc_id
@return the relevance ranking value */
UNIV_INTERN
float
innobase_fts_find_ranking(
/*======================*/
		FT_INFO*	fts_hdl,	/*!< in: FTS handler */
		uchar*		record,		/*!< in: Unused */
		uint		len)		/*!< in: Unused */
{
	row_prebuilt_t*	ft_prebuilt;
	fts_result_t*	result;

	ft_prebuilt = ((NEW_FT_INFO*) fts_hdl)->ft_prebuilt;
	result = ((NEW_FT_INFO*) fts_hdl)->ft_result;

	/* Retrieve the ranking value for doc_id with value of
	prebuilt->fts_doc_id */
	return(fts_retrieve_ranking(result, ft_prebuilt->fts_doc_id));
}

#ifdef UNIV_DEBUG
static my_bool	innodb_purge_run_now = TRUE;
static my_bool	innodb_purge_stop_now = TRUE;
static my_bool	innodb_log_checkpoint_now = TRUE;

/****************************************************************//**
Set the purge state to RUN. If purge is disabled then it
is a no-op. This function is registered as a callback with MySQL. */
static
void
purge_run_now_set(
/*==============*/
	THD*				thd	/*!< in: thread handle */
					__attribute__((unused)),
	struct st_mysql_sys_var*	var	/*!< in: pointer to system
						variable */
					__attribute__((unused)),
	void*				var_ptr	/*!< out: where the formal
						string goes */
					__attribute__((unused)),
	const void*			save)	/*!< in: immediate result from
						check function */
{
	if (*(my_bool*) save && trx_purge_state() != PURGE_STATE_DISABLED) {
		trx_purge_run();
	}
}

/****************************************************************//**
Set the purge state to STOP. If purge is disabled then it
is a no-op. This function is registered as a callback with MySQL. */
static
void
purge_stop_now_set(
/*===============*/
	THD*				thd	/*!< in: thread handle */
					__attribute__((unused)),
	struct st_mysql_sys_var*	var	/*!< in: pointer to system
						variable */
					__attribute__((unused)),
	void*				var_ptr	/*!< out: where the formal
						string goes */
					__attribute__((unused)),
	const void*			save)	/*!< in: immediate result from
						check function */
{
	if (*(my_bool*) save && trx_purge_state() != PURGE_STATE_DISABLED) {
		trx_purge_stop();
	}
}

/****************************************************************//**
Force innodb to checkpoint. */
static
void
checkpoint_now_set(
/*===============*/
	THD*				thd	/*!< in: thread handle */
					__attribute__((unused)),
	struct st_mysql_sys_var*	var	/*!< in: pointer to system
						variable */
					__attribute__((unused)),
	void*				var_ptr	/*!< out: where the formal
						string goes */
					__attribute__((unused)),
	const void*			save)	/*!< in: immediate result from
						check function */
{
	if (*(my_bool*) save) {
		while (log_sys->last_checkpoint_lsn < log_sys->lsn) {
			log_make_checkpoint_at(LSN_MAX, TRUE);
			fil_flush_file_spaces(FIL_LOG);
		}
		fil_write_flushed_lsn_to_data_files(log_sys->lsn, 0);
		fil_flush_file_spaces(FIL_TABLESPACE);
	}
}
#endif /* UNIV_DEBUG */

/***********************************************************************
@return version of the extended FTS API */
uint
innobase_fts_get_version()
/*======================*/
{
	/* Currently this doesn't make much sense as returning
	HA_CAN_FULLTEXT_EXT automatically mean this version is supported.
	This supposed to ease future extensions.  */
	return(2);
}

/***********************************************************************
@return Which part of the extended FTS API is supported */
ulonglong
innobase_fts_flags()
/*================*/
{
	return(FTS_ORDERED_RESULT | FTS_DOCID_IN_RESULT);
}


/***********************************************************************
Find and Retrieve the FTS doc_id for the current result row
@return the document ID */
ulonglong
innobase_fts_retrieve_docid(
/*========================*/
		FT_INFO_EXT * fts_hdl)	/*!< in: FTS handler */
{
	row_prebuilt_t* ft_prebuilt;
	fts_result_t*	result;

	ft_prebuilt = ((NEW_FT_INFO *)fts_hdl)->ft_prebuilt;
	result = ((NEW_FT_INFO *)fts_hdl)->ft_result;

	if (ft_prebuilt->read_just_key) {
		fts_ranking_t* ranking =
			rbt_value(fts_ranking_t, result->current);
		return(ranking->doc_id);
	}

	return(ft_prebuilt->fts_doc_id);
}

/***********************************************************************
Find and retrieve the size of the current result
@return number of matching rows */
ulonglong
innobase_fts_count_matches(
/*=======================*/
	FT_INFO_EXT* fts_hdl)	/*!< in: FTS handler */
{
	NEW_FT_INFO*	handle = (NEW_FT_INFO *) fts_hdl;

	if (handle->ft_result->rankings_by_id != 0) {
		return rbt_size(handle->ft_result->rankings_by_id);
	} else {
		return(0);
	}
}

/* These variables are never read by InnoDB or changed. They are a kind of
dummies that are needed by the MySQL infrastructure to call
buffer_pool_dump_now(), buffer_pool_load_now() and buffer_pool_load_abort()
by the user by doing:
  SET GLOBAL innodb_buffer_pool_dump_now=ON;
  SET GLOBAL innodb_buffer_pool_load_now=ON;
  SET GLOBAL innodb_buffer_pool_load_abort=ON;
Their values are read by MySQL and displayed to the user when the variables
are queried, e.g.:
  SELECT @@innodb_buffer_pool_dump_now;
  SELECT @@innodb_buffer_pool_load_now;
  SELECT @@innodb_buffer_pool_load_abort; */
static my_bool	innodb_buffer_pool_dump_now = FALSE;
static my_bool	innodb_buffer_pool_load_now = FALSE;
static my_bool	innodb_buffer_pool_load_abort = FALSE;

/****************************************************************//**
Trigger a dump of the buffer pool if innodb_buffer_pool_dump_now is set
to ON. This function is registered as a callback with MySQL. */
static
void
buffer_pool_dump_now(
/*=================*/
	THD*				thd	/*!< in: thread handle */
					__attribute__((unused)),
	struct st_mysql_sys_var*	var	/*!< in: pointer to system
						variable */
					__attribute__((unused)),
	void*				var_ptr	/*!< out: where the formal
						string goes */
					__attribute__((unused)),
	const void*			save)	/*!< in: immediate result from
						check function */
{
	if (*(my_bool*) save && !srv_read_only_mode) {
		buf_dump_start();
	}
}

/****************************************************************//**
Trigger a load of the buffer pool if innodb_buffer_pool_load_now is set
to ON. This function is registered as a callback with MySQL. */
static
void
buffer_pool_load_now(
/*=================*/
	THD*				thd	/*!< in: thread handle */
					__attribute__((unused)),
	struct st_mysql_sys_var*	var	/*!< in: pointer to system
						variable */
					__attribute__((unused)),
	void*				var_ptr	/*!< out: where the formal
						string goes */
					__attribute__((unused)),
	const void*			save)	/*!< in: immediate result from
						check function */
{
	if (*(my_bool*) save) {
		buf_load_start();
	}
}

/****************************************************************//**
Abort a load of the buffer pool if innodb_buffer_pool_load_abort
is set to ON. This function is registered as a callback with MySQL. */
static
void
buffer_pool_load_abort(
/*===================*/
	THD*				thd	/*!< in: thread handle */
					__attribute__((unused)),
	struct st_mysql_sys_var*	var	/*!< in: pointer to system
						variable */
					__attribute__((unused)),
	void*				var_ptr	/*!< out: where the formal
						string goes */
					__attribute__((unused)),
	const void*			save)	/*!< in: immediate result from
						check function */
{
	if (*(my_bool*) save) {
		buf_load_abort();
	}
}

static SHOW_VAR innodb_status_variables_export[]= {
	{"Innodb", (char*) &show_innodb_vars, SHOW_FUNC},
	{NullS, NullS, SHOW_LONG}
};

static struct st_mysql_storage_engine innobase_storage_engine=
{ MYSQL_HANDLERTON_INTERFACE_VERSION };

/* plugin options */

static MYSQL_SYSVAR_ENUM(checksum_algorithm, srv_checksum_algorithm,
  PLUGIN_VAR_RQCMDARG,
  "The algorithm InnoDB uses for page checksumming. Possible values are "
  "CRC32 (hardware accelerated if the CPU supports it) "
    "write crc32, allow any of the other checksums to match when reading; "
  "STRICT_CRC32 "
    "write crc32, do not allow other algorithms to match when reading; "
  "INNODB "
    "write a software calculated checksum, allow any other checksums "
    "to match when reading; "
  "STRICT_INNODB "
    "write a software calculated checksum, do not allow other algorithms "
    "to match when reading; "
  "NONE "
    "write a constant magic number, do not do any checksum verification "
    "when reading (same as innodb_checksums=OFF); "
  "STRICT_NONE "
    "write a constant magic number, do not allow values other than that "
    "magic number when reading; "
  "Files updated when this option is set to crc32 or strict_crc32 will "
  "not be readable by MySQL versions older than 5.6.3",
  NULL, NULL, SRV_CHECKSUM_ALGORITHM_INNODB,
  &innodb_checksum_algorithm_typelib);

static MYSQL_SYSVAR_BOOL(checksums, innobase_use_checksums,
  PLUGIN_VAR_NOCMDARG | PLUGIN_VAR_READONLY,
  "DEPRECATED. Use innodb_checksum_algorithm=NONE instead of setting "
  "this to OFF. "
  "Enable InnoDB checksums validation (enabled by default). "
  "Disable with --skip-innodb-checksums.",
  NULL, NULL, TRUE);

static MYSQL_SYSVAR_STR(data_home_dir, innobase_data_home_dir,
  PLUGIN_VAR_READONLY,
  "The common part for InnoDB table spaces.",
  NULL, NULL, NULL);

static MYSQL_SYSVAR_BOOL(doublewrite, innobase_use_doublewrite,
  PLUGIN_VAR_NOCMDARG | PLUGIN_VAR_READONLY,
  "Enable InnoDB doublewrite buffer (enabled by default). "
  "Disable with --skip-innodb-doublewrite.",
  NULL, NULL, TRUE);

static MYSQL_SYSVAR_ULONG(io_capacity, srv_io_capacity,
  PLUGIN_VAR_RQCMDARG,
  "Number of IOPs the server can do. Tunes the background IO rate",
  NULL, innodb_io_capacity_update, 200, 100, ~0UL, 0);

static MYSQL_SYSVAR_ULONG(io_capacity_max, srv_max_io_capacity,
  PLUGIN_VAR_RQCMDARG,
  "Limit to which innodb_io_capacity can be inflated.",
  NULL, innodb_io_capacity_max_update,
  SRV_MAX_IO_CAPACITY_DUMMY_DEFAULT, 100,
  SRV_MAX_IO_CAPACITY_LIMIT, 0);

#ifdef UNIV_DEBUG
static MYSQL_SYSVAR_BOOL(purge_run_now, innodb_purge_run_now,
  PLUGIN_VAR_OPCMDARG,
  "Set purge state to RUN",
  NULL, purge_run_now_set, FALSE);

static MYSQL_SYSVAR_BOOL(purge_stop_now, innodb_purge_stop_now,
  PLUGIN_VAR_OPCMDARG,
  "Set purge state to STOP",
  NULL, purge_stop_now_set, FALSE);

static MYSQL_SYSVAR_BOOL(log_checkpoint_now, innodb_log_checkpoint_now,
  PLUGIN_VAR_OPCMDARG,
  "Force checkpoint now",
  NULL, checkpoint_now_set, FALSE);
#endif /* UNIV_DEBUG */

static MYSQL_SYSVAR_ULONG(purge_batch_size, srv_purge_batch_size,
  PLUGIN_VAR_OPCMDARG,
  "Number of UNDO log pages to purge in one batch from the history list.",
  NULL, NULL,
  300,			/* Default setting */
  1,			/* Minimum value */
  5000, 0);		/* Maximum value */

static MYSQL_SYSVAR_ULONG(purge_threads, srv_n_purge_threads,
  PLUGIN_VAR_OPCMDARG | PLUGIN_VAR_READONLY,
  "Purge threads can be from 1 to 32. Default is 1.",
  NULL, NULL,
  1,			/* Default setting */
  1,			/* Minimum value */
  32, 0);		/* Maximum value */

static MYSQL_SYSVAR_ULONG(sync_array_size, srv_sync_array_size,
  PLUGIN_VAR_OPCMDARG | PLUGIN_VAR_READONLY,
  "Size of the mutex/lock wait array.",
  NULL, NULL,
  1,			/* Default setting */
  1,			/* Minimum value */
  1024, 0);		/* Maximum value */

static MYSQL_SYSVAR_ULONG(fast_shutdown, innobase_fast_shutdown,
  PLUGIN_VAR_OPCMDARG,
  "Speeds up the shutdown process of the InnoDB storage engine. Possible "
  "values are 0, 1 (faster) or 2 (fastest - crash-like).",
  NULL, NULL, 1, 0, 2, 0);

static MYSQL_SYSVAR_BOOL(file_per_table, srv_file_per_table,
  PLUGIN_VAR_NOCMDARG,
  "Stores each InnoDB table to an .ibd file in the database dir.",
  NULL, NULL, TRUE);

static MYSQL_SYSVAR_STR(file_format, innobase_file_format_name,
  PLUGIN_VAR_RQCMDARG,
  "File format to use for new tables in .ibd files.",
  innodb_file_format_name_validate,
  innodb_file_format_name_update, "Antelope");

/* "innobase_file_format_check" decides whether we would continue
booting the server if the file format stamped on the system
table space exceeds the maximum file format supported
by the server. Can be set during server startup at command
line or configure file, and a read only variable after
server startup */
static MYSQL_SYSVAR_BOOL(file_format_check, innobase_file_format_check,
  PLUGIN_VAR_NOCMDARG | PLUGIN_VAR_READONLY,
  "Whether to perform system file format check.",
  NULL, NULL, TRUE);

/* If a new file format is introduced, the file format
name needs to be updated accordingly. Please refer to
file_format_name_map[] defined in trx0sys.cc for the next
file format name. */
static MYSQL_SYSVAR_STR(file_format_max, innobase_file_format_max,
  PLUGIN_VAR_OPCMDARG,
  "The highest file format in the tablespace.",
  innodb_file_format_max_validate,
  innodb_file_format_max_update, "Antelope");

static MYSQL_SYSVAR_STR(ft_server_stopword_table, innobase_server_stopword_table,
  PLUGIN_VAR_OPCMDARG,
  "The user supplied stopword table name.",
  innodb_stopword_table_validate,
  innodb_stopword_table_update,
  NULL);

static MYSQL_SYSVAR_UINT(flush_log_at_timeout, srv_flush_log_at_timeout,
  PLUGIN_VAR_OPCMDARG,
  "Write and flush logs every (n) second.",
  NULL, NULL, 1, 0, 2700, 0);

static MYSQL_SYSVAR_ULONG(flush_log_at_trx_commit, srv_flush_log_at_trx_commit,
  PLUGIN_VAR_OPCMDARG,
  "Set to 0 (write and flush once per second),"
  " 1 (write and flush at each commit)"
  " or 2 (write at commit, flush once per second).",
  NULL, NULL, 1, 0, 2, 0);

static MYSQL_SYSVAR_STR(flush_method, innobase_file_flush_method,
  PLUGIN_VAR_RQCMDARG | PLUGIN_VAR_READONLY,
  "With which method to flush data.", NULL, NULL, NULL);

static MYSQL_SYSVAR_BOOL(large_prefix, innobase_large_prefix,
  PLUGIN_VAR_NOCMDARG,
  "Support large index prefix length of REC_VERSION_56_MAX_INDEX_COL_LEN (3072) bytes.",
  NULL, NULL, FALSE);

static MYSQL_SYSVAR_BOOL(force_load_corrupted, srv_load_corrupted,
  PLUGIN_VAR_NOCMDARG | PLUGIN_VAR_READONLY,
  "Force InnoDB to load metadata of corrupted table.",
  NULL, NULL, FALSE);

static MYSQL_SYSVAR_BOOL(locks_unsafe_for_binlog, innobase_locks_unsafe_for_binlog,
  PLUGIN_VAR_NOCMDARG | PLUGIN_VAR_READONLY,
  "DEPRECATED. This option may be removed in future releases. "
  "Please use READ COMMITTED transaction isolation level instead. "
  "Force InnoDB to not use next-key locking, to use only row-level locking.",
  NULL, NULL, FALSE);

#ifdef UNIV_LOG_ARCHIVE
static MYSQL_SYSVAR_STR(log_arch_dir, innobase_log_arch_dir,
  PLUGIN_VAR_RQCMDARG | PLUGIN_VAR_READONLY,
  "Where full logs should be archived.", NULL, NULL, NULL);

static MYSQL_SYSVAR_BOOL(log_archive, innobase_log_archive,
  PLUGIN_VAR_OPCMDARG | PLUGIN_VAR_READONLY,
  "Set to 1 if you want to have logs archived.", NULL, NULL, FALSE);
#endif /* UNIV_LOG_ARCHIVE */

static MYSQL_SYSVAR_STR(log_group_home_dir, srv_log_group_home_dir,
  PLUGIN_VAR_RQCMDARG | PLUGIN_VAR_READONLY,
  "Path to InnoDB log files.", NULL, NULL, NULL);

static MYSQL_SYSVAR_ULONG(max_dirty_pages_pct, srv_max_buf_pool_modified_pct,
  PLUGIN_VAR_RQCMDARG,
  "Percentage of dirty pages allowed in bufferpool.",
  NULL, innodb_max_dirty_pages_pct_update, 75, 0, 99, 0);

static MYSQL_SYSVAR_ULONG(max_dirty_pages_pct_lwm,
  srv_max_dirty_pages_pct_lwm,
  PLUGIN_VAR_RQCMDARG,
  "Percentage of dirty pages at which flushing kicks in.",
  NULL, innodb_max_dirty_pages_pct_lwm_update, 0, 0, 99, 0);

static MYSQL_SYSVAR_ULONG(adaptive_flushing_lwm,
  srv_adaptive_flushing_lwm,
  PLUGIN_VAR_RQCMDARG,
  "Percentage of log capacity below which no adaptive flushing happens.",
  NULL, NULL, 10, 0, 70, 0);

static MYSQL_SYSVAR_BOOL(adaptive_flushing, srv_adaptive_flushing,
  PLUGIN_VAR_NOCMDARG,
  "Attempt flushing dirty pages to avoid IO bursts at checkpoints.",
  NULL, NULL, TRUE);

static MYSQL_SYSVAR_ULONG(flushing_avg_loops,
  srv_flushing_avg_loops,
  PLUGIN_VAR_RQCMDARG,
  "Number of iterations over which the background flushing is averaged.",
  NULL, NULL, 30, 1, 1000, 0);

static MYSQL_SYSVAR_ULONG(max_purge_lag, srv_max_purge_lag,
  PLUGIN_VAR_RQCMDARG,
  "Desired maximum length of the purge queue (0 = no limit)",
  NULL, NULL, 0, 0, ~0UL, 0);

static MYSQL_SYSVAR_ULONG(max_purge_lag_delay, srv_max_purge_lag_delay,
   PLUGIN_VAR_RQCMDARG,
   "Maximum delay of user threads in micro-seconds",
   NULL, NULL,
   0L,			/* Default seting */
   0L,			/* Minimum value */
   10000000UL, 0);	/* Maximum value */

static MYSQL_SYSVAR_BOOL(rollback_on_timeout, innobase_rollback_on_timeout,
  PLUGIN_VAR_OPCMDARG | PLUGIN_VAR_READONLY,
  "Roll back the complete transaction on lock wait timeout, for 4.x compatibility (disabled by default)",
  NULL, NULL, FALSE);

static MYSQL_SYSVAR_BOOL(status_file, innobase_create_status_file,
  PLUGIN_VAR_OPCMDARG | PLUGIN_VAR_NOSYSVAR,
  "Enable SHOW ENGINE INNODB STATUS output in the innodb_status.<pid> file",
  NULL, NULL, FALSE);

static MYSQL_SYSVAR_BOOL(stats_on_metadata, innobase_stats_on_metadata,
  PLUGIN_VAR_OPCMDARG,
  "Enable statistics gathering for metadata commands such as "
  "SHOW TABLE STATUS for tables that use transient statistics (off by default)",
  NULL, NULL, FALSE);

static MYSQL_SYSVAR_ULONGLONG(stats_sample_pages, srv_stats_transient_sample_pages,
  PLUGIN_VAR_RQCMDARG,
  "Deprecated, use innodb_stats_transient_sample_pages instead",
  NULL, innodb_stats_sample_pages_update, 8, 1, ~0ULL, 0);

static MYSQL_SYSVAR_ULONGLONG(stats_transient_sample_pages,
  srv_stats_transient_sample_pages,
  PLUGIN_VAR_RQCMDARG,
  "The number of leaf index pages to sample when calculating transient "
  "statistics (if persistent statistics are not used, default 8)",
  NULL, NULL, 8, 1, ~0ULL, 0);

static MYSQL_SYSVAR_BOOL(stats_persistent, srv_stats_persistent,
  PLUGIN_VAR_OPCMDARG,
  "InnoDB persistent statistics enabled for all tables unless overridden "
  "at table level",
  NULL, NULL, TRUE);

static MYSQL_SYSVAR_BOOL(stats_auto_recalc, srv_stats_auto_recalc,
  PLUGIN_VAR_OPCMDARG,
  "InnoDB automatic recalculation of persistent statistics enabled for all "
  "tables unless overridden at table level (automatic recalculation is only "
  "done when InnoDB decides that the table has changed too much and needs a "
  "new statistics)",
  NULL, NULL, TRUE);

static MYSQL_SYSVAR_ULONGLONG(stats_persistent_sample_pages,
  srv_stats_persistent_sample_pages,
  PLUGIN_VAR_RQCMDARG,
  "The number of leaf index pages to sample when calculating persistent "
  "statistics (by ANALYZE, default 20)",
  NULL, NULL, 20, 1, ~0ULL, 0);

static MYSQL_SYSVAR_BOOL(adaptive_hash_index, btr_search_enabled,
  PLUGIN_VAR_OPCMDARG,
  "Enable InnoDB adaptive hash index (enabled by default).  "
  "Disable with --skip-innodb-adaptive-hash-index.",
  NULL, innodb_adaptive_hash_index_update, TRUE);

static MYSQL_SYSVAR_ULONG(replication_delay, srv_replication_delay,
  PLUGIN_VAR_RQCMDARG,
  "Replication thread delay (ms) on the slave server if "
  "innodb_thread_concurrency is reached (0 by default)",
  NULL, NULL, 0, 0, ~0UL, 0);

static MYSQL_SYSVAR_UINT(compression_level, page_zip_level,
  PLUGIN_VAR_RQCMDARG,
  "Compression level used for compressed row format.  0 is no compression"
  ", 1 is fastest, 9 is best compression and default is 6.",
  NULL, NULL, DEFAULT_COMPRESSION_LEVEL, 0, 9, 0);

static MYSQL_SYSVAR_BOOL(log_compressed_pages, page_zip_log_pages,
       PLUGIN_VAR_OPCMDARG,
  "Enables/disables the logging of entire compressed page images."
  " InnoDB logs the compressed pages to prevent corruption if"
  " the zlib compression algorithm changes."
  " When turned OFF, InnoDB will assume that the zlib"
  " compression algorithm doesn't change.",
  NULL, NULL, TRUE);

static MYSQL_SYSVAR_LONG(additional_mem_pool_size, innobase_additional_mem_pool_size,
  PLUGIN_VAR_RQCMDARG | PLUGIN_VAR_READONLY,
  "DEPRECATED. This option may be removed in future releases, "
  "together with the option innodb_use_sys_malloc and with the InnoDB's "
  "internal memory allocator. "
  "Size of a memory pool InnoDB uses to store data dictionary information and other internal data structures.",
  NULL, NULL, 8*1024*1024L, 512*1024L, LONG_MAX, 1024);

static MYSQL_SYSVAR_ULONG(autoextend_increment, srv_auto_extend_increment,
  PLUGIN_VAR_RQCMDARG,
  "Data file autoextend increment in megabytes",
  NULL, NULL, 64L, 1L, 1000L, 0);

static MYSQL_SYSVAR_LONGLONG(buffer_pool_size, innobase_buffer_pool_size,
  PLUGIN_VAR_RQCMDARG | PLUGIN_VAR_READONLY,
  "The size of the memory buffer InnoDB uses to cache data and indexes of its tables.",
  NULL, NULL, 128*1024*1024L, 5*1024*1024L, LONGLONG_MAX, 1024*1024L);

#if defined UNIV_DEBUG || defined UNIV_PERF_DEBUG
static MYSQL_SYSVAR_ULONG(page_hash_locks, srv_n_page_hash_locks,
  PLUGIN_VAR_OPCMDARG | PLUGIN_VAR_READONLY,
  "Number of rw_locks protecting buffer pool page_hash. Rounded up to the next power of 2",
  NULL, NULL, 16, 1, MAX_PAGE_HASH_LOCKS, 0);

static MYSQL_SYSVAR_ULONG(doublewrite_batch_size, srv_doublewrite_batch_size,
  PLUGIN_VAR_OPCMDARG | PLUGIN_VAR_READONLY,
  "Number of pages reserved in doublewrite buffer for batch flushing",
  NULL, NULL, 120, 1, 127, 0);
#endif /* defined UNIV_DEBUG || defined UNIV_PERF_DEBUG */

static MYSQL_SYSVAR_LONG(buffer_pool_instances, innobase_buffer_pool_instances,
  PLUGIN_VAR_RQCMDARG | PLUGIN_VAR_READONLY,
  "Number of buffer pool instances, set to higher value on high-end machines to increase scalability",
  NULL, NULL, 0L, 0L, MAX_BUFFER_POOLS, 1L);

static MYSQL_SYSVAR_STR(buffer_pool_filename, srv_buf_dump_filename,
  PLUGIN_VAR_RQCMDARG | PLUGIN_VAR_MEMALLOC,
  "Filename to/from which to dump/load the InnoDB buffer pool",
  innodb_srv_buf_dump_filename_validate, NULL, SRV_BUF_DUMP_FILENAME_DEFAULT);

static MYSQL_SYSVAR_BOOL(buffer_pool_dump_now, innodb_buffer_pool_dump_now,
  PLUGIN_VAR_RQCMDARG,
  "Trigger an immediate dump of the buffer pool into a file named @@innodb_buffer_pool_filename",
  NULL, buffer_pool_dump_now, FALSE);

static MYSQL_SYSVAR_BOOL(buffer_pool_dump_at_shutdown, srv_buffer_pool_dump_at_shutdown,
  PLUGIN_VAR_RQCMDARG,
  "Dump the buffer pool into a file named @@innodb_buffer_pool_filename",
  NULL, NULL, FALSE);

#ifdef UNIV_DEBUG
static MYSQL_SYSVAR_STR(buffer_pool_evict, srv_buffer_pool_evict,
  PLUGIN_VAR_RQCMDARG,
  "Evict pages from the buffer pool",
  NULL, innodb_buffer_pool_evict_update, "");
#endif /* UNIV_DEBUG */

static MYSQL_SYSVAR_BOOL(buffer_pool_load_now, innodb_buffer_pool_load_now,
  PLUGIN_VAR_RQCMDARG,
  "Trigger an immediate load of the buffer pool from a file named @@innodb_buffer_pool_filename",
  NULL, buffer_pool_load_now, FALSE);

static MYSQL_SYSVAR_BOOL(buffer_pool_load_abort, innodb_buffer_pool_load_abort,
  PLUGIN_VAR_RQCMDARG,
  "Abort a currently running load of the buffer pool",
  NULL, buffer_pool_load_abort, FALSE);

/* there is no point in changing this during runtime, thus readonly */
static MYSQL_SYSVAR_BOOL(buffer_pool_load_at_startup, srv_buffer_pool_load_at_startup,
  PLUGIN_VAR_RQCMDARG | PLUGIN_VAR_READONLY,
  "Load the buffer pool from a file named @@innodb_buffer_pool_filename",
  NULL, NULL, FALSE);

static MYSQL_SYSVAR_ULONG(lru_scan_depth, srv_LRU_scan_depth,
  PLUGIN_VAR_RQCMDARG,
  "How deep to scan LRU to keep it clean",
  NULL, NULL, 1024, 100, ~0UL, 0);

static MYSQL_SYSVAR_ULONG(flush_neighbors, srv_flush_neighbors,
  PLUGIN_VAR_OPCMDARG,
  "Set to 0 (don't flush neighbors from buffer pool),"
  " 1 (flush contiguous neighbors from buffer pool)"
  " or 2 (flush neighbors from buffer pool),"
  " when flushing a block",
  NULL, NULL, 1, 0, 2, 0);

static MYSQL_SYSVAR_ULONG(commit_concurrency, innobase_commit_concurrency,
  PLUGIN_VAR_RQCMDARG,
  "Helps in performance tuning in heavily concurrent environments.",
  innobase_commit_concurrency_validate, NULL, 0, 0, 1000, 0);

static MYSQL_SYSVAR_ULONG(concurrency_tickets, srv_n_free_tickets_to_enter,
  PLUGIN_VAR_RQCMDARG,
  "Number of times a thread is allowed to enter InnoDB within the same SQL query after it has once got the ticket",
  NULL, NULL, 5000L, 1L, ~0UL, 0);

static MYSQL_SYSVAR_LONG(file_io_threads, innobase_file_io_threads,
  PLUGIN_VAR_RQCMDARG | PLUGIN_VAR_READONLY | PLUGIN_VAR_NOSYSVAR,
  "Number of file I/O threads in InnoDB.",
  NULL, NULL, 4, 4, 64, 0);

static MYSQL_SYSVAR_BOOL(ft_enable_diag_print, fts_enable_diag_print,
  PLUGIN_VAR_OPCMDARG,
  "Whether to enable additional FTS diagnostic printout ",
  NULL, NULL, FALSE);

static MYSQL_SYSVAR_BOOL(disable_sort_file_cache, srv_disable_sort_file_cache,
  PLUGIN_VAR_OPCMDARG,
  "Whether to disable OS system file cache for sort I/O",
  NULL, NULL, FALSE);

static MYSQL_SYSVAR_STR(ft_aux_table, fts_internal_tbl_name,
  PLUGIN_VAR_NOCMDARG,
  "FTS internal auxiliary table to be checked",
  innodb_internal_table_validate,
  innodb_internal_table_update, NULL);

static MYSQL_SYSVAR_ULONG(ft_cache_size, fts_max_cache_size,
  PLUGIN_VAR_RQCMDARG | PLUGIN_VAR_READONLY,
  "InnoDB Fulltext search cache size in bytes",
  NULL, NULL, 8000000, 1600000, 80000000, 0);

static MYSQL_SYSVAR_ULONG(ft_total_cache_size, fts_max_total_cache_size,
  PLUGIN_VAR_RQCMDARG | PLUGIN_VAR_READONLY,
  "Total memory allocated for InnoDB Fulltext Search cache",
  NULL, NULL, 640000000, 32000000, 1600000000, 0);

static MYSQL_SYSVAR_ULONG(ft_result_cache_limit, fts_result_cache_limit,
  PLUGIN_VAR_RQCMDARG,
  "InnoDB Fulltext search query result cache limit in bytes",
  NULL, NULL, 2000000000L, 1000000L, ~0UL, 0);

static MYSQL_SYSVAR_ULONG(ft_min_token_size, fts_min_token_size,
  PLUGIN_VAR_RQCMDARG | PLUGIN_VAR_READONLY,
  "InnoDB Fulltext search minimum token size in characters",
  NULL, NULL, 3, 0, 16, 0);

static MYSQL_SYSVAR_ULONG(ft_max_token_size, fts_max_token_size,
  PLUGIN_VAR_RQCMDARG | PLUGIN_VAR_READONLY,
  "InnoDB Fulltext search maximum token size in characters",
  NULL, NULL, HA_FT_MAXCHARLEN, 10, FTS_MAX_WORD_LEN , 0);


static MYSQL_SYSVAR_ULONG(ft_num_word_optimize, fts_num_word_optimize,
  PLUGIN_VAR_OPCMDARG,
  "InnoDB Fulltext search number of words to optimize for each optimize table call ",
  NULL, NULL, 2000, 1000, 10000, 0);

static MYSQL_SYSVAR_ULONG(ft_sort_pll_degree, fts_sort_pll_degree,
  PLUGIN_VAR_RQCMDARG | PLUGIN_VAR_READONLY,
  "InnoDB Fulltext search parallel sort degree, will round up to nearest power of 2 number",
  NULL, NULL, 2, 1, 16, 0);

static MYSQL_SYSVAR_ULONG(sort_buffer_size, srv_sort_buf_size,
  PLUGIN_VAR_RQCMDARG | PLUGIN_VAR_READONLY,
  "Memory buffer size for index creation",
  NULL, NULL, 1048576, 65536, 64<<20, 0);

static MYSQL_SYSVAR_ULONGLONG(online_alter_log_max_size, srv_online_max_size,
  PLUGIN_VAR_RQCMDARG,
  "Maximum modification log file size for online index creation",
  NULL, NULL, 128<<20, 65536, ~0ULL, 0);

static MYSQL_SYSVAR_BOOL(optimize_fulltext_only, innodb_optimize_fulltext_only,
  PLUGIN_VAR_NOCMDARG,
  "Only optimize the Fulltext index of the table",
  NULL, NULL, FALSE);

static MYSQL_SYSVAR_ULONG(read_io_threads, innobase_read_io_threads,
  PLUGIN_VAR_RQCMDARG | PLUGIN_VAR_READONLY,
  "Number of background read I/O threads in InnoDB.",
  NULL, NULL, 4, 1, 64, 0);

static MYSQL_SYSVAR_ULONG(write_io_threads, innobase_write_io_threads,
  PLUGIN_VAR_RQCMDARG | PLUGIN_VAR_READONLY,
  "Number of background write I/O threads in InnoDB.",
  NULL, NULL, 4, 1, 64, 0);

static MYSQL_SYSVAR_ULONG(force_recovery, srv_force_recovery,
  PLUGIN_VAR_RQCMDARG | PLUGIN_VAR_READONLY,
  "Helps to save your data in case the disk image of the database becomes corrupt.",
  NULL, NULL, 0, 0, 6, 0);

#ifndef DBUG_OFF
static MYSQL_SYSVAR_ULONG(force_recovery_crash, srv_force_recovery_crash,
  PLUGIN_VAR_RQCMDARG | PLUGIN_VAR_READONLY,
  "Kills the server during crash recovery.",
  NULL, NULL, 0, 0, 10, 0);
#endif /* !DBUG_OFF */

static MYSQL_SYSVAR_ULONG(page_size, srv_page_size,
  PLUGIN_VAR_OPCMDARG | PLUGIN_VAR_READONLY,
  "Page size to use for all InnoDB tablespaces.",
  NULL, NULL, UNIV_PAGE_SIZE_DEF,
  UNIV_PAGE_SIZE_MIN, UNIV_PAGE_SIZE_MAX, 0);

static MYSQL_SYSVAR_LONG(log_buffer_size, innobase_log_buffer_size,
  PLUGIN_VAR_RQCMDARG | PLUGIN_VAR_READONLY,
  "The size of the buffer which InnoDB uses to write log to the log files on disk.",
  NULL, NULL, 8*1024*1024L, 256*1024L, LONG_MAX, 1024);

static MYSQL_SYSVAR_LONGLONG(log_file_size, innobase_log_file_size,
  PLUGIN_VAR_RQCMDARG | PLUGIN_VAR_READONLY,
  "Size of each log file in a log group.",
  NULL, NULL, 48*1024*1024L, 1*1024*1024L, LONGLONG_MAX, 1024*1024L);

static MYSQL_SYSVAR_ULONG(log_files_in_group, srv_n_log_files,
  PLUGIN_VAR_RQCMDARG | PLUGIN_VAR_READONLY,
  "Number of log files in the log group. InnoDB writes to the files in a circular fashion.",
  NULL, NULL, 2, 2, SRV_N_LOG_FILES_MAX, 0);

/* Note that the default and minimum values are set to 0 to
detect if the option is passed and print deprecation message */
static MYSQL_SYSVAR_LONG(mirrored_log_groups, innobase_mirrored_log_groups,
  PLUGIN_VAR_RQCMDARG | PLUGIN_VAR_READONLY,
  "Number of identical copies of log groups we keep for the database. Currently this should be set to 1.",
  NULL, NULL, 0, 0, 10, 0);

static MYSQL_SYSVAR_UINT(old_blocks_pct, innobase_old_blocks_pct,
  PLUGIN_VAR_RQCMDARG,
  "Percentage of the buffer pool to reserve for 'old' blocks.",
  NULL, innodb_old_blocks_pct_update, 100 * 3 / 8, 5, 95, 0);

static MYSQL_SYSVAR_UINT(old_blocks_time, buf_LRU_old_threshold_ms,
  PLUGIN_VAR_RQCMDARG,
  "Move blocks to the 'new' end of the buffer pool if the first access"
  " was at least this many milliseconds ago."
  " The timeout is disabled if 0.",
  NULL, NULL, 1000, 0, UINT_MAX32, 0);

static MYSQL_SYSVAR_LONG(open_files, innobase_open_files,
  PLUGIN_VAR_RQCMDARG | PLUGIN_VAR_READONLY,
  "How many files at the maximum InnoDB keeps open at the same time.",
  NULL, NULL, 0L, 0L, LONG_MAX, 0);

static MYSQL_SYSVAR_ULONG(sync_spin_loops, srv_n_spin_wait_rounds,
  PLUGIN_VAR_RQCMDARG,
  "Count of spin-loop rounds in InnoDB mutexes (30 by default)",
  NULL, NULL, 30L, 0L, ~0UL, 0);

static MYSQL_SYSVAR_ULONG(spin_wait_delay, srv_spin_wait_delay,
  PLUGIN_VAR_OPCMDARG,
  "Maximum delay between polling for a spin lock (6 by default)",
  NULL, NULL, 6L, 0L, ~0UL, 0);

static MYSQL_SYSVAR_ULONG(thread_concurrency, srv_thread_concurrency,
  PLUGIN_VAR_RQCMDARG,
  "Helps in performance tuning in heavily concurrent environments. Sets the maximum number of threads allowed inside InnoDB. Value 0 will disable the thread throttling.",
  NULL, NULL, 0, 0, 1000, 0);

#ifdef HAVE_ATOMIC_BUILTINS
static MYSQL_SYSVAR_ULONG(
  adaptive_max_sleep_delay, srv_adaptive_max_sleep_delay,
  PLUGIN_VAR_RQCMDARG,
  "The upper limit of the sleep delay in usec. Value of 0 disables it.",
  NULL, NULL,
  150000,			/* Default setting */
  0,				/* Minimum value */
  1000000, 0);			/* Maximum value */
#endif /* HAVE_ATOMIC_BUILTINS */

static MYSQL_SYSVAR_ULONG(thread_sleep_delay, srv_thread_sleep_delay,
  PLUGIN_VAR_RQCMDARG,
  "Time of innodb thread sleeping before joining InnoDB queue (usec). "
  "Value 0 disable a sleep",
  NULL, NULL,
  10000L,
  0L,
  ~0UL, 0);

static MYSQL_SYSVAR_STR(data_file_path, innobase_data_file_path,
  PLUGIN_VAR_RQCMDARG | PLUGIN_VAR_READONLY,
  "Path to individual files and their sizes.",
  NULL, NULL, NULL);

static MYSQL_SYSVAR_STR(undo_directory, srv_undo_dir,
  PLUGIN_VAR_RQCMDARG | PLUGIN_VAR_READONLY,
  "Directory where undo tablespace files live, this path can be absolute.",
  NULL, NULL, ".");

static MYSQL_SYSVAR_ULONG(undo_tablespaces, srv_undo_tablespaces,
  PLUGIN_VAR_RQCMDARG | PLUGIN_VAR_READONLY,
  "Number of undo tablespaces to use. ",
  NULL, NULL,
  0L,			/* Default seting */
  0L,			/* Minimum value */
  126L, 0);		/* Maximum value */

static MYSQL_SYSVAR_ULONG(undo_logs, srv_undo_logs,
  PLUGIN_VAR_OPCMDARG,
  "Number of undo logs to use.",
  NULL, NULL,
  TRX_SYS_N_RSEGS,	/* Default setting */
  1,			/* Minimum value */
  TRX_SYS_N_RSEGS, 0);	/* Maximum value */

/* Alias for innodb_undo_logs, this config variable is deprecated. */
static MYSQL_SYSVAR_ULONG(rollback_segments, srv_undo_logs,
  PLUGIN_VAR_OPCMDARG,
  "Number of undo logs to use (deprecated).",
  NULL, NULL,
  TRX_SYS_N_RSEGS,	/* Default setting */
  1,			/* Minimum value */
  TRX_SYS_N_RSEGS, 0);	/* Maximum value */

static MYSQL_SYSVAR_LONG(autoinc_lock_mode, innobase_autoinc_lock_mode,
  PLUGIN_VAR_RQCMDARG | PLUGIN_VAR_READONLY,
  "The AUTOINC lock modes supported by InnoDB:               "
  "0 => Old style AUTOINC locking (for backward"
  " compatibility)                                           "
  "1 => New style AUTOINC locking                            "
  "2 => No AUTOINC locking (unsafe for SBR)",
  NULL, NULL,
  AUTOINC_NEW_STYLE_LOCKING,	/* Default setting */
  AUTOINC_OLD_STYLE_LOCKING,	/* Minimum value */
  AUTOINC_NO_LOCKING, 0);	/* Maximum value */

static MYSQL_SYSVAR_STR(version, innodb_version_str,
  PLUGIN_VAR_NOCMDOPT | PLUGIN_VAR_READONLY,
  "InnoDB version", NULL, NULL, INNODB_VERSION_STR);

static MYSQL_SYSVAR_BOOL(use_sys_malloc, srv_use_sys_malloc,
  PLUGIN_VAR_NOCMDARG | PLUGIN_VAR_READONLY,
  "DEPRECATED. This option may be removed in future releases, "
  "together with the InnoDB's internal memory allocator. "
  "Use OS memory allocator instead of InnoDB's internal memory allocator",
  NULL, NULL, TRUE);

static MYSQL_SYSVAR_BOOL(use_native_aio, srv_use_native_aio,
  PLUGIN_VAR_NOCMDARG | PLUGIN_VAR_READONLY,
  "Use native AIO if supported on this platform.",
  NULL, NULL, TRUE);

static MYSQL_SYSVAR_BOOL(api_enable_binlog, ib_binlog_enabled,
  PLUGIN_VAR_NOCMDARG | PLUGIN_VAR_READONLY,
  "Enable binlog for applications direct access InnoDB through InnoDB APIs",
  NULL, NULL, FALSE);

static MYSQL_SYSVAR_BOOL(api_enable_mdl, ib_mdl_enabled,
  PLUGIN_VAR_NOCMDARG | PLUGIN_VAR_READONLY,
  "Enable MDL for applications direct access InnoDB through InnoDB APIs",
  NULL, NULL, FALSE);

static MYSQL_SYSVAR_BOOL(api_disable_rowlock, ib_disable_row_lock,
  PLUGIN_VAR_NOCMDARG | PLUGIN_VAR_READONLY,
  "Disable row lock when direct access InnoDB through InnoDB APIs",
  NULL, NULL, FALSE);

static MYSQL_SYSVAR_ULONG(api_trx_level, ib_trx_level_setting,
  PLUGIN_VAR_OPCMDARG,
  "InnoDB API transaction isolation level",
  NULL, NULL,
  0,		/* Default setting */
  0,		/* Minimum value */
  3, 0);	/* Maximum value */

static MYSQL_SYSVAR_ULONG(api_bk_commit_interval, ib_bk_commit_interval,
  PLUGIN_VAR_OPCMDARG,
  "Background commit interval in seconds",
  NULL, NULL,
  5,		/* Default setting */
  1,		/* Minimum value */
  1024 * 1024 * 1024, 0);	/* Maximum value */

static MYSQL_SYSVAR_STR(change_buffering, innobase_change_buffering,
  PLUGIN_VAR_RQCMDARG,
  "Buffer changes to reduce random access: "
  "OFF, ON, inserting, deleting, changing, or purging.",
  innodb_change_buffering_validate,
  innodb_change_buffering_update, "all");

static MYSQL_SYSVAR_UINT(change_buffer_max_size,
  innobase_change_buffer_max_size,
  PLUGIN_VAR_RQCMDARG,
  "Maximum on-disk size of change buffer in terms of percentage"
  " of the buffer pool.",
  NULL, innodb_change_buffer_max_size_update,
  CHANGE_BUFFER_DEFAULT_SIZE, 0, 50, 0);

static MYSQL_SYSVAR_ENUM(stats_method, srv_innodb_stats_method,
   PLUGIN_VAR_RQCMDARG,
  "Specifies how InnoDB index statistics collection code should "
  "treat NULLs. Possible values are NULLS_EQUAL (default), "
  "NULLS_UNEQUAL and NULLS_IGNORED",
   NULL, NULL, SRV_STATS_NULLS_EQUAL, &innodb_stats_method_typelib);

#if defined UNIV_DEBUG || defined UNIV_IBUF_DEBUG
static MYSQL_SYSVAR_UINT(change_buffering_debug, ibuf_debug,
  PLUGIN_VAR_RQCMDARG,
  "Debug flags for InnoDB change buffering (0=none, 2=crash at merge)",
  NULL, NULL, 0, 0, 2, 0);

static MYSQL_SYSVAR_BOOL(disable_background_merge,
  srv_ibuf_disable_background_merge,
  PLUGIN_VAR_NOCMDARG | PLUGIN_VAR_RQCMDARG,
  "Disable change buffering merges by the master thread",
  NULL, NULL, FALSE);
#endif /* UNIV_DEBUG || UNIV_IBUF_DEBUG */

static MYSQL_SYSVAR_BOOL(random_read_ahead, srv_random_read_ahead,
  PLUGIN_VAR_NOCMDARG,
  "Whether to use read ahead for random access within an extent.",
  NULL, NULL, FALSE);

static MYSQL_SYSVAR_ULONG(read_ahead_threshold, srv_read_ahead_threshold,
  PLUGIN_VAR_RQCMDARG,
  "Number of pages that must be accessed sequentially for InnoDB to "
  "trigger a readahead.",
  NULL, NULL, 56, 0, 64, 0);

static MYSQL_SYSVAR_STR(monitor_enable, innobase_enable_monitor_counter,
  PLUGIN_VAR_RQCMDARG,
  "Turn on a monitor counter",
  innodb_monitor_validate,
  innodb_enable_monitor_update, NULL);

static MYSQL_SYSVAR_STR(monitor_disable, innobase_disable_monitor_counter,
  PLUGIN_VAR_RQCMDARG,
  "Turn off a monitor counter",
  innodb_monitor_validate,
  innodb_disable_monitor_update, NULL);

static MYSQL_SYSVAR_STR(monitor_reset, innobase_reset_monitor_counter,
  PLUGIN_VAR_RQCMDARG,
  "Reset a monitor counter",
  innodb_monitor_validate,
  innodb_reset_monitor_update, NULL);

static MYSQL_SYSVAR_STR(monitor_reset_all, innobase_reset_all_monitor_counter,
  PLUGIN_VAR_RQCMDARG,
  "Reset all values for a monitor counter",
  innodb_monitor_validate,
  innodb_reset_all_monitor_update, NULL);

static MYSQL_SYSVAR_BOOL(print_all_deadlocks, srv_print_all_deadlocks,
  PLUGIN_VAR_OPCMDARG,
  "Print all deadlocks to MySQL error log (off by default)",
  NULL, NULL, FALSE);

static MYSQL_SYSVAR_ULONG(compression_failure_threshold_pct,
  zip_failure_threshold_pct, PLUGIN_VAR_OPCMDARG,
  "If the compression failure rate of a table is greater than this number"
  " more padding is added to the pages to reduce the failures. A value of"
  " zero implies no padding",
  NULL, NULL, 5, 0, 100, 0);

static MYSQL_SYSVAR_ULONG(compression_pad_pct_max,
  zip_pad_max, PLUGIN_VAR_OPCMDARG,
  "Percentage of empty space on a data page that can be reserved"
  " to make the page compressible.",
  NULL, NULL, 50, 0, 75, 0);

static MYSQL_SYSVAR_BOOL(read_only, srv_read_only_mode,
  PLUGIN_VAR_OPCMDARG | PLUGIN_VAR_READONLY,
  "Start InnoDB in read only mode (off by default)",
  NULL, NULL, FALSE);

static MYSQL_SYSVAR_BOOL(cmp_per_index_enabled, srv_cmp_per_index_enabled,
  PLUGIN_VAR_OPCMDARG,
  "Enable INFORMATION_SCHEMA.innodb_cmp_per_index, "
  "may have negative impact on performance (off by default)",
  NULL, innodb_cmp_per_index_update, FALSE);

#ifdef UNIV_DEBUG
static MYSQL_SYSVAR_UINT(trx_rseg_n_slots_debug, trx_rseg_n_slots_debug,
  PLUGIN_VAR_RQCMDARG,
  "Debug flags for InnoDB to limit TRX_RSEG_N_SLOTS for trx_rsegf_undo_find_free()",
  NULL, NULL, 0, 0, 1024, 0);

static MYSQL_SYSVAR_UINT(limit_optimistic_insert_debug,
  btr_cur_limit_optimistic_insert_debug, PLUGIN_VAR_RQCMDARG,
  "Artificially limit the number of records per B-tree page (0=unlimited).",
  NULL, NULL, 0, 0, UINT_MAX32, 0);

static MYSQL_SYSVAR_BOOL(trx_purge_view_update_only_debug,
  srv_purge_view_update_only_debug, PLUGIN_VAR_NOCMDARG,
  "Pause actual purging any delete-marked records, but merely update the purge view. "
  "It is to create artificially the situation the purge view have been updated "
  "but the each purges were not done yet.",
  NULL, NULL, FALSE);
#endif /* UNIV_DEBUG */

static struct st_mysql_sys_var* innobase_system_variables[]= {
  MYSQL_SYSVAR(additional_mem_pool_size),
  MYSQL_SYSVAR(api_trx_level),
  MYSQL_SYSVAR(api_bk_commit_interval),
  MYSQL_SYSVAR(autoextend_increment),
  MYSQL_SYSVAR(buffer_pool_size),
  MYSQL_SYSVAR(buffer_pool_instances),
  MYSQL_SYSVAR(buffer_pool_filename),
  MYSQL_SYSVAR(buffer_pool_dump_now),
  MYSQL_SYSVAR(buffer_pool_dump_at_shutdown),
#ifdef UNIV_DEBUG
  MYSQL_SYSVAR(buffer_pool_evict),
#endif /* UNIV_DEBUG */
  MYSQL_SYSVAR(buffer_pool_load_now),
  MYSQL_SYSVAR(buffer_pool_load_abort),
  MYSQL_SYSVAR(buffer_pool_load_at_startup),
  MYSQL_SYSVAR(lru_scan_depth),
  MYSQL_SYSVAR(flush_neighbors),
  MYSQL_SYSVAR(checksum_algorithm),
  MYSQL_SYSVAR(checksums),
  MYSQL_SYSVAR(commit_concurrency),
  MYSQL_SYSVAR(concurrency_tickets),
  MYSQL_SYSVAR(compression_level),
  MYSQL_SYSVAR(data_file_path),
  MYSQL_SYSVAR(data_home_dir),
  MYSQL_SYSVAR(doublewrite),
  MYSQL_SYSVAR(api_enable_binlog),
  MYSQL_SYSVAR(api_enable_mdl),
  MYSQL_SYSVAR(api_disable_rowlock),
  MYSQL_SYSVAR(fast_shutdown),
  MYSQL_SYSVAR(file_io_threads),
  MYSQL_SYSVAR(read_io_threads),
  MYSQL_SYSVAR(write_io_threads),
  MYSQL_SYSVAR(file_per_table),
  MYSQL_SYSVAR(file_format),
  MYSQL_SYSVAR(file_format_check),
  MYSQL_SYSVAR(file_format_max),
  MYSQL_SYSVAR(flush_log_at_timeout),
  MYSQL_SYSVAR(flush_log_at_trx_commit),
  MYSQL_SYSVAR(flush_method),
  MYSQL_SYSVAR(force_recovery),
#ifndef DBUG_OFF
  MYSQL_SYSVAR(force_recovery_crash),
#endif /* !DBUG_OFF */
  MYSQL_SYSVAR(ft_cache_size),
  MYSQL_SYSVAR(ft_total_cache_size),
  MYSQL_SYSVAR(ft_result_cache_limit),
  MYSQL_SYSVAR(ft_enable_stopword),
  MYSQL_SYSVAR(ft_max_token_size),
  MYSQL_SYSVAR(ft_min_token_size),
  MYSQL_SYSVAR(ft_num_word_optimize),
  MYSQL_SYSVAR(ft_sort_pll_degree),
  MYSQL_SYSVAR(large_prefix),
  MYSQL_SYSVAR(force_load_corrupted),
  MYSQL_SYSVAR(locks_unsafe_for_binlog),
  MYSQL_SYSVAR(lock_wait_timeout),
#ifdef UNIV_LOG_ARCHIVE
  MYSQL_SYSVAR(log_arch_dir),
  MYSQL_SYSVAR(log_archive),
#endif /* UNIV_LOG_ARCHIVE */
  MYSQL_SYSVAR(page_size),
  MYSQL_SYSVAR(log_buffer_size),
  MYSQL_SYSVAR(log_file_size),
  MYSQL_SYSVAR(log_files_in_group),
  MYSQL_SYSVAR(log_group_home_dir),
  MYSQL_SYSVAR(log_compressed_pages),
  MYSQL_SYSVAR(max_dirty_pages_pct),
  MYSQL_SYSVAR(max_dirty_pages_pct_lwm),
  MYSQL_SYSVAR(adaptive_flushing_lwm),
  MYSQL_SYSVAR(adaptive_flushing),
  MYSQL_SYSVAR(flushing_avg_loops),
  MYSQL_SYSVAR(max_purge_lag),
  MYSQL_SYSVAR(max_purge_lag_delay),
  MYSQL_SYSVAR(mirrored_log_groups),
  MYSQL_SYSVAR(old_blocks_pct),
  MYSQL_SYSVAR(old_blocks_time),
  MYSQL_SYSVAR(open_files),
  MYSQL_SYSVAR(optimize_fulltext_only),
  MYSQL_SYSVAR(rollback_on_timeout),
  MYSQL_SYSVAR(ft_aux_table),
  MYSQL_SYSVAR(ft_enable_diag_print),
  MYSQL_SYSVAR(ft_server_stopword_table),
  MYSQL_SYSVAR(ft_user_stopword_table),
  MYSQL_SYSVAR(disable_sort_file_cache),
  MYSQL_SYSVAR(stats_on_metadata),
  MYSQL_SYSVAR(stats_sample_pages),
  MYSQL_SYSVAR(stats_transient_sample_pages),
  MYSQL_SYSVAR(stats_persistent),
  MYSQL_SYSVAR(stats_persistent_sample_pages),
  MYSQL_SYSVAR(stats_auto_recalc),
  MYSQL_SYSVAR(adaptive_hash_index),
  MYSQL_SYSVAR(stats_method),
  MYSQL_SYSVAR(replication_delay),
  MYSQL_SYSVAR(status_file),
  MYSQL_SYSVAR(strict_mode),
  MYSQL_SYSVAR(support_xa),
  MYSQL_SYSVAR(sort_buffer_size),
  MYSQL_SYSVAR(online_alter_log_max_size),
  MYSQL_SYSVAR(sync_spin_loops),
  MYSQL_SYSVAR(spin_wait_delay),
  MYSQL_SYSVAR(table_locks),
  MYSQL_SYSVAR(thread_concurrency),
#ifdef HAVE_ATOMIC_BUILTINS
  MYSQL_SYSVAR(adaptive_max_sleep_delay),
#endif /* HAVE_ATOMIC_BUILTINS */
  MYSQL_SYSVAR(thread_sleep_delay),
  MYSQL_SYSVAR(autoinc_lock_mode),
  MYSQL_SYSVAR(version),
  MYSQL_SYSVAR(use_sys_malloc),
  MYSQL_SYSVAR(use_native_aio),
  MYSQL_SYSVAR(change_buffering),
  MYSQL_SYSVAR(change_buffer_max_size),
#if defined UNIV_DEBUG || defined UNIV_IBUF_DEBUG
  MYSQL_SYSVAR(change_buffering_debug),
  MYSQL_SYSVAR(disable_background_merge),
#endif /* UNIV_DEBUG || UNIV_IBUF_DEBUG */
  MYSQL_SYSVAR(random_read_ahead),
  MYSQL_SYSVAR(read_ahead_threshold),
  MYSQL_SYSVAR(read_only),
  MYSQL_SYSVAR(io_capacity),
  MYSQL_SYSVAR(io_capacity_max),
  MYSQL_SYSVAR(monitor_enable),
  MYSQL_SYSVAR(monitor_disable),
  MYSQL_SYSVAR(monitor_reset),
  MYSQL_SYSVAR(monitor_reset_all),
  MYSQL_SYSVAR(purge_threads),
  MYSQL_SYSVAR(purge_batch_size),
#ifdef UNIV_DEBUG
  MYSQL_SYSVAR(purge_run_now),
  MYSQL_SYSVAR(purge_stop_now),
  MYSQL_SYSVAR(log_checkpoint_now),
#endif /* UNIV_DEBUG */
#if defined UNIV_DEBUG || defined UNIV_PERF_DEBUG
  MYSQL_SYSVAR(page_hash_locks),
  MYSQL_SYSVAR(doublewrite_batch_size),
#endif /* defined UNIV_DEBUG || defined UNIV_PERF_DEBUG */
  MYSQL_SYSVAR(print_all_deadlocks),
  MYSQL_SYSVAR(cmp_per_index_enabled),
  MYSQL_SYSVAR(undo_logs),
  MYSQL_SYSVAR(rollback_segments),
  MYSQL_SYSVAR(undo_directory),
  MYSQL_SYSVAR(undo_tablespaces),
  MYSQL_SYSVAR(sync_array_size),
  MYSQL_SYSVAR(compression_failure_threshold_pct),
  MYSQL_SYSVAR(compression_pad_pct_max),
#ifdef UNIV_DEBUG
  MYSQL_SYSVAR(trx_rseg_n_slots_debug),
  MYSQL_SYSVAR(limit_optimistic_insert_debug),
  MYSQL_SYSVAR(trx_purge_view_update_only_debug),
#endif /* UNIV_DEBUG */
  NULL
};

mysql_declare_plugin(innobase)
{
  MYSQL_STORAGE_ENGINE_PLUGIN,
  &innobase_storage_engine,
  innobase_hton_name,
  plugin_author,
  "Supports transactions, row-level locking, and foreign keys",
  PLUGIN_LICENSE_GPL,
  innobase_init, /* Plugin Init */
  NULL, /* Plugin Deinit */
  INNODB_VERSION_SHORT,
  innodb_status_variables_export,/* status variables             */
  innobase_system_variables, /* system variables */
  NULL, /* reserved */
  0,    /* flags */
},
i_s_innodb_trx,
i_s_innodb_locks,
i_s_innodb_lock_waits,
i_s_innodb_cmp,
i_s_innodb_cmp_reset,
i_s_innodb_cmpmem,
i_s_innodb_cmpmem_reset,
i_s_innodb_cmp_per_index,
i_s_innodb_cmp_per_index_reset,
i_s_innodb_buffer_page,
i_s_innodb_buffer_page_lru,
i_s_innodb_buffer_stats,
i_s_innodb_metrics,
i_s_innodb_ft_default_stopword,
i_s_innodb_ft_deleted,
i_s_innodb_ft_being_deleted,
i_s_innodb_ft_config,
i_s_innodb_ft_index_cache,
i_s_innodb_ft_index_table,
i_s_innodb_sys_tables,
i_s_innodb_sys_tablestats,
i_s_innodb_sys_indexes,
i_s_innodb_sys_columns,
i_s_innodb_sys_fields,
i_s_innodb_sys_foreign,
i_s_innodb_sys_foreign_cols,
i_s_innodb_sys_tablespaces,
i_s_innodb_sys_datafiles

mysql_declare_plugin_end;

/** @brief Initialize the default value of innodb_commit_concurrency.

Once InnoDB is running, the innodb_commit_concurrency must not change
from zero to nonzero. (Bug #42101)

The initial default value is 0, and without this extra initialization,
SET GLOBAL innodb_commit_concurrency=DEFAULT would set the parameter
to 0, even if it was initially set to nonzero at the command line
or configuration file. */
static
void
innobase_commit_concurrency_init_default()
/*======================================*/
{
	MYSQL_SYSVAR_NAME(commit_concurrency).def_val
		= innobase_commit_concurrency;
}

/** @brief Initialize the default and max value of innodb_undo_logs.

Once InnoDB is running, the default value and the max value of
innodb_undo_logs must be equal to the available undo logs,
given by srv_available_undo_logs. */
static
void
innobase_undo_logs_init_default_max()
/*=================================*/
{
	MYSQL_SYSVAR_NAME(undo_logs).max_val
		= MYSQL_SYSVAR_NAME(undo_logs).def_val
		= srv_available_undo_logs;
}

#ifdef UNIV_COMPILE_TEST_FUNCS

struct innobase_convert_name_test_t {
	char*		buf;
	ulint		buflen;
	const char*	id;
	ulint		idlen;
	void*		thd;
	ibool		file_id;

	const char*	expected;
};

void
test_innobase_convert_name()
{
	char	buf[1024];
	ulint	i;

	innobase_convert_name_test_t test_input[] = {
		{buf, sizeof(buf), "abcd", 4, NULL, TRUE, "\"abcd\""},
		{buf, 7, "abcd", 4, NULL, TRUE, "\"abcd\""},
		{buf, 6, "abcd", 4, NULL, TRUE, "\"abcd\""},
		{buf, 5, "abcd", 4, NULL, TRUE, "\"abc\""},
		{buf, 4, "abcd", 4, NULL, TRUE, "\"ab\""},

		{buf, sizeof(buf), "ab@0060cd", 9, NULL, TRUE, "\"ab`cd\""},
		{buf, 9, "ab@0060cd", 9, NULL, TRUE, "\"ab`cd\""},
		{buf, 8, "ab@0060cd", 9, NULL, TRUE, "\"ab`cd\""},
		{buf, 7, "ab@0060cd", 9, NULL, TRUE, "\"ab`cd\""},
		{buf, 6, "ab@0060cd", 9, NULL, TRUE, "\"ab`c\""},
		{buf, 5, "ab@0060cd", 9, NULL, TRUE, "\"ab`\""},
		{buf, 4, "ab@0060cd", 9, NULL, TRUE, "\"ab\""},

		{buf, sizeof(buf), "ab\"cd", 5, NULL, TRUE,
			"\"#mysql50#ab\"\"cd\""},
		{buf, 17, "ab\"cd", 5, NULL, TRUE,
			"\"#mysql50#ab\"\"cd\""},
		{buf, 16, "ab\"cd", 5, NULL, TRUE,
			"\"#mysql50#ab\"\"c\""},
		{buf, 15, "ab\"cd", 5, NULL, TRUE,
			"\"#mysql50#ab\"\"\""},
		{buf, 14, "ab\"cd", 5, NULL, TRUE,
			"\"#mysql50#ab\""},
		{buf, 13, "ab\"cd", 5, NULL, TRUE,
			"\"#mysql50#ab\""},
		{buf, 12, "ab\"cd", 5, NULL, TRUE,
			"\"#mysql50#a\""},
		{buf, 11, "ab\"cd", 5, NULL, TRUE,
			"\"#mysql50#\""},
		{buf, 10, "ab\"cd", 5, NULL, TRUE,
			"\"#mysql50\""},

		{buf, sizeof(buf), "ab/cd", 5, NULL, TRUE, "\"ab\".\"cd\""},
		{buf, 9, "ab/cd", 5, NULL, TRUE, "\"ab\".\"cd\""},
		{buf, 8, "ab/cd", 5, NULL, TRUE, "\"ab\".\"c\""},
		{buf, 7, "ab/cd", 5, NULL, TRUE, "\"ab\".\"\""},
		{buf, 6, "ab/cd", 5, NULL, TRUE, "\"ab\"."},
		{buf, 5, "ab/cd", 5, NULL, TRUE, "\"ab\"."},
		{buf, 4, "ab/cd", 5, NULL, TRUE, "\"ab\""},
		{buf, 3, "ab/cd", 5, NULL, TRUE, "\"a\""},
		{buf, 2, "ab/cd", 5, NULL, TRUE, "\"\""},
		/* XXX probably "" is a better result in this case
		{buf, 1, "ab/cd", 5, NULL, TRUE, "."},
		*/
		{buf, 0, "ab/cd", 5, NULL, TRUE, ""},
	};

	for (i = 0; i < sizeof(test_input) / sizeof(test_input[0]); i++) {

		char*	end;
		ibool	ok = TRUE;
		size_t	res_len;

		fprintf(stderr, "TESTING %lu, %s, %lu, %s\n",
			test_input[i].buflen,
			test_input[i].id,
			test_input[i].idlen,
			test_input[i].expected);

		end = innobase_convert_name(
			test_input[i].buf,
			test_input[i].buflen,
			test_input[i].id,
			test_input[i].idlen,
			test_input[i].thd,
			test_input[i].file_id);

		res_len = (size_t) (end - test_input[i].buf);

		if (res_len != strlen(test_input[i].expected)) {

			fprintf(stderr, "unexpected len of the result: %u, "
				"expected: %u\n", (unsigned) res_len,
				(unsigned) strlen(test_input[i].expected));
			ok = FALSE;
		}

		if (memcmp(test_input[i].buf,
			   test_input[i].expected,
			   strlen(test_input[i].expected)) != 0
		    || !ok) {

			fprintf(stderr, "unexpected result: %.*s, "
				"expected: %s\n", (int) res_len,
				test_input[i].buf,
				test_input[i].expected);
			ok = FALSE;
		}

		if (ok) {
			fprintf(stderr, "OK: res: %.*s\n\n", (int) res_len,
				buf);
		} else {
			fprintf(stderr, "FAILED\n\n");
			return;
		}
	}
}

#endif /* UNIV_COMPILE_TEST_FUNCS */

/****************************************************************************
 * DS-MRR implementation
 ***************************************************************************/

/**
 * Multi Range Read interface, DS-MRR calls
 */

int
ha_innobase::multi_range_read_init(
	RANGE_SEQ_IF*	seq,
	void*		seq_init_param,
	uint		n_ranges,
	uint		mode,
	HANDLER_BUFFER*	buf)
{
	return(ds_mrr.dsmrr_init(this, seq, seq_init_param,
				 n_ranges, mode, buf));
}

int
ha_innobase::multi_range_read_next(
	char**		range_info)
{
	return(ds_mrr.dsmrr_next(range_info));
}

ha_rows
ha_innobase::multi_range_read_info_const(
	uint		keyno,
	RANGE_SEQ_IF*	seq,
	void*		seq_init_param,
	uint		n_ranges,
	uint*		bufsz,
	uint*		flags,
	Cost_estimate*	cost)
{
	/* See comments in ha_myisam::multi_range_read_info_const */
	ds_mrr.init(this, table);
	return(ds_mrr.dsmrr_info_const(keyno, seq, seq_init_param,
				       n_ranges, bufsz, flags, cost));
}

ha_rows
ha_innobase::multi_range_read_info(
	uint		keyno,
	uint		n_ranges,
	uint		keys,
	uint*		bufsz,
	uint*		flags,
	Cost_estimate*	cost)
{
	ds_mrr.init(this, table);
	return(ds_mrr.dsmrr_info(keyno, n_ranges, keys, bufsz, flags, cost));
}


/**
 * Index Condition Pushdown interface implementation
 */

/*************************************************************//**
InnoDB index push-down condition check
@return ICP_NO_MATCH, ICP_MATCH, or ICP_OUT_OF_RANGE */
UNIV_INTERN
enum icp_result
innobase_index_cond(
/*================*/
	void*	file)	/*!< in/out: pointer to ha_innobase */
{
	DBUG_ENTER("innobase_index_cond");

	ha_innobase*	h = reinterpret_cast<class ha_innobase*>(file);

	DBUG_ASSERT(h->pushed_idx_cond);
	DBUG_ASSERT(h->pushed_idx_cond_keyno != MAX_KEY);

	if (h->end_range && h->compare_key_icp(h->end_range) > 0) {

		/* caller should return HA_ERR_END_OF_FILE already */
		DBUG_RETURN(ICP_OUT_OF_RANGE);
	}

	DBUG_RETURN(h->pushed_idx_cond->val_int() ? ICP_MATCH : ICP_NO_MATCH);
}

/** Attempt to push down an index condition.
* @param[in] keyno	MySQL key number
* @param[in] idx_cond	Index condition to be checked
* @return Part of idx_cond which the handler will not evaluate
*/
UNIV_INTERN
class Item*
ha_innobase::idx_cond_push(
	uint		keyno,
	class Item*	idx_cond)
{
	DBUG_ENTER("ha_innobase::idx_cond_push");
	DBUG_ASSERT(keyno != MAX_KEY);
	DBUG_ASSERT(idx_cond != NULL);

	pushed_idx_cond = idx_cond;
	pushed_idx_cond_keyno = keyno;
	in_range_check_pushed_down = TRUE;
	/* We will evaluate the condition entirely */
	DBUG_RETURN(NULL);
}

/******************************************************************//**
Use this when the args are passed to the format string from
errmsg-utf8.txt directly as is.

Push a warning message to the client, it is a wrapper around:

void push_warning_printf(
	THD *thd, Sql_condition::enum_warning_level level,
	uint code, const char *format, ...);
*/
UNIV_INTERN
void
ib_senderrf(
/*========*/
	THD*		thd,		/*!< in/out: session */
	ib_log_level_t	level,		/*!< in: warning level */
	ib_uint32_t	code,		/*!< MySQL error code */
	...)				/*!< Args */
{
	char*		str;
	va_list         args;
	const char*	format = innobase_get_err_msg(code);

	/* If the caller wants to push a message to the client then
	the caller must pass a valid session handle. */

	ut_a(thd != 0);

	/* The error code must exist in the errmsg-utf8.txt file. */
	ut_a(format != 0);

	va_start(args, code);

#ifdef __WIN__
	int		size = _vscprintf(format, args) + 1;
	str = static_cast<char*>(malloc(size));
	str[size - 1] = 0x0;
	vsnprintf(str, size, format, args);
#elif HAVE_VASPRINTF
	(void) vasprintf(&str, format, args);
#else
	/* Use a fixed length string. */
	str = static_cast<char*>(malloc(BUFSIZ));
	my_vsnprintf(str, BUFSIZ, format, args);
#endif /* __WIN__ */

	Sql_condition::enum_warning_level	l;

	l = Sql_condition::WARN_LEVEL_NOTE;

	switch(level) {
	case IB_LOG_LEVEL_INFO:
		break;
	case IB_LOG_LEVEL_WARN:
		l = Sql_condition::WARN_LEVEL_WARN;
		break;
	case IB_LOG_LEVEL_ERROR:
		/* We can't use push_warning_printf(), it is a hard error. */
		my_printf_error(code, "%s", MYF(0), str);
		break;
	case IB_LOG_LEVEL_FATAL:
		l = Sql_condition::WARN_LEVEL_END;
		break;
	}

	if (level != IB_LOG_LEVEL_ERROR) {
		push_warning_printf(thd, l, code, "InnoDB: %s", str);
	}

	va_end(args);
	free(str);

	if (level == IB_LOG_LEVEL_FATAL) {
		ut_error;
	}
}

/******************************************************************//**
Use this when the args are first converted to a formatted string and then
passed to the format string from errmsg-utf8.txt. The error message format
must be: "Some string ... %s".

Push a warning message to the client, it is a wrapper around:

void push_warning_printf(
	THD *thd, Sql_condition::enum_warning_level level,
	uint code, const char *format, ...);
*/
UNIV_INTERN
void
ib_errf(
/*====*/
	THD*		thd,		/*!< in/out: session */
	ib_log_level_t	level,		/*!< in: warning level */
	ib_uint32_t	code,		/*!< MySQL error code */
	const char*	format,		/*!< printf format */
	...)				/*!< Args */
{
	char*		str;
	va_list         args;

	/* If the caller wants to push a message to the client then
	the caller must pass a valid session handle. */

	ut_a(thd != 0);
	ut_a(format != 0);

	va_start(args, format);

#ifdef __WIN__
	int		size = _vscprintf(format, args) + 1;
	str = static_cast<char*>(malloc(size));
	str[size - 1] = 0x0;
	vsnprintf(str, size, format, args);
#elif HAVE_VASPRINTF
	(void) vasprintf(&str, format, args);
#else
	/* Use a fixed length string. */
	str = static_cast<char*>(malloc(BUFSIZ));
	my_vsnprintf(str, BUFSIZ, format, args);
#endif /* __WIN__ */

	ib_senderrf(thd, level, code, str);

	va_end(args);
	free(str);
}

/******************************************************************//**
Write a message to the MySQL log, prefixed with "InnoDB: " */
UNIV_INTERN
void
ib_logf(
/*====*/
	ib_log_level_t	level,		/*!< in: warning level */
	const char*	format,		/*!< printf format */
	...)				/*!< Args */
{
	char*		str;
	va_list         args;

	va_start(args, format);

#ifdef __WIN__
	int		size = _vscprintf(format, args) + 1;
	str = static_cast<char*>(malloc(size));
	str[size - 1] = 0x0;
	vsnprintf(str, size, format, args);
#elif HAVE_VASPRINTF
	(void) vasprintf(&str, format, args);
#else
	/* Use a fixed length string. */
	str = static_cast<char*>(malloc(BUFSIZ));
	my_vsnprintf(str, BUFSIZ, format, args);
#endif /* __WIN__ */

	switch(level) {
	case IB_LOG_LEVEL_INFO:
		sql_print_information("InnoDB: %s", str);
		break;
	case IB_LOG_LEVEL_WARN:
		sql_print_warning("InnoDB: %s", str);
		break;
	case IB_LOG_LEVEL_ERROR:
		sql_print_error("InnoDB: %s", str);
		break;
	case IB_LOG_LEVEL_FATAL:
		sql_print_error("InnoDB: %s", str);
		break;
	}

	va_end(args);
	free(str);

	if (level == IB_LOG_LEVEL_FATAL) {
		ut_error;
	}
}

/**********************************************************************
<<<<<<< HEAD
Converts an identifier from my_charset_filename to UTF-8 charset. */
=======
Converts an identifier from my_charset_filename to UTF-8 charset.
@return result string length, as returned by strconvert() */
extern "C"
>>>>>>> 00bd412b
uint
innobase_convert_to_filename_charset(
/*=================================*/
	char*		to,	/* out: converted identifier */
	const char*	from,	/* in: identifier to convert */
	ulint		len)	/* in: length of 'to', in bytes */
{
	uint		errors;
	CHARSET_INFO*	cs_to = &my_charset_filename;
	CHARSET_INFO*	cs_from = system_charset_info;

	return(strconvert(cs_from, from, cs_to, to, len, &errors));
}

/**********************************************************************
Converts an identifier from my_charset_filename to UTF-8 charset. */
uint
innobase_convert_to_system_charset(
/*===============================*/
	char*		to,	/* out: converted identifier */
	const char*	from,	/* in: identifier to convert */
	ulint		len,	/* in: length of 'to', in bytes */
	uint*		errors)	/* out: error return */
{
	CHARSET_INFO*	cs1 = &my_charset_filename;
	CHARSET_INFO*	cs2 = system_charset_info;

	return(strconvert(cs1, from, cs2, to, len, errors));
}<|MERGE_RESOLUTION|>--- conflicted
+++ resolved
@@ -3357,7 +3357,6 @@
 	}
 }
 
-<<<<<<< HEAD
 /*****************************************************************//**
 Creates an InnoDB transaction struct for the thd if it does not yet have one.
 Starts a new InnoDB transaction if a transaction is not yet started. And
@@ -3371,19 +3370,6 @@
 	handlerton*	hton,	/*!< in: Innodb handlerton */
 	THD*		thd)	/*!< in: MySQL thread handle of the user for
 				whom the transaction should be committed */
-=======
-/**********************************************************************
-Converts an identifier from my_charset_filename to UTF-8 charset.
-@return result string length, as returned by strconvert() */
-extern "C"
-uint
-innobase_convert_to_system_charset(
-/*===============================*/
-	char*		to,	/* out: converted identifier */
-	const char*	from,	/* in: identifier to convert */
-	ulint		len,	/* in: length of 'to', in bytes */
-	uint*		errors)	/* out: error return */
->>>>>>> 00bd412b
 {
 	trx_t*	trx;
 
@@ -16903,13 +16889,8 @@
 }
 
 /**********************************************************************
-<<<<<<< HEAD
-Converts an identifier from my_charset_filename to UTF-8 charset. */
-=======
 Converts an identifier from my_charset_filename to UTF-8 charset.
 @return result string length, as returned by strconvert() */
-extern "C"
->>>>>>> 00bd412b
 uint
 innobase_convert_to_filename_charset(
 /*=================================*/
@@ -16925,7 +16906,8 @@
 }
 
 /**********************************************************************
-Converts an identifier from my_charset_filename to UTF-8 charset. */
+Converts an identifier from my_charset_filename to UTF-8 charset.
+@return result string length, as returned by strconvert() */
 uint
 innobase_convert_to_system_charset(
 /*===============================*/
