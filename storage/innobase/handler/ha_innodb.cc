--- conflicted
+++ resolved
@@ -6363,15 +6363,9 @@
 							   prebuilt->index);
 
 	if (UNIV_UNLIKELY(!prebuilt->index_usable)) {
-<<<<<<< HEAD
-		push_warning_printf(user_thd, Sql_condition::WARN_LEVEL_WARN,
-				    HA_ERR_TABLE_DEF_CHANGED,
-				    "InnoDB: insufficient history for index %u",
-				    keynr);
-=======
 		if (dict_index_is_corrupted(prebuilt->index)) {
-			char	index_name[MAX_FULL_NAME_LEN + 1];
-			char	table_name[MAX_FULL_NAME_LEN + 1];
+			char index_name[MAX_FULL_NAME_LEN + 1];
+			char table_name[MAX_FULL_NAME_LEN + 1];
 
 			innobase_format_name(
 				index_name, sizeof index_name,
@@ -6382,7 +6376,7 @@
 				prebuilt->index->table->name, FALSE);
 
 			push_warning_printf(
-				user_thd, MYSQL_ERROR::WARN_LEVEL_WARN,
+				user_thd, Sql_condition::WARN_LEVEL_WARN,
 				HA_ERR_INDEX_CORRUPT,
 				"InnoDB: Index %s for table %s is"
 				" marked as corrupted",
@@ -6390,13 +6384,12 @@
 			DBUG_RETURN(1);
 		} else {
 			push_warning_printf(
-				user_thd, MYSQL_ERROR::WARN_LEVEL_WARN,
+				user_thd, Sql_condition::WARN_LEVEL_WARN,
 				HA_ERR_TABLE_DEF_CHANGED,
 				"InnoDB: insufficient history for index %u",
 				keynr);
 		}
 
->>>>>>> 8b72b936
 		/* The caller seems to ignore this.  Thus, we must check
 		this again in row_search_for_mysql(). */
 		DBUG_RETURN(2);
@@ -8814,16 +8807,12 @@
 
 		if (!btr_validate_index(index, prebuilt->trx)) {
 			is_ok = FALSE;
-<<<<<<< HEAD
-			push_warning_printf(thd, Sql_condition::WARN_LEVEL_WARN,
-=======
 
 			innobase_format_name(
 				index_name, sizeof index_name,
 				prebuilt->index->name, TRUE);
 
-			push_warning_printf(thd, MYSQL_ERROR::WARN_LEVEL_WARN,
->>>>>>> 8b72b936
+			push_warning_printf(thd, Sql_condition::WARN_LEVEL_WARN,
 					    ER_NOT_KEYFILE,
 					    "InnoDB: The B-tree of"
 					    " index %s is corrupted.",
@@ -8840,20 +8829,14 @@
 			prebuilt->trx, prebuilt->index);
 
 		if (UNIV_UNLIKELY(!prebuilt->index_usable)) {
-<<<<<<< HEAD
-			push_warning_printf(thd, Sql_condition::WARN_LEVEL_WARN,
-					    HA_ERR_TABLE_DEF_CHANGED,
-					    "InnoDB: Insufficient history for"
-					    " index '%-.200s'",
-					    index->name);
-=======
 			innobase_format_name(
 				index_name, sizeof index_name,
 				prebuilt->index->name, TRUE);
 
 			if (dict_index_is_corrupted(prebuilt->index)) {
 				push_warning_printf(
-					user_thd, MYSQL_ERROR::WARN_LEVEL_WARN,
+					user_thd,
+					Sql_condition::WARN_LEVEL_WARN,
 					HA_ERR_INDEX_CORRUPT,
 					"InnoDB: Index %s is marked as"
 					" corrupted",
@@ -8861,13 +8844,13 @@
 				is_ok = FALSE;
 			} else {
 				push_warning_printf(
-					thd, MYSQL_ERROR::WARN_LEVEL_WARN,
+					thd,
+					Sql_condition::WARN_LEVEL_WARN,
 					HA_ERR_TABLE_DEF_CHANGED,
 					"InnoDB: Insufficient history for"
 					" index %s",
 					index_name);
 			}
->>>>>>> 8b72b936
 			continue;
 		}
 
@@ -8881,15 +8864,11 @@
 		prebuilt->select_lock_type = LOCK_NONE;
 
 		if (!row_check_index_for_mysql(prebuilt, index, &n_rows)) {
-<<<<<<< HEAD
-			push_warning_printf(thd, Sql_condition::WARN_LEVEL_WARN,
-=======
 			innobase_format_name(
 				index_name, sizeof index_name,
 				index->name, TRUE);
 
-			push_warning_printf(thd, MYSQL_ERROR::WARN_LEVEL_WARN,
->>>>>>> 8b72b936
+			push_warning_printf(thd, Sql_condition::WARN_LEVEL_WARN,
 					    ER_NOT_KEYFILE,
 					    "InnoDB: The B-tree of"
 					    " index %s is corrupted.",
