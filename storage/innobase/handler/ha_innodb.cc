/*****************************************************************************

Copyright (c) 2000, 2013, Oracle and/or its affiliates. All rights reserved.
Copyright (c) 2008, 2009 Google Inc.
Copyright (c) 2009, Percona Inc.
Copyright (c) 2012, Facebook Inc.

Portions of this file contain modifications contributed and copyrighted by
Google, Inc. Those modifications are gratefully acknowledged and are described
briefly in the InnoDB documentation. The contributions by Google are
incorporated with their permission, and subject to the conditions contained in
the file COPYING.Google.

Portions of this file contain modifications contributed and copyrighted
by Percona Inc.. Those modifications are
gratefully acknowledged and are described briefly in the InnoDB
documentation. The contributions by Percona Inc. are incorporated with
their permission, and subject to the conditions contained in the file
COPYING.Percona.

This program is free software; you can redistribute it and/or modify it under
the terms of the GNU General Public License as published by the Free Software
Foundation; version 2 of the License.

This program is distributed in the hope that it will be useful, but WITHOUT
ANY WARRANTY; without even the implied warranty of MERCHANTABILITY or FITNESS
FOR A PARTICULAR PURPOSE. See the GNU General Public License for more details.

You should have received a copy of the GNU General Public License along with
this program; if not, write to the Free Software Foundation, Inc.,
51 Franklin Street, Suite 500, Boston, MA 02110-1335 USA

*****************************************************************************/

#include <sql_table.h>	// explain_filename, nz2, EXPLAIN_PARTITIONS_AS_COMMENT,
			// EXPLAIN_FILENAME_MAX_EXTRA_LENGTH
#include <log.h>
#include <sql_acl.h>	// PROCESS_ACL
#include <debug_sync.h> // DEBUG_SYNC
#include <my_base.h>	// HA_OPTION_*
#include <mysys_err.h>
#include <mysql/innodb_priv.h>

/** @file ha_innodb.cc */

/* Include necessary InnoDB headers */
#include "univ.i"
#include "buf0dump.h"
#include "buf0lru.h"
#include "buf0flu.h"
#include "buf0dblwr.h"
#include "btr0sea.h"
#include "os0file.h"
#include "os0thread.h"
#include "srv0srv.h"
#include "srv0start.h"
#include "srv0space.h"
#include "trx0roll.h"
#include "trx0trx.h"

#include "trx0sys.h"
#include "mtr0mtr.h"
#include "rem0types.h"
#include "row0ins.h"
#include "row0mysql.h"
#include "row0sel.h"
#include "row0upd.h"
#include "log0log.h"
#include "lock0lock.h"
#include "dict0crea.h"
#include "btr0cur.h"
#include "btr0btr.h"
#include "fsp0fsp.h"
#include "sync0sync.h"
#include "fil0fil.h"
#include "trx0xa.h"
#include "row0merge.h"
#include "dict0boot.h"
#include "dict0stats.h"
#include "dict0stats_bg.h"
#include "ha_prototypes.h"
#include "ut0mem.h"
#include "ibuf0ibuf.h"
#include "dict0dict.h"
#include "srv0mon.h"
#include "api0api.h"
#include "api0misc.h"
#include "pars0pars.h"
#include "fts0fts.h"
#include "fts0types.h"
#include "row0import.h"
#include "row0quiesce.h"
#ifdef UNIV_DEBUG
#include "trx0purge.h"
#endif /* UNIV_DEBUG */
#include "fts0priv.h"
#include "page0zip.h"

#include "ha_innodb.h"
#include "i_s.h"

# ifndef MYSQL_PLUGIN_IMPORT
#  define MYSQL_PLUGIN_IMPORT /* nothing */
# endif /* MYSQL_PLUGIN_IMPORT */

/** to protect innobase_open_files */
static mysql_mutex_t innobase_share_mutex;
/** to force correct commit order in binlog */
static ulong commit_threads = 0;
static mysql_mutex_t commit_threads_m;
static mysql_cond_t commit_cond;
static mysql_mutex_t commit_cond_m;
static bool innodb_inited = 0;

#define INSIDE_HA_INNOBASE_CC

#define EQ_CURRENT_THD(thd) ((thd) == current_thd)

static struct handlerton* innodb_hton_ptr;

static const long AUTOINC_OLD_STYLE_LOCKING = 0;
static const long AUTOINC_NEW_STYLE_LOCKING = 1;
static const long AUTOINC_NO_LOCKING = 2;

static long innobase_mirrored_log_groups;
static long innobase_log_buffer_size;
static long innobase_additional_mem_pool_size;
static long innobase_file_io_threads;
static long innobase_open_files;
static long innobase_autoinc_lock_mode;
static ulong innobase_commit_concurrency = 0;
static ulong innobase_read_io_threads;
static ulong innobase_write_io_threads;

static long long innobase_buffer_pool_size, innobase_log_file_size;

/** Percentage of the buffer pool to reserve for 'old' blocks.
Connected to buf_LRU_old_ratio. */
static uint innobase_old_blocks_pct;

/** Maximum on-disk size of change buffer in terms of percentage
of the buffer pool. */
static uint innobase_change_buffer_max_size = CHANGE_BUFFER_DEFAULT_SIZE;

/* The default values for the following char* start-up parameters
are determined in innobase_init below: */

static char*	innobase_data_home_dir			= NULL;
static char*	innobase_data_file_path			= NULL;
static char*	innobase_temp_data_file_path		= NULL;
static char*	innobase_file_format_name		= NULL;
static char*	innobase_change_buffering		= NULL;
static char*	innobase_enable_monitor_counter		= NULL;
static char*	innobase_disable_monitor_counter	= NULL;
static char*	innobase_reset_monitor_counter		= NULL;
static char*	innobase_reset_all_monitor_counter	= NULL;

/* The highest file format being used in the database. The value can be
set by user, however, it will be adjusted to the newer file format if
a table of such format is created/opened. */
static char*	innobase_file_format_max		= NULL;

static char*	innobase_file_flush_method		= NULL;

/* This variable can be set in the server configure file, specifying
stopword table to be used */
static char*	innobase_server_stopword_table		= NULL;

/* Below we have boolean-valued start-up parameters, and their default
values */

static ulong	innobase_fast_shutdown			= 1;
static my_bool	innobase_file_format_check		= TRUE;
#ifdef UNIV_LOG_ARCHIVE
static my_bool	innobase_log_archive			= FALSE;
static char*	innobase_log_arch_dir			= NULL;
#endif /* UNIV_LOG_ARCHIVE */
static my_bool	innobase_use_doublewrite		= TRUE;
static my_bool	innobase_use_checksums			= TRUE;
static my_bool	innobase_locks_unsafe_for_binlog	= FALSE;
static my_bool	innobase_rollback_on_timeout		= FALSE;
static my_bool	innobase_create_status_file		= FALSE;
static my_bool	innobase_stats_on_metadata		= TRUE;
static my_bool	innobase_large_prefix			= FALSE;
static my_bool	innodb_optimize_fulltext_only		= FALSE;

static char*	innodb_version_str = (char*) INNODB_VERSION_STR;

static char*	fts_server_stopword_table		= NULL;

/** Possible values for system variable "innodb_stats_method". The values
are defined the same as its corresponding MyISAM system variable
"myisam_stats_method"(see "myisam_stats_method_names"), for better usability */
static const char* innodb_stats_method_names[] = {
	"nulls_equal",
	"nulls_unequal",
	"nulls_ignored",
	NullS
};

/** Used to define an enumerate type of the system variable innodb_stats_method.
This is the same as "myisam_stats_method_typelib" */
static TYPELIB innodb_stats_method_typelib = {
	array_elements(innodb_stats_method_names) - 1,
	"innodb_stats_method_typelib",
	innodb_stats_method_names,
	NULL
};

/** Possible values for system variable "innodb_checksum_algorithm". */
static const char* innodb_checksum_algorithm_names[] = {
	"crc32",
	"strict_crc32",
	"innodb",
	"strict_innodb",
	"none",
	"strict_none",
	NullS
};

/** Used to define an enumerate type of the system variable
innodb_checksum_algorithm. */
static TYPELIB innodb_checksum_algorithm_typelib = {
	array_elements(innodb_checksum_algorithm_names) - 1,
	"innodb_checksum_algorithm_typelib",
	innodb_checksum_algorithm_names,
	NULL
};

/* The following counter is used to convey information to InnoDB
about server activity: in selects it is not sensible to call
srv_active_wake_master_thread after each fetch or search, we only do
it every INNOBASE_WAKE_INTERVAL'th step. */

#define INNOBASE_WAKE_INTERVAL	32
static ulong	innobase_active_counter	= 0;

static hash_table_t*	innobase_open_tables;

/** Allowed values of innodb_change_buffering */
static const char* innobase_change_buffering_values[IBUF_USE_COUNT] = {
	"none",		/* IBUF_USE_NONE */
	"inserts",	/* IBUF_USE_INSERT */
	"deletes",	/* IBUF_USE_DELETE_MARK */
	"changes",	/* IBUF_USE_INSERT_DELETE_MARK */
	"purges",	/* IBUF_USE_DELETE */
	"all"		/* IBUF_USE_ALL */
};

/* Call back function array defined by MySQL and used to
retrieve FTS results. */
const struct _ft_vft ft_vft_result = {NULL,
				      innobase_fts_find_ranking,
				      innobase_fts_close_ranking,
				      innobase_fts_retrieve_ranking,
				      NULL};

const struct _ft_vft_ext ft_vft_ext_result = {innobase_fts_get_version,
					      innobase_fts_flags,
					      innobase_fts_retrieve_docid,
					      innobase_fts_count_matches};

#ifdef HAVE_PSI_INTERFACE
/* Keys to register pthread mutexes/cond in the current file with
performance schema */
static mysql_pfs_key_t	innobase_share_mutex_key;
static mysql_pfs_key_t	commit_threads_m_key;
static mysql_pfs_key_t	commit_cond_mutex_key;
static mysql_pfs_key_t	commit_cond_key;

static PSI_mutex_info	all_pthread_mutexes[] = {
	{&commit_threads_m_key, "commit_threads_m", 0},
	{&commit_cond_mutex_key, "commit_cond_mutex", 0},
	{&innobase_share_mutex_key, "innobase_share_mutex", 0}
};

static PSI_cond_info	all_innodb_conds[] = {
	{&commit_cond_key, "commit_cond", 0}
};

# ifdef UNIV_PFS_MUTEX
/* all_innodb_mutexes array contains mutexes that are
performance schema instrumented if "UNIV_PFS_MUTEX"
is defined */
static PSI_mutex_info all_innodb_mutexes[] = {
	{&autoinc_mutex_key, "autoinc_mutex", 0},
#  ifndef PFS_SKIP_BUFFER_MUTEX_RWLOCK
	{&buffer_block_mutex_key, "buffer_block_mutex", 0},
#  endif /* !PFS_SKIP_BUFFER_MUTEX_RWLOCK */
	{&buf_pool_mutex_key, "buf_pool_mutex", 0},
	{&buf_pool_zip_mutex_key, "buf_pool_zip_mutex", 0},
	{&cache_last_read_mutex_key, "cache_last_read_mutex", 0},
	{&dict_foreign_err_mutex_key, "dict_foreign_err_mutex", 0},
	{&dict_sys_mutex_key, "dict_sys_mutex", 0},
	{&dict_stats_recalc_pool_mutex_key, "dict_stats_recalc_pool_mutex_key", 0},
	{&file_format_max_mutex_key, "file_format_max_mutex", 0},
	{&fil_system_mutex_key, "fil_system_mutex", 0},
	{&flush_list_mutex_key, "flush_list_mutex", 0},
	{&fts_bg_threads_mutex_key, "fts_bg_threads_mutex", 0},
	{&fts_delete_mutex_key, "fts_delete_mutex", 0},
	{&fts_optimize_mutex_key, "fts_optimize_mutex", 0},
	{&fts_doc_id_mutex_key, "fts_doc_id_mutex", 0},
	{&log_flush_order_mutex_key, "log_flush_order_mutex", 0},
	{&hash_table_mutex_key, "hash_table_mutex", 0},
	{&ibuf_bitmap_mutex_key, "ibuf_bitmap_mutex", 0},
	{&ibuf_mutex_key, "ibuf_mutex", 0},
	{&ibuf_pessimistic_insert_mutex_key,
		 "ibuf_pessimistic_insert_mutex", 0},
#  ifndef HAVE_ATOMIC_BUILTINS
	{&server_mutex_key, "server_mutex", 0},
#  endif /* !HAVE_ATOMIC_BUILTINS */
	{&log_sys_mutex_key, "log_sys_mutex", 0},
#  ifdef UNIV_MEM_DEBUG
	{&mem_hash_mutex_key, "mem_hash_mutex", 0},
#  endif /* UNIV_MEM_DEBUG */
	{&mem_pool_mutex_key, "mem_pool_mutex", 0},
	{&mutex_list_mutex_key, "mutex_list_mutex", 0},
	{&page_zip_stat_per_index_mutex_key, "page_zip_stat_per_index_mutex", 0},
	{&purge_sys_bh_mutex_key, "purge_sys_bh_mutex", 0},
	{&recv_sys_mutex_key, "recv_sys_mutex", 0},
	{&recv_writer_mutex_key, "recv_writer_mutex", 0},
	{&rseg_mutex_key, "rseg_mutex", 0},
#  ifdef UNIV_SYNC_DEBUG
	{&rw_lock_debug_mutex_key, "rw_lock_debug_mutex", 0},
#  endif /* UNIV_SYNC_DEBUG */
	{&rw_lock_list_mutex_key, "rw_lock_list_mutex", 0},
	{&rw_lock_mutex_key, "rw_lock_mutex", 0},
	{&srv_dict_tmpfile_mutex_key, "srv_dict_tmpfile_mutex", 0},
	{&srv_innodb_monitor_mutex_key, "srv_innodb_monitor_mutex", 0},
	{&srv_misc_tmpfile_mutex_key, "srv_misc_tmpfile_mutex", 0},
	{&srv_monitor_file_mutex_key, "srv_monitor_file_mutex", 0},
#  ifdef UNIV_SYNC_DEBUG
	{&sync_thread_mutex_key, "sync_thread_mutex", 0},
#  endif /* UNIV_SYNC_DEBUG */
	{&buf_dblwr_mutex_key, "buf_dblwr_mutex", 0},
	{&trx_undo_mutex_key, "trx_undo_mutex", 0},
	{&srv_sys_mutex_key, "srv_sys_mutex", 0},
	{&lock_sys_mutex_key, "lock_mutex", 0},
	{&lock_sys_wait_mutex_key, "lock_wait_mutex", 0},
	{&trx_mutex_key, "trx_mutex", 0},
	{&srv_sys_tasks_mutex_key, "srv_threads_mutex", 0},
	/* mutex with os_fast_mutex_ interfaces */
#  ifndef PFS_SKIP_EVENT_MUTEX
	{&event_os_mutex_key, "event_os_mutex", 0},
#  endif /* PFS_SKIP_EVENT_MUTEX */
	{&os_mutex_key, "os_mutex", 0},
#ifndef HAVE_ATOMIC_BUILTINS
	{&srv_conc_mutex_key, "srv_conc_mutex", 0},
#endif /* !HAVE_ATOMIC_BUILTINS */
#ifndef HAVE_ATOMIC_BUILTINS_64
	{&monitor_mutex_key, "monitor_mutex", 0},
#endif /* !HAVE_ATOMIC_BUILTINS_64 */
	{&ut_list_mutex_key, "ut_list_mutex", 0},
	{&trx_sys_mutex_key, "trx_sys_mutex", 0},
	{&zip_pad_mutex_key, "zip_pad_mutex", 0},
};
# endif /* UNIV_PFS_MUTEX */

# ifdef UNIV_PFS_RWLOCK
/* all_innodb_rwlocks array contains rwlocks that are
performance schema instrumented if "UNIV_PFS_RWLOCK"
is defined */
static PSI_rwlock_info all_innodb_rwlocks[] = {
#  ifdef UNIV_LOG_ARCHIVE
	{&archive_lock_key, "archive_lock", 0},
#  endif /* UNIV_LOG_ARCHIVE */
	{&btr_search_latch_key, "btr_search_latch", 0},
#  ifndef PFS_SKIP_BUFFER_MUTEX_RWLOCK
	{&buf_block_lock_key, "buf_block_lock", 0},
#  endif /* !PFS_SKIP_BUFFER_MUTEX_RWLOCK */
#  ifdef UNIV_SYNC_DEBUG
	{&buf_block_debug_latch_key, "buf_block_debug_latch", 0},
#  endif /* UNIV_SYNC_DEBUG */
	{&dict_operation_lock_key, "dict_operation_lock", 0},
	{&fil_space_latch_key, "fil_space_latch", 0},
	{&checkpoint_lock_key, "checkpoint_lock", 0},
	{&fts_cache_rw_lock_key, "fts_cache_rw_lock", 0},
	{&fts_cache_init_rw_lock_key, "fts_cache_init_rw_lock", 0},
	{&trx_i_s_cache_lock_key, "trx_i_s_cache_lock", 0},
	{&trx_purge_latch_key, "trx_purge_latch", 0},
	{&index_tree_rw_lock_key, "index_tree_rw_lock", 0},
	{&index_online_log_key, "index_online_log", 0},
	{&dict_table_stats_latch_key, "dict_table_stats", 0},
	{&hash_table_rw_lock_key, "hash table locks", 0}
};
# endif /* UNIV_PFS_RWLOCK */

# ifdef UNIV_PFS_THREAD
/* all_innodb_threads array contains threads that are
performance schema instrumented if "UNIV_PFS_THREAD"
is defined */
static PSI_thread_info	all_innodb_threads[] = {
	{&trx_rollback_clean_thread_key, "trx_rollback_clean_thread", 0},
	{&io_ibuf_thread_key, "io_ibuf_thread", 0},
	{&io_log_thread_key, "io_log_thread", 0},
	{&io_read_thread_key, "io_read_thread", 0},
	{&io_write_thread_key, "io_write_thread", 0},
	{&io_handler_thread_key, "io_handler_thread", 0},
	{&srv_lock_timeout_thread_key, "srv_lock_timeout_thread", 0},
	{&srv_error_monitor_thread_key, "srv_error_monitor_thread", 0},
	{&srv_monitor_thread_key, "srv_monitor_thread", 0},
	{&srv_master_thread_key, "srv_master_thread", 0},
	{&srv_purge_thread_key, "srv_purge_thread", 0},
	{&buf_page_cleaner_thread_key, "page_cleaner_thread", 0},
	{&recv_writer_thread_key, "recovery writer thread", 0}
};
# endif /* UNIV_PFS_THREAD */

# ifdef UNIV_PFS_IO
/* all_innodb_files array contains the type of files that are
performance schema instrumented if "UNIV_PFS_IO" is defined */
static PSI_file_info	all_innodb_files[] = {
	{&innodb_file_data_key, "innodb_data_file", 0},
	{&innodb_file_log_key, "innodb_log_file", 0},
	{&innodb_file_temp_key, "innodb_temp_file", 0}
};
# endif /* UNIV_PFS_IO */
#endif /* HAVE_PSI_INTERFACE */

/** Always normalize table name to lower case on Windows */
#ifdef __WIN__
#define normalize_table_name(norm_name, name)           \
	normalize_table_name_low(norm_name, name, TRUE)
#else
#define normalize_table_name(norm_name, name)           \
	normalize_table_name_low(norm_name, name, FALSE)
#endif /* __WIN__ */

/** Set up InnoDB API callback function array */
ib_cb_t innodb_api_cb[] = {
	(ib_cb_t) ib_cursor_open_table,
	(ib_cb_t) ib_cursor_read_row,
	(ib_cb_t) ib_cursor_insert_row,
	(ib_cb_t) ib_cursor_delete_row,
	(ib_cb_t) ib_cursor_update_row,
	(ib_cb_t) ib_cursor_moveto,
	(ib_cb_t) ib_cursor_first,
	(ib_cb_t) ib_cursor_next,
	(ib_cb_t) ib_cursor_last,
	(ib_cb_t) ib_cursor_set_match_mode,
	(ib_cb_t) ib_sec_search_tuple_create,
	(ib_cb_t) ib_clust_read_tuple_create,
	(ib_cb_t) ib_tuple_delete,
	(ib_cb_t) ib_tuple_copy,
	(ib_cb_t) ib_tuple_read_u32,
	(ib_cb_t) ib_tuple_write_u32,
	(ib_cb_t) ib_tuple_read_u64,
	(ib_cb_t) ib_tuple_write_u64,
	(ib_cb_t) ib_tuple_read_i32,
	(ib_cb_t) ib_tuple_write_i32,
	(ib_cb_t) ib_tuple_read_i64,
	(ib_cb_t) ib_tuple_write_i64,
	(ib_cb_t) ib_tuple_get_n_cols,
	(ib_cb_t) ib_col_set_value,
	(ib_cb_t) ib_col_get_value,
	(ib_cb_t) ib_col_get_meta,
	(ib_cb_t) ib_trx_begin,
	(ib_cb_t) ib_trx_commit,
	(ib_cb_t) ib_trx_rollback,
	(ib_cb_t) ib_trx_start,
	(ib_cb_t) ib_trx_release,
	(ib_cb_t) ib_trx_state,
	(ib_cb_t) ib_cursor_lock,
	(ib_cb_t) ib_cursor_close,
	(ib_cb_t) ib_cursor_new_trx,
	(ib_cb_t) ib_cursor_reset,
	(ib_cb_t) ib_open_table_by_name,
	(ib_cb_t) ib_col_get_name,
	(ib_cb_t) ib_table_truncate,
	(ib_cb_t) ib_cursor_open_index_using_name,
	(ib_cb_t) ib_close_thd,
	(ib_cb_t) ib_cfg_get_cfg,
	(ib_cb_t) ib_cursor_set_cluster_access,
	(ib_cb_t) ib_cursor_commit_trx,
	(ib_cb_t) ib_cfg_trx_level,
	(ib_cb_t) ib_tuple_get_n_user_cols,
	(ib_cb_t) ib_cursor_set_lock_mode,
	(ib_cb_t) ib_cursor_clear_trx,
	(ib_cb_t) ib_get_idx_field_name,
	(ib_cb_t) ib_trx_get_start_time,
	(ib_cb_t) ib_cfg_bk_commit_interval
};

/*************************************************************//**
Check whether valid argument given to innodb_ft_*_stopword_table.
This function is registered as a callback with MySQL.
@return 0 for valid stopword table */
static
int
innodb_stopword_table_validate(
/*===========================*/
	THD*				thd,	/*!< in: thread handle */
	struct st_mysql_sys_var*	var,	/*!< in: pointer to system
						variable */
	void*				save,	/*!< out: immediate result
						for update function */
	struct st_mysql_value*		value);	/*!< in: incoming string */

/** "GEN_CLUST_INDEX" is the name reserved for InnoDB default
system clustered index when there is no primary key. */
const char innobase_index_reserve_name[] = "GEN_CLUST_INDEX";

static const char innobase_hton_name[]= "InnoDB";

static MYSQL_THDVAR_BOOL(support_xa, PLUGIN_VAR_OPCMDARG,
  "Enable InnoDB support for the XA two-phase commit",
  /* check_func */ NULL, /* update_func */ NULL,
  /* default */ TRUE);

static MYSQL_THDVAR_BOOL(table_locks, PLUGIN_VAR_OPCMDARG,
  "Enable InnoDB locking in LOCK TABLES",
  /* check_func */ NULL, /* update_func */ NULL,
  /* default */ TRUE);

static MYSQL_THDVAR_BOOL(strict_mode, PLUGIN_VAR_OPCMDARG,
  "Use strict mode when evaluating create options.",
  NULL, NULL, FALSE);

static MYSQL_THDVAR_BOOL(ft_enable_stopword, PLUGIN_VAR_OPCMDARG,
  "Create FTS index with stopword.",
  NULL, NULL,
  /* default */ TRUE);

static MYSQL_THDVAR_ULONG(lock_wait_timeout, PLUGIN_VAR_RQCMDARG,
  "Timeout in seconds an InnoDB transaction may wait for a lock before being rolled back. Values above 100000000 disable the timeout.",
  NULL, NULL, 50, 1, 1024 * 1024 * 1024, 0);

static MYSQL_THDVAR_STR(ft_user_stopword_table,
  PLUGIN_VAR_OPCMDARG|PLUGIN_VAR_MEMALLOC,
  "User supplied stopword table name, effective in the session level.",
  innodb_stopword_table_validate, NULL, NULL);

static SHOW_VAR innodb_status_variables[]= {
  {"buffer_pool_dump_status",
  (char*) &export_vars.innodb_buffer_pool_dump_status,	  SHOW_CHAR},
  {"buffer_pool_load_status",
  (char*) &export_vars.innodb_buffer_pool_load_status,	  SHOW_CHAR},
  {"buffer_pool_pages_data",
  (char*) &export_vars.innodb_buffer_pool_pages_data,	  SHOW_LONG},
  {"buffer_pool_bytes_data",
  (char*) &export_vars.innodb_buffer_pool_bytes_data,	  SHOW_LONG},
  {"buffer_pool_pages_dirty",
  (char*) &export_vars.innodb_buffer_pool_pages_dirty,	  SHOW_LONG},
  {"buffer_pool_bytes_dirty",
  (char*) &export_vars.innodb_buffer_pool_bytes_dirty,	  SHOW_LONG},
  {"buffer_pool_pages_flushed",
  (char*) &export_vars.innodb_buffer_pool_pages_flushed,  SHOW_LONG},
  {"buffer_pool_pages_free",
  (char*) &export_vars.innodb_buffer_pool_pages_free,	  SHOW_LONG},
#ifdef UNIV_DEBUG
  {"buffer_pool_pages_latched",
  (char*) &export_vars.innodb_buffer_pool_pages_latched,  SHOW_LONG},
#endif /* UNIV_DEBUG */
  {"buffer_pool_pages_misc",
  (char*) &export_vars.innodb_buffer_pool_pages_misc,	  SHOW_LONG},
  {"buffer_pool_pages_total",
  (char*) &export_vars.innodb_buffer_pool_pages_total,	  SHOW_LONG},
  {"buffer_pool_read_ahead_rnd",
  (char*) &export_vars.innodb_buffer_pool_read_ahead_rnd, SHOW_LONG},
  {"buffer_pool_read_ahead",
  (char*) &export_vars.innodb_buffer_pool_read_ahead,	  SHOW_LONG},
  {"buffer_pool_read_ahead_evicted",
  (char*) &export_vars.innodb_buffer_pool_read_ahead_evicted, SHOW_LONG},
  {"buffer_pool_read_requests",
  (char*) &export_vars.innodb_buffer_pool_read_requests,  SHOW_LONG},
  {"buffer_pool_reads",
  (char*) &export_vars.innodb_buffer_pool_reads,	  SHOW_LONG},
  {"buffer_pool_wait_free",
  (char*) &export_vars.innodb_buffer_pool_wait_free,	  SHOW_LONG},
  {"buffer_pool_write_requests",
  (char*) &export_vars.innodb_buffer_pool_write_requests, SHOW_LONG},
  {"data_fsyncs",
  (char*) &export_vars.innodb_data_fsyncs,		  SHOW_LONG},
  {"data_pending_fsyncs",
  (char*) &export_vars.innodb_data_pending_fsyncs,	  SHOW_LONG},
  {"data_pending_reads",
  (char*) &export_vars.innodb_data_pending_reads,	  SHOW_LONG},
  {"data_pending_writes",
  (char*) &export_vars.innodb_data_pending_writes,	  SHOW_LONG},
  {"data_read",
  (char*) &export_vars.innodb_data_read,		  SHOW_LONG},
  {"data_reads",
  (char*) &export_vars.innodb_data_reads,		  SHOW_LONG},
  {"data_writes",
  (char*) &export_vars.innodb_data_writes,		  SHOW_LONG},
  {"data_written",
  (char*) &export_vars.innodb_data_written,		  SHOW_LONG},
  {"dblwr_pages_written",
  (char*) &export_vars.innodb_dblwr_pages_written,	  SHOW_LONG},
  {"dblwr_writes",
  (char*) &export_vars.innodb_dblwr_writes,		  SHOW_LONG},
  {"have_atomic_builtins",
  (char*) &export_vars.innodb_have_atomic_builtins,	  SHOW_BOOL},
  {"log_waits",
  (char*) &export_vars.innodb_log_waits,		  SHOW_LONG},
  {"log_write_requests",
  (char*) &export_vars.innodb_log_write_requests,	  SHOW_LONG},
  {"log_writes",
  (char*) &export_vars.innodb_log_writes,		  SHOW_LONG},
  {"os_log_fsyncs",
  (char*) &export_vars.innodb_os_log_fsyncs,		  SHOW_LONG},
  {"os_log_pending_fsyncs",
  (char*) &export_vars.innodb_os_log_pending_fsyncs,	  SHOW_LONG},
  {"os_log_pending_writes",
  (char*) &export_vars.innodb_os_log_pending_writes,	  SHOW_LONG},
  {"os_log_written",
  (char*) &export_vars.innodb_os_log_written,		  SHOW_LONGLONG},
  {"page_size",
  (char*) &export_vars.innodb_page_size,		  SHOW_LONG},
  {"pages_created",
  (char*) &export_vars.innodb_pages_created,		  SHOW_LONG},
  {"pages_read",
  (char*) &export_vars.innodb_pages_read,		  SHOW_LONG},
  {"pages_written",
  (char*) &export_vars.innodb_pages_written,		  SHOW_LONG},
  {"row_lock_current_waits",
  (char*) &export_vars.innodb_row_lock_current_waits,	  SHOW_LONG},
  {"row_lock_time",
  (char*) &export_vars.innodb_row_lock_time,		  SHOW_LONGLONG},
  {"row_lock_time_avg",
  (char*) &export_vars.innodb_row_lock_time_avg,	  SHOW_LONG},
  {"row_lock_time_max",
  (char*) &export_vars.innodb_row_lock_time_max,	  SHOW_LONG},
  {"row_lock_waits",
  (char*) &export_vars.innodb_row_lock_waits,		  SHOW_LONG},
  {"rows_deleted",
  (char*) &export_vars.innodb_rows_deleted,		  SHOW_LONG},
  {"rows_inserted",
  (char*) &export_vars.innodb_rows_inserted,		  SHOW_LONG},
  {"rows_read",
  (char*) &export_vars.innodb_rows_read,		  SHOW_LONG},
  {"rows_updated",
  (char*) &export_vars.innodb_rows_updated,		  SHOW_LONG},
  {"num_open_files",
  (char*) &export_vars.innodb_num_open_files,		  SHOW_LONG},
  {"truncated_status_writes",
  (char*) &export_vars.innodb_truncated_status_writes,	  SHOW_LONG},
  {"available_undo_logs",
  (char*) &export_vars.innodb_available_undo_logs,        SHOW_LONG},
#ifdef UNIV_DEBUG
  {"purge_trx_id_age",
  (char*) &export_vars.innodb_purge_trx_id_age,           SHOW_LONG},
  {"purge_view_trx_id_age",
  (char*) &export_vars.innodb_purge_view_trx_id_age,      SHOW_LONG},
  {"ahi_drop_lookups",
  (char*) &export_vars.innodb_ahi_drop_lookups,           SHOW_LONG},
#endif /* UNIV_DEBUG */
  {NullS, NullS, SHOW_LONG}
};

/************************************************************************//**
Handling the shared INNOBASE_SHARE structure that is needed to provide table
locking. Register the table name if it doesn't exist in the hash table. */
static
INNOBASE_SHARE*
get_share(
/*======*/
	const char*	table_name);	/*!< in: table to lookup */

/************************************************************************//**
Free the shared object that was registered with get_share(). */
static
void
free_share(
/*=======*/
	INNOBASE_SHARE*	share);		/*!< in/own: share to free */

/*****************************************************************//**
Frees a possible InnoDB trx object associated with the current THD.
@return	0 or error number */
static
int
innobase_close_connection(
/*======================*/
	handlerton*	hton,		/*!< in/out: InnoDB handlerton */
	THD*		thd);		/*!< in: MySQL thread handle for
					which to close the connection */

/*****************************************************************//**
Commits a transaction in an InnoDB database or marks an SQL statement
ended.
@return	0 */
static
int
innobase_commit(
/*============*/
	handlerton*	hton,		/*!< in/out: InnoDB handlerton */
	THD*		thd,		/*!< in: MySQL thread handle of the
					user for whom the transaction should
					be committed */
	bool		commit_trx);	/*!< in: true - commit transaction
					false - the current SQL statement
					ended */

/*****************************************************************//**
Rolls back a transaction to a savepoint.
@return 0 if success, HA_ERR_NO_SAVEPOINT if no savepoint with the
given name */
static
int
innobase_rollback(
/*==============*/
	handlerton*	hton,		/*!< in/out: InnoDB handlerton */
	THD*		thd,		/*!< in: handle to the MySQL thread
					of the user whose transaction should
					be rolled back */
	bool		rollback_trx);	/*!< in: TRUE - rollback entire
					transaction FALSE - rollback the current
					statement only */

/*****************************************************************//**
Rolls back a transaction to a savepoint.
@return 0 if success, HA_ERR_NO_SAVEPOINT if no savepoint with the
given name */
static
int
innobase_rollback_to_savepoint(
/*===========================*/
	handlerton*	hton,		/*!< in/out: InnoDB handlerton */
	THD*		thd,		/*!< in: handle to the MySQL thread of
					the user whose XA transaction should
					be rolled back to savepoint */
	void*		savepoint);	/*!< in: savepoint data */

/*****************************************************************//**
Sets a transaction savepoint.
@return	always 0, that is, always succeeds */
static
int
innobase_savepoint(
/*===============*/
	handlerton*	hton,		/*!< in/out: InnoDB handlerton */
	THD*		thd,		/*!< in: handle to the MySQL thread of
					the user's XA transaction for which
					we need to take a savepoint */
	void*		savepoint);	/*!< in: savepoint data */

/*****************************************************************//**
Release transaction savepoint name.
@return 0 if success, HA_ERR_NO_SAVEPOINT if no savepoint with the
given name */
static
int
innobase_release_savepoint(
/*=======================*/
	handlerton*	hton,		/*!< in/out: handlerton for InnoDB */
	THD*		thd,		/*!< in: handle to the MySQL thread
					of the user whose transaction's
					savepoint should be released */
	void*		savepoint);	/*!< in: savepoint data */

/************************************************************************//**
Function for constructing an InnoDB table handler instance. */
static
handler*
innobase_create_handler(
/*====================*/
	handlerton*	hton,		/*!< in/out: handlerton for InnoDB */
	TABLE_SHARE*	table,
	MEM_ROOT*	mem_root);

/** @brief Initialize the default value of innodb_commit_concurrency.

Once InnoDB is running, the innodb_commit_concurrency must not change
from zero to nonzero. (Bug #42101)

The initial default value is 0, and without this extra initialization,
SET GLOBAL innodb_commit_concurrency=DEFAULT would set the parameter
to 0, even if it was initially set to nonzero at the command line
or configuration file. */
static
void
innobase_commit_concurrency_init_default();
/*=======================================*/

/** @brief Initialize the default and max value of innodb_undo_logs.

Once InnoDB is running, the default value and the max value of
innodb_undo_logs must be equal to the available undo logs,
given by srv_available_undo_logs. */
static
void
innobase_undo_logs_init_default_max();
/*==================================*/

/************************************************************//**
Validate the file format name and return its corresponding id.
@return	valid file format id */
static
uint
innobase_file_format_name_lookup(
/*=============================*/
	const char*	format_name);	/*!< in: pointer to file format
					name */
/************************************************************//**
Validate the file format check config parameters, as a side effect it
sets the srv_max_file_format_at_startup variable.
@return	the format_id if valid config value, otherwise, return -1 */
static
int
innobase_file_format_validate_and_set(
/*==================================*/
	const char*	format_max);	/*!< in: parameter value */

/*******************************************************************//**
This function is used to prepare an X/Open XA distributed transaction.
@return	0 or error number */
static
int
innobase_xa_prepare(
/*================*/
	handlerton*	hton,		/*!< in: InnoDB handlerton */
	THD*		thd,		/*!< in: handle to the MySQL thread of
					the user whose XA transaction should
					be prepared */
	bool		all);		/*!< in: true - prepare transaction
					false - the current SQL statement
					ended */
/*******************************************************************//**
This function is used to recover X/Open XA distributed transactions.
@return	number of prepared transactions stored in xid_list */
static
int
innobase_xa_recover(
/*================*/
	handlerton*	hton,		/*!< in: InnoDB handlerton */
	XID*		xid_list,	/*!< in/out: prepared transactions */
	uint		len);		/*!< in: number of slots in xid_list */
/*******************************************************************//**
This function is used to commit one X/Open XA distributed transaction
which is in the prepared state
@return	0 or error number */
static
int
innobase_commit_by_xid(
/*===================*/
	handlerton*	hton,		/*!< in: InnoDB handlerton */
	XID*		xid);		/*!< in: X/Open XA transaction
					identification */
/*******************************************************************//**
This function is used to rollback one X/Open XA distributed transaction
which is in the prepared state
@return	0 or error number */
static
int
innobase_rollback_by_xid(
/*=====================*/
	handlerton*	hton,		/*!< in: InnoDB handlerton */
	XID*		xid);		/*!< in: X/Open XA transaction
					identification */
/*******************************************************************//**
Create a consistent view for a cursor based on current transaction
which is created if the corresponding MySQL thread still lacks one.
This consistent view is then used inside of MySQL when accessing records
using a cursor.
@return	pointer to cursor view or NULL */
static
void*
innobase_create_cursor_view(
/*========================*/
	handlerton*	hton,		/*!< in: innobase hton */
	THD*		thd);		/*!< in: user thread handle */
/*******************************************************************//**
Set the given consistent cursor view to a transaction which is created
if the corresponding MySQL thread still lacks one. If the given
consistent cursor view is NULL global read view of a transaction is
restored to a transaction read view. */
static
void
innobase_set_cursor_view(
/*=====================*/
	handlerton*	hton,		/*!< in: handlerton of InnoDB */
	THD*		thd,		/*!< in: user thread handle */
	void*		curview);	/*!< in: Consistent cursor view to
					be set */
/*******************************************************************//**
Close the given consistent cursor view of a transaction and restore
global read view to a transaction read view. Transaction is created if the
corresponding MySQL thread still lacks one. */
static
void
innobase_close_cursor_view(
/*=======================*/
	handlerton*	hton,		/*!< in: handlerton of InnoDB */
	THD*		thd,		/*!< in: user thread handle */
	void*		curview);	/*!< in: Consistent read view to be
					closed */
/*****************************************************************//**
Removes all tables in the named database inside InnoDB. */
static
void
innobase_drop_database(
/*===================*/
	handlerton*	hton,		/*!< in: handlerton of InnoDB */
	char*		path);		/*!< in: database path; inside InnoDB
					the name of the last directory in
					the path is used as the database name:
					for example, in 'mysql/data/test' the
					database name is 'test' */
/*******************************************************************//**
Closes an InnoDB database. */
static
int
innobase_end(
/*=========*/
	handlerton*		hton,	/* in: InnoDB handlerton */
	ha_panic_function	type);

/*****************************************************************//**
Creates an InnoDB transaction struct for the thd if it does not yet have one.
Starts a new InnoDB transaction if a transaction is not yet started. And
assigns a new snapshot for a consistent read if the transaction does not yet
have one.
@return	0 */
static
int
innobase_start_trx_and_assign_read_view(
/*====================================*/
	handlerton*	hton,		/* in: InnoDB handlerton */
	THD*		thd);		/* in: MySQL thread handle of the
					user for whom the transaction should
					be committed */
/****************************************************************//**
Flushes InnoDB logs to disk and makes a checkpoint. Really, a commit flushes
the logs, and the name of this function should be innobase_checkpoint.
@return	TRUE if error */
static
bool
innobase_flush_logs(
/*================*/
	handlerton*	hton);		/*!< in: InnoDB handlerton */

/************************************************************************//**
Implements the SHOW ENGINE INNODB STATUS command. Sends the output of the
InnoDB Monitor to the client.
@return 0 on success */
static
int
innodb_show_status(
/*===============*/
	handlerton*	hton,		/*!< in: the innodb handlerton */
	THD*		thd,		/*!< in: the MySQL query thread of
					the caller */
	stat_print_fn*	stat_print);
/************************************************************************//**
Return 0 on success and non-zero on failure. Note: the bool return type
seems to be abused here, should be an int. */
static
bool
innobase_show_status(
/*=================*/
	handlerton*		hton,	/*!< in: the innodb handlerton */
	THD*			thd,	/*!< in: the MySQL query thread of
					the caller */
	stat_print_fn*		stat_print,
	enum ha_stat_type	stat_type);

/*****************************************************************//**
Commits a transaction in an InnoDB database. */
static
void
innobase_commit_low(
/*================*/
	trx_t*	trx);	/*!< in: transaction handle */

/****************************************************************//**
Parse and enable InnoDB monitor counters during server startup.
User can enable monitor counters/groups by specifying
"loose-innodb_monitor_enable = monitor_name1;monitor_name2..."
in server configuration file or at the command line. */
static
void
innodb_enable_monitor_at_startup(
/*=============================*/
	char*	str);	/*!< in: monitor counter enable list */

/*********************************************************************
Normalizes a table name string. A normalized name consists of the
database name catenated to '/' and table name. An example:
test/mytable. On Windows normalization puts both the database name and the
table name always to lower case if "set_lower_case" is set to TRUE. */
static
void
normalize_table_name_low(
/*=====================*/
	char*           norm_name,      /* out: normalized name as a
					null-terminated string */
	const char*     name,           /* in: table name string */
	ibool           set_lower_case); /* in: TRUE if we want to set
					 name to lower case */

/*************************************************************//**
Check for a valid value of innobase_commit_concurrency.
@return	0 for valid innodb_commit_concurrency */
static
int
innobase_commit_concurrency_validate(
/*=================================*/
	THD*				thd,	/*!< in: thread handle */
	struct st_mysql_sys_var*	var,	/*!< in: pointer to system
						variable */
	void*				save,	/*!< out: immediate result
						for update function */
	struct st_mysql_value*		value)	/*!< in: incoming string */
{
	long long	intbuf;
	ulong		commit_concurrency;

	DBUG_ENTER("innobase_commit_concurrency_validate");

	if (value->val_int(value, &intbuf)) {
		/* The value is NULL. That is invalid. */
		DBUG_RETURN(1);
	}

	*reinterpret_cast<ulong*>(save) = commit_concurrency
		= static_cast<ulong>(intbuf);

	/* Allow the value to be updated, as long as it remains zero
	or nonzero. */
	DBUG_RETURN(!(!commit_concurrency == !innobase_commit_concurrency));
}

/*******************************************************************//**
Function for constructing an InnoDB table handler instance. */
static
handler*
innobase_create_handler(
/*====================*/
	handlerton*	hton,	/*!< in: InnoDB handlerton */
	TABLE_SHARE*	table,
	MEM_ROOT*	mem_root)
{
	return(new (mem_root) ha_innobase(hton, table));
}

/* General functions */

/*************************************************************//**
Check that a page_size is correct for InnoDB.  If correct, set the
associated page_size_shift which is the power of 2 for this page size.
@return	an associated page_size_shift if valid, 0 if invalid. */
inline
int
innodb_page_size_validate(
/*======================*/
	ulong	page_size)		/*!< in: Page Size to evaluate */
{
	ulong		n;

	DBUG_ENTER("innodb_page_size_validate");

	for (n = UNIV_PAGE_SIZE_SHIFT_MIN;
	     n <= UNIV_PAGE_SIZE_SHIFT_MAX;
	     n++) {
		if (page_size == (ulong) (1 << n)) {
			DBUG_RETURN(n);
		}
	}

	DBUG_RETURN(0);
}

/******************************************************************//**
Returns true if the thread is the replication thread on the slave
server. Used in srv_conc_enter_innodb() to determine if the thread
should be allowed to enter InnoDB - the replication thread is treated
differently than other threads. Also used in
srv_conc_force_exit_innodb().
@return	true if thd is the replication thread */
UNIV_INTERN
ibool
thd_is_replication_slave_thread(
/*============================*/
	THD*	thd)	/*!< in: thread handle */
{
	return((ibool) thd_slave_thread(thd));
}

/******************************************************************//**
Gets information on the durability property requested by thread.
Used when writing either a prepare or commit record to the log
buffer. @return the durability property. */
UNIV_INTERN
enum durability_properties
thd_requested_durability(
/*=====================*/
	const THD* thd)	/*!< in: thread handle */
{
	return(thd_get_durability_property(thd));
}

/******************************************************************//**
Returns true if transaction should be flagged as read-only.
@return	true if the thd is marked as read-only */
UNIV_INTERN
ibool
thd_trx_is_read_only(
/*=================*/
	THD*	thd)	/*!< in: thread handle */
{
	return(thd != 0 && thd_tx_is_read_only(thd));
}

/******************************************************************//**
Check if the transaction is an auto-commit transaction. TRUE also
implies that it is a SELECT (read-only) transaction.
@return	true if the transaction is an auto commit read-only transaction. */
UNIV_INTERN
ibool
thd_trx_is_auto_commit(
/*===================*/
	THD*	thd)	/*!< in: thread handle, can be NULL */
{
	return(thd != NULL
	       && !thd_test_options(
		       thd,
		       OPTION_NOT_AUTOCOMMIT | OPTION_BEGIN)
	       && thd_is_select(thd));
}

/******************************************************************//**
Save some CPU by testing the value of srv_thread_concurrency in inline
functions. */
static inline
void
innobase_srv_conc_enter_innodb(
/*===========================*/
	trx_t*	trx)	/*!< in: transaction handle */
{
	if (srv_thread_concurrency) {
		if (trx->n_tickets_to_enter_innodb > 0) {

			/* If trx has 'free tickets' to enter the engine left,
			then use one such ticket */

			--trx->n_tickets_to_enter_innodb;

		} else if (trx->mysql_thd != NULL
			   && thd_is_replication_slave_thread(trx->mysql_thd)) {

			UT_WAIT_FOR(
				srv_conc_get_active_threads()
				< srv_thread_concurrency,
				srv_replication_delay * 1000);

		}  else {
			srv_conc_enter_innodb(trx);
		}
	}
}

/******************************************************************//**
Note that the thread wants to leave InnoDB only if it doesn't have
any spare tickets. */
static inline
void
innobase_srv_conc_exit_innodb(
/*==========================*/
	trx_t*	trx)	/*!< in: transaction handle */
{
#ifdef UNIV_SYNC_DEBUG
	ut_ad(!sync_thread_levels_nonempty_trx(trx->has_search_latch));
#endif /* UNIV_SYNC_DEBUG */

	/* This is to avoid making an unnecessary function call. */
	if (trx->declared_to_be_inside_innodb
	    && trx->n_tickets_to_enter_innodb == 0) {

		srv_conc_force_exit_innodb(trx);
	}
}

/******************************************************************//**
Force a thread to leave InnoDB even if it has spare tickets. */
static inline
void
innobase_srv_conc_force_exit_innodb(
/*================================*/
	trx_t*	trx)	/*!< in: transaction handle */
{
#ifdef UNIV_SYNC_DEBUG
	ut_ad(!sync_thread_levels_nonempty_trx(trx->has_search_latch));
#endif /* UNIV_SYNC_DEBUG */

	/* This is to avoid making an unnecessary function call. */
	if (trx->declared_to_be_inside_innodb) {
		srv_conc_force_exit_innodb(trx);
	}
}

/******************************************************************//**
Returns the NUL terminated value of glob_hostname.
@return	pointer to glob_hostname. */
UNIV_INTERN
const char*
server_get_hostname()
/*=================*/
{
	return(glob_hostname);
}

/******************************************************************//**
Returns true if the transaction this thread is processing has edited
non-transactional tables. Used by the deadlock detector when deciding
which transaction to rollback in case of a deadlock - we try to avoid
rolling back transactions that have edited non-transactional tables.
@return	true if non-transactional tables have been edited */
UNIV_INTERN
ibool
thd_has_edited_nontrans_tables(
/*===========================*/
	THD*	thd)	/*!< in: thread handle */
{
	return((ibool) thd_non_transactional_update(thd));
}

/******************************************************************//**
Returns true if the thread is executing a SELECT statement.
@return	true if thd is executing SELECT */
UNIV_INTERN
ibool
thd_is_select(
/*==========*/
	const THD*	thd)	/*!< in: thread handle */
{
	return(thd_sql_command(thd) == SQLCOM_SELECT);
}

/******************************************************************//**
Returns true if the thread supports XA,
global value of innodb_supports_xa if thd is NULL.
@return	true if thd has XA support */
UNIV_INTERN
ibool
thd_supports_xa(
/*============*/
	THD*	thd)	/*!< in: thread handle, or NULL to query
			the global innodb_supports_xa */
{
	return(THDVAR(thd, support_xa));
}

/******************************************************************//**
Returns the lock wait timeout for the current connection.
@return	the lock wait timeout, in seconds */
UNIV_INTERN
ulong
thd_lock_wait_timeout(
/*==================*/
	THD*	thd)	/*!< in: thread handle, or NULL to query
			the global innodb_lock_wait_timeout */
{
	/* According to <mysql/plugin.h>, passing thd == NULL
	returns the global value of the session variable. */
	return(THDVAR(thd, lock_wait_timeout));
}

/******************************************************************//**
Set the time waited for the lock for the current query. */
UNIV_INTERN
void
thd_set_lock_wait_time(
/*===================*/
	THD*	thd,	/*!< in/out: thread handle */
	ulint	value)	/*!< in: time waited for the lock */
{
	if (thd) {
		thd_storage_lock_wait(thd, value);
	}
}

/********************************************************************//**
Obtain the InnoDB transaction of a MySQL thread.
@return	reference to transaction pointer */
__attribute__((warn_unused_result, nonnull))
static inline
trx_t*&
thd_to_trx(
/*=======*/
	THD*	thd)	/*!< in: MySQL thread */
{
	return(*(trx_t**) thd_ha_data(thd, innodb_hton_ptr));
}

/********************************************************************//**
Call this function when mysqld passes control to the client. That is to
avoid deadlocks on the adaptive hash S-latch possibly held by thd. For more
documentation, see handler.cc.
@return	0 */
static
int
innobase_release_temporary_latches(
/*===============================*/
	handlerton*	hton,	/*!< in: handlerton */
	THD*		thd)	/*!< in: MySQL thread */
{
	DBUG_ASSERT(hton == innodb_hton_ptr);

	if (!innodb_inited) {

		return(0);
	}

	trx_t*	trx = thd_to_trx(thd);

	if (trx != NULL) {
		trx_search_latch_release_if_reserved(trx);
	}

	return(0);
}

/********************************************************************//**
Increments innobase_active_counter and every INNOBASE_WAKE_INTERVALth
time calls srv_active_wake_master_thread. This function should be used
when a single database operation may introduce a small need for
server utility activity, like checkpointing. */
static inline
void
innobase_active_small(void)
/*=======================*/
{
	innobase_active_counter++;

	if ((innobase_active_counter % INNOBASE_WAKE_INTERVAL) == 0) {
		srv_active_wake_master_thread();
	}
}

/********************************************************************//**
Converts an InnoDB error code to a MySQL error code and also tells to MySQL
about a possible transaction rollback inside InnoDB caused by a lock wait
timeout or a deadlock.
@return	MySQL error code */
static
int
convert_error_code_to_mysql(
/*========================*/
	dberr_t	error,	/*!< in: InnoDB error code */
	ulint	flags,  /*!< in: InnoDB table flags, or 0 */
	THD*	thd)	/*!< in: user thread handle or NULL */
{
	switch (error) {
	case DB_SUCCESS:
		return(0);

	case DB_INTERRUPTED:
		my_error(ER_QUERY_INTERRUPTED, MYF(0));
		/* fall through */

	case DB_FOREIGN_EXCEED_MAX_CASCADE:
		ut_ad(thd);
		push_warning_printf(thd, Sql_condition::SL_WARNING,
				    HA_ERR_ROW_IS_REFERENCED,
				    "InnoDB: Cannot delete/update "
				    "rows with cascading foreign key "
				    "constraints that exceed max "
				    "depth of %d. Please "
				    "drop extra constraints and try "
				    "again", DICT_FK_MAX_RECURSIVE_LOAD);

		/* fall through */

	case DB_ERROR:
	default:
		return(-1); /* unspecified error */

	case DB_DUPLICATE_KEY:
		/* Be cautious with returning this error, since
		mysql could re-enter the storage layer to get
		duplicated key info, the operation requires a
		valid table handle and/or transaction information,
		which might not always be available in the error
		handling stage. */
		return(HA_ERR_FOUND_DUPP_KEY);

	case DB_READ_ONLY:
		return(HA_ERR_TABLE_READONLY);

	case DB_FOREIGN_DUPLICATE_KEY:
		return(HA_ERR_FOREIGN_DUPLICATE_KEY);

	case DB_MISSING_HISTORY:
		return(HA_ERR_TABLE_DEF_CHANGED);

	case DB_RECORD_NOT_FOUND:
		return(HA_ERR_NO_ACTIVE_RECORD);

	case DB_DEADLOCK:
		/* Since we rolled back the whole transaction, we must
		tell it also to MySQL so that MySQL knows to empty the
		cached binlog for this transaction */

		if (thd) {
			thd_mark_transaction_to_rollback(thd, TRUE);
		}

		return(HA_ERR_LOCK_DEADLOCK);

	case DB_LOCK_WAIT_TIMEOUT:
		/* Starting from 5.0.13, we let MySQL just roll back the
		latest SQL statement in a lock wait timeout. Previously, we
		rolled back the whole transaction. */

		if (thd) {
			thd_mark_transaction_to_rollback(
				thd, (bool) row_rollback_on_timeout);
		}

		return(HA_ERR_LOCK_WAIT_TIMEOUT);

	case DB_NO_REFERENCED_ROW:
		return(HA_ERR_NO_REFERENCED_ROW);

	case DB_ROW_IS_REFERENCED:
		return(HA_ERR_ROW_IS_REFERENCED);

	case DB_CANNOT_ADD_CONSTRAINT:
	case DB_CHILD_NO_INDEX:
	case DB_PARENT_NO_INDEX:
		return(HA_ERR_CANNOT_ADD_FOREIGN);

	case DB_CANNOT_DROP_CONSTRAINT:

		return(HA_ERR_ROW_IS_REFERENCED); /* TODO: This is a bit
						misleading, a new MySQL error
						code should be introduced */

	case DB_CORRUPTION:
		return(HA_ERR_CRASHED);

	case DB_OUT_OF_FILE_SPACE:
		return(HA_ERR_RECORD_FILE_FULL);

	case DB_TABLE_IN_FK_CHECK:
		return(HA_ERR_TABLE_IN_FK_CHECK);

	case DB_TABLE_IS_BEING_USED:
		return(HA_ERR_WRONG_COMMAND);

	case DB_TABLESPACE_DELETED:
	case DB_TABLE_NOT_FOUND:
		return(HA_ERR_NO_SUCH_TABLE);

	case DB_TABLESPACE_NOT_FOUND:
		return(HA_ERR_NO_SUCH_TABLE);

	case DB_TOO_BIG_RECORD: {
		/* If prefix is true then a 768-byte prefix is stored
		locally for BLOB fields. Refer to dict_table_get_format() */
		bool prefix = (dict_tf_get_format(flags) == UNIV_FORMAT_A);
		my_printf_error(ER_TOO_BIG_ROWSIZE,
			"Row size too large (> %lu). Changing some columns "
			"to TEXT or BLOB %smay help. In current row "
			"format, BLOB prefix of %d bytes is stored inline.",
			MYF(0),
			page_get_free_space_of_empty(flags &
				DICT_TF_COMPACT) / 2,
			prefix ? "or using ROW_FORMAT=DYNAMIC "
			"or ROW_FORMAT=COMPRESSED ": "",
			prefix ? DICT_MAX_FIXED_COL_LEN : 0);
		return(HA_ERR_TO_BIG_ROW);
	}

	case DB_TOO_BIG_INDEX_COL:
		my_error(ER_INDEX_COLUMN_TOO_LONG, MYF(0),
			 DICT_MAX_FIELD_LEN_BY_FORMAT_FLAG(flags));
		return(HA_ERR_INDEX_COL_TOO_LONG);

	case DB_NO_SAVEPOINT:
		return(HA_ERR_NO_SAVEPOINT);

	case DB_LOCK_TABLE_FULL:
		/* Since we rolled back the whole transaction, we must
		tell it also to MySQL so that MySQL knows to empty the
		cached binlog for this transaction */

		if (thd) {
			thd_mark_transaction_to_rollback(thd, TRUE);
		}

		return(HA_ERR_LOCK_TABLE_FULL);

	case DB_FTS_INVALID_DOCID:
		return(HA_FTS_INVALID_DOCID);

	case DB_TOO_MANY_CONCURRENT_TRXS:
		return(HA_ERR_TOO_MANY_CONCURRENT_TRXS);
	case DB_UNSUPPORTED:
		return(HA_ERR_UNSUPPORTED);
	case DB_INDEX_CORRUPT:
		return(HA_ERR_INDEX_CORRUPT);
	case DB_UNDO_RECORD_TOO_BIG:
		return(HA_ERR_UNDO_REC_TOO_BIG);
	case DB_OUT_OF_MEMORY:
		return(HA_ERR_OUT_OF_MEM);
	case DB_TABLESPACE_EXISTS:
		return(HA_ERR_TABLESPACE_EXISTS);
	case DB_IDENTIFIER_TOO_LONG:
		return(HA_ERR_INTERNAL_ERROR);
	}
}

/*************************************************************//**
Prints info of a THD object (== user session thread) to the given file. */
UNIV_INTERN
void
innobase_mysql_print_thd(
/*=====================*/
	FILE*	f,		/*!< in: output stream */
	THD*	thd,		/*!< in: MySQL THD object */
	uint	max_query_len)	/*!< in: max query length to print, or 0 to
				use the default max length */
{
	char	buffer[1024];

	fputs(thd_security_context(thd, buffer, sizeof buffer,
				   max_query_len), f);
	putc('\n', f);
}

/******************************************************************//**
Get the error message format string.
@return the format string or 0 if not found. */
UNIV_INTERN
const char*
innobase_get_err_msg(
/*=================*/
	int	error_code)	/*!< in: MySQL error code */
{
	return(my_get_err_msg(error_code));
}

/******************************************************************//**
Get the variable length bounds of the given character set. */
UNIV_INTERN
void
innobase_get_cset_width(
/*====================*/
	ulint	cset,		/*!< in: MySQL charset-collation code */
	ulint*	mbminlen,	/*!< out: minimum length of a char (in bytes) */
	ulint*	mbmaxlen)	/*!< out: maximum length of a char (in bytes) */
{
	CHARSET_INFO*	cs;
	ut_ad(cset <= MAX_CHAR_COLL_NUM);
	ut_ad(mbminlen);
	ut_ad(mbmaxlen);

	cs = all_charsets[cset];
	if (cs) {
		*mbminlen = cs->mbminlen;
		*mbmaxlen = cs->mbmaxlen;
		ut_ad(*mbminlen < DATA_MBMAX);
		ut_ad(*mbmaxlen < DATA_MBMAX);
	} else {
		THD*	thd = current_thd;

		if (thd && thd_sql_command(thd) == SQLCOM_DROP_TABLE) {

			/* Fix bug#46256: allow tables to be dropped if the
			collation is not found, but issue a warning. */
			if ((log_warnings)
			    && (cset != 0)){

				sql_print_warning(
					"Unknown collation #%lu.", cset);
			}
		} else {

			ut_a(cset == 0);
		}

		*mbminlen = *mbmaxlen = 0;
	}
}

/******************************************************************//**
Converts an identifier to a table name. */
UNIV_INTERN
void
innobase_convert_from_table_id(
/*===========================*/
	struct charset_info_st*	cs,	/*!< in: the 'from' character set */
	char*			to,	/*!< out: converted identifier */
	const char*		from,	/*!< in: identifier to convert */
	ulint			len)	/*!< in: length of 'to', in bytes */
{
	uint	errors;

	strconvert(cs, from, &my_charset_filename, to, (uint) len, &errors);
}

/**********************************************************************
Check if the length of the identifier exceeds the maximum allowed.
The input to this function is an identifier in charset my_charset_filename.
return true when length of identifier is too long. */
UNIV_INTERN
my_bool
innobase_check_identifier_length(
/*=============================*/
	const char*	id)	/* in: identifier to check.  it must belong
				to charset my_charset_filename */
{
	char		tmp[MAX_TABLE_NAME_LEN + 10];
	uint		errors;
	uint		len;
	int		well_formed_error = 0;
	CHARSET_INFO*	cs1 = &my_charset_filename;
	CHARSET_INFO*	cs2 = thd_charset(current_thd);

	len = strconvert(cs1, id, cs2, tmp, MAX_TABLE_NAME_LEN + 10, &errors);

	uint res = cs2->cset->well_formed_len(cs2, tmp, tmp + len,
					      NAME_CHAR_LEN,
					      &well_formed_error);

	if (well_formed_error || res != len) {
		my_error(ER_TOO_LONG_IDENT, MYF(0), tmp);
		return(true);
	}
	return(false);
}

/******************************************************************//**
Converts an identifier to UTF-8. */
UNIV_INTERN
void
innobase_convert_from_id(
/*=====================*/
	struct charset_info_st*	cs,	/*!< in: the 'from' character set */
	char*			to,	/*!< out: converted identifier */
	const char*		from,	/*!< in: identifier to convert */
	ulint			len)	/*!< in: length of 'to', in bytes */
{
	uint	errors;

	strconvert(cs, from, system_charset_info, to, (uint) len, &errors);
}

/******************************************************************//**
Compares NUL-terminated UTF-8 strings case insensitively.
@return	0 if a=b, <0 if a<b, >1 if a>b */
UNIV_INTERN
int
innobase_strcasecmp(
/*================*/
	const char*	a,	/*!< in: first string to compare */
	const char*	b)	/*!< in: second string to compare */
{
	if (!a) {
		if (!b) {
			return(0);
		} else {
			return(-1);
		}
	} else if (!b) {
		return(1);
	}

	return(my_strcasecmp(system_charset_info, a, b));
}

/******************************************************************//**
Compares NUL-terminated UTF-8 strings case insensitively. The
second string contains wildcards.
@return 0 if a match is found, 1 if not */
UNIV_INTERN
int
innobase_wildcasecmp(
/*=================*/
	const char*	a,	/*!< in: string to compare */
	const char*	b)	/*!< in: wildcard string to compare */
{
	return(wild_case_compare(system_charset_info, a, b));
}

/******************************************************************//**
Strip dir name from a full path name and return only the file name
@return file name or "null" if no file name */
UNIV_INTERN
const char*
innobase_basename(
/*==============*/
	const char*	path_name)	/*!< in: full path name */
{
	const char*	name = base_name(path_name);

	return((name) ? name : "null");
}

/******************************************************************//**
Makes all characters in a NUL-terminated UTF-8 string lower case. */
UNIV_INTERN
void
innobase_casedn_str(
/*================*/
	char*	a)	/*!< in/out: string to put in lower case */
{
	my_casedn_str(system_charset_info, a);
}

/**********************************************************************//**
Determines the connection character set.
@return	connection character set */
UNIV_INTERN
struct charset_info_st*
innobase_get_charset(
/*=================*/
	THD*	mysql_thd)	/*!< in: MySQL thread handle */
{
	return(thd_charset(mysql_thd));
}

/**********************************************************************//**
Determines the current SQL statement.
@return	SQL statement string */
UNIV_INTERN
const char*
innobase_get_stmt(
/*==============*/
	THD*	thd,		/*!< in: MySQL thread handle */
	size_t*	length)		/*!< out: length of the SQL statement */
{
	LEX_STRING* stmt;

	stmt = thd_query_string(thd);
	*length = stmt->length;
	return(stmt->str);
}

/**********************************************************************//**
Get the current setting of the table_def_size global parameter. We do
a dirty read because for one there is no synchronization object and
secondly there is little harm in doing so even if we get a torn read.
@return	value of table_def_size */
UNIV_INTERN
ulint
innobase_get_table_cache_size(void)
/*===============================*/
{
	return(table_def_size);
}

/**********************************************************************//**
Get the current setting of the lower_case_table_names global parameter from
mysqld.cc. We do a dirty read because for one there is no synchronization
object and secondly there is little harm in doing so even if we get a torn
read.
@return	value of lower_case_table_names */
UNIV_INTERN
ulint
innobase_get_lower_case_table_names(void)
/*=====================================*/
{
	return(lower_case_table_names);
}

/*********************************************************************//**
Creates a temporary file.
@return	temporary file descriptor, or < 0 on error */
UNIV_INTERN
int
innobase_mysql_tmpfile(void)
/*========================*/
{
	int	fd2 = -1;
	File	fd;

	DBUG_EXECUTE_IF(
		"innobase_tmpfile_creation_failure",
		return(-1);
	);

	fd = mysql_tmpfile("ib");

	if (fd >= 0) {
		/* Copy the file descriptor, so that the additional resources
		allocated by create_temp_file() can be freed by invoking
		my_close().

		Because the file descriptor returned by this function
		will be passed to fdopen(), it will be closed by invoking
		fclose(), which in turn will invoke close() instead of
		my_close(). */

#ifdef _WIN32
		/* Note that on Windows, the integer returned by mysql_tmpfile
		has no relation to C runtime file descriptor. Here, we need
		to call my_get_osfhandle to get the HANDLE and then convert it
		to C runtime filedescriptor. */
		{
			HANDLE hFile = my_get_osfhandle(fd);
			HANDLE hDup;
			BOOL bOK = DuplicateHandle(
					GetCurrentProcess(),
					hFile, GetCurrentProcess(),
					&hDup, 0, FALSE, DUPLICATE_SAME_ACCESS);
			if (bOK) {
				fd2 = _open_osfhandle((intptr_t) hDup, 0);
			} else {
				my_osmaperr(GetLastError());
				fd2 = -1;
			}
		}
#else
		fd2 = dup(fd);
#endif
		if (fd2 < 0) {
			char errbuf[MYSYS_STRERROR_SIZE];
			DBUG_PRINT("error",("Got error %d on dup",fd2));
			my_errno=errno;
			my_error(EE_OUT_OF_FILERESOURCES,
				 MYF(ME_BELL+ME_WAITTANG),
				 "ib*", my_errno,
				 my_strerror(errbuf, sizeof(errbuf), my_errno));
		}
		my_close(fd, MYF(MY_WME));
	}
	return(fd2);
}

/*********************************************************************//**
Wrapper around MySQL's copy_and_convert function.
@return	number of bytes copied to 'to' */
UNIV_INTERN
ulint
innobase_convert_string(
/*====================*/
	void*		to,		/*!< out: converted string */
	ulint		to_length,	/*!< in: number of bytes reserved
					for the converted string */
	CHARSET_INFO*	to_cs,		/*!< in: character set to convert to */
	const void*	from,		/*!< in: string to convert */
	ulint		from_length,	/*!< in: number of bytes to convert */
	CHARSET_INFO*	from_cs,	/*!< in: character set to convert
					from */
	uint*		errors)		/*!< out: number of errors encountered
					during the conversion */
{
	return(copy_and_convert(
			(char*) to, (uint32) to_length, to_cs,
			(const char*) from, (uint32) from_length, from_cs,
			errors));
}

/*******************************************************************//**
Formats the raw data in "data" (in InnoDB on-disk format) that is of
type DATA_(CHAR|VARCHAR|MYSQL|VARMYSQL) using "charset_coll" and writes
the result to "buf". The result is converted to "system_charset_info".
Not more than "buf_size" bytes are written to "buf".
The result is always NUL-terminated (provided buf_size > 0) and the
number of bytes that were written to "buf" is returned (including the
terminating NUL).
@return	number of bytes that were written */
UNIV_INTERN
ulint
innobase_raw_format(
/*================*/
	const char*	data,		/*!< in: raw data */
	ulint		data_len,	/*!< in: raw data length
					in bytes */
	ulint		charset_coll,	/*!< in: charset collation */
	char*		buf,		/*!< out: output buffer */
	ulint		buf_size)	/*!< in: output buffer size
					in bytes */
{
	/* XXX we use a hard limit instead of allocating
	but_size bytes from the heap */
	CHARSET_INFO*	data_cs;
	char		buf_tmp[8192];
	ulint		buf_tmp_used;
	uint		num_errors;

	data_cs = all_charsets[charset_coll];

	buf_tmp_used = innobase_convert_string(buf_tmp, sizeof(buf_tmp),
					       system_charset_info,
					       data, data_len, data_cs,
					       &num_errors);

	return(ut_str_sql_format(buf_tmp, buf_tmp_used, buf, buf_size));
}

/*********************************************************************//**
Compute the next autoinc value.

For MySQL replication the autoincrement values can be partitioned among
the nodes. The offset is the start or origin of the autoincrement value
for a particular node. For n nodes the increment will be n and the offset
will be in the interval [1, n]. The formula tries to allocate the next
value for a particular node.

Note: This function is also called with increment set to the number of
values we want to reserve for multi-value inserts e.g.,

	INSERT INTO T VALUES(), (), ();

innobase_next_autoinc() will be called with increment set to 3 where
autoinc_lock_mode != TRADITIONAL because we want to reserve 3 values for
the multi-value INSERT above.
@return	the next value */
UNIV_INTERN
ulonglong
innobase_next_autoinc(
/*==================*/
	ulonglong	current,	/*!< in: Current value */
	ulonglong	need,		/*!< in: count of values needed */
	ulonglong	step,		/*!< in: AUTOINC increment step */
	ulonglong	offset,		/*!< in: AUTOINC offset */
	ulonglong	max_value)	/*!< in: max value for type */
{
	ulonglong	next_value;
	ulonglong	block = need * step;

	/* Should never be 0. */
	ut_a(need > 0);
	ut_a(block > 0);
	ut_a(max_value > 0);

	/* According to MySQL documentation, if the offset is greater than
	the step then the offset is ignored. */
	if (offset > block) {
		offset = 0;
	}

	/* Check for overflow. Current can be > max_value if the value is
	in reality a negative value.The visual studio compilers converts
	large double values automatically into unsigned long long datatype
	maximum value */

	if (block >= max_value
	    || offset > max_value
	    || current >= max_value
	    || max_value - offset <= offset) {

		next_value = max_value;
	} else {
		ut_a(max_value > current);

		ulonglong	free = max_value - current;

		if (free < offset || free - offset <= block) {
			next_value = max_value;
		} else {
			next_value = 0;
		}
	}

	if (next_value == 0) {
		ulonglong	next;

		if (current > offset) {
			next = (current - offset) / step;
		} else {
			next = (offset - current) / step;
		}

		ut_a(max_value > next);
		next_value = next * step;
		/* Check for multiplication overflow. */
		ut_a(next_value >= next);
		ut_a(max_value > next_value);

		/* Check for overflow */
		if (max_value - next_value >= block) {

			next_value += block;

			if (max_value - next_value >= offset) {
				next_value += offset;
			} else {
				next_value = max_value;
			}
		} else {
			next_value = max_value;
		}
	}

	ut_a(next_value != 0);
	ut_a(next_value <= max_value);

	return(next_value);
}

/*********************************************************************//**
Initializes some fields in an InnoDB transaction object. */
static
void
innobase_trx_init(
/*==============*/
	THD*	thd,	/*!< in: user thread handle */
	trx_t*	trx)	/*!< in/out: InnoDB transaction handle */
{
	DBUG_ENTER("innobase_trx_init");
	DBUG_ASSERT(EQ_CURRENT_THD(thd));
	DBUG_ASSERT(thd == trx->mysql_thd);

	trx->check_foreigns = !thd_test_options(
		thd, OPTION_NO_FOREIGN_KEY_CHECKS);

	trx->check_unique_secondary = !thd_test_options(
		thd, OPTION_RELAXED_UNIQUE_CHECKS);

	DBUG_VOID_RETURN;
}

/*********************************************************************//**
Allocates an InnoDB transaction for a MySQL handler object for DML.
@return	InnoDB transaction handle */
UNIV_INTERN
trx_t*
innobase_trx_allocate(
/*==================*/
	THD*	thd)	/*!< in: user thread handle */
{
	trx_t*	trx;

	DBUG_ENTER("innobase_trx_allocate");
	DBUG_ASSERT(thd != NULL);
	DBUG_ASSERT(EQ_CURRENT_THD(thd));

	trx = trx_allocate_for_mysql();

	trx->mysql_thd = thd;

	innobase_trx_init(thd, trx);

	DBUG_RETURN(trx);
}

/*********************************************************************//**
Gets the InnoDB transaction handle for a MySQL handler object, creates
an InnoDB transaction struct if the corresponding MySQL thread struct still
lacks one.
@return	InnoDB transaction handle */
static inline
trx_t*
check_trx_exists(
/*=============*/
	THD*	thd)	/*!< in: user thread handle */
{
	trx_t*&	trx = thd_to_trx(thd);

	ut_ad(EQ_CURRENT_THD(thd));

	if (trx == NULL) {
		trx = innobase_trx_allocate(thd);
	} else if (UNIV_UNLIKELY(trx->magic_n != TRX_MAGIC_N)) {
		mem_analyze_corruption(trx);
		ut_error;
	}

	innobase_trx_init(thd, trx);

	return(trx);
}

/*********************************************************************//**
Note that a transaction has been registered with MySQL.
@return true if transaction is registered with MySQL 2PC coordinator */
static inline
bool
trx_is_registered_for_2pc(
/*=========================*/
	const trx_t*	trx)	/* in: transaction */
{
	return(trx->is_registered == 1);
}

/*********************************************************************//**
Note that a transaction has been registered with MySQL 2PC coordinator. */
static inline
void
trx_register_for_2pc(
/*==================*/
	trx_t*	trx)	/* in: transaction */
{
	trx->is_registered = 1;
	ut_ad(trx->owns_prepare_mutex == 0);
}

/*********************************************************************//**
Note that a transaction has been deregistered. */
static inline
void
trx_deregister_from_2pc(
/*====================*/
	trx_t*	trx)	/* in: transaction */
{
	trx->is_registered = 0;
	trx->owns_prepare_mutex = 0;
}


/*********************************************************************//**
Check if transaction is started.
@reutrn true if transaction is in state started */
static
bool
trx_is_started(
/*===========*/
	trx_t*	trx)	/* in: transaction */
{
	return(trx->state != TRX_STATE_NOT_STARTED);
}

/*********************************************************************//**
Copy table flags from MySQL's HA_CREATE_INFO into an InnoDB table object.
Those flags are stored in .frm file and end up in the MySQL table object,
but are frequently used inside InnoDB so we keep their copies into the
InnoDB table object. */
UNIV_INTERN
void
innobase_copy_frm_flags_from_create_info(
/*=====================================*/
	dict_table_t*		innodb_table,	/*!< in/out: InnoDB table */
	const HA_CREATE_INFO*	create_info)	/*!< in: create info */
{
	ibool	ps_on;
	ibool	ps_off;

	if (dict_table_is_temporary(innodb_table) || srv_read_only_mode) {
		/* Temp tables do not use persistent stats. */
		ps_on = FALSE;
		ps_off = TRUE;
	} else {
		ps_on = create_info->table_options
			& HA_OPTION_STATS_PERSISTENT;
		ps_off = create_info->table_options
			& HA_OPTION_NO_STATS_PERSISTENT;
	}

	dict_stats_set_persistent(innodb_table, ps_on, ps_off);

	dict_stats_auto_recalc_set(
		innodb_table,
		create_info->stats_auto_recalc == HA_STATS_AUTO_RECALC_ON,
		create_info->stats_auto_recalc == HA_STATS_AUTO_RECALC_OFF);

	innodb_table->stats_sample_pages = create_info->stats_sample_pages;
}

/*********************************************************************//**
Copy table flags from MySQL's TABLE_SHARE into an InnoDB table object.
Those flags are stored in .frm file and end up in the MySQL table object,
but are frequently used inside InnoDB so we keep their copies into the
InnoDB table object. */
UNIV_INTERN
void
innobase_copy_frm_flags_from_table_share(
/*=====================================*/
	dict_table_t*		innodb_table,	/*!< in/out: InnoDB table */
	const TABLE_SHARE*	table_share)	/*!< in: table share */
{
	ibool	ps_on;
	ibool	ps_off;

	if (dict_table_is_temporary(innodb_table) || srv_read_only_mode) {
		/* Temp tables do not use persistent stats */
		ps_on = FALSE;
		ps_off = TRUE;
	} else {
		ps_on = table_share->db_create_options
			& HA_OPTION_STATS_PERSISTENT;
		ps_off = table_share->db_create_options
			& HA_OPTION_NO_STATS_PERSISTENT;
	}

	dict_stats_set_persistent(innodb_table, ps_on, ps_off);

	dict_stats_auto_recalc_set(
		innodb_table,
		table_share->stats_auto_recalc == HA_STATS_AUTO_RECALC_ON,
		table_share->stats_auto_recalc == HA_STATS_AUTO_RECALC_OFF);

	innodb_table->stats_sample_pages = table_share->stats_sample_pages;
}

/*********************************************************************//**
Construct ha_innobase handler. */
UNIV_INTERN
ha_innobase::ha_innobase(
/*=====================*/
	handlerton*	hton,
	TABLE_SHARE*	table_arg)
	:handler(hton, table_arg),
	prebuilt(NULL),
	int_table_flags(HA_REC_NOT_IN_SEQ |
		  HA_NULL_IN_KEY |
		  HA_CAN_INDEX_BLOBS |
		  HA_CAN_SQL_HANDLER |
		  HA_PRIMARY_KEY_REQUIRED_FOR_POSITION |
		  HA_PRIMARY_KEY_IN_READ_INDEX |
		  HA_BINLOG_ROW_CAPABLE |
		  HA_CAN_GEOMETRY | HA_PARTIAL_COLUMN_READ |
		  HA_TABLE_SCAN_ON_INDEX | HA_CAN_FULLTEXT |
		  HA_CAN_FULLTEXT_EXT | HA_CAN_EXPORT),
	start_of_scan(0),
	num_write_row(0)
{}

/*********************************************************************//**
Destruct ha_innobase handler. */
UNIV_INTERN
ha_innobase::~ha_innobase()
/*======================*/
{
}

/*********************************************************************//**
Updates the user_thd field in a handle and also allocates a new InnoDB
transaction handle if needed, and updates the transaction fields in the
prebuilt struct. */
UNIV_INTERN inline
void
ha_innobase::update_thd(
/*====================*/
	THD*	thd)	/*!< in: thd to use the handle */
{
	trx_t*		trx;

	/* The table should have been opened in ha_innobase::open(). */
	DBUG_ASSERT(prebuilt->table->n_ref_count > 0);

	trx = check_trx_exists(thd);

	if (prebuilt->trx != trx) {

		row_update_prebuilt_trx(prebuilt, trx);
	}

	user_thd = thd;
}

/*********************************************************************//**
Updates the user_thd field in a handle and also allocates a new InnoDB
transaction handle if needed, and updates the transaction fields in the
prebuilt struct. */
UNIV_INTERN
void
ha_innobase::update_thd()
/*=====================*/
{
	THD*	thd = ha_thd();

	ut_ad(EQ_CURRENT_THD(thd));
	update_thd(thd);
}

/*********************************************************************//**
Registers an InnoDB transaction with the MySQL 2PC coordinator, so that
the MySQL XA code knows to call the InnoDB prepare and commit, or rollback
for the transaction. This MUST be called for every transaction for which
the user may call commit or rollback. Calling this several times to register
the same transaction is allowed, too. This function also registers the
current SQL statement. */
static inline
void
innobase_register_trx(
/*==================*/
	handlerton*	hton,	/* in: Innobase handlerton */
	THD*		thd,	/* in: MySQL thd (connection) object */
	trx_t*		trx)	/* in: transaction to register */
{
	trans_register_ha(thd, FALSE, hton);

	if (!trx_is_registered_for_2pc(trx)
	    && thd_test_options(thd, OPTION_NOT_AUTOCOMMIT | OPTION_BEGIN)) {

		trans_register_ha(thd, TRUE, hton);
	}

	trx_register_for_2pc(trx);
}

/*	BACKGROUND INFO: HOW THE MYSQL QUERY CACHE WORKS WITH INNODB
	------------------------------------------------------------

1) The use of the query cache for TBL is disabled when there is an
uncommitted change to TBL.

2) When a change to TBL commits, InnoDB stores the current value of
its global trx id counter, let us denote it by INV_TRX_ID, to the table object
in the InnoDB data dictionary, and does only allow such transactions whose
id <= INV_TRX_ID to use the query cache.

3) When InnoDB does an INSERT/DELETE/UPDATE to a table TBL, or an implicit
modification because an ON DELETE CASCADE, we invalidate the MySQL query cache
of TBL immediately.

How this is implemented inside InnoDB:

1) Since every modification always sets an IX type table lock on the InnoDB
table, it is easy to check if there can be uncommitted modifications for a
table: just check if there are locks in the lock list of the table.

2) When a transaction inside InnoDB commits, it reads the global trx id
counter and stores the value INV_TRX_ID to the tables on which it had a lock.

3) If there is an implicit table change from ON DELETE CASCADE or SET NULL,
InnoDB calls an invalidate method for the MySQL query cache for that table.

How this is implemented inside sql_cache.cc:

1) The query cache for an InnoDB table TBL is invalidated immediately at an
INSERT/UPDATE/DELETE, just like in the case of MyISAM. No need to delay
invalidation to the transaction commit.

2) To store or retrieve a value from the query cache of an InnoDB table TBL,
any query must first ask InnoDB's permission. We must pass the thd as a
parameter because InnoDB will look at the trx id, if any, associated with
that thd. Also the full_name which is used as key to search for the table
object. The full_name is a string containing the normalized path to the
table in the canonical format.

3) Use of the query cache for InnoDB tables is now allowed also when
AUTOCOMMIT==0 or we are inside BEGIN ... COMMIT. Thus transactions no longer
put restrictions on the use of the query cache.
*/

/******************************************************************//**
The MySQL query cache uses this to check from InnoDB if the query cache at
the moment is allowed to operate on an InnoDB table. The SQL query must
be a non-locking SELECT.

The query cache is allowed to operate on certain query only if this function
returns TRUE for all tables in the query.

If thd is not in the autocommit state, this function also starts a new
transaction for thd if there is no active trx yet, and assigns a consistent
read view to it if there is no read view yet.

Why a deadlock of threads is not possible: the query cache calls this function
at the start of a SELECT processing. Then the calling thread cannot be
holding any InnoDB semaphores. The calling thread is holding the
query cache mutex, and this function will reserve the InnoDB trx_sys->mutex.
Thus, the 'rank' in sync0sync.h of the MySQL query cache mutex is above
the InnoDB trx_sys->mutex.
@return TRUE if permitted, FALSE if not; note that the value FALSE
does not mean we should invalidate the query cache: invalidation is
called explicitly */
static
my_bool
innobase_query_caching_of_table_permitted(
/*======================================*/
	THD*	thd,		/*!< in: thd of the user who is trying to
				store a result to the query cache or
				retrieve it */
	char*	full_name,	/*!< in: normalized path to the table */
	uint	full_name_len,	/*!< in: length of the normalized path 
                                to the table */
	ulonglong *unused)	/*!< unused for this engine */
{
	ibool	is_autocommit;
	trx_t*	trx;
	char	norm_name[1000];

	ut_a(full_name_len < 999);

	trx = check_trx_exists(thd);

	if (trx->isolation_level == TRX_ISO_SERIALIZABLE) {
		/* In the SERIALIZABLE mode we add LOCK IN SHARE MODE to every
		plain SELECT if AUTOCOMMIT is not on. */

		return((my_bool)FALSE);
	}

	if (UNIV_UNLIKELY(trx->has_search_latch)) {
		sql_print_error("The calling thread is holding the adaptive "
				"search, latch though calling "
				"innobase_query_caching_of_table_permitted.");
		trx_print(stderr, trx, 1024);
	}

	trx_search_latch_release_if_reserved(trx);

	innobase_srv_conc_force_exit_innodb(trx);

	if (!thd_test_options(thd, OPTION_NOT_AUTOCOMMIT | OPTION_BEGIN)) {

		is_autocommit = TRUE;
	} else {
		is_autocommit = FALSE;

	}

	if (is_autocommit && trx->n_mysql_tables_in_use == 0) {
		/* We are going to retrieve the query result from the query
		cache. This cannot be a store operation to the query cache
		because then MySQL would have locks on tables already.

		TODO: if the user has used LOCK TABLES to lock the table,
		then we open a transaction in the call of row_.. below.
		That trx can stay open until UNLOCK TABLES. The same problem
		exists even if we do not use the query cache. MySQL should be
		modified so that it ALWAYS calls some cleanup function when
		the processing of a query ends!

		We can imagine we instantaneously serialize this consistent
		read trx to the current trx id counter. If trx2 would have
		changed the tables of a query result stored in the cache, and
		trx2 would have already committed, making the result obsolete,
		then trx2 would have already invalidated the cache. Thus we
		can trust the result in the cache is ok for this query. */

		return((my_bool)TRUE);
	}

	/* Normalize the table name to InnoDB format */
	normalize_table_name(norm_name, full_name);

	innobase_register_trx(innodb_hton_ptr, thd, trx);

	if (row_search_check_if_query_cache_permitted(trx, norm_name)) {

		/* printf("Query cache for %s permitted\n", norm_name); */

		return((my_bool)TRUE);
	}

	/* printf("Query cache for %s NOT permitted\n", norm_name); */

	return((my_bool)FALSE);
}

/*****************************************************************//**
Invalidates the MySQL query cache for the table. */
UNIV_INTERN
void
innobase_invalidate_query_cache(
/*============================*/
	trx_t*		trx,		/*!< in: transaction which
					modifies the table */
	const char*	full_name,	/*!< in: concatenation of
					database name, null char NUL,
					table name, null char NUL;
					NOTE that in Windows this is
					always in LOWER CASE! */
	ulint		full_name_len)	/*!< in: full name length where
					also the null chars count */
{
	/* Note that the sync0sync.h rank of the query cache mutex is just
	above the InnoDB trx_sys_t->lock. The caller of this function must
	not have latches of a lower rank. */

	/* Argument TRUE below means we are using transactions */
#ifdef HAVE_QUERY_CACHE
	mysql_query_cache_invalidate4(trx->mysql_thd,
				      full_name,
				      (uint32) full_name_len,
				      TRUE);
#endif
}

/*****************************************************************//**
Convert an SQL identifier to the MySQL system_charset_info (UTF-8)
and quote it if needed.
@return	pointer to the end of buf */
static
char*
innobase_convert_identifier(
/*========================*/
	char*		buf,	/*!< out: buffer for converted identifier */
	ulint		buflen,	/*!< in: length of buf, in bytes */
	const char*	id,	/*!< in: identifier to convert */
	ulint		idlen,	/*!< in: length of id, in bytes */
	THD*		thd,	/*!< in: MySQL connection thread, or NULL */
	ibool		file_id)/*!< in: TRUE=id is a table or database name;
				FALSE=id is an UTF-8 string */
{
	char nz[NAME_LEN + 1];
	char nz2[NAME_LEN + 1 + EXPLAIN_FILENAME_MAX_EXTRA_LENGTH];

	const char*	s	= id;
	int		q;

	if (file_id) {
		/* Decode the table name.  The MySQL function expects
		a NUL-terminated string.  The input and output strings
		buffers must not be shared. */

		if (UNIV_UNLIKELY(idlen > (sizeof nz) - 1)) {
			idlen = (sizeof nz) - 1;
		}

		memcpy(nz, id, idlen);
		nz[idlen] = 0;

		s = nz2;
		idlen = explain_filename(thd, nz, nz2, sizeof nz2,
					 EXPLAIN_PARTITIONS_AS_COMMENT);
		goto no_quote;
	}

	/* See if the identifier needs to be quoted. */
	if (UNIV_UNLIKELY(!thd)) {
		q = '"';
	} else {
		q = get_quote_char_for_identifier(thd, s, (int) idlen);
	}

	if (q == EOF) {
no_quote:
		if (UNIV_UNLIKELY(idlen > buflen)) {
			idlen = buflen;
		}
		memcpy(buf, s, idlen);
		return(buf + idlen);
	}

	/* Quote the identifier. */
	if (buflen < 2) {
		return(buf);
	}

	*buf++ = q;
	buflen--;

	for (; idlen; idlen--) {
		int	c = *s++;
		if (UNIV_UNLIKELY(c == q)) {
			if (UNIV_UNLIKELY(buflen < 3)) {
				break;
			}

			*buf++ = c;
			*buf++ = c;
			buflen -= 2;
		} else {
			if (UNIV_UNLIKELY(buflen < 2)) {
				break;
			}

			*buf++ = c;
			buflen--;
		}
	}

	*buf++ = q;
	return(buf);
}

/*****************************************************************//**
Convert a table or index name to the MySQL system_charset_info (UTF-8)
and quote it if needed.
@return	pointer to the end of buf */
UNIV_INTERN
char*
innobase_convert_name(
/*==================*/
	char*		buf,	/*!< out: buffer for converted identifier */
	ulint		buflen,	/*!< in: length of buf, in bytes */
	const char*	id,	/*!< in: identifier to convert */
	ulint		idlen,	/*!< in: length of id, in bytes */
	THD*		thd,	/*!< in: MySQL connection thread, or NULL */
	ibool		table_id)/*!< in: TRUE=id is a table or database name;
				FALSE=id is an index name */
{
	char*		s	= buf;
	const char*	bufend	= buf + buflen;

	if (table_id) {
		const char*	slash = (const char*) memchr(id, '/', idlen);
		if (!slash) {

			goto no_db_name;
		}

		/* Print the database name and table name separately. */
		s = innobase_convert_identifier(s, bufend - s, id, slash - id,
						thd, TRUE);
		if (UNIV_LIKELY(s < bufend)) {
			*s++ = '.';
			s = innobase_convert_identifier(s, bufend - s,
							slash + 1, idlen
							- (slash - id) - 1,
							thd, TRUE);
		}
	} else if (UNIV_UNLIKELY(*id == TEMP_INDEX_PREFIX)) {
		/* Temporary index name (smart ALTER TABLE) */
		const char temp_index_suffix[]= "--temporary--";

		s = innobase_convert_identifier(buf, buflen, id + 1, idlen - 1,
						thd, FALSE);
		if (s - buf + (sizeof temp_index_suffix - 1) < buflen) {
			memcpy(s, temp_index_suffix,
			       sizeof temp_index_suffix - 1);
			s += sizeof temp_index_suffix - 1;
		}
	} else {
no_db_name:
		s = innobase_convert_identifier(buf, buflen, id, idlen,
						thd, table_id);
	}

	return(s);
}

/*****************************************************************//**
A wrapper function of innobase_convert_name(), convert a table or
index name to the MySQL system_charset_info (UTF-8) and quote it if needed.
@return	pointer to the end of buf */
UNIV_INTERN
void
innobase_format_name(
/*==================*/
	char*		buf,	/*!< out: buffer for converted identifier */
	ulint		buflen,	/*!< in: length of buf, in bytes */
	const char*	name,	/*!< in: index or table name to format */
	ibool		is_index_name) /*!< in: index name */
{
	const char*     bufend;

	bufend = innobase_convert_name(buf, buflen, name, strlen(name),
				       NULL, !is_index_name);

	ut_ad((ulint) (bufend - buf) < buflen);

	buf[bufend - buf] = '\0';
}

/**********************************************************************//**
Determines if the currently running transaction has been interrupted.
@return	TRUE if interrupted */
UNIV_INTERN
ibool
trx_is_interrupted(
/*===============*/
	const trx_t*	trx)	/*!< in: transaction */
{
	return(trx && trx->mysql_thd && thd_killed(trx->mysql_thd));
}

/**********************************************************************//**
Determines if the currently running transaction is in strict mode.
@return	TRUE if strict */
UNIV_INTERN
ibool
trx_is_strict(
/*==========*/
	trx_t*	trx)	/*!< in: transaction */
{
	return(trx && trx->mysql_thd && THDVAR(trx->mysql_thd, strict_mode));
}

/**********************************************************************//**
Determines if the current MySQL thread is running in strict mode.
If thd==NULL, THDVAR returns the global value of innodb-strict-mode.
@return	TRUE if strict */
UNIV_INLINE
ibool
thd_is_strict(
/*==========*/
	THD*	thd)	/*!< in: MySQL thread descriptor */
{
	return(THDVAR(thd, strict_mode));
}

/**************************************************************//**
Resets some fields of a prebuilt struct. The template is used in fast
retrieval of just those column values MySQL needs in its processing. */
inline
void
ha_innobase::reset_template(void)
/*=============================*/
{
	ut_ad(prebuilt->magic_n == ROW_PREBUILT_ALLOCATED);
	ut_ad(prebuilt->magic_n2 == prebuilt->magic_n);

	prebuilt->keep_other_fields_on_keyread = 0;
	prebuilt->read_just_key = 0;
	prebuilt->in_fts_query = 0;
	/* Reset index condition pushdown state. */
	if (prebuilt->idx_cond) {
		prebuilt->idx_cond = NULL;
		prebuilt->idx_cond_n_cols = 0;
		/* Invalidate prebuilt->mysql_template
		in ha_innobase::write_row(). */
		prebuilt->template_type = ROW_MYSQL_NO_TEMPLATE;
	}
}

/*****************************************************************//**
Call this when you have opened a new table handle in HANDLER, before you
call index_read_idx() etc. Actually, we can let the cursor stay open even
over a transaction commit! Then you should call this before every operation,
fetch next etc. This function inits the necessary things even after a
transaction commit. */
UNIV_INTERN
void
ha_innobase::init_table_handle_for_HANDLER(void)
/*============================================*/
{
	/* If current thd does not yet have a trx struct, create one.
	If the current handle does not yet have a prebuilt struct, create
	one. Update the trx pointers in the prebuilt struct. Normally
	this operation is done in external_lock. */

	update_thd(ha_thd());

	/* Initialize the prebuilt struct much like it would be inited in
	external_lock */

	trx_search_latch_release_if_reserved(prebuilt->trx);

	innobase_srv_conc_force_exit_innodb(prebuilt->trx);

	/* If the transaction is not started yet, start it */

	trx_start_if_not_started_xa(prebuilt->trx);

	/* Assign a read view if the transaction does not have it yet */

	trx_assign_read_view(prebuilt->trx);

	innobase_register_trx(ht, user_thd, prebuilt->trx);

	/* We did the necessary inits in this function, no need to repeat them
	in row_search_for_mysql */

	prebuilt->sql_stat_start = FALSE;

	/* We let HANDLER always to do the reads as consistent reads, even
	if the trx isolation level would have been specified as SERIALIZABLE */

	prebuilt->select_lock_type = LOCK_NONE;
	prebuilt->stored_select_lock_type = LOCK_NONE;

	/* Always fetch all columns in the index record */

	prebuilt->hint_need_to_fetch_extra_cols = ROW_RETRIEVE_ALL_COLS;

	/* We want always to fetch all columns in the whole row? Or do
	we???? */

	prebuilt->used_in_HANDLER = TRUE;
	reset_template();
}

/*********************************************************************//**
Free tablespace resources allocated. */
static
void
innobase_space_shutdown()
/*=====================*/
{
	DBUG_ENTER("innobase_space_shutdown");

	srv_sys_space.shutdown();
	if (srv_tmp_space.get_sanity_check_status()) {
		srv_tmp_space.delete_files();
	}
	srv_tmp_space.shutdown();

	DBUG_VOID_RETURN;
}

/*********************************************************************//**
Free any resources that were allocated and return failure.
@return always return 1 */
static
int
innobase_init_abort()
/*=================*/
{
	DBUG_ENTER("innobase_init_abort");
	innobase_space_shutdown();
	DBUG_RETURN(1);
}

/*********************************************************************//**
Opens an InnoDB database.
@return	0 on success, 1 on failure */
static
int
innobase_init(
/*==========*/
	void	*p)	/*!< in: InnoDB handlerton */
{
	static char	current_dir[3];		/*!< Set if using current lib */
	int		err;
	char		*default_path;
	uint		format_id;
	ulong		num_pll_degree;

	DBUG_ENTER("innobase_init");
	handlerton* innobase_hton= (handlerton*) p;
	innodb_hton_ptr = innobase_hton;

	innobase_hton->state = SHOW_OPTION_YES;
	innobase_hton->db_type= DB_TYPE_INNODB;
	innobase_hton->savepoint_offset = sizeof(trx_named_savept_t);
	innobase_hton->close_connection = innobase_close_connection;
	innobase_hton->savepoint_set = innobase_savepoint;
	innobase_hton->savepoint_rollback = innobase_rollback_to_savepoint;
	innobase_hton->savepoint_release = innobase_release_savepoint;
	innobase_hton->commit = innobase_commit;
	innobase_hton->rollback = innobase_rollback;
	innobase_hton->prepare = innobase_xa_prepare;
	innobase_hton->recover = innobase_xa_recover;
	innobase_hton->commit_by_xid = innobase_commit_by_xid;
	innobase_hton->rollback_by_xid = innobase_rollback_by_xid;
	innobase_hton->create_cursor_read_view = innobase_create_cursor_view;
	innobase_hton->set_cursor_read_view = innobase_set_cursor_view;
	innobase_hton->close_cursor_read_view = innobase_close_cursor_view;
	innobase_hton->create = innobase_create_handler;
	innobase_hton->drop_database = innobase_drop_database;
	innobase_hton->panic = innobase_end;

	innobase_hton->start_consistent_snapshot =
		innobase_start_trx_and_assign_read_view;

	innobase_hton->flush_logs = innobase_flush_logs;
	innobase_hton->show_status = innobase_show_status;
	innobase_hton->flags = HTON_NO_FLAGS;

	innobase_hton->release_temporary_latches =
		innobase_release_temporary_latches;

	innobase_hton->data = &innodb_api_cb;

	ut_a(DATA_MYSQL_TRUE_VARCHAR == (ulint)MYSQL_TYPE_VARCHAR);

#ifndef DBUG_OFF
	static const char	test_filename[] = "-@";
	char			test_tablename[sizeof test_filename
				+ sizeof(srv_mysql50_table_name_prefix) - 1];
	if ((sizeof(test_tablename)) - 1
			!= filename_to_tablename(test_filename,
						 test_tablename,
						 sizeof(test_tablename), true)
			|| strncmp(test_tablename,
				   srv_mysql50_table_name_prefix,
				   sizeof(srv_mysql50_table_name_prefix) - 1)
			|| strcmp(test_tablename
				  + sizeof(srv_mysql50_table_name_prefix) - 1,
				  test_filename)) {

		sql_print_error("tablename encoding has been changed");
		DBUG_RETURN(innobase_init_abort());
	}
#endif /* DBUG_OFF */

	/* Check that values don't overflow on 32-bit systems. */
	if (sizeof(ulint) == 4) {
		if (innobase_buffer_pool_size > UINT_MAX32) {
			sql_print_error(
				"innobase_buffer_pool_size can't be over 4GB"
				" on 32-bit systems");

			DBUG_RETURN(innobase_init_abort());
		}
	}

	os_innodb_umask = (ulint) my_umask;

	/* First calculate the default path for innodb_data_home_dir etc.,
	in case the user has not given any value.

	Note that when using the embedded server, the datadirectory is not
	necessarily the current directory of this program. */

	if (mysqld_embedded) {
		default_path = mysql_real_data_home;
		fil_path_to_mysql_datadir = mysql_real_data_home;
	} else {
		/* It's better to use current lib, to keep paths short */
		current_dir[0] = FN_CURLIB;
		current_dir[1] = FN_LIBCHAR;
		current_dir[2] = 0;
		default_path = current_dir;
	}

	ut_a(default_path);

	/* Set InnoDB initialization parameters according to the values
	read from MySQL .cnf file */

	/* The default dir for data files is the datadir of MySQL */

	srv_data_home = innobase_data_home_dir
		? innobase_data_home_dir : default_path;

	/*--------------- Shared tablespaces -------------------------*/

	/* Set the default auto-extend-increment for temp-tablespace based
	on system-variable. */
	srv_tmp_space.set_autoextend_increment(
		srv_sys_space.get_autoextend_increment());

	/* Set default InnoDB temp data file size to 12 MB and let it be
	auto-extending. */
	if (!innobase_data_file_path) {
		innobase_data_file_path = (char*) "ibdata1:12M:autoextend";
	}

	srv_sys_space.set_space_id(TRX_SYS_SPACE);
	srv_sys_space.set_tablespace_path(srv_data_home);

	/* Supports raw devices */
	if (!srv_sys_space.parse(innobase_data_file_path, true)) {
		DBUG_RETURN(innobase_init_abort());
	}

	/* Set default InnoDB temp data file size to 12 MB and let it be
	auto-extending. */

	if (!innobase_temp_data_file_path) {
		innobase_temp_data_file_path = (char*) "ibtmp1:12M:autoextend";
	}

	/* We set the temporary tablspace id later, after recovery. */

	/* Doesn't support raw devices. */
	srv_tmp_space.set_tablespace_path(mysql_tmpdir_list.list[0]);
	if (!srv_tmp_space.parse(innobase_temp_data_file_path, false)) {
		DBUG_RETURN(innobase_init_abort());
	}

	/* Perform all sanity check before we take action of deleting files*/
	if (Tablespace::intersection(srv_sys_space, srv_tmp_space)) {
		sql_print_error("system shared and system temp"
				" tablespace file name seems to be same");
		DBUG_RETURN(innobase_init_abort());
	}

	srv_tmp_space.set_sanity_check_status(true);
	srv_sys_space.set_sanity_check_status(true);

	/* Delete the data files in the temporary tablespace. They are not
	required for recovery. */
	srv_tmp_space.delete_files();

	/* -------------- All log files ---------------------------*/

	/* The default dir for log files is the datadir of MySQL */

	if (!srv_log_group_home_dir) {
		srv_log_group_home_dir = default_path;
	}

#ifdef UNIV_LOG_ARCHIVE
	/* Since innodb_log_arch_dir has no relevance under MySQL,
	starting from 4.0.6 we always set it the same as
	innodb_log_group_home_dir: */

	innobase_log_arch_dir = innobase_log_group_home_dir;

	srv_arch_dir = innobase_log_arch_dir;
#endif /* UNIG_LOG_ARCHIVE */

	srv_normalize_path_for_win(srv_log_group_home_dir);

	if (strchr(srv_log_group_home_dir, ';')) {
		sql_print_error("syntax error in innodb_log_group_home_dir");
		goto mem_free_and_error;
	}

	if (innobase_mirrored_log_groups == 1) {
		sql_print_warning(
			"innodb_mirrored_log_groups is an unimplemented "
			"feature and the variable will be completely "
			"removed in a future version.");
	}

<<<<<<< HEAD
		DBUG_RETURN(innobase_init_abort());
=======
	if (innobase_mirrored_log_groups > 1) {
		sql_print_error(
		"innodb_mirrored_log_groups is an unimplemented feature and "
		"the variable will be completely removed in a future version. "
		"Using values other than 1 is not supported.");
		goto mem_free_and_error;
>>>>>>> cd3abbec
	}

	if (innobase_mirrored_log_groups == 0) {
		/* To throw a deprecation warning message when the option is
		passed, the default was changed to '0' (as a workaround). Since
		the only value accepted for this option is '1', reset it to 1 */
		innobase_mirrored_log_groups = 1;
	}

	/* Validate the file format by animal name */
	if (innobase_file_format_name != NULL) {

		format_id = innobase_file_format_name_lookup(
			innobase_file_format_name);

		if (format_id > UNIV_FORMAT_MAX) {

			sql_print_error("InnoDB: wrong innodb_file_format.");

		DBUG_RETURN(innobase_init_abort());
		}
	} else {
		/* Set it to the default file format id. Though this
		should never happen. */
		format_id = 0;
	}

	srv_file_format = format_id;

	/* Given the type of innobase_file_format_name we have little
	choice but to cast away the constness from the returned name.
	innobase_file_format_name is used in the MySQL set variable
	interface and so can't be const. */

	innobase_file_format_name =
		(char*) trx_sys_file_format_id_to_name(format_id);

	/* Check innobase_file_format_check variable */
	if (!innobase_file_format_check) {

		/* Set the value to disable checking. */
		srv_max_file_format_at_startup = UNIV_FORMAT_MAX + 1;

	} else {

		/* Set the value to the lowest supported format. */
		srv_max_file_format_at_startup = UNIV_FORMAT_MIN;
	}

	/* Did the user specify a format name that we support?
	As a side effect it will update the variable
	srv_max_file_format_at_startup */
	if (innobase_file_format_validate_and_set(
			innobase_file_format_max) < 0) {

		sql_print_error("InnoDB: invalid "
				"innodb_file_format_max value: "
				"should be any value up to %s or its "
				"equivalent numeric id",
				trx_sys_file_format_id_to_name(
					UNIV_FORMAT_MAX));

		DBUG_RETURN(innobase_init_abort());
	}

	/* Remember stopword table name supplied at startup */
	if (innobase_server_stopword_table) {
		fts_server_stopword_table =
			my_strdup(innobase_server_stopword_table,  MYF(0));
	}

	if (innobase_change_buffering) {
		ulint	use;

		for (use = 0;
		     use < UT_ARR_SIZE(innobase_change_buffering_values);
		     use++) {
			if (!innobase_strcasecmp(
				    innobase_change_buffering,
				    innobase_change_buffering_values[use])) {
				ibuf_use = (ibuf_use_t) use;
				goto innobase_change_buffering_inited_ok;
			}
		}

		sql_print_error("InnoDB: invalid value "
				"innodb_change_buffering=%s",
				innobase_change_buffering);
		DBUG_RETURN(innobase_init_abort());
	}

innobase_change_buffering_inited_ok:
	ut_a((ulint) ibuf_use < UT_ARR_SIZE(innobase_change_buffering_values));
	innobase_change_buffering = (char*)
		innobase_change_buffering_values[ibuf_use];

	/* Check that interdependent parameters have sane values. */
	if (srv_max_buf_pool_modified_pct < srv_max_dirty_pages_pct_lwm) {
		sql_print_warning("InnoDB: innodb_max_dirty_pages_pct_lwm"
				  " cannot be set higher than"
				  " innodb_max_dirty_pages_pct.\n"
				  "InnoDB: Setting"
				  " innodb_max_dirty_pages_pct_lwm to %lu\n",
				  srv_max_buf_pool_modified_pct);

		srv_max_dirty_pages_pct_lwm = srv_max_buf_pool_modified_pct;
	}

	if (srv_max_io_capacity == SRV_MAX_IO_CAPACITY_DUMMY_DEFAULT) {

		if (srv_io_capacity >= SRV_MAX_IO_CAPACITY_LIMIT / 2) {
			/* Avoid overflow. */
			srv_max_io_capacity = SRV_MAX_IO_CAPACITY_LIMIT;
		} else {
			/* The user has not set the value. We should
			set it based on innodb_io_capacity. */
			srv_max_io_capacity =
				ut_max(2 * srv_io_capacity, 2000);
		}

	} else if (srv_max_io_capacity < srv_io_capacity) {
		sql_print_warning("InnoDB: innodb_io_capacity"
				  " cannot be set higher than"
				  " innodb_io_capacity_max.\n"
				  "InnoDB: Setting"
				  " innodb_io_capacity to %lu\n",
				  srv_max_io_capacity);

		srv_io_capacity = srv_max_io_capacity;
	}

	if (!is_filename_allowed(srv_buf_dump_filename,
				 strlen(srv_buf_dump_filename), FALSE)) {
		sql_print_error("InnoDB: innodb_buffer_pool_filename"
			" cannot have colon (:) in the file name.");
		DBUG_RETURN(innobase_init_abort());
	}

	/* --------------------------------------------------*/

	srv_file_flush_method_str = innobase_file_flush_method;

	srv_log_file_size = (ib_uint64_t) innobase_log_file_size;

#ifdef UNIV_LOG_ARCHIVE
	srv_log_archive_on = (ulint) innobase_log_archive;
#endif /* UNIV_LOG_ARCHIVE */

	/* Check that the value of system variable innodb_page_size was
	set correctly.  Its value was put into srv_page_size. If valid,
	return the associated srv_page_size_shift.*/
	srv_page_size_shift = innodb_page_size_validate(srv_page_size);
	if (!srv_page_size_shift) {
		sql_print_error("InnoDB: Invalid page size=%lu.\n",
				srv_page_size);
		DBUG_RETURN(innobase_init_abort());
	}

	if (UNIV_PAGE_SIZE_DEF != srv_page_size) {
		ib_logf(IB_LOG_LEVEL_WARN,
			"innodb-page-size has been changed "
			"from the default value %d to %lu.",
			UNIV_PAGE_SIZE_DEF, srv_page_size);
	}

	srv_log_buffer_size = (ulint) innobase_log_buffer_size;

	srv_buf_pool_size = (ulint) innobase_buffer_pool_size;

	srv_mem_pool_size = (ulint) innobase_additional_mem_pool_size;

	if (innobase_additional_mem_pool_size
	    != 8*1024*1024L /* the default */ ) {

		ib_logf(IB_LOG_LEVEL_WARN,
			"Using innodb_additional_mem_pool_size is DEPRECATED. "
			"This option may be removed in future releases, "
			"together with the option innodb_use_sys_malloc "
			"and with the InnoDB's internal memory "
			"allocator.");
	}

	if (!srv_use_sys_malloc ) {
		ib_logf(IB_LOG_LEVEL_WARN,
			"Setting innodb_use_sys_malloc to FALSE is DEPRECATED. "
			"This option may be removed in future releases, "
			"together with the InnoDB's internal memory "
			"allocator.");
	}

	srv_n_file_io_threads = (ulint) innobase_file_io_threads;
	srv_n_read_io_threads = (ulint) innobase_read_io_threads;
	srv_n_write_io_threads = (ulint) innobase_write_io_threads;

	srv_use_doublewrite_buf = (ibool) innobase_use_doublewrite;

	if (!innobase_use_checksums) {
		ib_logf(IB_LOG_LEVEL_WARN,
			"Setting innodb_checksums to OFF is DEPRECATED. "
			"This option may be removed in future releases. "
			"You should set innodb_checksum_algorithm=NONE "
			"instead.");
		srv_checksum_algorithm = SRV_CHECKSUM_ALGORITHM_NONE;
	}

#ifdef HAVE_LARGE_PAGES
	if ((os_use_large_pages = (ibool) my_use_large_pages)) {
		os_large_page_size = (ulint) opt_large_page_size;
	}
#endif

	row_rollback_on_timeout = (ibool) innobase_rollback_on_timeout;

	srv_locks_unsafe_for_binlog = (ibool) innobase_locks_unsafe_for_binlog;
	if (innobase_locks_unsafe_for_binlog) {
		ib_logf(IB_LOG_LEVEL_WARN,
			"Using innodb_locks_unsafe_for_binlog is DEPRECATED. "
			"This option may be removed in future releases. "
			"Please use READ COMMITTED transaction isolation "
			"level instead, see " REFMAN "set-transaction.html.");
	}

	if (innobase_open_files < 10) {
		innobase_open_files = 300;
		if (srv_file_per_table && table_cache_size > 300) {
			innobase_open_files = table_cache_size;
		}
	}
	srv_max_n_open_files = (ulint) innobase_open_files;
	srv_innodb_status = (ibool) innobase_create_status_file;

	srv_print_verbose_log = mysqld_embedded ? 0 : 1;

	/* Round up fts_sort_pll_degree to nearest power of 2 number */
	for (num_pll_degree = 1;
	     num_pll_degree < fts_sort_pll_degree;
	     num_pll_degree <<= 1) {

		/* No op */
	}

	fts_sort_pll_degree = num_pll_degree;

	/* Store the default charset-collation number of this MySQL
	installation */

	data_mysql_default_charset_coll = (ulint) default_charset_info->number;

	ut_a(DATA_MYSQL_LATIN1_SWEDISH_CHARSET_COLL ==
					my_charset_latin1.number);
	ut_a(DATA_MYSQL_BINARY_CHARSET_COLL == my_charset_bin.number);

	/* Store the latin1_swedish_ci character ordering table to InnoDB. For
	non-latin1_swedish_ci charsets we use the MySQL comparison functions,
	and consequently we do not need to know the ordering internally in
	InnoDB. */

	ut_a(0 == strcmp(my_charset_latin1.name, "latin1_swedish_ci"));
	srv_latin1_ordering = my_charset_latin1.sort_order;

	innobase_commit_concurrency_init_default();

#ifdef HAVE_PSI_INTERFACE
	/* Register keys with MySQL performance schema */
	int	count;

	count = array_elements(all_pthread_mutexes);
 	mysql_mutex_register("innodb", all_pthread_mutexes, count);

# ifdef UNIV_PFS_MUTEX
	count = array_elements(all_innodb_mutexes);
	mysql_mutex_register("innodb", all_innodb_mutexes, count);
# endif /* UNIV_PFS_MUTEX */

# ifdef UNIV_PFS_RWLOCK
	count = array_elements(all_innodb_rwlocks);
	mysql_rwlock_register("innodb", all_innodb_rwlocks, count);
# endif /* UNIV_PFS_MUTEX */

# ifdef UNIV_PFS_THREAD
	count = array_elements(all_innodb_threads);
	mysql_thread_register("innodb", all_innodb_threads, count);
# endif /* UNIV_PFS_THREAD */

# ifdef UNIV_PFS_IO
	count = array_elements(all_innodb_files);
	mysql_file_register("innodb", all_innodb_files, count);
# endif /* UNIV_PFS_IO */

	count = array_elements(all_innodb_conds);
	mysql_cond_register("innodb", all_innodb_conds, count);
#endif /* HAVE_PSI_INTERFACE */

	/* Since we in this module access directly the fields of a trx
	struct, and due to different headers and flags it might happen that
	ib_mutex_t has a different size in this module and in InnoDB
	modules, we check at run time that the size is the same in
	these compilation modules. */

	err = innobase_start_or_create_for_mysql();

	if (err != DB_SUCCESS) {
		DBUG_RETURN(innobase_init_abort());
	}

	/* Adjust the innodb_undo_logs config object */
	innobase_undo_logs_init_default_max();

	innobase_old_blocks_pct = buf_LRU_old_ratio_update(
		innobase_old_blocks_pct, TRUE);

	ibuf_max_size_update(innobase_change_buffer_max_size);

	innobase_open_tables = hash_create(200);
	mysql_mutex_init(innobase_share_mutex_key,
			 &innobase_share_mutex,
			 MY_MUTEX_INIT_FAST);
	mysql_mutex_init(commit_threads_m_key,
			 &commit_threads_m, MY_MUTEX_INIT_FAST);
	mysql_mutex_init(commit_cond_mutex_key,
			 &commit_cond_m, MY_MUTEX_INIT_FAST);
	mysql_cond_init(commit_cond_key, &commit_cond, NULL);
	innodb_inited= 1;
#ifdef MYSQL_DYNAMIC_PLUGIN
	if (innobase_hton != p) {
		innobase_hton = reinterpret_cast<handlerton*>(p);
		*innobase_hton = *innodb_hton_ptr;
	}
#endif /* MYSQL_DYNAMIC_PLUGIN */

	/* Get the current high water mark format. */
	innobase_file_format_max = (char*) trx_sys_file_format_max_get();

	/* Currently, monitor counter information are not persistent. */
	memset(monitor_set_tbl, 0, sizeof monitor_set_tbl);

	memset(innodb_counter_value, 0, sizeof innodb_counter_value);

	/* Do this as late as possible so server is fully starts up,
	since  we might get some initial stats if user choose to turn
	on some counters from start up */
	if (innobase_enable_monitor_counter) {
		innodb_enable_monitor_at_startup(
			innobase_enable_monitor_counter);
	}

	/* Turn on monitor counters that are default on */
	srv_mon_default_on();

	DBUG_RETURN(0);
}

/*******************************************************************//**
Closes an InnoDB database.
@return	TRUE if error */
static
int
innobase_end(
/*=========*/
	handlerton*		hton,	/*!< in/out: InnoDB handlerton */
	ha_panic_function	type __attribute__((unused)))
					/*!< in: ha_panic() parameter */
{
	int	err= 0;

	DBUG_ENTER("innobase_end");
	DBUG_ASSERT(hton == innodb_hton_ptr);

	if (innodb_inited) {

		srv_fast_shutdown = (ulint) innobase_fast_shutdown;

		innodb_inited = 0;
		hash_table_free(innobase_open_tables);
		innobase_open_tables = NULL;

		if (innobase_shutdown_for_mysql() != DB_SUCCESS) {
			err = 1;
		}

		innobase_space_shutdown();

		mysql_mutex_destroy(&innobase_share_mutex);
		mysql_mutex_destroy(&commit_threads_m);
		mysql_mutex_destroy(&commit_cond_m);
		mysql_cond_destroy(&commit_cond);
	}

	DBUG_RETURN(err);
}

/****************************************************************//**
Flushes InnoDB logs to disk and makes a checkpoint. Really, a commit flushes
the logs, and the name of this function should be innobase_checkpoint.
@return	TRUE if error */
static
bool
innobase_flush_logs(
/*================*/
	handlerton*	hton)	/*!< in/out: InnoDB handlerton */
{
	bool	result = 0;

	DBUG_ENTER("innobase_flush_logs");
	DBUG_ASSERT(hton == innodb_hton_ptr);

	if (!srv_read_only_mode) {
		log_buffer_flush_to_disk();
	}

	DBUG_RETURN(result);
}

/*****************************************************************//**
Commits a transaction in an InnoDB database. */
static
void
innobase_commit_low(
/*================*/
	trx_t*	trx)	/*!< in: transaction handle */
{
	if (trx_is_started(trx)) {

		trx_commit_for_mysql(trx);
	}
}

/*****************************************************************//**
Creates an InnoDB transaction struct for the thd if it does not yet have one.
Starts a new InnoDB transaction if a transaction is not yet started. And
assigns a new snapshot for a consistent read if the transaction does not yet
have one.
@return	0 */
static
int
innobase_start_trx_and_assign_read_view(
/*====================================*/
	handlerton*	hton,	/*!< in: InnoDB handlerton */
	THD*		thd)	/*!< in: MySQL thread handle of the user for
				whom the transaction should be committed */
{
	trx_t*	trx;

	DBUG_ENTER("innobase_start_trx_and_assign_read_view");
	DBUG_ASSERT(hton == innodb_hton_ptr);

	/* Create a new trx struct for thd, if it does not yet have one */

	trx = check_trx_exists(thd);

	/* This is just to play safe: release a possible FIFO ticket and
	search latch. Since we can potentially reserve the trx_sys->mutex,
	we have to release the search system latch first to obey the latching
	order. */

	trx_search_latch_release_if_reserved(trx);

	innobase_srv_conc_force_exit_innodb(trx);

	/* If the transaction is not started yet, start it */

	trx_start_if_not_started_xa(trx);

	/* Assign a read view if the transaction does not have it yet */

	trx_assign_read_view(trx);

	/* Set the MySQL flag to mark that there is an active transaction */

	innobase_register_trx(hton, current_thd, trx);

	DBUG_RETURN(0);
}

/*****************************************************************//**
Commits a transaction in an InnoDB database or marks an SQL statement
ended.
@return	0 */
static
int
innobase_commit(
/*============*/
	handlerton*	hton,		/*!< in: InnoDB handlerton */
	THD*		thd,		/*!< in: MySQL thread handle of the
					user for whom the transaction should
					be committed */
	bool		commit_trx)	/*!< in: true - commit transaction
					false - the current SQL statement
					ended */
{
	trx_t*		trx;

	DBUG_ENTER("innobase_commit");
	DBUG_ASSERT(hton == innodb_hton_ptr);
	DBUG_PRINT("trans", ("ending transaction"));

	trx = check_trx_exists(thd);

	/* Since we will reserve the trx_sys->mutex, we have to release
	the search system latch first to obey the latching order. */

	if (trx->has_search_latch) {
		trx_search_latch_release_if_reserved(trx);
	}

	/* Transaction is deregistered only in a commit or a rollback. If
	it is deregistered we know there cannot be resources to be freed
	and we could return immediately.  For the time being, we play safe
	and do the cleanup though there should be nothing to clean up. */

	if (!trx_is_registered_for_2pc(trx) && trx_is_started(trx)) {

		sql_print_error("Transaction not registered for MySQL 2PC, "
				"but transaction is active");
	}

	if (commit_trx
	    || (!thd_test_options(thd, OPTION_NOT_AUTOCOMMIT | OPTION_BEGIN))) {

		/* We were instructed to commit the whole transaction, or
		this is an SQL statement end and autocommit is on */

		/* We need current binlog position for ibbackup to work. */
retry:
		if (innobase_commit_concurrency > 0) {
			mysql_mutex_lock(&commit_cond_m);
			commit_threads++;

			if (commit_threads > innobase_commit_concurrency) {
				commit_threads--;
				mysql_cond_wait(&commit_cond,
					&commit_cond_m);
				mysql_mutex_unlock(&commit_cond_m);
				goto retry;
			}
			else {
				mysql_mutex_unlock(&commit_cond_m);
			}
		}

		/* The following call read the binary log position of
		the transaction being committed.

                Binary logging of other engines is not relevant to
		InnoDB as all InnoDB requires is that committing
		InnoDB transactions appear in the same order in the
		MySQL binary log as they appear in InnoDB logs, which
		is guaranteed by the server.

                If the binary log is not enabled, or the transaction
                is not written to the binary log, the file name will
                be a NULL pointer. */
                unsigned long long pos;
                thd_binlog_pos(thd, &trx->mysql_log_file_name, &pos);
                trx->mysql_log_offset= static_cast<ib_int64_t>(pos);
		/* Don't do write + flush right now. For group commit
		to work we want to do the flush later. */
		trx->flush_log_later = TRUE;
		innobase_commit_low(trx);
		trx->flush_log_later = FALSE;

		if (innobase_commit_concurrency > 0) {
			mysql_mutex_lock(&commit_cond_m);
			commit_threads--;
			mysql_cond_signal(&commit_cond);
			mysql_mutex_unlock(&commit_cond_m);
		}

		trx_deregister_from_2pc(trx);

		/* Now do a write + flush of logs. */
		trx_commit_complete_for_mysql(trx);
	} else {
		/* We just mark the SQL statement ended and do not do a
		transaction commit */

		/* If we had reserved the auto-inc lock for some
		table in this SQL statement we release it now */

		lock_unlock_table_autoinc(trx);

		/* Store the current undo_no of the transaction so that we
		know where to roll back if we have to roll back the next
		SQL statement */

		trx_mark_sql_stat_end(trx);
	}

	trx->n_autoinc_rows = 0; /* Reset the number AUTO-INC rows required */

	/* This is a statement level variable. */
	trx->fts_next_doc_id = 0;

	innobase_srv_conc_force_exit_innodb(trx);

	/* Tell the InnoDB server that there might be work for utility
	threads: */
	srv_active_wake_master_thread();

	DBUG_RETURN(0);
}

/*****************************************************************//**
Rolls back a transaction or the latest SQL statement.
@return	0 or error number */
static
int
innobase_rollback(
/*==============*/
	handlerton*	hton,		/*!< in: InnoDB handlerton */
	THD*		thd,		/*!< in: handle to the MySQL thread
					of the user whose transaction should
					be rolled back */
	bool		rollback_trx)	/*!< in: TRUE - rollback entire
					transaction FALSE - rollback the current
					statement only */
{
	dberr_t	error;
	trx_t*	trx;

	DBUG_ENTER("innobase_rollback");
	DBUG_ASSERT(hton == innodb_hton_ptr);
	DBUG_PRINT("trans", ("aborting transaction"));

	trx = check_trx_exists(thd);

	/* Release a possible FIFO ticket and search latch. Since we will
	reserve the trx_sys->mutex, we have to release the search system
	latch first to obey the latching order. */

	trx_search_latch_release_if_reserved(trx);

	innobase_srv_conc_force_exit_innodb(trx);

	trx->n_autoinc_rows = 0; /* Reset the number AUTO-INC rows required */

	/* If we had reserved the auto-inc lock for some table (if
	we come here to roll back the latest SQL statement) we
	release it now before a possibly lengthy rollback */

	lock_unlock_table_autoinc(trx);

	/* This is a statement level variable. */
	trx->fts_next_doc_id = 0;

	if (rollback_trx
	    || !thd_test_options(thd, OPTION_NOT_AUTOCOMMIT | OPTION_BEGIN)) {

		error = trx_rollback_for_mysql(trx);
		trx_deregister_from_2pc(trx);
	} else {
		error = trx_rollback_last_sql_stat_for_mysql(trx);
	}

	DBUG_RETURN(convert_error_code_to_mysql(error, 0, NULL));
}

/*****************************************************************//**
Rolls back a transaction
@return	0 or error number */
static
int
innobase_rollback_trx(
/*==================*/
	trx_t*	trx)	/*!< in: transaction */
{
	dberr_t	error = DB_SUCCESS;

	DBUG_ENTER("innobase_rollback_trx");
	DBUG_PRINT("trans", ("aborting transaction"));

	/* Release a possible FIFO ticket and search latch. Since we will
	reserve the trx_sys->mutex, we have to release the search system
	latch first to obey the latching order. */

	trx_search_latch_release_if_reserved(trx);

	innobase_srv_conc_force_exit_innodb(trx);

	/* If we had reserved the auto-inc lock for some table (if
	we come here to roll back the latest SQL statement) we
	release it now before a possibly lengthy rollback */

	lock_unlock_table_autoinc(trx);

	if (!trx->read_only) {
		error = trx_rollback_for_mysql(trx);
	}

	DBUG_RETURN(convert_error_code_to_mysql(error, 0, NULL));
}

/*****************************************************************//**
Rolls back a transaction to a savepoint.
@return 0 if success, HA_ERR_NO_SAVEPOINT if no savepoint with the
given name */
static
int
innobase_rollback_to_savepoint(
/*===========================*/
	handlerton*	hton,		/*!< in: InnoDB handlerton */
	THD*		thd,		/*!< in: handle to the MySQL thread
					of the user whose transaction should
					be rolled back to savepoint */
	void*		savepoint)	/*!< in: savepoint data */
{
	ib_int64_t	mysql_binlog_cache_pos;
	dberr_t		error;
	trx_t*		trx;
	char		name[64];

	DBUG_ENTER("innobase_rollback_to_savepoint");
	DBUG_ASSERT(hton == innodb_hton_ptr);

	trx = check_trx_exists(thd);

	/* Release a possible FIFO ticket and search latch. Since we will
	reserve the trx_sys->mutex, we have to release the search system
	latch first to obey the latching order. */

	trx_search_latch_release_if_reserved(trx);

	innobase_srv_conc_force_exit_innodb(trx);

	/* TODO: use provided savepoint data area to store savepoint data */

	longlong2str((ulint) savepoint, name, 36);

	error = trx_rollback_to_savepoint_for_mysql(
		trx, name, &mysql_binlog_cache_pos);

	if (error == DB_SUCCESS && trx->fts_trx != NULL) {
		fts_savepoint_rollback(trx, name);
	}

	DBUG_RETURN(convert_error_code_to_mysql(error, 0, NULL));
}

/*****************************************************************//**
Release transaction savepoint name.
@return 0 if success, HA_ERR_NO_SAVEPOINT if no savepoint with the
given name */
static
int
innobase_release_savepoint(
/*=======================*/
	handlerton*	hton,		/*!< in: handlerton for InnoDB */
	THD*		thd,		/*!< in: handle to the MySQL thread
					of the user whose transaction's
					savepoint should be released */
	void*		savepoint)	/*!< in: savepoint data */
{
	dberr_t		error;
	trx_t*		trx;
	char		name[64];

	DBUG_ENTER("innobase_release_savepoint");
	DBUG_ASSERT(hton == innodb_hton_ptr);

	trx = check_trx_exists(thd);

	/* TODO: use provided savepoint data area to store savepoint data */

	longlong2str((ulint) savepoint, name, 36);

	error = trx_release_savepoint_for_mysql(trx, name);

	if (error == DB_SUCCESS && trx->fts_trx != NULL) {
		fts_savepoint_release(trx, name);
	}

	DBUG_RETURN(convert_error_code_to_mysql(error, 0, NULL));
}

/*****************************************************************//**
Sets a transaction savepoint.
@return	always 0, that is, always succeeds */
static
int
innobase_savepoint(
/*===============*/
	handlerton*	hton,	/*!< in: handle to the InnoDB handlerton */
	THD*	thd,		/*!< in: handle to the MySQL thread */
	void*	savepoint)	/*!< in: savepoint data */
{
	dberr_t	error;
	trx_t*	trx;

	DBUG_ENTER("innobase_savepoint");
	DBUG_ASSERT(hton == innodb_hton_ptr);

	/* In the autocommit mode there is no sense to set a savepoint
	(unless we are in sub-statement), so SQL layer ensures that
	this method is never called in such situation.  */

	trx = check_trx_exists(thd);

	/* Release a possible FIFO ticket and search latch. Since we will
	reserve the trx_sys->mutex, we have to release the search system
	latch first to obey the latching order. */

	trx_search_latch_release_if_reserved(trx);

	innobase_srv_conc_force_exit_innodb(trx);

	/* Cannot happen outside of transaction */
	DBUG_ASSERT(trx_is_registered_for_2pc(trx));

	/* TODO: use provided savepoint data area to store savepoint data */
	char name[64];
	longlong2str((ulint) savepoint,name,36);

	error = trx_savepoint_for_mysql(trx, name, (ib_int64_t)0);

	if (error == DB_SUCCESS && trx->fts_trx != NULL) {
		fts_savepoint_take(trx, trx->fts_trx, name);
	}

	DBUG_RETURN(convert_error_code_to_mysql(error, 0, NULL));
}

/*****************************************************************//**
Frees a possible InnoDB trx object associated with the current THD.
@return	0 or error number */
static
int
innobase_close_connection(
/*======================*/
	handlerton*	hton,	/*!< in: innobase handlerton */
	THD*		thd)	/*!< in: handle to the MySQL thread of the user
				whose resources should be free'd */
{
	trx_t*	trx;

	DBUG_ENTER("innobase_close_connection");
	DBUG_ASSERT(hton == innodb_hton_ptr);
	trx = thd_to_trx(thd);

	ut_a(trx);

	if (!trx_is_registered_for_2pc(trx) && trx_is_started(trx)) {

		sql_print_error("Transaction not registered for MySQL 2PC, "
				"but transaction is active");
	}

	if (trx_is_started(trx) && log_warnings) {

		sql_print_warning(
			"MySQL is closing a connection that has an active "
			"InnoDB transaction.  "TRX_ID_FMT" row modifications "
			"will roll back.",
			trx->undo_no);
	}

	innobase_rollback_trx(trx);

	trx_free_for_mysql(trx);

	DBUG_RETURN(0);
}

/*****************************************************************//**
Frees a possible InnoDB trx object associated with the current THD.
@return	0 or error number */
UNIV_INTERN
int
innobase_close_thd(
/*===============*/
	THD*		thd)	/*!< in: handle to the MySQL thread of the user
				whose resources should be free'd */
{
	trx_t*	trx = thd_to_trx(thd);

	if (!trx) {
		return(0);
	}

	return(innobase_close_connection(innodb_hton_ptr, thd));
}

/*************************************************************************//**
** InnoDB database tables
*****************************************************************************/

/****************************************************************//**
Get the record format from the data dictionary.
@return one of ROW_TYPE_REDUNDANT, ROW_TYPE_COMPACT,
ROW_TYPE_COMPRESSED, ROW_TYPE_DYNAMIC */
UNIV_INTERN
enum row_type
ha_innobase::get_row_type() const
/*=============================*/
{
	if (prebuilt && prebuilt->table) {
		const ulint	flags = prebuilt->table->flags;

		switch (dict_tf_get_rec_format(flags)) {
		case REC_FORMAT_REDUNDANT:
			return(ROW_TYPE_REDUNDANT);
		case REC_FORMAT_COMPACT:
			return(ROW_TYPE_COMPACT);
		case REC_FORMAT_COMPRESSED:
			return(ROW_TYPE_COMPRESSED);
		case REC_FORMAT_DYNAMIC:
			return(ROW_TYPE_DYNAMIC);
		}
	}
	ut_ad(0);
	return(ROW_TYPE_NOT_USED);
}



/****************************************************************//**
Get the table flags to use for the statement.
@return	table flags */
UNIV_INTERN
handler::Table_flags
ha_innobase::table_flags() const
/*============================*/
{
	/* Need to use tx_isolation here since table flags is (also)
	called before prebuilt is inited. */
	ulong const tx_isolation = thd_tx_isolation(ha_thd());

	if (tx_isolation <= ISO_READ_COMMITTED) {
		return(int_table_flags);
	}

	return(int_table_flags | HA_BINLOG_STMT_CAPABLE);
}

/****************************************************************//**
Gives the file extension of an InnoDB single-table tablespace. */
static const char* ha_innobase_exts[] = {
	".ibd",
	NullS
};

/****************************************************************//**
Returns the table type (storage engine name).
@return	table type */
UNIV_INTERN
const char*
ha_innobase::table_type() const
/*===========================*/
{
	return(innobase_hton_name);
}

/****************************************************************//**
Returns the index type.
@return index type */
UNIV_INTERN
const char*
ha_innobase::index_type(
/*====================*/
	uint	keynr)		/*!< : index number */
{
	dict_index_t*	index = innobase_get_index(keynr);

	if (index && index->type & DICT_FTS) {
		return("FULLTEXT");
	} else {
		return("BTREE");
	}
}

/****************************************************************//**
Returns the table file name extension.
@return	file extension string */
UNIV_INTERN
const char**
ha_innobase::bas_ext() const
/*========================*/
{
	return(ha_innobase_exts);
}

/****************************************************************//**
Returns the operations supported for indexes.
@return	flags of supported operations */
UNIV_INTERN
ulong
ha_innobase::index_flags(
/*=====================*/
	uint	key,
	uint,
	bool) const
{
	return((table_share->key_info[key].algorithm == HA_KEY_ALG_FULLTEXT)
		 ? 0
		 : (HA_READ_NEXT | HA_READ_PREV | HA_READ_ORDER
		  | HA_READ_RANGE | HA_KEYREAD_ONLY
		  | HA_DO_INDEX_COND_PUSHDOWN));
}

/****************************************************************//**
Returns the maximum number of keys.
@return	MAX_KEY */
UNIV_INTERN
uint
ha_innobase::max_supported_keys() const
/*===================================*/
{
	return(MAX_KEY);
}

/****************************************************************//**
Returns the maximum key length.
@return	maximum supported key length, in bytes */
UNIV_INTERN
uint
ha_innobase::max_supported_key_length() const
/*=========================================*/
{
	/* An InnoDB page must store >= 2 keys; a secondary key record
	must also contain the primary key value.  Therefore, if both
	the primary key and the secondary key are at this maximum length,
	it must be less than 1/4th of the free space on a page including
	record overhead.

	MySQL imposes its own limit to this number; MAX_KEY_LENGTH = 3072.

	For page sizes = 16k, InnoDB historically reported 3500 bytes here,
	But the MySQL limit of 3072 was always used through the handler
	interface. */

	switch (UNIV_PAGE_SIZE) {
	case 4096:
		return(768);
	case 8192:
		return(1536);
	default:
		return(3500);
	}
}

/****************************************************************//**
Returns the key map of keys that are usable for scanning.
@return	key_map_full */
UNIV_INTERN
const key_map*
ha_innobase::keys_to_use_for_scanning()
/*===================================*/
{
	return(&key_map_full);
}

/****************************************************************//**
Determines if table caching is supported.
@return	HA_CACHE_TBL_ASKTRANSACT */
UNIV_INTERN
uint8
ha_innobase::table_cache_type()
/*===========================*/
{
	return(HA_CACHE_TBL_ASKTRANSACT);
}

/****************************************************************//**
Determines if the primary key is clustered index.
@return	true */
UNIV_INTERN
bool
ha_innobase::primary_key_is_clustered()
/*===================================*/
{
	return(true);
}

/*****************************************************************//**
Normalizes a table name string. A normalized name consists of the
database name catenated to '/' and table name. Example: test/mytable.
On Windows normalization puts both the database name and the
table name always to lower case if "set_lower_case" is set to TRUE. */
static
void
normalize_table_name_low(
/*=====================*/
	char*		norm_name,	/*!< out: normalized name as a
					null-terminated string */
	const char*	name,		/*!< in: table name string */
	ibool		set_lower_case)	/*!< in: TRUE if we want to set name
					to lower case */
{
	char*	name_ptr;
	ulint	name_len;
	char*	db_ptr;
	ulint	db_len;
	char*	ptr;
	ulint	norm_len;

	/* Scan name from the end */

	ptr = strend(name) - 1;

	/* seek to the last path separator */
	while (ptr >= name && *ptr != '\\' && *ptr != '/') {
		ptr--;
	}

	name_ptr = ptr + 1;
	name_len = strlen(name_ptr);

	/* skip any number of path separators */
	while (ptr >= name && (*ptr == '\\' || *ptr == '/')) {
		ptr--;
	}

	DBUG_ASSERT(ptr >= name);

	/* seek to the last but one path separator or one char before
	the beginning of name */
	db_len = 0;
	while (ptr >= name && *ptr != '\\' && *ptr != '/') {
		ptr--;
		db_len++;
	}

	db_ptr = ptr + 1;

	norm_len = db_len + name_len + sizeof "/";
	ut_a(norm_len < FN_REFLEN - 1);

	memcpy(norm_name, db_ptr, db_len);

	norm_name[db_len] = '/';

	/* Copy the name and null-byte. */
	memcpy(norm_name + db_len + 1, name_ptr, name_len + 1);

	if (set_lower_case) {
		innobase_casedn_str(norm_name);
	}
}

#if !defined(DBUG_OFF)
/*********************************************************************
Test normalize_table_name_low(). */
static
void
test_normalize_table_name_low()
/*===========================*/
{
	char		norm_name[FN_REFLEN];
	const char*	test_data[][2] = {
		/* input, expected result */
		{"./mysqltest/t1", "mysqltest/t1"},
		{"./test/#sql-842b_2", "test/#sql-842b_2"},
		{"./test/#sql-85a3_10", "test/#sql-85a3_10"},
		{"./test/#sql2-842b-2", "test/#sql2-842b-2"},
		{"./test/bug29807", "test/bug29807"},
		{"./test/foo", "test/foo"},
		{"./test/innodb_bug52663", "test/innodb_bug52663"},
		{"./test/t", "test/t"},
		{"./test/t1", "test/t1"},
		{"./test/t10", "test/t10"},
		{"/a/b/db/table", "db/table"},
		{"/a/b/db///////table", "db/table"},
		{"/a/b////db///////table", "db/table"},
		{"/var/tmp/mysqld.1/#sql842b_2_10", "mysqld.1/#sql842b_2_10"},
		{"db/table", "db/table"},
		{"ddd/t", "ddd/t"},
		{"d/ttt", "d/ttt"},
		{"d/t", "d/t"},
		{".\\mysqltest\\t1", "mysqltest/t1"},
		{".\\test\\#sql-842b_2", "test/#sql-842b_2"},
		{".\\test\\#sql-85a3_10", "test/#sql-85a3_10"},
		{".\\test\\#sql2-842b-2", "test/#sql2-842b-2"},
		{".\\test\\bug29807", "test/bug29807"},
		{".\\test\\foo", "test/foo"},
		{".\\test\\innodb_bug52663", "test/innodb_bug52663"},
		{".\\test\\t", "test/t"},
		{".\\test\\t1", "test/t1"},
		{".\\test\\t10", "test/t10"},
		{"C:\\a\\b\\db\\table", "db/table"},
		{"C:\\a\\b\\db\\\\\\\\\\\\\\table", "db/table"},
		{"C:\\a\\b\\\\\\\\db\\\\\\\\\\\\\\table", "db/table"},
		{"C:\\var\\tmp\\mysqld.1\\#sql842b_2_10", "mysqld.1/#sql842b_2_10"},
		{"db\\table", "db/table"},
		{"ddd\\t", "ddd/t"},
		{"d\\ttt", "d/ttt"},
		{"d\\t", "d/t"},
	};

	for (size_t i = 0; i < UT_ARR_SIZE(test_data); i++) {
		printf("test_normalize_table_name_low(): "
		       "testing \"%s\", expected \"%s\"... ",
		       test_data[i][0], test_data[i][1]);

		normalize_table_name_low(norm_name, test_data[i][0], FALSE);

		if (strcmp(norm_name, test_data[i][1]) == 0) {
			printf("ok\n");
		} else {
			printf("got \"%s\"\n", norm_name);
			ut_error;
		}
	}
}

/*********************************************************************
Test ut_format_name(). */
static
void
test_ut_format_name()
/*=================*/
{
	char		buf[NAME_LEN * 3];

	struct {
		const char*	name;
		ibool		is_table;
		ulint		buf_size;
		const char*	expected;
	} test_data[] = {
		{"test/t1",	TRUE,	sizeof(buf),	"\"test\".\"t1\""},
		{"test/t1",	TRUE,	12,		"\"test\".\"t1\""},
		{"test/t1",	TRUE,	11,		"\"test\".\"t1"},
		{"test/t1",	TRUE,	10,		"\"test\".\"t"},
		{"test/t1",	TRUE,	9,		"\"test\".\""},
		{"test/t1",	TRUE,	8,		"\"test\"."},
		{"test/t1",	TRUE,	7,		"\"test\""},
		{"test/t1",	TRUE,	6,		"\"test"},
		{"test/t1",	TRUE,	5,		"\"tes"},
		{"test/t1",	TRUE,	4,		"\"te"},
		{"test/t1",	TRUE,	3,		"\"t"},
		{"test/t1",	TRUE,	2,		"\""},
		{"test/t1",	TRUE,	1,		""},
		{"test/t1",	TRUE,	0,		"BUF_NOT_CHANGED"},
		{"table",	TRUE,	sizeof(buf),	"\"table\""},
		{"ta'le",	TRUE,	sizeof(buf),	"\"ta'le\""},
		{"ta\"le",	TRUE,	sizeof(buf),	"\"ta\"\"le\""},
		{"ta`le",	TRUE,	sizeof(buf),	"\"ta`le\""},
		{"index",	FALSE,	sizeof(buf),	"\"index\""},
		{"ind/ex",	FALSE,	sizeof(buf),	"\"ind/ex\""},
	};

	for (size_t i = 0; i < UT_ARR_SIZE(test_data); i++) {

		memcpy(buf, "BUF_NOT_CHANGED", strlen("BUF_NOT_CHANGED") + 1);

		char*	ret;

		ret = ut_format_name(test_data[i].name,
				     test_data[i].is_table,
				     buf,
				     test_data[i].buf_size);

		ut_a(ret == buf);

		if (strcmp(buf, test_data[i].expected) == 0) {
			fprintf(stderr,
				"ut_format_name(%s, %s, buf, %lu), "
				"expected %s, OK\n",
				test_data[i].name,
				test_data[i].is_table ? "TRUE" : "FALSE",
				test_data[i].buf_size,
				test_data[i].expected);
		} else {
			fprintf(stderr,
				"ut_format_name(%s, %s, buf, %lu), "
				"expected %s, ERROR: got %s\n",
				test_data[i].name,
				test_data[i].is_table ? "TRUE" : "FALSE",
				test_data[i].buf_size,
				test_data[i].expected,
				buf);
			ut_error;
		}
	}
}
#endif /* !DBUG_OFF */


/*******************************************************************//**
This function checks whether the index column information
is consistent between KEY info from mysql and that from innodb index.
@return TRUE if all column types match. */
static
ibool
innobase_match_index_columns(
/*=========================*/
	const KEY*		key_info,	/*!< in: Index info
						from mysql */
	const dict_index_t*	index_info)	/*!< in: Index info
						from InnoDB */
{
	const KEY_PART_INFO*	key_part;
	const KEY_PART_INFO*	key_end;
	const dict_field_t*	innodb_idx_fld;
	const dict_field_t*	innodb_idx_fld_end;

	DBUG_ENTER("innobase_match_index_columns");

	/* Check whether user defined index column count matches */
	if (key_info->user_defined_key_parts !=
		index_info->n_user_defined_cols) {
		DBUG_RETURN(FALSE);
	}

	key_part = key_info->key_part;
	key_end = key_part + key_info->user_defined_key_parts;
	innodb_idx_fld = index_info->fields;
	innodb_idx_fld_end = index_info->fields + index_info->n_fields;

	/* Check each index column's datatype. We do not check
	column name because there exists case that index
	column name got modified in mysql but such change does not
	propagate to InnoDB.
	One hidden assumption here is that the index column sequences
	are matched up between those in mysql and InnoDB. */
	for (; key_part != key_end; ++key_part) {
		ulint	col_type;
		ibool	is_unsigned;
		ulint	mtype = innodb_idx_fld->col->mtype;

		/* Need to translate to InnoDB column type before
		comparison. */
		col_type = get_innobase_type_from_mysql_type(&is_unsigned,
							     key_part->field);

		/* Ignore InnoDB specific system columns. */
		while (mtype == DATA_SYS) {
			innodb_idx_fld++;

			if (innodb_idx_fld >= innodb_idx_fld_end) {
				DBUG_RETURN(FALSE);
			}
		}

		if (col_type != mtype) {
			/* Column Type mismatches */
			DBUG_RETURN(FALSE);
		}

		innodb_idx_fld++;
	}

	DBUG_RETURN(TRUE);
}

/*******************************************************************//**
This function builds a translation table in INNOBASE_SHARE
structure for fast index location with mysql array number from its
table->key_info structure. This also provides the necessary translation
between the key order in mysql key_info and InnoDB ib_table->indexes if
they are not fully matched with each other.
Note we do not have any mutex protecting the translation table
building based on the assumption that there is no concurrent
index creation/drop and DMLs that requires index lookup. All table
handle will be closed before the index creation/drop.
@return TRUE if index translation table built successfully */
static
ibool
innobase_build_index_translation(
/*=============================*/
	const TABLE*		table,	/*!< in: table in MySQL data
					dictionary */
	dict_table_t*		ib_table,/*!< in: table in InnoDB data
					dictionary */
	INNOBASE_SHARE*		share)	/*!< in/out: share structure
					where index translation table
					will be constructed in. */
{
	ulint		mysql_num_index;
	ulint		ib_num_index;
	dict_index_t**	index_mapping;
	ibool		ret = TRUE;

	DBUG_ENTER("innobase_build_index_translation");

	mutex_enter(&dict_sys->mutex);

	mysql_num_index = table->s->keys;
	ib_num_index = UT_LIST_GET_LEN(ib_table->indexes);

	index_mapping = share->idx_trans_tbl.index_mapping;

	/* If there exists inconsistency between MySQL and InnoDB dictionary
	(metadata) information, the number of index defined in MySQL
	could exceed that in InnoDB, do not build index translation
	table in such case */
	if (UNIV_UNLIKELY(ib_num_index < mysql_num_index)) {
		ret = FALSE;
		goto func_exit;
	}

	/* If index entry count is non-zero, nothing has
	changed since last update, directly return TRUE */
	if (share->idx_trans_tbl.index_count) {
		/* Index entry count should still match mysql_num_index */
		ut_a(share->idx_trans_tbl.index_count == mysql_num_index);
		goto func_exit;
	}

	/* The number of index increased, rebuild the mapping table */
	if (mysql_num_index > share->idx_trans_tbl.array_size) {
		index_mapping = (dict_index_t**) my_realloc(index_mapping,
							mysql_num_index *
							sizeof(*index_mapping),
							MYF(MY_ALLOW_ZERO_PTR));

		if (!index_mapping) {
			/* Report an error if index_mapping continues to be
			NULL and mysql_num_index is a non-zero value */
			sql_print_error("InnoDB: fail to allocate memory for "
					"index translation table. Number of "
					"Index:%lu, array size:%lu",
					mysql_num_index,
					share->idx_trans_tbl.array_size);
			ret = FALSE;
			goto func_exit;
		}

		share->idx_trans_tbl.array_size = mysql_num_index;
	}

	/* For each index in the mysql key_info array, fetch its
	corresponding InnoDB index pointer into index_mapping
	array. */
	for (ulint count = 0; count < mysql_num_index; count++) {

		/* Fetch index pointers into index_mapping according to mysql
		index sequence */
		index_mapping[count] = dict_table_get_index_on_name(
			ib_table, table->key_info[count].name);

		if (!index_mapping[count]) {
			sql_print_error("Cannot find index %s in InnoDB "
					"index dictionary.",
					table->key_info[count].name);
			ret = FALSE;
			goto func_exit;
		}

		/* Double check fetched index has the same
		column info as those in mysql key_info. */
		if (!innobase_match_index_columns(&table->key_info[count],
					          index_mapping[count])) {
			sql_print_error("Found index %s whose column info "
					"does not match that of MySQL.",
					table->key_info[count].name);
			ret = FALSE;
			goto func_exit;
		}
	}

	/* Successfully built the translation table */
	share->idx_trans_tbl.index_count = mysql_num_index;

func_exit:
	if (!ret) {
		/* Build translation table failed. */
		my_free(index_mapping);

		share->idx_trans_tbl.array_size = 0;
		share->idx_trans_tbl.index_count = 0;
		index_mapping = NULL;
	}

	share->idx_trans_tbl.index_mapping = index_mapping;

	mutex_exit(&dict_sys->mutex);

	DBUG_RETURN(ret);
}

/*******************************************************************//**
This function uses index translation table to quickly locate the
requested index structure.
Note we do not have mutex protection for the index translatoin table
access, it is based on the assumption that there is no concurrent
translation table rebuild (fter create/drop index) and DMLs that
require index lookup.
@return dict_index_t structure for requested index. NULL if
fail to locate the index structure. */
static
dict_index_t*
innobase_index_lookup(
/*==================*/
	INNOBASE_SHARE*	share,	/*!< in: share structure for index
				translation table. */
	uint		keynr)	/*!< in: index number for the requested
				index */
{
	if (!share->idx_trans_tbl.index_mapping
	    || keynr >= share->idx_trans_tbl.index_count) {
		return(NULL);
	}

	return(share->idx_trans_tbl.index_mapping[keynr]);
}

/************************************************************************
Set the autoinc column max value. This should only be called once from
ha_innobase::open(). Therefore there's no need for a covering lock. */
UNIV_INTERN
void
ha_innobase::innobase_initialize_autoinc()
/*======================================*/
{
	ulonglong	auto_inc;
	const Field*	field = table->found_next_number_field;

	if (field != NULL) {
		auto_inc = field->get_max_int_value();
	} else {
		/* We have no idea what's been passed in to us as the
		autoinc column. We set it to the 0, effectively disabling
		updates to the table. */
		auto_inc = 0;

		ut_print_timestamp(stderr);
		fprintf(stderr, "  InnoDB: Unable to determine the AUTOINC "
				"column name\n");
	}

	if (srv_force_recovery >= SRV_FORCE_NO_IBUF_MERGE) {
		/* If the recovery level is set so high that writes
		are disabled we force the AUTOINC counter to 0
		value effectively disabling writes to the table.
		Secondly, we avoid reading the table in case the read
		results in failure due to a corrupted table/index.

		We will not return an error to the client, so that the
		tables can be dumped with minimal hassle.  If an error
		were returned in this case, the first attempt to read
		the table would fail and subsequent SELECTs would succeed. */
		auto_inc = 0;
	} else if (field == NULL) {
		/* This is a far more serious error, best to avoid
		opening the table and return failure. */
		my_error(ER_AUTOINC_READ_FAILED, MYF(0));
	} else {
		dict_index_t*	index;
		const char*	col_name;
		ib_uint64_t	read_auto_inc;
		ulint		err;

		update_thd(ha_thd());

		ut_a(prebuilt->trx == thd_to_trx(user_thd));

		col_name = field->field_name;
		index = innobase_get_index(table->s->next_number_index);

		/* Execute SELECT MAX(col_name) FROM TABLE; */
		err = row_search_max_autoinc(index, col_name, &read_auto_inc);

		switch (err) {
		case DB_SUCCESS: {
			ulonglong	col_max_value;

			col_max_value = field->get_max_int_value();

			/* At the this stage we do not know the increment
			nor the offset, so use a default increment of 1. */

			auto_inc = innobase_next_autoinc(
				read_auto_inc, 1, 1, 0, col_max_value);

			break;
		}
		case DB_RECORD_NOT_FOUND:
			ut_print_timestamp(stderr);
			fprintf(stderr, "  InnoDB: MySQL and InnoDB data "
				"dictionaries are out of sync.\n"
				"InnoDB: Unable to find the AUTOINC column "
				"%s in the InnoDB table %s.\n"
				"InnoDB: We set the next AUTOINC column "
				"value to 0,\n"
				"InnoDB: in effect disabling the AUTOINC "
				"next value generation.\n"
				"InnoDB: You can either set the next "
				"AUTOINC value explicitly using ALTER TABLE\n"
				"InnoDB: or fix the data dictionary by "
				"recreating the table.\n",
				col_name, index->table->name);

			/* This will disable the AUTOINC generation. */
			auto_inc = 0;

			/* We want the open to succeed, so that the user can
			take corrective action. ie. reads should succeed but
			updates should fail. */
			err = DB_SUCCESS;
			break;
		default:
			/* row_search_max_autoinc() should only return
			one of DB_SUCCESS or DB_RECORD_NOT_FOUND. */
			ut_error;
		}
	}

	dict_table_autoinc_initialize(prebuilt->table, auto_inc);
}

/*****************************************************************//**
Creates and opens a handle to a table which already exists in an InnoDB
database.
@return	1 if error, 0 if success */
UNIV_INTERN
int
ha_innobase::open(
/*==============*/
	const char*	name,		/*!< in: table name */
	int		mode,		/*!< in: not used */
	uint		test_if_locked)	/*!< in: not used */
{
	dict_table_t*	ib_table;
	char		norm_name[FN_REFLEN];
	THD*		thd;
	ulint		retries = 0;
	char*		is_part = NULL;
	ibool		par_case_name_set = FALSE;
	char		par_case_name[FN_REFLEN];

	DBUG_ENTER("ha_innobase::open");

	UT_NOT_USED(mode);
	UT_NOT_USED(test_if_locked);

	thd = ha_thd();

	/* Under some cases MySQL seems to call this function while
	holding btr_search_latch. This breaks the latching order as
	we acquire dict_sys->mutex below and leads to a deadlock. */
	if (thd != NULL) {
		innobase_release_temporary_latches(ht, thd);
	}

	normalize_table_name(norm_name, name);

	user_thd = NULL;

	if (!(share=get_share(name))) {

		DBUG_RETURN(1);
	}

	/* Will be allocated if it is needed in ::update_row() */
	upd_buf = NULL;
	upd_buf_size = 0;

	/* We look for pattern #P# to see if the table is partitioned
	MySQL table. The retry logic for partitioned tables is a
	workaround for http://bugs.mysql.com/bug.php?id=33349. Look
	at support issue https://support.mysql.com/view.php?id=21080
	for more details. */
#ifdef __WIN__
	is_part = strstr(norm_name, "#p#");
#else
	is_part = strstr(norm_name, "#P#");
#endif /* __WIN__ */

retry:
	/* Get pointer to a table object in InnoDB dictionary cache */
	ib_table = dict_table_open_on_name(norm_name, FALSE, TRUE,
					   DICT_ERR_IGNORE_NONE);

	if (ib_table
	    && ((!DICT_TF2_FLAG_IS_SET(ib_table, DICT_TF2_FTS_HAS_DOC_ID)
		 && table->s->fields != dict_table_get_n_user_cols(ib_table))
		|| (DICT_TF2_FLAG_IS_SET(ib_table, DICT_TF2_FTS_HAS_DOC_ID)
		    && (table->s->fields
			!= dict_table_get_n_user_cols(ib_table) - 1)))) {
		ib_logf(IB_LOG_LEVEL_WARN,
			"table %s contains %lu user defined columns "
			"in InnoDB, but %lu columns in MySQL. Please "
			"check INFORMATION_SCHEMA.INNODB_SYS_COLUMNS and "
			REFMAN "innodb-troubleshooting.html "
			"for how to resolve it",
			norm_name, (ulong) dict_table_get_n_user_cols(ib_table),
			(ulong) table->s->fields);

		/* Mark this table as corrupted, so the drop table
		or force recovery can still use it, but not others. */
		ib_table->corrupted = true;
		dict_table_close(ib_table, FALSE, FALSE);
		ib_table = NULL;
		is_part = NULL;
	}

	if (NULL == ib_table) {
		if (is_part && retries < 10) {
			/* MySQL partition engine hard codes the file name
			separator as "#P#". The text case is fixed even if
			lower_case_table_names is set to 1 or 2. This is true
			for sub-partition names as well. InnoDB always
			normalises file names to lower case on Windows, this
			can potentially cause problems when copying/moving
			tables between platforms.

			1) If boot against an installation from Windows
			platform, then its partition table name could
			be in lower case in system tables. So we will
			need to check lower case name when load table.

			2) If we boot an installation from other case
			sensitive platform in Windows, we might need to
			check the existence of table name without lower
			case in the system table. */
			if (innobase_get_lower_case_table_names() == 1) {

				if (!par_case_name_set) {
#ifndef __WIN__
					/* Check for the table using lower
					case name, including the partition
					separator "P" */
					strcpy(par_case_name, norm_name);
					innobase_casedn_str(par_case_name);
#else
					/* On Windows platfrom, check
					whether there exists table name in
					system table whose name is
					not being normalized to lower case */
					normalize_table_name_low(
						par_case_name, name, FALSE);
#endif
					par_case_name_set = TRUE;
				}

				ib_table = dict_table_open_on_name(
					par_case_name, FALSE, TRUE,
					DICT_ERR_IGNORE_NONE);
			}

			if (!ib_table) {
				++retries;
				os_thread_sleep(100000);
				goto retry;
			} else {
#ifndef __WIN__
				sql_print_warning("Partition table %s opened "
						  "after converting to lower "
						  "case. The table may have "
						  "been moved from a case "
						  "in-sensitive file system. "
						  "Please recreate table in "
						  "the current file system\n",
						  norm_name);
#else
				sql_print_warning("Partition table %s opened "
						  "after skipping the step to "
						  "lower case the table name. "
						  "The table may have been "
						  "moved from a case sensitive "
						  "file system. Please "
						  "recreate table in the "
						  "current file system\n",
						  norm_name);
#endif
				goto table_opened;
			}
		}

		if (is_part) {
			sql_print_error("Failed to open table %s after "
					"%lu attempts.\n", norm_name,
					retries);
		}

		ib_logf(IB_LOG_LEVEL_WARN,
			"Cannot open table %s from the internal data "
			"dictionary of InnoDB though the .frm file "
			"for the table exists. See "
			REFMAN "innodb-troubleshooting.html for how "
			"you can resolve the problem.", norm_name);

		free_share(share);
		my_errno = ENOENT;

		DBUG_RETURN(HA_ERR_NO_SUCH_TABLE);
	}

table_opened:

	innobase_copy_frm_flags_from_table_share(ib_table, table->s);

	dict_stats_init(ib_table);

	MONITOR_INC(MONITOR_TABLE_OPEN);

	bool	no_tablespace;

	if (dict_table_is_discarded(ib_table)) {

		ib_senderrf(thd,
			IB_LOG_LEVEL_WARN, ER_TABLESPACE_DISCARDED,
			table->s->table_name.str);

		/* Allow an open because a proper DISCARD should have set
		all the flags and index root page numbers to FIL_NULL that
		should prevent any DML from running but it should allow DDL
		operations. */

		no_tablespace = false;

	} else if (ib_table->ibd_file_missing) {

		ib_senderrf(
			thd, IB_LOG_LEVEL_WARN,
			ER_TABLESPACE_MISSING, norm_name);

		/* This means we have no idea what happened to the tablespace
		file, best to play it safe. */

		no_tablespace = true;
	} else {
		no_tablespace = false;
	}

	if (!thd_tablespace_op(thd) && no_tablespace) {
		free_share(share);
		my_errno = ENOENT;

		dict_table_close(ib_table, FALSE, FALSE);

		DBUG_RETURN(HA_ERR_NO_SUCH_TABLE);
	}

	prebuilt = row_create_prebuilt(ib_table, table->s->reclength);

	prebuilt->default_rec = table->s->default_values;
	ut_ad(prebuilt->default_rec);

	/* Looks like MySQL-3.23 sometimes has primary key number != 0 */
	primary_key = table->s->primary_key;
	key_used_on_scan = primary_key;

	if (!innobase_build_index_translation(table, ib_table, share)) {
		  sql_print_error("Build InnoDB index translation table for"
				  " Table %s failed", name);
	}

	/* Allocate a buffer for a 'row reference'. A row reference is
	a string of bytes of length ref_length which uniquely specifies
	a row in our table. Note that MySQL may also compare two row
	references for equality by doing a simple memcmp on the strings
	of length ref_length! */

	if (!row_table_got_default_clust_index(ib_table)) {

		prebuilt->clust_index_was_generated = FALSE;

		if (UNIV_UNLIKELY(primary_key >= MAX_KEY)) {
			sql_print_error("Table %s has a primary key in "
					"InnoDB data dictionary, but not "
					"in MySQL!", name);

			/* This mismatch could cause further problems
			if not attended, bring this to the user's attention
			by printing a warning in addition to log a message
			in the errorlog */
			push_warning_printf(thd, Sql_condition::SL_WARNING,
					    ER_NO_SUCH_INDEX,
					    "InnoDB: Table %s has a "
					    "primary key in InnoDB data "
					    "dictionary, but not in "
					    "MySQL!", name);

			/* If primary_key >= MAX_KEY, its (primary_key)
			value could be out of bound if continue to index
			into key_info[] array. Find InnoDB primary index,
			and assign its key_length to ref_length.
			In addition, since MySQL indexes are sorted starting
			with primary index, unique index etc., initialize
			ref_length to the first index key length in
			case we fail to find InnoDB cluster index.

			Please note, this will not resolve the primary
			index mismatch problem, other side effects are
			possible if users continue to use the table.
			However, we allow this table to be opened so
			that user can adopt necessary measures for the
			mismatch while still being accessible to the table
			date. */
			if (!table->key_info) {
				ut_ad(!table->s->keys);
				ref_length = 0;
			} else {
				ref_length = table->key_info[0].key_length;
			}

			/* Find corresponding cluster index
			key length in MySQL's key_info[] array */
			for (ulint i = 0; i < table->s->keys; i++) {
				dict_index_t*	index;
				index = innobase_get_index(i);
				if (dict_index_is_clust(index)) {
					ref_length =
						 table->key_info[i].key_length;
				}
			}
		} else {
			/* MySQL allocates the buffer for ref.
			key_info->key_length includes space for all key
			columns + one byte for each column that may be
			NULL. ref_length must be as exact as possible to
			save space, because all row reference buffers are
			allocated based on ref_length. */

			ref_length = table->key_info[primary_key].key_length;
		}
	} else {
		if (primary_key != MAX_KEY) {
			sql_print_error(
				"Table %s has no primary key in InnoDB data "
				"dictionary, but has one in MySQL! If you "
				"created the table with a MySQL version < "
				"3.23.54 and did not define a primary key, "
				"but defined a unique key with all non-NULL "
				"columns, then MySQL internally treats that "
				"key as the primary key. You can fix this "
				"error by dump + DROP + CREATE + reimport "
				"of the table.", name);

			/* This mismatch could cause further problems
			if not attended, bring this to the user attention
			by printing a warning in addition to log a message
			in the errorlog */
			push_warning_printf(thd, Sql_condition::SL_WARNING,
					    ER_NO_SUCH_INDEX,
					    "InnoDB: Table %s has no "
					    "primary key in InnoDB data "
					    "dictionary, but has one in "
					    "MySQL!", name);
		}

		prebuilt->clust_index_was_generated = TRUE;

		ref_length = DATA_ROW_ID_LEN;

		/* If we automatically created the clustered index, then
		MySQL does not know about it, and MySQL must NOT be aware
		of the index used on scan, to make it avoid checking if we
		update the column of the index. That is why we assert below
		that key_used_on_scan is the undefined value MAX_KEY.
		The column is the row id in the automatical generation case,
		and it will never be updated anyway. */

		if (key_used_on_scan != MAX_KEY) {
			sql_print_warning(
				"Table %s key_used_on_scan is %lu even "
				"though there is no primary key inside "
				"InnoDB.", name, (ulong) key_used_on_scan);
		}
	}

	/* Index block size in InnoDB: used by MySQL in query optimization */
	stats.block_size = UNIV_PAGE_SIZE;

	/* Init table lock structure */
	thr_lock_data_init(&share->lock,&lock,(void*) 0);

	if (prebuilt->table) {
		/* We update the highest file format in the system table
		space, if this table has higher file format setting. */

		trx_sys_file_format_max_upgrade(
			(const char**) &innobase_file_format_max,
			dict_table_get_format(prebuilt->table));
	}

	/* Only if the table has an AUTOINC column. */
	if (prebuilt->table != NULL
	    && !prebuilt->table->ibd_file_missing
	    && table->found_next_number_field != NULL) {
		dict_table_autoinc_lock(prebuilt->table);

		/* Since a table can already be "open" in InnoDB's internal
		data dictionary, we only init the autoinc counter once, the
		first time the table is loaded. We can safely reuse the
		autoinc value from a previous MySQL open. */
		if (dict_table_autoinc_read(prebuilt->table) == 0) {

			innobase_initialize_autoinc();
		}

		dict_table_autoinc_unlock(prebuilt->table);
	}

	info(HA_STATUS_NO_LOCK | HA_STATUS_VARIABLE | HA_STATUS_CONST);

	DBUG_RETURN(0);
}

UNIV_INTERN
handler*
ha_innobase::clone(
/*===============*/
	const char*	name,		/*!< in: table name */
	MEM_ROOT*	mem_root)	/*!< in: memory context */
{
	ha_innobase* new_handler;

	DBUG_ENTER("ha_innobase::clone");

	new_handler = static_cast<ha_innobase*>(handler::clone(name,
							       mem_root));
	if (new_handler) {
		DBUG_ASSERT(new_handler->prebuilt != NULL);
		DBUG_ASSERT(new_handler->user_thd == user_thd);
		DBUG_ASSERT(new_handler->prebuilt->trx == prebuilt->trx);

		new_handler->prebuilt->select_lock_type
			= prebuilt->select_lock_type;
	}

	DBUG_RETURN(new_handler);
}

UNIV_INTERN
uint
ha_innobase::max_supported_key_part_length() const
/*==============================================*/
{
	/* A table format specific index column length check will be performed
	at ha_innobase::add_index() and row_create_index_for_mysql() */
	return(innobase_large_prefix
		? REC_VERSION_56_MAX_INDEX_COL_LEN
		: REC_ANTELOPE_MAX_INDEX_COL_LEN - 1);
}

/******************************************************************//**
Closes a handle to an InnoDB table.
@return	0 */
UNIV_INTERN
int
ha_innobase::close()
/*================*/
{
	THD*	thd;

	DBUG_ENTER("ha_innobase::close");

	thd = ha_thd();
	if (thd != NULL) {
		innobase_release_temporary_latches(ht, thd);
	}

	row_prebuilt_free(prebuilt, FALSE);

	if (upd_buf != NULL) {
		ut_ad(upd_buf_size != 0);
		my_free(upd_buf);
		upd_buf = NULL;
		upd_buf_size = 0;
	}

	free_share(share);

	MONITOR_INC(MONITOR_TABLE_CLOSE);

	/* Tell InnoDB server that there might be work for
	utility threads: */

	srv_active_wake_master_thread();

	DBUG_RETURN(0);
}

/* The following accessor functions should really be inside MySQL code! */

/**************************************************************//**
Gets field offset for a field in a table.
@return	offset */
static inline
uint
get_field_offset(
/*=============*/
	const TABLE*	table,	/*!< in: MySQL table object */
	const Field*	field)	/*!< in: MySQL field object */
{
	return((uint) (field->ptr - table->record[0]));
}

/*************************************************************//**
InnoDB uses this function to compare two data fields for which the data type
is such that we must use MySQL code to compare them. NOTE that the prototype
of this function is in rem0cmp.cc in InnoDB source code! If you change this
function, remember to update the prototype there!
@return	1, 0, -1, if a is greater, equal, less than b, respectively */
UNIV_INTERN
int
innobase_mysql_cmp(
/*===============*/
	int		mysql_type,	/*!< in: MySQL type */
	uint		charset_number,	/*!< in: number of the charset */
	const unsigned char* a,		/*!< in: data field */
	unsigned int	a_length,	/*!< in: data field length,
					not UNIV_SQL_NULL */
	const unsigned char* b,		/*!< in: data field */
	unsigned int	b_length)	/*!< in: data field length,
					not UNIV_SQL_NULL */
{
	CHARSET_INFO*		charset;
	enum_field_types	mysql_tp;
	int			ret;

	DBUG_ASSERT(a_length != UNIV_SQL_NULL);
	DBUG_ASSERT(b_length != UNIV_SQL_NULL);

	mysql_tp = (enum_field_types) mysql_type;

	switch (mysql_tp) {

	case MYSQL_TYPE_BIT:
	case MYSQL_TYPE_STRING:
	case MYSQL_TYPE_VAR_STRING:
	case MYSQL_TYPE_TINY_BLOB:
	case MYSQL_TYPE_MEDIUM_BLOB:
	case MYSQL_TYPE_BLOB:
	case MYSQL_TYPE_LONG_BLOB:
	case MYSQL_TYPE_VARCHAR:
		/* Use the charset number to pick the right charset struct for
		the comparison. Since the MySQL function get_charset may be
		slow before Bar removes the mutex operation there, we first
		look at 2 common charsets directly. */

		if (charset_number == default_charset_info->number) {
			charset = default_charset_info;
		} else if (charset_number == my_charset_latin1.number) {
			charset = &my_charset_latin1;
		} else {
			charset = get_charset(charset_number, MYF(MY_WME));

			if (charset == NULL) {
			  sql_print_error("InnoDB needs charset %lu for doing "
					  "a comparison, but MySQL cannot "
					  "find that charset.",
					  (ulong) charset_number);
				ut_a(0);
			}
		}

		/* Starting from 4.1.3, we use strnncollsp() in comparisons of
		non-latin1_swedish_ci strings. NOTE that the collation order
		changes then: 'b\0\0...' is ordered BEFORE 'b  ...'. Users
		having indexes on such data need to rebuild their tables! */

		ret = charset->coll->strnncollsp(
			charset, a, a_length, b, b_length, 0);

		if (ret < 0) {
			return(-1);
		} else if (ret > 0) {
			return(1);
		} else {
			return(0);
		}
	default:
		ut_error;
	}

	return(0);
}


/*************************************************************//**
Get the next token from the given string and store it in *token. */
UNIV_INTERN
CHARSET_INFO*
innobase_get_fts_charset(
/*=====================*/
	int		mysql_type,	/*!< in: MySQL type */
	uint		charset_number)	/*!< in: number of the charset */
{
	enum_field_types	mysql_tp;
	CHARSET_INFO*		charset;

	mysql_tp = (enum_field_types) mysql_type;

	switch (mysql_tp) {

	case MYSQL_TYPE_BIT:
	case MYSQL_TYPE_STRING:
	case MYSQL_TYPE_VAR_STRING:
	case MYSQL_TYPE_TINY_BLOB:
	case MYSQL_TYPE_MEDIUM_BLOB:
	case MYSQL_TYPE_BLOB:
	case MYSQL_TYPE_LONG_BLOB:
	case MYSQL_TYPE_VARCHAR:
		/* Use the charset number to pick the right charset struct for
		the comparison. Since the MySQL function get_charset may be
		slow before Bar removes the mutex operation there, we first
		look at 2 common charsets directly. */

		if (charset_number == default_charset_info->number) {
			charset = default_charset_info;
		} else if (charset_number == my_charset_latin1.number) {
			charset = &my_charset_latin1;
		} else {
			charset = get_charset(charset_number, MYF(MY_WME));

			if (charset == NULL) {
			  sql_print_error("InnoDB needs charset %lu for doing "
					  "a comparison, but MySQL cannot "
					  "find that charset.",
					  (ulong) charset_number);
				ut_a(0);
			}
		}
		break;
	default:
		ut_error;
	}

	return(charset);
}

/*************************************************************//**
InnoDB uses this function to compare two data fields for which the data type
is such that we must use MySQL code to compare them. NOTE that the prototype
of this function is in rem0cmp.c in InnoDB source code! If you change this
function, remember to update the prototype there!
@return	1, 0, -1, if a is greater, equal, less than b, respectively */
UNIV_INTERN
int
innobase_mysql_cmp_prefix(
/*======================*/
	int		mysql_type,	/*!< in: MySQL type */
	uint		charset_number,	/*!< in: number of the charset */
	const unsigned char* a,		/*!< in: data field */
	unsigned int	a_length,	/*!< in: data field length,
					not UNIV_SQL_NULL */
	const unsigned char* b,		/*!< in: data field */
	unsigned int	b_length)	/*!< in: data field length,
					not UNIV_SQL_NULL */
{
	CHARSET_INFO*		charset;
	int			result;

	charset = innobase_get_fts_charset(mysql_type, charset_number);

	result = ha_compare_text(charset, (uchar*) a, a_length,
				 (uchar*) b, b_length, 1, 0);

	return(result);
}
/******************************************************************//**
compare two character string according to their charset. */
UNIV_INTERN
int
innobase_fts_text_cmp(
/*==================*/
	const void*	cs,		/*!< in: Character set */
	const void*     p1,		/*!< in: key */
	const void*     p2)		/*!< in: node */
{
	const CHARSET_INFO*	charset = (const CHARSET_INFO*) cs;
	const fts_string_t*	s1 = (const fts_string_t*) p1;
	const fts_string_t*	s2 = (const fts_string_t*) p2;

	return(ha_compare_text(charset, s1->f_str, s1->f_len,
			       s2->f_str, s2->f_len, 0, 0));
}
/******************************************************************//**
compare two character string case insensitively according to their charset. */
UNIV_INTERN
int
innobase_fts_text_case_cmp(
/*=======================*/
	const void*	cs,		/*!< in: Character set */
	const void*     p1,		/*!< in: key */
	const void*     p2)		/*!< in: node */
{
	const CHARSET_INFO*	charset = (const CHARSET_INFO*) cs;
	const fts_string_t*	s1 = (const fts_string_t*) p1;
	const fts_string_t*	s2 = (const fts_string_t*) p2;
	ulint			newlen;

	my_casedn_str(charset, (char*) s2->f_str);

	newlen = strlen((const char*) s2->f_str);

	return(ha_compare_text(charset, s1->f_str, s1->f_len,
			       s2->f_str, newlen, 0, 0));
}
/******************************************************************//**
Get the first character's code position for FTS index partition. */
UNIV_INTERN
ulint
innobase_strnxfrm(
/*==============*/
	const CHARSET_INFO*
			cs,		/*!< in: Character set */
	const uchar*	str,		/*!< in: string */
	const ulint	len)		/*!< in: string length */
{
	uchar		mystr[2];
	ulint		value;

	if (!str || len == 0) {
		return(0);
	}

	my_strnxfrm(cs, (uchar*) mystr, 2, str, len);

	value = mach_read_from_2(mystr);

	if (value > 255) {
		value = value / 256;
	}

	return(value);
}

/******************************************************************//**
compare two character string according to their charset. */
UNIV_INTERN
int
innobase_fts_text_cmp_prefix(
/*=========================*/
	const void*	cs,		/*!< in: Character set */
	const void*	p1,		/*!< in: prefix key */
	const void*	p2)		/*!< in: value to compare */
{
	const CHARSET_INFO*	charset = (const CHARSET_INFO*) cs;
	const fts_string_t*	s1 = (const fts_string_t*) p1;
	const fts_string_t*	s2 = (const fts_string_t*) p2;
	int			result;

	result = ha_compare_text(charset, s2->f_str, s2->f_len,
				 s1->f_str, s1->f_len, 1, 0);

	/* We switched s1, s2 position in ha_compare_text. So we need
	to negate the result */
	return(-result);
}
/******************************************************************//**
compare two character string according to their charset. */
UNIV_INTERN
int
innobase_fts_string_cmp(
/*====================*/
	const void*	cs,		/*!< in: Character set */
	const void*     p1,		/*!< in: key */
	const void*     p2)		/*!< in: node */
{
	const CHARSET_INFO*	charset = (const CHARSET_INFO*) cs;
	uchar*			s1 = (uchar*) p1;
	uchar*			s2 = *(uchar**) p2;

	return(ha_compare_text(charset, s1, strlen((const char*) s1),
			       s2, strlen((const char*) s2), 0, 0));
}
/******************************************************************//**
Makes all characters in a string lower case. */
UNIV_INTERN
size_t
innobase_fts_casedn_str(
/*====================*/
	CHARSET_INFO*	cs,	/*!< in: Character set */
	char*		src,	/*!< in: string to put in lower case */
	size_t		src_len,/*!< in: input string length */
	char*		dst,	/*!< in: buffer for result string */
	size_t		dst_len)/*!< in: buffer size */
{
	if (cs->casedn_multiply == 1) {
		memcpy(dst, src, src_len);
		dst[src_len] = 0;
		my_casedn_str(cs, dst);

		return(strlen(dst));
	} else {
		return(cs->cset->casedn(cs, src, src_len, dst, dst_len));
	}
}

#define true_word_char(c, ch) ((c) & (_MY_U | _MY_L | _MY_NMR) || (ch) == '_')

#define misc_word_char(X)       0

/*************************************************************//**
Get the next token from the given string and store it in *token.
It is mostly copied from MyISAM's doc parsing function ft_simple_get_word()
@return length of string processed */
UNIV_INTERN
ulint
innobase_mysql_fts_get_token(
/*=========================*/
	CHARSET_INFO*	cs,		/*!< in: Character set */
	byte*           start,		/*!< in: start of text */
	byte*		end,		/*!< in: one character past end of
					text */
	fts_string_t*	token,		/*!< out: token's text */
	ulint*		offset)		/*!< out: offset to token,
					measured as characters from
					'start' */
{
	int		mbl;
	uchar*		doc = start;

	ut_a(cs);

	token->f_n_char = token->f_len = 0;

	do {
		for (;;) {

			if (doc >= end) {
				return(doc - start);
			}

			int	ctype;

			mbl = cs->cset->ctype(
				cs, &ctype, (uchar*) doc, (uchar*) end);

			if (true_word_char(ctype, *doc)) {
				break;
			}

			doc += mbl > 0 ? mbl : (mbl < 0 ? -mbl : 1);
		}

		ulint	mwc = 0;
		ulint	length = 0;

		token->f_str = doc;

		while (doc < end) {

			int	ctype;

			mbl = cs->cset->ctype(
				cs, &ctype, (uchar*) doc, (uchar*) end);

			if (true_word_char(ctype, *doc)) {
				mwc = 0;
			} else if (!misc_word_char(*doc) || mwc) {
				break;
			} else {
				++mwc;
			}

			++length;

			doc += mbl > 0 ? mbl : (mbl < 0 ? -mbl : 1);
		}

		token->f_len = (uint) (doc - token->f_str) - mwc;
		token->f_n_char = length;

		return(doc - start);

	} while (doc < end);

	token->f_str[token->f_len] = 0;

	return(doc - start);
}

/**************************************************************//**
Converts a MySQL type to an InnoDB type. Note that this function returns
the 'mtype' of InnoDB. InnoDB differentiates between MySQL's old <= 4.1
VARCHAR and the new true VARCHAR in >= 5.0.3 by the 'prtype'.
@return	DATA_BINARY, DATA_VARCHAR, ... */
UNIV_INTERN
ulint
get_innobase_type_from_mysql_type(
/*==============================*/
	ulint*		unsigned_flag,	/*!< out: DATA_UNSIGNED if an
					'unsigned type';
					at least ENUM and SET,
					and unsigned integer
					types are 'unsigned types' */
	const void*	f)		/*!< in: MySQL Field */
{
	const class Field* field = reinterpret_cast<const class Field*>(f);

	/* The following asserts try to check that the MySQL type code fits in
	8 bits: this is used in ibuf and also when DATA_NOT_NULL is ORed to
	the type */

	DBUG_ASSERT((ulint)MYSQL_TYPE_STRING < 256);
	DBUG_ASSERT((ulint)MYSQL_TYPE_VAR_STRING < 256);
	DBUG_ASSERT((ulint)MYSQL_TYPE_DOUBLE < 256);
	DBUG_ASSERT((ulint)MYSQL_TYPE_FLOAT < 256);
	DBUG_ASSERT((ulint)MYSQL_TYPE_DECIMAL < 256);

	if (field->flags & UNSIGNED_FLAG) {

		*unsigned_flag = DATA_UNSIGNED;
	} else {
		*unsigned_flag = 0;
	}

	if (field->real_type() == MYSQL_TYPE_ENUM
		|| field->real_type() == MYSQL_TYPE_SET) {

		/* MySQL has field->type() a string type for these, but the
		data is actually internally stored as an unsigned integer
		code! */

		*unsigned_flag = DATA_UNSIGNED; /* MySQL has its own unsigned
						flag set to zero, even though
						internally this is an unsigned
						integer type */
		return(DATA_INT);
	}

	switch (field->type()) {
		/* NOTE that we only allow string types in DATA_MYSQL and
		DATA_VARMYSQL */
	case MYSQL_TYPE_VAR_STRING:	/* old <= 4.1 VARCHAR */
	case MYSQL_TYPE_VARCHAR:	/* new >= 5.0.3 true VARCHAR */
		if (field->binary()) {
			return(DATA_BINARY);
		} else if (strcmp(field->charset()->name,
				  "latin1_swedish_ci") == 0) {
			return(DATA_VARCHAR);
		} else {
			return(DATA_VARMYSQL);
		}
	case MYSQL_TYPE_BIT:
	case MYSQL_TYPE_STRING: if (field->binary()) {

			return(DATA_FIXBINARY);
		} else if (strcmp(field->charset()->name,
				  "latin1_swedish_ci") == 0) {
			return(DATA_CHAR);
		} else {
			return(DATA_MYSQL);
		}
	case MYSQL_TYPE_NEWDECIMAL:
		return(DATA_FIXBINARY);
	case MYSQL_TYPE_LONG:
	case MYSQL_TYPE_LONGLONG:
	case MYSQL_TYPE_TINY:
	case MYSQL_TYPE_SHORT:
	case MYSQL_TYPE_INT24:
	case MYSQL_TYPE_DATE:
	case MYSQL_TYPE_YEAR:
	case MYSQL_TYPE_NEWDATE:
		return(DATA_INT);
	case MYSQL_TYPE_TIME:
	case MYSQL_TYPE_DATETIME:
	case MYSQL_TYPE_TIMESTAMP:
		switch (field->real_type()) {
		case MYSQL_TYPE_TIME:
		case MYSQL_TYPE_DATETIME:
		case MYSQL_TYPE_TIMESTAMP:
			return(DATA_INT);
		default: /* Fall through */
			DBUG_ASSERT((ulint)MYSQL_TYPE_DECIMAL < 256);
		case MYSQL_TYPE_TIME2:
		case MYSQL_TYPE_DATETIME2:
		case MYSQL_TYPE_TIMESTAMP2:
			return(DATA_FIXBINARY);
		}
	case MYSQL_TYPE_FLOAT:
		return(DATA_FLOAT);
	case MYSQL_TYPE_DOUBLE:
		return(DATA_DOUBLE);
	case MYSQL_TYPE_DECIMAL:
		return(DATA_DECIMAL);
	case MYSQL_TYPE_GEOMETRY:
	case MYSQL_TYPE_TINY_BLOB:
	case MYSQL_TYPE_MEDIUM_BLOB:
	case MYSQL_TYPE_BLOB:
	case MYSQL_TYPE_LONG_BLOB:
		return(DATA_BLOB);
	case MYSQL_TYPE_NULL:
		/* MySQL currently accepts "NULL" datatype, but will
		reject such datatype in the next release. We will cope
		with it and not trigger assertion failure in 5.1 */
		break;
	default:
		ut_error;
	}

	return(0);
}

/*******************************************************************//**
Writes an unsigned integer value < 64k to 2 bytes, in the little-endian
storage format. */
static inline
void
innobase_write_to_2_little_endian(
/*==============================*/
	byte*	buf,	/*!< in: where to store */
	ulint	val)	/*!< in: value to write, must be < 64k */
{
	ut_a(val < 256 * 256);

	buf[0] = (byte)(val & 0xFF);
	buf[1] = (byte)(val / 256);
}

/*******************************************************************//**
Reads an unsigned integer value < 64k from 2 bytes, in the little-endian
storage format.
@return	value */
static inline
uint
innobase_read_from_2_little_endian(
/*===============================*/
	const uchar*	buf)	/*!< in: from where to read */
{
	return((uint) ((ulint)(buf[0]) + 256 * ((ulint)(buf[1]))));
}

/*******************************************************************//**
Stores a key value for a row to a buffer.
@return	key value length as stored in buff */
UNIV_INTERN
uint
ha_innobase::store_key_val_for_row(
/*===============================*/
	uint		keynr,	/*!< in: key number */
	char*		buff,	/*!< in/out: buffer for the key value (in MySQL
				format) */
	uint		buff_len,/*!< in: buffer length */
	const uchar*	record)/*!< in: row in MySQL format */
{
	KEY*		key_info	= table->key_info + keynr;
	KEY_PART_INFO*	key_part	= key_info->key_part;
	KEY_PART_INFO*	end		=
		key_part + key_info->user_defined_key_parts;
	char*		buff_start	= buff;
	enum_field_types mysql_type;
	Field*		field;
	ibool		is_null;

	DBUG_ENTER("store_key_val_for_row");

	/* The format for storing a key field in MySQL is the following:

	1. If the column can be NULL, then in the first byte we put 1 if the
	field value is NULL, 0 otherwise.

	2. If the column is of a BLOB type (it must be a column prefix field
	in this case), then we put the length of the data in the field to the
	next 2 bytes, in the little-endian format. If the field is SQL NULL,
	then these 2 bytes are set to 0. Note that the length of data in the
	field is <= column prefix length.

	3. In a column prefix field, prefix_len next bytes are reserved for
	data. In a normal field the max field length next bytes are reserved
	for data. For a VARCHAR(n) the max field length is n. If the stored
	value is the SQL NULL then these data bytes are set to 0.

	4. We always use a 2 byte length for a true >= 5.0.3 VARCHAR. Note that
	in the MySQL row format, the length is stored in 1 or 2 bytes,
	depending on the maximum allowed length. But in the MySQL key value
	format, the length always takes 2 bytes.

	We have to zero-fill the buffer so that MySQL is able to use a
	simple memcmp to compare two key values to determine if they are
	equal. MySQL does this to compare contents of two 'ref' values. */

	memset(buff, 0, buff_len);

	for (; key_part != end; key_part++) {
		is_null = FALSE;

		if (key_part->null_bit) {
			if (record[key_part->null_offset]
						& key_part->null_bit) {
				*buff = 1;
				is_null = TRUE;
			} else {
				*buff = 0;
			}
			buff++;
		}

		field = key_part->field;
		mysql_type = field->type();

		if (mysql_type == MYSQL_TYPE_VARCHAR) {
						/* >= 5.0.3 true VARCHAR */
			ulint		lenlen;
			ulint		len;
			const byte*	data;
			ulint		key_len;
			ulint		true_len;
			const CHARSET_INFO* cs;
			int		error=0;

			key_len = key_part->length;

			if (is_null) {
				buff += key_len + 2;

				continue;
			}
			cs = field->charset();

			lenlen = (ulint)
				(((Field_varstring*) field)->length_bytes);

			data = row_mysql_read_true_varchar(&len,
				(byte*) (record
				+ (ulint) get_field_offset(table, field)),
				lenlen);

			true_len = len;

			/* For multi byte character sets we need to calculate
			the true length of the key */

			if (len > 0 && cs->mbmaxlen > 1) {
				true_len = (ulint) cs->cset->well_formed_len(cs,
						(const char*) data,
						(const char*) data + len,
						(uint) (key_len / cs->mbmaxlen),
						&error);
			}

			/* In a column prefix index, we may need to truncate
			the stored value: */

			if (true_len > key_len) {
				true_len = key_len;
			}

			/* The length in a key value is always stored in 2
			bytes */

			row_mysql_store_true_var_len((byte*) buff, true_len, 2);
			buff += 2;

			memcpy(buff, data, true_len);

			/* Note that we always reserve the maximum possible
			length of the true VARCHAR in the key value, though
			only len first bytes after the 2 length bytes contain
			actual data. The rest of the space was reset to zero
			in the memset() call above. */

			buff += key_len;

		} else if (mysql_type == MYSQL_TYPE_TINY_BLOB
			|| mysql_type == MYSQL_TYPE_MEDIUM_BLOB
			|| mysql_type == MYSQL_TYPE_BLOB
			|| mysql_type == MYSQL_TYPE_LONG_BLOB
			/* MYSQL_TYPE_GEOMETRY data is treated
			as BLOB data in innodb. */
			|| mysql_type == MYSQL_TYPE_GEOMETRY) {

			const CHARSET_INFO* cs;
			ulint		key_len;
			ulint		true_len;
			int		error=0;
			ulint		blob_len;
			const byte*	blob_data;

			ut_a(key_part->key_part_flag & HA_PART_KEY_SEG);

			key_len = key_part->length;

			if (is_null) {
				buff += key_len + 2;

				continue;
			}

			cs = field->charset();

			blob_data = row_mysql_read_blob_ref(&blob_len,
				(byte*) (record
				+ (ulint) get_field_offset(table, field)),
					(ulint) field->pack_length());

			true_len = blob_len;

			ut_a(get_field_offset(table, field)
				== key_part->offset);

			/* For multi byte character sets we need to calculate
			the true length of the key */

			if (blob_len > 0 && cs->mbmaxlen > 1) {
				true_len = (ulint) cs->cset->well_formed_len(cs,
						(const char*) blob_data,
						(const char*) blob_data
							+ blob_len,
						(uint) (key_len / cs->mbmaxlen),
						&error);
			}

			/* All indexes on BLOB and TEXT are column prefix
			indexes, and we may need to truncate the data to be
			stored in the key value: */

			if (true_len > key_len) {
				true_len = key_len;
			}

			/* MySQL reserves 2 bytes for the length and the
			storage of the number is little-endian */

			innobase_write_to_2_little_endian(
					(byte*) buff, true_len);
			buff += 2;

			memcpy(buff, blob_data, true_len);

			/* Note that we always reserve the maximum possible
			length of the BLOB prefix in the key value. */

			buff += key_len;
		} else {
			/* Here we handle all other data types except the
			true VARCHAR, BLOB and TEXT. Note that the column
			value we store may be also in a column prefix
			index. */

			const CHARSET_INFO*	cs = NULL;
			ulint			true_len;
			ulint			key_len;
			const uchar*		src_start;
			int			error=0;
			enum_field_types	real_type;

			key_len = key_part->length;

			if (is_null) {
				 buff += key_len;

				 continue;
			}

			src_start = record + key_part->offset;
			real_type = field->real_type();
			true_len = key_len;

			/* Character set for the field is defined only
			to fields whose type is string and real field
			type is not enum or set. For these fields check
			if character set is multi byte. */

			if (real_type != MYSQL_TYPE_ENUM
				&& real_type != MYSQL_TYPE_SET
				&& ( mysql_type == MYSQL_TYPE_VAR_STRING
					|| mysql_type == MYSQL_TYPE_STRING)) {

				cs = field->charset();

				/* For multi byte character sets we need to
				calculate the true length of the key */

				if (key_len > 0 && cs->mbmaxlen > 1) {

					true_len = (ulint)
						cs->cset->well_formed_len(cs,
							(const char*) src_start,
							(const char*) src_start
								+ key_len,
							(uint) (key_len
								/ cs->mbmaxlen),
							&error);
				}
			}

			memcpy(buff, src_start, true_len);
			buff += true_len;

			/* Pad the unused space with spaces. */

			if (true_len < key_len) {
				ulint	pad_len = key_len - true_len;
				ut_a(cs != NULL);
				ut_a(!(pad_len % cs->mbminlen));

				cs->cset->fill(cs, buff, pad_len,
					       0x20 /* space */);
				buff += pad_len;
			}
		}
	}

	ut_a(buff <= buff_start + buff_len);

	DBUG_RETURN((uint)(buff - buff_start));
}

/**************************************************************//**
Determines if a field is needed in a prebuilt struct 'template'.
@return field to use, or NULL if the field is not needed */
static
const Field*
build_template_needs_field(
/*=======================*/
	ibool		index_contains,	/*!< in:
					dict_index_contains_col_or_prefix(
					index, i) */
	ibool		read_just_key,	/*!< in: TRUE when MySQL calls
					ha_innobase::extra with the
					argument HA_EXTRA_KEYREAD; it is enough
					to read just columns defined in
					the index (i.e., no read of the
					clustered index record necessary) */
	ibool		fetch_all_in_key,
					/*!< in: true=fetch all fields in
					the index */
	ibool		fetch_primary_key_cols,
					/*!< in: true=fetch the
					primary key columns */
	dict_index_t*	index,		/*!< in: InnoDB index to use */
	const TABLE*	table,		/*!< in: MySQL table object */
	ulint		i)		/*!< in: field index in InnoDB table */
{
	const Field*	field	= table->field[i];

	ut_ad(index_contains == dict_index_contains_col_or_prefix(index, i));

	if (!index_contains) {
		if (read_just_key) {
			/* If this is a 'key read', we do not need
			columns that are not in the key */

			return(NULL);
		}
	} else if (fetch_all_in_key) {
		/* This field is needed in the query */

		return(field);
	}

	if (bitmap_is_set(table->read_set, i)
	    || bitmap_is_set(table->write_set, i)) {
		/* This field is needed in the query */

		return(field);
	}

	if (fetch_primary_key_cols
	    && dict_table_col_in_clustered_key(index->table, i)) {
		/* This field is needed in the query */

		return(field);
	}

	/* This field is not needed in the query, skip it */

	return(NULL);
}

/**************************************************************//**
Determines if a field is needed in a prebuilt struct 'template'.
@return whether the field is needed for index condition pushdown */
inline
bool
build_template_needs_field_in_icp(
/*==============================*/
	const dict_index_t*	index,	/*!< in: InnoDB index */
	const row_prebuilt_t*	prebuilt,/*!< in: row fetch template */
	bool			contains,/*!< in: whether the index contains
					column i */
	ulint			i)	/*!< in: column number */
{
	ut_ad(contains == dict_index_contains_col_or_prefix(index, i));

	return(index == prebuilt->index
	       ? contains
	       : dict_index_contains_col_or_prefix(prebuilt->index, i));
}

/**************************************************************//**
Adds a field to a prebuilt struct 'template'.
@return the field template */
static
mysql_row_templ_t*
build_template_field(
/*=================*/
	row_prebuilt_t*	prebuilt,	/*!< in/out: template */
	dict_index_t*	clust_index,	/*!< in: InnoDB clustered index */
	dict_index_t*	index,		/*!< in: InnoDB index to use */
	TABLE*		table,		/*!< in: MySQL table object */
	const Field*	field,		/*!< in: field in MySQL table */
	ulint		i)		/*!< in: field index in InnoDB table */
{
	mysql_row_templ_t*	templ;
	const dict_col_t*	col;

	ut_ad(field == table->field[i]);
	ut_ad(clust_index->table == index->table);

	col = dict_table_get_nth_col(index->table, i);

	templ = prebuilt->mysql_template + prebuilt->n_template++;
	UNIV_MEM_INVALID(templ, sizeof *templ);
	templ->col_no = i;
	templ->clust_rec_field_no = dict_col_get_clust_pos(col, clust_index);
	ut_a(templ->clust_rec_field_no != ULINT_UNDEFINED);

	if (dict_index_is_clust(index)) {
		templ->rec_field_no = templ->clust_rec_field_no;
	} else {
		templ->rec_field_no = dict_index_get_nth_col_pos(index, i);
	}

	if (field->real_maybe_null()) {
		templ->mysql_null_byte_offset =
			field->null_offset();

		templ->mysql_null_bit_mask = (ulint) field->null_bit;
	} else {
		templ->mysql_null_bit_mask = 0;
	}

	templ->mysql_col_offset = (ulint) get_field_offset(table, field);

	templ->mysql_col_len = (ulint) field->pack_length();
	templ->type = col->mtype;
	templ->mysql_type = (ulint) field->type();

	if (templ->mysql_type == DATA_MYSQL_TRUE_VARCHAR) {
		templ->mysql_length_bytes = (ulint)
			(((Field_varstring*) field)->length_bytes);
	}

	templ->charset = dtype_get_charset_coll(col->prtype);
	templ->mbminlen = dict_col_get_mbminlen(col);
	templ->mbmaxlen = dict_col_get_mbmaxlen(col);
	templ->is_unsigned = col->prtype & DATA_UNSIGNED;

	if (!dict_index_is_clust(index)
	    && templ->rec_field_no == ULINT_UNDEFINED) {
		prebuilt->need_to_access_clustered = TRUE;
	}

	if (prebuilt->mysql_prefix_len < templ->mysql_col_offset
	    + templ->mysql_col_len) {
		prebuilt->mysql_prefix_len = templ->mysql_col_offset
			+ templ->mysql_col_len;
	}

	if (templ->type == DATA_BLOB) {
		prebuilt->templ_contains_blob = TRUE;
	}

	return(templ);
}

/**************************************************************//**
Builds a 'template' to the prebuilt struct. The template is used in fast
retrieval of just those column values MySQL needs in its processing. */
UNIV_INTERN
void
ha_innobase::build_template(
/*========================*/
	bool		whole_row)	/*!< in: true=ROW_MYSQL_WHOLE_ROW,
					false=ROW_MYSQL_REC_FIELDS */
{
	dict_index_t*	index;
	dict_index_t*	clust_index;
	ulint		n_fields;
	ibool		fetch_all_in_key	= FALSE;
	ibool		fetch_primary_key_cols	= FALSE;
	ulint		i;

	if (prebuilt->select_lock_type == LOCK_X) {
		/* We always retrieve the whole clustered index record if we
		use exclusive row level locks, for example, if the read is
		done in an UPDATE statement. */

		whole_row = true;
	} else if (!whole_row) {
		if (prebuilt->hint_need_to_fetch_extra_cols
			== ROW_RETRIEVE_ALL_COLS) {

			/* We know we must at least fetch all columns in the
			key, or all columns in the table */

			if (prebuilt->read_just_key) {
				/* MySQL has instructed us that it is enough
				to fetch the columns in the key; looks like
				MySQL can set this flag also when there is
				only a prefix of the column in the key: in
				that case we retrieve the whole column from
				the clustered index */

				fetch_all_in_key = TRUE;
			} else {
				whole_row = true;
			}
		} else if (prebuilt->hint_need_to_fetch_extra_cols
			== ROW_RETRIEVE_PRIMARY_KEY) {
			/* We must at least fetch all primary key cols. Note
			that if the clustered index was internally generated
			by InnoDB on the row id (no primary key was
			defined), then row_search_for_mysql() will always
			retrieve the row id to a special buffer in the
			prebuilt struct. */

			fetch_primary_key_cols = TRUE;
		}
	}

	clust_index = dict_table_get_first_index(prebuilt->table);

	index = whole_row ? clust_index : prebuilt->index;

	prebuilt->need_to_access_clustered = (index == clust_index);

	/* Either prebuilt->index should be a secondary index, or it
	should be the clustered index. */
	ut_ad(dict_index_is_clust(index) == (index == clust_index));

	/* Below we check column by column if we need to access
	the clustered index. */

	n_fields = (ulint) table->s->fields; /* number of columns */

	if (!prebuilt->mysql_template) {
		prebuilt->mysql_template = (mysql_row_templ_t*)
			mem_alloc(n_fields * sizeof(mysql_row_templ_t));
	}

	prebuilt->template_type = whole_row
		? ROW_MYSQL_WHOLE_ROW : ROW_MYSQL_REC_FIELDS;
	prebuilt->null_bitmap_len = table->s->null_bytes;

	/* Prepare to build prebuilt->mysql_template[]. */
	prebuilt->templ_contains_blob = FALSE;
	prebuilt->mysql_prefix_len = 0;
	prebuilt->n_template = 0;
	prebuilt->idx_cond_n_cols = 0;

	/* Note that in InnoDB, i is the column number in the table.
	MySQL calls columns 'fields'. */

	if (active_index != MAX_KEY && active_index == pushed_idx_cond_keyno) {
		/* Push down an index condition or an end_range check. */
		for (i = 0; i < n_fields; i++) {
			const ibool		index_contains
				= dict_index_contains_col_or_prefix(index, i);

			/* Test if an end_range or an index condition
			refers to the field. Note that "index" and
			"index_contains" may refer to the clustered index.
			Index condition pushdown is relative to prebuilt->index
			(the index that is being looked up first). */

			/* When join_read_always_key() invokes this
			code via handler::ha_index_init() and
			ha_innobase::index_init(), end_range is not
			yet initialized. Because of that, we must
			always check for index_contains, instead of
			the subset
			field->part_of_key.is_set(active_index)
			which would be acceptable if end_range==NULL. */
			if (build_template_needs_field_in_icp(
				    index, prebuilt, index_contains, i)) {
				/* Needed in ICP */
				const Field*		field;
				mysql_row_templ_t*	templ;

				if (whole_row) {
					field = table->field[i];
				} else {
					field = build_template_needs_field(
						index_contains,
						prebuilt->read_just_key,
						fetch_all_in_key,
						fetch_primary_key_cols,
						index, table, i);
					if (!field) {
						continue;
					}
				}

				templ = build_template_field(
					prebuilt, clust_index, index,
					table, field, i);
				prebuilt->idx_cond_n_cols++;
				ut_ad(prebuilt->idx_cond_n_cols
				      == prebuilt->n_template);

				if (index == prebuilt->index) {
					templ->icp_rec_field_no
						= templ->rec_field_no;
				} else {
					templ->icp_rec_field_no
						= dict_index_get_nth_col_pos(
							prebuilt->index, i);
				}

				if (dict_index_is_clust(prebuilt->index)) {
					ut_ad(templ->icp_rec_field_no
					      != ULINT_UNDEFINED);
					/* If the primary key includes
					a column prefix, use it in
					index condition pushdown,
					because the condition is
					evaluated before fetching any
					off-page (externally stored)
					columns. */
					if (templ->icp_rec_field_no
					    < prebuilt->index->n_uniq) {
						/* This is a key column;
						all set. */
						continue;
					}
				} else if (templ->icp_rec_field_no
					   != ULINT_UNDEFINED) {
					continue;
				}

				/* This is a column prefix index.
				The column prefix can be used in
				an end_range comparison. */

				templ->icp_rec_field_no
					= dict_index_get_nth_col_or_prefix_pos(
						prebuilt->index, i, TRUE);
				ut_ad(templ->icp_rec_field_no
				      != ULINT_UNDEFINED);

				/* Index condition pushdown can be used on
				all columns of a secondary index, and on
				the PRIMARY KEY columns. On the clustered
				index, it must never be used on other than
				PRIMARY KEY columns, because those columns
				may be stored off-page, and we will not
				fetch externally stored columns before
				checking the index condition. */
				/* TODO: test the above with an assertion
				like this. Note that index conditions are
				currently pushed down as part of the
				"optimizer phase" while end_range is done
				as part of the execution phase. Therefore,
				we were unable to use an accurate condition
				for end_range in the "if" condition above,
				and the following assertion would fail.
				ut_ad(!dict_index_is_clust(prebuilt->index)
				      || templ->rec_field_no
				      < prebuilt->index->n_uniq);
				*/
			}
		}

		ut_ad(prebuilt->idx_cond_n_cols > 0);
		ut_ad(prebuilt->idx_cond_n_cols == prebuilt->n_template);

		/* Include the fields that are not needed in index condition
		pushdown. */
		for (i = 0; i < n_fields; i++) {
			const ibool		index_contains
				= dict_index_contains_col_or_prefix(index, i);

			if (!build_template_needs_field_in_icp(
				    index, prebuilt, index_contains, i)) {
				/* Not needed in ICP */
				const Field*	field;

				if (whole_row) {
					field = table->field[i];
				} else {
					field = build_template_needs_field(
						index_contains,
						prebuilt->read_just_key,
						fetch_all_in_key,
						fetch_primary_key_cols,
						index, table, i);
					if (!field) {
						continue;
					}
				}

				build_template_field(prebuilt,
						     clust_index, index,
						     table, field, i);
			}
		}

		prebuilt->idx_cond = this;
	} else {
		/* No index condition pushdown */
		prebuilt->idx_cond = NULL;

		for (i = 0; i < n_fields; i++) {
			const Field*	field;

			if (whole_row) {
				field = table->field[i];
			} else {
				field = build_template_needs_field(
					dict_index_contains_col_or_prefix(
						index, i),
					prebuilt->read_just_key,
					fetch_all_in_key,
					fetch_primary_key_cols,
					index, table, i);
				if (!field) {
					continue;
				}
			}

			build_template_field(prebuilt, clust_index, index,
					     table, field, i);
		}
	}

	if (index != clust_index && prebuilt->need_to_access_clustered) {
		/* Change rec_field_no's to correspond to the clustered index
		record */
		for (i = 0; i < prebuilt->n_template; i++) {

			mysql_row_templ_t*	templ
				= &prebuilt->mysql_template[i];

			templ->rec_field_no = templ->clust_rec_field_no;
		}
	}
}

/********************************************************************//**
This special handling is really to overcome the limitations of MySQL's
binlogging. We need to eliminate the non-determinism that will arise in
INSERT ... SELECT type of statements, since MySQL binlog only stores the
min value of the autoinc interval. Once that is fixed we can get rid of
the special lock handling.
@return	DB_SUCCESS if all OK else error code */
UNIV_INTERN
dberr_t
ha_innobase::innobase_lock_autoinc(void)
/*====================================*/
{
	dberr_t		error = DB_SUCCESS;

	ut_ad(!srv_read_only_mode);

	switch (innobase_autoinc_lock_mode) {
	case AUTOINC_NO_LOCKING:
		/* Acquire only the AUTOINC mutex. */
		dict_table_autoinc_lock(prebuilt->table);
		break;

	case AUTOINC_NEW_STYLE_LOCKING:
		/* For simple (single/multi) row INSERTs, we fallback to the
		old style only if another transaction has already acquired
		the AUTOINC lock on behalf of a LOAD FILE or INSERT ... SELECT
		etc. type of statement. */
		if (thd_sql_command(user_thd) == SQLCOM_INSERT
		    || thd_sql_command(user_thd) == SQLCOM_REPLACE) {
			dict_table_t*	ib_table = prebuilt->table;

			/* Acquire the AUTOINC mutex. */
			dict_table_autoinc_lock(ib_table);

			/* We need to check that another transaction isn't
			already holding the AUTOINC lock on the table. */
			if (ib_table->n_waiting_or_granted_auto_inc_locks) {
				/* Release the mutex to avoid deadlocks. */
				dict_table_autoinc_unlock(ib_table);
			} else {
				break;
			}
		}
		/* Fall through to old style locking. */

	case AUTOINC_OLD_STYLE_LOCKING:
		error = row_lock_table_autoinc_for_mysql(prebuilt);

		if (error == DB_SUCCESS) {

			/* Acquire the AUTOINC mutex. */
			dict_table_autoinc_lock(prebuilt->table);
		}
		break;

	default:
		ut_error;
	}

	return(error);
}

/********************************************************************//**
Reset the autoinc value in the table.
@return	DB_SUCCESS if all went well else error code */
UNIV_INTERN
dberr_t
ha_innobase::innobase_reset_autoinc(
/*================================*/
	ulonglong	autoinc)	/*!< in: value to store */
{
	dberr_t		error;

	error = innobase_lock_autoinc();

	if (error == DB_SUCCESS) {

		dict_table_autoinc_initialize(prebuilt->table, autoinc);

		dict_table_autoinc_unlock(prebuilt->table);
	}

	return(error);
}

/********************************************************************//**
Store the autoinc value in the table. The autoinc value is only set if
it's greater than the existing autoinc value in the table.
@return	DB_SUCCESS if all went well else error code */
UNIV_INTERN
dberr_t
ha_innobase::innobase_set_max_autoinc(
/*==================================*/
	ulonglong	auto_inc)	/*!< in: value to store */
{
	dberr_t		error;

	error = innobase_lock_autoinc();

	if (error == DB_SUCCESS) {

		dict_table_autoinc_update_if_greater(prebuilt->table, auto_inc);

		dict_table_autoinc_unlock(prebuilt->table);
	}

	return(error);
}

/********************************************************************//**
Stores a row in an InnoDB database, to the table specified in this
handle.
@return	error code */
UNIV_INTERN
int
ha_innobase::write_row(
/*===================*/
	uchar*	record)	/*!< in: a row in MySQL format */
{
	dberr_t		error;
	int		error_result= 0;
	ibool		auto_inc_used= FALSE;
	ulint		sql_command;
	trx_t*		trx = thd_to_trx(user_thd);

	DBUG_ENTER("ha_innobase::write_row");

	if (srv_read_only_mode) {
		ib_senderrf(ha_thd(), IB_LOG_LEVEL_WARN, ER_READ_ONLY_MODE);
		DBUG_RETURN(HA_ERR_TABLE_READONLY);
	} else if (prebuilt->trx != trx) {
		sql_print_error("The transaction object for the table handle "
				"is at %p, but for the current thread it is at "
				"%p",
				(const void*) prebuilt->trx, (const void*) trx);

		fputs("InnoDB: Dump of 200 bytes around prebuilt: ", stderr);
		ut_print_buf(stderr, ((const byte*) prebuilt) - 100, 200);
		fputs("\n"
			"InnoDB: Dump of 200 bytes around ha_data: ",
			stderr);
		ut_print_buf(stderr, ((const byte*) trx) - 100, 200);
		putc('\n', stderr);
		ut_error;
	} else if (!trx_is_started(trx)) {
		++trx->will_lock;
	}

	ha_statistic_increment(&SSV::ha_write_count);

	sql_command = thd_sql_command(user_thd);

	if ((sql_command == SQLCOM_ALTER_TABLE
	     || sql_command == SQLCOM_OPTIMIZE
	     || sql_command == SQLCOM_CREATE_INDEX
	     || sql_command == SQLCOM_DROP_INDEX)
	    && num_write_row >= 10000) {
		/* ALTER TABLE is COMMITted at every 10000 copied rows.
		The IX table lock for the original table has to be re-issued.
		As this method will be called on a temporary table where the
		contents of the original table is being copied to, it is
		a bit tricky to determine the source table.  The cursor
		position in the source table need not be adjusted after the
		intermediate COMMIT, since writes by other transactions are
		being blocked by a MySQL table lock TL_WRITE_ALLOW_READ. */

		dict_table_t*	src_table;
		enum lock_mode	mode;

		num_write_row = 0;

		/* Commit the transaction.  This will release the table
		locks, so they have to be acquired again. */

		/* Altering an InnoDB table */
		/* Get the source table. */
		src_table = lock_get_src_table(
				prebuilt->trx, prebuilt->table, &mode);
		if (!src_table) {
no_commit:
			/* Unknown situation: do not commit */
			/*
			ut_print_timestamp(stderr);
			fprintf(stderr,
				"  InnoDB: ALTER TABLE is holding lock"
				" on %lu tables!\n",
				prebuilt->trx->mysql_n_tables_locked);
			*/
			;
		} else if (src_table == prebuilt->table) {
			/* Source table is not in InnoDB format:
			no need to re-acquire locks on it. */

			/* Altering to InnoDB format */
			innobase_commit(ht, user_thd, 1);
			/* Note that this transaction is still active. */
			trx_register_for_2pc(prebuilt->trx);
			/* We will need an IX lock on the destination table. */
			prebuilt->sql_stat_start = TRUE;
		} else {
			/* Ensure that there are no other table locks than
			LOCK_IX and LOCK_AUTO_INC on the destination table. */

			if (!lock_is_table_exclusive(prebuilt->table,
							prebuilt->trx)) {
				goto no_commit;
			}

			/* Commit the transaction.  This will release the table
			locks, so they have to be acquired again. */
			innobase_commit(ht, user_thd, 1);
			/* Note that this transaction is still active. */
			trx_register_for_2pc(prebuilt->trx);
			/* Re-acquire the table lock on the source table. */
			row_lock_table_for_mysql(prebuilt, src_table, mode);
			/* We will need an IX lock on the destination table. */
			prebuilt->sql_stat_start = TRUE;
		}
	}

	num_write_row++;

	/* This is the case where the table has an auto-increment column */
	if (table->next_number_field && record == table->record[0]) {

		/* Reset the error code before calling
		innobase_get_auto_increment(). */
		prebuilt->autoinc_error = DB_SUCCESS;

		if ((error_result = update_auto_increment())) {
			/* We don't want to mask autoinc overflow errors. */

			/* Handle the case where the AUTOINC sub-system
			failed during initialization. */
			if (prebuilt->autoinc_error == DB_UNSUPPORTED) {
				error_result = ER_AUTOINC_READ_FAILED;
				/* Set the error message to report too. */
				my_error(ER_AUTOINC_READ_FAILED, MYF(0));
				goto func_exit;
			} else if (prebuilt->autoinc_error != DB_SUCCESS) {
				error = prebuilt->autoinc_error;
				goto report_error;
			}

			/* MySQL errors are passed straight back. */
			goto func_exit;
		}

		auto_inc_used = TRUE;
	}

	if (prebuilt->mysql_template == NULL
	    || prebuilt->template_type != ROW_MYSQL_WHOLE_ROW) {

		/* Build the template used in converting quickly between
		the two database formats */

		build_template(true);
	}

	innobase_srv_conc_enter_innodb(prebuilt->trx);

	error = row_insert_for_mysql((byte*) record, prebuilt);
	DEBUG_SYNC(user_thd, "ib_after_row_insert");

	/* Handle duplicate key errors */
	if (auto_inc_used) {
		ulonglong	auto_inc;
		ulonglong	col_max_value;

		/* Note the number of rows processed for this statement, used
		by get_auto_increment() to determine the number of AUTO-INC
		values to reserve. This is only useful for a mult-value INSERT
		and is a statement level counter.*/
		if (trx->n_autoinc_rows > 0) {
			--trx->n_autoinc_rows;
		}

		/* We need the upper limit of the col type to check for
		whether we update the table autoinc counter or not. */
		col_max_value =
			table->next_number_field->get_max_int_value();

		/* Get the value that MySQL attempted to store in the table.*/
		auto_inc = table->next_number_field->val_int();

		switch (error) {
		case DB_DUPLICATE_KEY:

			/* A REPLACE command and LOAD DATA INFILE REPLACE
			handle a duplicate key error themselves, but we
			must update the autoinc counter if we are performing
			those statements. */

			switch (sql_command) {
			case SQLCOM_LOAD:
				if (trx->duplicates) {

					goto set_max_autoinc;
				}
				break;

			case SQLCOM_REPLACE:
			case SQLCOM_INSERT_SELECT:
			case SQLCOM_REPLACE_SELECT:
				goto set_max_autoinc;

			default:
				break;
			}

			break;

		case DB_SUCCESS:
			/* If the actual value inserted is greater than
			the upper limit of the interval, then we try and
			update the table upper limit. Note: last_value
			will be 0 if get_auto_increment() was not called.*/

			if (auto_inc >= prebuilt->autoinc_last_value) {
set_max_autoinc:
				/* This should filter out the negative
				values set explicitly by the user. */
				if (auto_inc <= col_max_value) {
					ut_a(prebuilt->autoinc_increment > 0);

					ulonglong	offset;
					ulonglong	increment;
					dberr_t		err;

					offset = prebuilt->autoinc_offset;
					increment = prebuilt->autoinc_increment;

					auto_inc = innobase_next_autoinc(
						auto_inc,
						1, increment, offset,
						col_max_value);

					err = innobase_set_max_autoinc(
						auto_inc);

					if (err != DB_SUCCESS) {
						error = err;
					}
				}
			}
			break;
		default:
			break;
		}
	}

	innobase_srv_conc_exit_innodb(prebuilt->trx);

report_error:
	if (error == DB_TABLESPACE_DELETED) {
		ib_senderrf(
			trx->mysql_thd, IB_LOG_LEVEL_ERROR,
			ER_TABLESPACE_DISCARDED,
			table->s->table_name.str);
	}

	error_result = convert_error_code_to_mysql(error,
						   prebuilt->table->flags,
						   user_thd);

	if (error_result == HA_FTS_INVALID_DOCID) {
		my_error(HA_FTS_INVALID_DOCID, MYF(0));
	}

func_exit:
	innobase_active_small();

	DBUG_RETURN(error_result);
}

/**********************************************************************//**
Checks which fields have changed in a row and stores information
of them to an update vector.
@return	DB_SUCCESS or error code */
static
dberr_t
calc_row_difference(
/*================*/
	upd_t*		uvect,		/*!< in/out: update vector */
	uchar*		old_row,	/*!< in: old row in MySQL format */
	uchar*		new_row,	/*!< in: new row in MySQL format */
	TABLE*		table,		/*!< in: table in MySQL data
					dictionary */
	uchar*		upd_buff,	/*!< in: buffer to use */
	ulint		buff_len,	/*!< in: buffer length */
	row_prebuilt_t*	prebuilt,	/*!< in: InnoDB prebuilt struct */
	THD*		thd)		/*!< in: user thread */
{
	uchar*		original_upd_buff = upd_buff;
	Field*		field;
	enum_field_types field_mysql_type;
	uint		n_fields;
	ulint		o_len;
	ulint		n_len;
	ulint		col_pack_len;
	const byte*	new_mysql_row_col;
	const byte*	o_ptr;
	const byte*	n_ptr;
	byte*		buf;
	upd_field_t*	ufield;
	ulint		col_type;
	ulint		n_changed = 0;
	dfield_t	dfield;
	dict_index_t*	clust_index;
	uint		i;
	ibool		changes_fts_column = FALSE;
	ibool		changes_fts_doc_col = FALSE;
	trx_t*          trx = thd_to_trx(thd);
	doc_id_t	doc_id = FTS_NULL_DOC_ID;

	ut_ad(!srv_read_only_mode);

	n_fields = table->s->fields;
	clust_index = dict_table_get_first_index(prebuilt->table);

	/* We use upd_buff to convert changed fields */
	buf = (byte*) upd_buff;

	for (i = 0; i < n_fields; i++) {
		field = table->field[i];

		o_ptr = (const byte*) old_row + get_field_offset(table, field);
		n_ptr = (const byte*) new_row + get_field_offset(table, field);

		/* Use new_mysql_row_col and col_pack_len save the values */

		new_mysql_row_col = n_ptr;
		col_pack_len = field->pack_length();

		o_len = col_pack_len;
		n_len = col_pack_len;

		/* We use o_ptr and n_ptr to dig up the actual data for
		comparison. */

		field_mysql_type = field->type();

		col_type = prebuilt->table->cols[i].mtype;

		switch (col_type) {

		case DATA_BLOB:
			o_ptr = row_mysql_read_blob_ref(&o_len, o_ptr, o_len);
			n_ptr = row_mysql_read_blob_ref(&n_len, n_ptr, n_len);

			break;

		case DATA_VARCHAR:
		case DATA_BINARY:
		case DATA_VARMYSQL:
			if (field_mysql_type == MYSQL_TYPE_VARCHAR) {
				/* This is a >= 5.0.3 type true VARCHAR where
				the real payload data length is stored in
				1 or 2 bytes */

				o_ptr = row_mysql_read_true_varchar(
					&o_len, o_ptr,
					(ulint)
					(((Field_varstring*) field)->length_bytes));

				n_ptr = row_mysql_read_true_varchar(
					&n_len, n_ptr,
					(ulint)
					(((Field_varstring*) field)->length_bytes));
			}

			break;
		default:
			;
		}

		if (field_mysql_type == MYSQL_TYPE_LONGLONG
		    && prebuilt->table->fts
		    && innobase_strcasecmp(
			field->field_name, FTS_DOC_ID_COL_NAME) == 0) {
			doc_id = (doc_id_t) mach_read_from_n_little_endian(
				n_ptr, 8);
			if (doc_id == 0) {
				return(DB_FTS_INVALID_DOCID);
			}
		}


		if (field->real_maybe_null()) {
			if (field->is_null_in_record(old_row)) {
				o_len = UNIV_SQL_NULL;
			}

			if (field->is_null_in_record(new_row)) {
				n_len = UNIV_SQL_NULL;
			}
		}

		if (o_len != n_len || (o_len != UNIV_SQL_NULL &&
					0 != memcmp(o_ptr, n_ptr, o_len))) {
			/* The field has changed */

			ufield = uvect->fields + n_changed;
			UNIV_MEM_INVALID(ufield, sizeof *ufield);

			/* Let us use a dummy dfield to make the conversion
			from the MySQL column format to the InnoDB format */

			if (n_len != UNIV_SQL_NULL) {
				dict_col_copy_type(prebuilt->table->cols + i,
						   dfield_get_type(&dfield));

				buf = row_mysql_store_col_in_innobase_format(
					&dfield,
					(byte*) buf,
					TRUE,
					new_mysql_row_col,
					col_pack_len,
					dict_table_is_comp(prebuilt->table));
				dfield_copy(&ufield->new_val, &dfield);
			} else {
				dfield_set_null(&ufield->new_val);
			}

			ufield->exp = NULL;
			ufield->orig_len = 0;
			ufield->field_no = dict_col_get_clust_pos(
				&prebuilt->table->cols[i], clust_index);
			n_changed++;

			/* If an FTS indexed column was changed by this
			UPDATE then we need to inform the FTS sub-system.

			NOTE: Currently we re-index all FTS indexed columns
			even if only a subset of the FTS indexed columns
			have been updated. That is the reason we are
			checking only once here. Later we will need to
			note which columns have been updated and do
			selective processing. */
			if (prebuilt->table->fts != NULL) {
				ulint           offset;
				dict_table_t*   innodb_table;

				innodb_table = prebuilt->table;

				if (!changes_fts_column) {
					offset = row_upd_changes_fts_column(
						innodb_table, ufield);

					if (offset != ULINT_UNDEFINED) {
						changes_fts_column = TRUE;
					}
				}

				if (!changes_fts_doc_col) {
					changes_fts_doc_col =
					row_upd_changes_doc_id(
						innodb_table, ufield);
				}
			}
		}
	}

	/* If the update changes a column with an FTS index on it, we
	then add an update column node with a new document id to the
	other changes. We piggy back our changes on the normal UPDATE
	to reduce processing and IO overhead. */
	if (!prebuilt->table->fts) {
			trx->fts_next_doc_id = 0;
	} else if (changes_fts_column || changes_fts_doc_col) {
		dict_table_t*   innodb_table = prebuilt->table;

		ufield = uvect->fields + n_changed;

		if (!DICT_TF2_FLAG_IS_SET(
			innodb_table, DICT_TF2_FTS_HAS_DOC_ID)) {

			/* If Doc ID is managed by user, and if any
			FTS indexed column has been updated, its corresponding
			Doc ID must also be updated. Otherwise, return
			error */
			if (changes_fts_column && !changes_fts_doc_col) {
				ut_print_timestamp(stderr);
				fprintf(stderr, " InnoDB: A new Doc ID"
					" must be supplied while updating"
					" FTS indexed columns.\n");
				return(DB_FTS_INVALID_DOCID);
			}

			/* Doc ID must monotonically increase */
			ut_ad(innodb_table->fts->cache);
			if (doc_id < prebuilt->table->fts->cache->next_doc_id) {
				fprintf(stderr,
					"InnoDB: FTS Doc ID must be larger than"
					" "IB_ID_FMT" for table",
					innodb_table->fts->cache->next_doc_id
					- 1);
				ut_print_name(stderr, trx,
					      TRUE, innodb_table->name);
				putc('\n', stderr);

				return(DB_FTS_INVALID_DOCID);
			} else if ((doc_id
				    - prebuilt->table->fts->cache->next_doc_id)
				   >= FTS_DOC_ID_MAX_STEP) {
				fprintf(stderr,
					"InnoDB: Doc ID "UINT64PF" is too"
					" big. Its difference with largest"
					" Doc ID used "UINT64PF" cannot"
					" exceed or equal to %d\n",
					doc_id,
					prebuilt->table->fts->cache->next_doc_id - 1,
					FTS_DOC_ID_MAX_STEP);
			}


			trx->fts_next_doc_id = doc_id;
		} else {
			/* If the Doc ID is a hidden column, it can't be
			changed by user */
			ut_ad(!changes_fts_doc_col);

			/* Doc ID column is hidden, a new Doc ID will be
			generated by following fts_update_doc_id() call */
			trx->fts_next_doc_id = 0;
		}

		fts_update_doc_id(
			innodb_table, ufield, &trx->fts_next_doc_id);

		++n_changed;
	} else {
		/* We have a Doc ID column, but none of FTS indexed
		columns are touched, nor the Doc ID column, so set
		fts_next_doc_id to UINT64_UNDEFINED, which means do not
		update the Doc ID column */
		trx->fts_next_doc_id = UINT64_UNDEFINED;
	}

	uvect->n_fields = n_changed;
	uvect->info_bits = 0;

	ut_a(buf <= (byte*) original_upd_buff + buff_len);

	return(DB_SUCCESS);
}

/**********************************************************************//**
Updates a row given as a parameter to a new value. Note that we are given
whole rows, not just the fields which are updated: this incurs some
overhead for CPU when we check which fields are actually updated.
TODO: currently InnoDB does not prevent the 'Halloween problem':
in a searched update a single row can get updated several times
if its index columns are updated!
@return	error number or 0 */
UNIV_INTERN
int
ha_innobase::update_row(
/*====================*/
	const uchar*	old_row,	/*!< in: old row in MySQL format */
	uchar*		new_row)	/*!< in: new row in MySQL format */
{
	upd_t*		uvect;
	dberr_t		error;
	trx_t*		trx = thd_to_trx(user_thd);

	DBUG_ENTER("ha_innobase::update_row");

	ut_a(prebuilt->trx == trx);

	if (srv_read_only_mode) {
		ib_senderrf(ha_thd(), IB_LOG_LEVEL_WARN, ER_READ_ONLY_MODE);
		DBUG_RETURN(HA_ERR_TABLE_READONLY);
	} else if (!trx_is_started(trx)) {
		++trx->will_lock;
	}

	if (upd_buf == NULL) {
		ut_ad(upd_buf_size == 0);

		/* Create a buffer for packing the fields of a record. Why
		table->reclength did not work here? Obviously, because char
		fields when packed actually became 1 byte longer, when we also
		stored the string length as the first byte. */

		upd_buf_size = table->s->reclength + table->s->max_key_length
			+ MAX_REF_PARTS * 3;
		upd_buf = (uchar*) my_malloc(upd_buf_size, MYF(MY_WME));
		if (upd_buf == NULL) {
			upd_buf_size = 0;
			DBUG_RETURN(HA_ERR_OUT_OF_MEM);
		}
	}

	ha_statistic_increment(&SSV::ha_update_count);

	if (prebuilt->upd_node) {
		uvect = prebuilt->upd_node->update;
	} else {
		uvect = row_get_prebuilt_update_vector(prebuilt);
	}

	/* Build an update vector from the modified fields in the rows
	(uses upd_buf of the handle) */

	error = calc_row_difference(uvect, (uchar*) old_row, new_row, table,
				    upd_buf, upd_buf_size, prebuilt, user_thd);

	if (error != DB_SUCCESS) {
		goto func_exit;
	}

	/* This is not a delete */
	prebuilt->upd_node->is_delete = FALSE;

	ut_a(prebuilt->template_type == ROW_MYSQL_WHOLE_ROW);

	innobase_srv_conc_enter_innodb(trx);

	error = row_update_for_mysql((byte*) old_row, prebuilt);

	/* We need to do some special AUTOINC handling for the following case:

	INSERT INTO t (c1,c2) VALUES(x,y) ON DUPLICATE KEY UPDATE ...

	We need to use the AUTOINC counter that was actually used by
	MySQL in the UPDATE statement, which can be different from the
	value used in the INSERT statement.*/

	if (error == DB_SUCCESS
	    && table->next_number_field
	    && new_row == table->record[0]
	    && thd_sql_command(user_thd) == SQLCOM_INSERT
	    && trx->duplicates)  {

		ulonglong	auto_inc;
		ulonglong	col_max_value;

		auto_inc = table->next_number_field->val_int();

		/* We need the upper limit of the col type to check for
		whether we update the table autoinc counter or not. */
		col_max_value =
			table->next_number_field->get_max_int_value();

		if (auto_inc <= col_max_value && auto_inc != 0) {

			ulonglong	offset;
			ulonglong	increment;

			offset = prebuilt->autoinc_offset;
			increment = prebuilt->autoinc_increment;

			auto_inc = innobase_next_autoinc(
				auto_inc, 1, increment, offset, col_max_value);

			error = innobase_set_max_autoinc(auto_inc);
		}
	}

	innobase_srv_conc_exit_innodb(trx);

func_exit:
	int err = convert_error_code_to_mysql(error,
					    prebuilt->table->flags, user_thd);

	/* If success and no columns were updated. */
	if (err == 0 && uvect->n_fields == 0) {

		/* This is the same as success, but instructs
		MySQL that the row is not really updated and it
		should not increase the count of updated rows.
		This is fix for http://bugs.mysql.com/29157 */
		err = HA_ERR_RECORD_IS_THE_SAME;
	} else if (err == HA_FTS_INVALID_DOCID) {
		my_error(HA_FTS_INVALID_DOCID, MYF(0));
	}

	/* Tell InnoDB server that there might be work for
	utility threads: */

	innobase_active_small();

	DBUG_RETURN(err);
}

/**********************************************************************//**
Deletes a row given as the parameter.
@return	error number or 0 */
UNIV_INTERN
int
ha_innobase::delete_row(
/*====================*/
	const uchar*	record)	/*!< in: a row in MySQL format */
{
	dberr_t		error;
	trx_t*		trx = thd_to_trx(user_thd);

	DBUG_ENTER("ha_innobase::delete_row");

	ut_a(prebuilt->trx == trx);

	if (srv_read_only_mode) {
		ib_senderrf(ha_thd(), IB_LOG_LEVEL_WARN, ER_READ_ONLY_MODE);
		DBUG_RETURN(HA_ERR_TABLE_READONLY);
	} else if (!trx_is_started(trx)) {
		++trx->will_lock;
	}

	ha_statistic_increment(&SSV::ha_delete_count);

	if (!prebuilt->upd_node) {
		row_get_prebuilt_update_vector(prebuilt);
	}

	/* This is a delete */

	prebuilt->upd_node->is_delete = TRUE;

	innobase_srv_conc_enter_innodb(trx);

	error = row_update_for_mysql((byte*) record, prebuilt);

	innobase_srv_conc_exit_innodb(trx);

	/* Tell the InnoDB server that there might be work for
	utility threads: */

	innobase_active_small();

	DBUG_RETURN(convert_error_code_to_mysql(
			    error, prebuilt->table->flags, user_thd));
}

/**********************************************************************//**
Removes a new lock set on a row, if it was not read optimistically. This can
be called after a row has been read in the processing of an UPDATE or a DELETE
query, if the option innodb_locks_unsafe_for_binlog is set. */
UNIV_INTERN
void
ha_innobase::unlock_row(void)
/*=========================*/
{
	DBUG_ENTER("ha_innobase::unlock_row");

	/* Consistent read does not take any locks, thus there is
	nothing to unlock. */

	if (prebuilt->select_lock_type == LOCK_NONE) {
		DBUG_VOID_RETURN;
	}

	/* Ideally, this assert must be in the beginning of the function.
	But there are some calls to this function from the SQL layer when the
	transaction is in state TRX_STATE_NOT_STARTED.  The check on
	prebuilt->select_lock_type above gets around this issue. */
	ut_ad(trx_state_eq(prebuilt->trx, TRX_STATE_ACTIVE));

	switch (prebuilt->row_read_type) {
	case ROW_READ_WITH_LOCKS:
		if (!srv_locks_unsafe_for_binlog
		    && prebuilt->trx->isolation_level
		    > TRX_ISO_READ_COMMITTED) {
			break;
		}
		/* fall through */
	case ROW_READ_TRY_SEMI_CONSISTENT:
		row_unlock_for_mysql(prebuilt, FALSE);
		break;
	case ROW_READ_DID_SEMI_CONSISTENT:
		prebuilt->row_read_type = ROW_READ_TRY_SEMI_CONSISTENT;
		break;
	}

	DBUG_VOID_RETURN;
}

/* See handler.h and row0mysql.h for docs on this function. */
UNIV_INTERN
bool
ha_innobase::was_semi_consistent_read(void)
/*=======================================*/
{
	return(prebuilt->row_read_type == ROW_READ_DID_SEMI_CONSISTENT);
}

/* See handler.h and row0mysql.h for docs on this function. */
UNIV_INTERN
void
ha_innobase::try_semi_consistent_read(bool yes)
/*===========================================*/
{
	ut_a(prebuilt->trx == thd_to_trx(ha_thd()));

	/* Row read type is set to semi consistent read if this was
	requested by the MySQL and either innodb_locks_unsafe_for_binlog
	option is used or this session is using READ COMMITTED isolation
	level. */

	if (yes
	    && (srv_locks_unsafe_for_binlog
		|| prebuilt->trx->isolation_level <= TRX_ISO_READ_COMMITTED)) {
		prebuilt->row_read_type = ROW_READ_TRY_SEMI_CONSISTENT;
	} else {
		prebuilt->row_read_type = ROW_READ_WITH_LOCKS;
	}
}

/******************************************************************//**
Initializes a handle to use an index.
@return	0 or error number */
UNIV_INTERN
int
ha_innobase::index_init(
/*====================*/
	uint	keynr,	/*!< in: key (index) number */
	bool sorted)	/*!< in: 1 if result MUST be sorted according to index */
{
	DBUG_ENTER("index_init");

	DBUG_RETURN(change_active_index(keynr));
}

/******************************************************************//**
Currently does nothing.
@return	0 */
UNIV_INTERN
int
ha_innobase::index_end(void)
/*========================*/
{
	int	error	= 0;
	DBUG_ENTER("index_end");
	active_index = MAX_KEY;
	in_range_check_pushed_down = FALSE;
	ds_mrr.dsmrr_close();
	DBUG_RETURN(error);
}

/*********************************************************************//**
Converts a search mode flag understood by MySQL to a flag understood
by InnoDB. */
static inline
ulint
convert_search_mode_to_innobase(
/*============================*/
	enum ha_rkey_function	find_flag)
{
	switch (find_flag) {
	case HA_READ_KEY_EXACT:
		/* this does not require the index to be UNIQUE */
		return(PAGE_CUR_GE);
	case HA_READ_KEY_OR_NEXT:
		return(PAGE_CUR_GE);
	case HA_READ_KEY_OR_PREV:
		return(PAGE_CUR_LE);
	case HA_READ_AFTER_KEY:
		return(PAGE_CUR_G);
	case HA_READ_BEFORE_KEY:
		return(PAGE_CUR_L);
	case HA_READ_PREFIX:
		return(PAGE_CUR_GE);
	case HA_READ_PREFIX_LAST:
		return(PAGE_CUR_LE);
	case HA_READ_PREFIX_LAST_OR_PREV:
		return(PAGE_CUR_LE);
		/* In MySQL-4.0 HA_READ_PREFIX and HA_READ_PREFIX_LAST always
		pass a complete-field prefix of a key value as the search
		tuple. I.e., it is not allowed that the last field would
		just contain n first bytes of the full field value.
		MySQL uses a 'padding' trick to convert LIKE 'abc%'
		type queries so that it can use as a search tuple
		a complete-field-prefix of a key value. Thus, the InnoDB
		search mode PAGE_CUR_LE_OR_EXTENDS is never used.
		TODO: when/if MySQL starts to use also partial-field
		prefixes, we have to deal with stripping of spaces
		and comparison of non-latin1 char type fields in
		innobase_mysql_cmp() to get PAGE_CUR_LE_OR_EXTENDS to
		work correctly. */
	case HA_READ_MBR_CONTAIN:
	case HA_READ_MBR_INTERSECT:
	case HA_READ_MBR_WITHIN:
	case HA_READ_MBR_DISJOINT:
	case HA_READ_MBR_EQUAL:
		return(PAGE_CUR_UNSUPP);
	/* do not use "default:" in order to produce a gcc warning:
	enumeration value '...' not handled in switch
	(if -Wswitch or -Wall is used) */
	}

	my_error(ER_CHECK_NOT_IMPLEMENTED, MYF(0), "this functionality");

	return(PAGE_CUR_UNSUPP);
}

/*
   BACKGROUND INFO: HOW A SELECT SQL QUERY IS EXECUTED
   ---------------------------------------------------
The following does not cover all the details, but explains how we determine
the start of a new SQL statement, and what is associated with it.

For each table in the database the MySQL interpreter may have several
table handle instances in use, also in a single SQL query. For each table
handle instance there is an InnoDB  'prebuilt' struct which contains most
of the InnoDB data associated with this table handle instance.

  A) if the user has not explicitly set any MySQL table level locks:

  1) MySQL calls ::external_lock to set an 'intention' table level lock on
the table of the handle instance. There we set
prebuilt->sql_stat_start = TRUE. The flag sql_stat_start should be set
true if we are taking this table handle instance to use in a new SQL
statement issued by the user. We also increment trx->n_mysql_tables_in_use.

  2) If prebuilt->sql_stat_start == TRUE we 'pre-compile' the MySQL search
instructions to prebuilt->template of the table handle instance in
::index_read. The template is used to save CPU time in large joins.

  3) In row_search_for_mysql, if prebuilt->sql_stat_start is true, we
allocate a new consistent read view for the trx if it does not yet have one,
or in the case of a locking read, set an InnoDB 'intention' table level
lock on the table.

  4) We do the SELECT. MySQL may repeatedly call ::index_read for the
same table handle instance, if it is a join.

  5) When the SELECT ends, MySQL removes its intention table level locks
in ::external_lock. When trx->n_mysql_tables_in_use drops to zero,
 (a) we execute a COMMIT there if the autocommit is on,
 (b) we also release possible 'SQL statement level resources' InnoDB may
have for this SQL statement. The MySQL interpreter does NOT execute
autocommit for pure read transactions, though it should. That is why the
table handler in that case has to execute the COMMIT in ::external_lock.

  B) If the user has explicitly set MySQL table level locks, then MySQL
does NOT call ::external_lock at the start of the statement. To determine
when we are at the start of a new SQL statement we at the start of
::index_read also compare the query id to the latest query id where the
table handle instance was used. If it has changed, we know we are at the
start of a new SQL statement. Since the query id can theoretically
overwrap, we use this test only as a secondary way of determining the
start of a new SQL statement. */


/**********************************************************************//**
Positions an index cursor to the index specified in the handle. Fetches the
row if any.
@return	0, HA_ERR_KEY_NOT_FOUND, or error number */
UNIV_INTERN
int
ha_innobase::index_read(
/*====================*/
	uchar*		buf,		/*!< in/out: buffer for the returned
					row */
	const uchar*	key_ptr,	/*!< in: key value; if this is NULL
					we position the cursor at the
					start or end of index; this can
					also contain an InnoDB row id, in
					which case key_len is the InnoDB
					row id length; the key value can
					also be a prefix of a full key value,
					and the last column can be a prefix
					of a full column */
	uint			key_len,/*!< in: key value length */
	enum ha_rkey_function find_flag)/*!< in: search flags from my_base.h */
{
	ulint		mode;
	dict_index_t*	index;
	ulint		match_mode	= 0;
	int		error;
	dberr_t		ret;

	DBUG_ENTER("index_read");
	DEBUG_SYNC_C("ha_innobase_index_read_begin");

	ut_a(prebuilt->trx == thd_to_trx(user_thd));
	ut_ad(key_len != 0 || find_flag != HA_READ_KEY_EXACT);

	ha_statistic_increment(&SSV::ha_read_key_count);

	index = prebuilt->index;

	if (UNIV_UNLIKELY(index == NULL) || dict_index_is_corrupted(index)) {
		prebuilt->index_usable = FALSE;
		DBUG_RETURN(HA_ERR_CRASHED);
	}
	if (UNIV_UNLIKELY(!prebuilt->index_usable)) {
		DBUG_RETURN(dict_index_is_corrupted(index)
			    ? HA_ERR_INDEX_CORRUPT
			    : HA_ERR_TABLE_DEF_CHANGED);
	}

	if (index->type & DICT_FTS) {
		DBUG_RETURN(HA_ERR_KEY_NOT_FOUND);
	}

	/* Note that if the index for which the search template is built is not
	necessarily prebuilt->index, but can also be the clustered index */

	if (prebuilt->sql_stat_start) {
		build_template(false);
	}

	if (key_ptr) {
		/* Convert the search key value to InnoDB format into
		prebuilt->search_tuple */

		row_sel_convert_mysql_key_to_innobase(
			prebuilt->search_tuple,
			srch_key_val1, sizeof(srch_key_val1),
			index,
			(byte*) key_ptr,
			(ulint) key_len,
			prebuilt->trx);
		DBUG_ASSERT(prebuilt->search_tuple->n_fields > 0);
	} else {
		/* We position the cursor to the last or the first entry
		in the index */

		dtuple_set_n_fields(prebuilt->search_tuple, 0);
	}

	mode = convert_search_mode_to_innobase(find_flag);

	match_mode = 0;

	if (find_flag == HA_READ_KEY_EXACT) {

		match_mode = ROW_SEL_EXACT;

	} else if (find_flag == HA_READ_PREFIX
		   || find_flag == HA_READ_PREFIX_LAST) {

		match_mode = ROW_SEL_EXACT_PREFIX;
	}

	last_match_mode = (uint) match_mode;

	if (mode != PAGE_CUR_UNSUPP) {

		innobase_srv_conc_enter_innodb(prebuilt->trx);

		ret = row_search_for_mysql((byte*) buf, mode, prebuilt,
					   match_mode, 0);

		innobase_srv_conc_exit_innodb(prebuilt->trx);
	} else {

		ret = DB_UNSUPPORTED;
	}

	switch (ret) {
	case DB_SUCCESS:
		error = 0;
		table->status = 0;
		if (srv_stats.n_rows_read.is_fast()) {
			srv_stats.n_rows_read.inc();
		} else {
			srv_stats.n_rows_read.add(
				thd_get_thread_id(prebuilt->trx->mysql_thd), 1);
		}
		break;
	case DB_RECORD_NOT_FOUND:
		error = HA_ERR_KEY_NOT_FOUND;
		table->status = STATUS_NOT_FOUND;
		break;
	case DB_END_OF_INDEX:
		error = HA_ERR_KEY_NOT_FOUND;
		table->status = STATUS_NOT_FOUND;
		break;
	case DB_TABLESPACE_DELETED:

		ib_senderrf(
			prebuilt->trx->mysql_thd, IB_LOG_LEVEL_ERROR,
			ER_TABLESPACE_DISCARDED,
			table->s->table_name.str);

		table->status = STATUS_NOT_FOUND;
		error = HA_ERR_NO_SUCH_TABLE;
		break;
	case DB_TABLESPACE_NOT_FOUND:

		ib_senderrf(
			prebuilt->trx->mysql_thd, IB_LOG_LEVEL_ERROR,
			ER_TABLESPACE_MISSING, MYF(0),
			table->s->table_name.str);

		table->status = STATUS_NOT_FOUND;
		error = HA_ERR_NO_SUCH_TABLE;
		break;
	default:
		error = convert_error_code_to_mysql(
			ret, prebuilt->table->flags, user_thd);

		table->status = STATUS_NOT_FOUND;
		break;
	}

	DBUG_RETURN(error);
}

/*******************************************************************//**
The following functions works like index_read, but it find the last
row with the current key value or prefix.
@return	0, HA_ERR_KEY_NOT_FOUND, or an error code */
UNIV_INTERN
int
ha_innobase::index_read_last(
/*=========================*/
	uchar*		buf,	/*!< out: fetched row */
	const uchar*	key_ptr,/*!< in: key value, or a prefix of a full
				key value */
	uint		key_len)/*!< in: length of the key val or prefix
				in bytes */
{
	return(index_read(buf, key_ptr, key_len, HA_READ_PREFIX_LAST));
}

/********************************************************************//**
Get the index for a handle. Does not change active index.
@return	NULL or index instance. */
UNIV_INTERN
dict_index_t*
ha_innobase::innobase_get_index(
/*============================*/
	uint		keynr)	/*!< in: use this index; MAX_KEY means always
				clustered index, even if it was internally
				generated by InnoDB */
{
	KEY*		key = 0;
	dict_index_t*	index = 0;

	DBUG_ENTER("innobase_get_index");

	if (keynr != MAX_KEY && table->s->keys > 0) {
		key = table->key_info + keynr;

		index = innobase_index_lookup(share, keynr);

		if (index) {
			ut_a(ut_strcmp(index->name, key->name) == 0);
		} else {
			/* Can't find index with keynr in the translation
			table. Only print message if the index translation
			table exists */
			if (share->idx_trans_tbl.index_mapping) {
				sql_print_warning("InnoDB could not find "
						  "index %s key no %u for "
						  "table %s through its "
						  "index translation table",
						  key ? key->name : "NULL",
						  keynr,
						  prebuilt->table->name);
			}

			index = dict_table_get_index_on_name(prebuilt->table,
							     key->name);
		}
	} else {
		index = dict_table_get_first_index(prebuilt->table);
	}

	if (!index) {
		sql_print_error(
			"InnoDB could not find key n:o %u with name %s "
			"from dict cache for table %s",
			keynr, key ? key->name : "NULL",
			prebuilt->table->name);
	}

	DBUG_RETURN(index);
}

/********************************************************************//**
Changes the active index of a handle.
@return	0 or error code */
UNIV_INTERN
int
ha_innobase::change_active_index(
/*=============================*/
	uint	keynr)	/*!< in: use this index; MAX_KEY means always clustered
			index, even if it was internally generated by
			InnoDB */
{
	DBUG_ENTER("change_active_index");

	ut_ad(user_thd == ha_thd());
	ut_a(prebuilt->trx == thd_to_trx(user_thd));

	active_index = keynr;

	prebuilt->index = innobase_get_index(keynr);

	if (UNIV_UNLIKELY(!prebuilt->index)) {
		sql_print_warning("InnoDB: change_active_index(%u) failed",
				  keynr);
		prebuilt->index_usable = FALSE;
		DBUG_RETURN(1);
	}

	prebuilt->index_usable = row_merge_is_index_usable(prebuilt->trx,
							   prebuilt->index);

	if (UNIV_UNLIKELY(!prebuilt->index_usable)) {
		if (dict_index_is_corrupted(prebuilt->index)) {
			char index_name[MAX_FULL_NAME_LEN + 1];
			char table_name[MAX_FULL_NAME_LEN + 1];

			innobase_format_name(
				index_name, sizeof index_name,
				prebuilt->index->name, TRUE);

			innobase_format_name(
				table_name, sizeof table_name,
				prebuilt->index->table->name, FALSE);

			push_warning_printf(
				user_thd, Sql_condition::SL_WARNING,
				HA_ERR_INDEX_CORRUPT,
				"InnoDB: Index %s for table %s is"
				" marked as corrupted",
				index_name, table_name);
			DBUG_RETURN(HA_ERR_INDEX_CORRUPT);
		} else {
			push_warning_printf(
				user_thd, Sql_condition::SL_WARNING,
				HA_ERR_TABLE_DEF_CHANGED,
				"InnoDB: insufficient history for index %u",
				keynr);
		}

		/* The caller seems to ignore this.  Thus, we must check
		this again in row_search_for_mysql(). */
		DBUG_RETURN(HA_ERR_TABLE_DEF_CHANGED);
	}

	ut_a(prebuilt->search_tuple != 0);

	dtuple_set_n_fields(prebuilt->search_tuple, prebuilt->index->n_fields);

	dict_index_copy_types(prebuilt->search_tuple, prebuilt->index,
			      prebuilt->index->n_fields);

	/* MySQL changes the active index for a handle also during some
	queries, for example SELECT MAX(a), SUM(a) first retrieves the MAX()
	and then calculates the sum. Previously we played safe and used
	the flag ROW_MYSQL_WHOLE_ROW below, but that caused unnecessary
	copying. Starting from MySQL-4.1 we use a more efficient flag here. */

	build_template(false);

	DBUG_RETURN(0);
}

/**********************************************************************//**
Positions an index cursor to the index specified in keynr. Fetches the
row if any.
??? This is only used to read whole keys ???
@return	error number or 0 */
UNIV_INTERN
int
ha_innobase::index_read_idx(
/*========================*/
	uchar*		buf,		/*!< in/out: buffer for the returned
					row */
	uint		keynr,		/*!< in: use this index */
	const uchar*	key,		/*!< in: key value; if this is NULL
					we position the cursor at the
					start or end of index */
	uint		key_len,	/*!< in: key value length */
	enum ha_rkey_function find_flag)/*!< in: search flags from my_base.h */
{
	if (change_active_index(keynr)) {

		return(1);
	}

	return(index_read(buf, key, key_len, find_flag));
}

/***********************************************************************//**
Reads the next or previous row from a cursor, which must have previously been
positioned using index_read.
@return	0, HA_ERR_END_OF_FILE, or error number */
UNIV_INTERN
int
ha_innobase::general_fetch(
/*=======================*/
	uchar*	buf,		/*!< in/out: buffer for next row in MySQL
				format */
	uint	direction,	/*!< in: ROW_SEL_NEXT or ROW_SEL_PREV */
	uint	match_mode)	/*!< in: 0, ROW_SEL_EXACT, or
				ROW_SEL_EXACT_PREFIX */
{
	dberr_t	ret;
	int	error;

	DBUG_ENTER("general_fetch");

	ut_a(prebuilt->trx == thd_to_trx(user_thd));

	innobase_srv_conc_enter_innodb(prebuilt->trx);

	ret = row_search_for_mysql(
		(byte*) buf, 0, prebuilt, match_mode, direction);

	innobase_srv_conc_exit_innodb(prebuilt->trx);

	switch (ret) {
	case DB_SUCCESS:
		error = 0;
		table->status = 0;
		if (srv_stats.n_rows_read.is_fast()) {
			srv_stats.n_rows_read.inc();
		} else {
			srv_stats.n_rows_read.add(
				thd_get_thread_id(prebuilt->trx->mysql_thd), 1);
		}
		break;
	case DB_RECORD_NOT_FOUND:
		error = HA_ERR_END_OF_FILE;
		table->status = STATUS_NOT_FOUND;
		break;
	case DB_END_OF_INDEX:
		error = HA_ERR_END_OF_FILE;
		table->status = STATUS_NOT_FOUND;
		break;
	case DB_TABLESPACE_DELETED:

		ib_senderrf(
			prebuilt->trx->mysql_thd, IB_LOG_LEVEL_ERROR,
			ER_TABLESPACE_DISCARDED,
			table->s->table_name.str);

		table->status = STATUS_NOT_FOUND;
		error = HA_ERR_NO_SUCH_TABLE;
		break;
	case DB_TABLESPACE_NOT_FOUND:

		ib_senderrf(
			prebuilt->trx->mysql_thd, IB_LOG_LEVEL_ERROR,
			ER_TABLESPACE_MISSING,
			table->s->table_name.str);

		table->status = STATUS_NOT_FOUND;
		error = HA_ERR_NO_SUCH_TABLE;
		break;
	default:
		error = convert_error_code_to_mysql(
			ret, prebuilt->table->flags, user_thd);

		table->status = STATUS_NOT_FOUND;
		break;
	}

	DBUG_RETURN(error);
}

/***********************************************************************//**
Reads the next row from a cursor, which must have previously been
positioned using index_read.
@return	0, HA_ERR_END_OF_FILE, or error number */
UNIV_INTERN
int
ha_innobase::index_next(
/*====================*/
	uchar*		buf)	/*!< in/out: buffer for next row in MySQL
				format */
{
	ha_statistic_increment(&SSV::ha_read_next_count);

	return(general_fetch(buf, ROW_SEL_NEXT, 0));
}

/*******************************************************************//**
Reads the next row matching to the key value given as the parameter.
@return	0, HA_ERR_END_OF_FILE, or error number */
UNIV_INTERN
int
ha_innobase::index_next_same(
/*=========================*/
	uchar*		buf,	/*!< in/out: buffer for the row */
	const uchar*	key,	/*!< in: key value */
	uint		keylen)	/*!< in: key value length */
{
	ha_statistic_increment(&SSV::ha_read_next_count);

	return(general_fetch(buf, ROW_SEL_NEXT, last_match_mode));
}

/***********************************************************************//**
Reads the previous row from a cursor, which must have previously been
positioned using index_read.
@return	0, HA_ERR_END_OF_FILE, or error number */
UNIV_INTERN
int
ha_innobase::index_prev(
/*====================*/
	uchar*	buf)	/*!< in/out: buffer for previous row in MySQL format */
{
	ha_statistic_increment(&SSV::ha_read_prev_count);

	return(general_fetch(buf, ROW_SEL_PREV, 0));
}

/********************************************************************//**
Positions a cursor on the first record in an index and reads the
corresponding row to buf.
@return	0, HA_ERR_END_OF_FILE, or error code */
UNIV_INTERN
int
ha_innobase::index_first(
/*=====================*/
	uchar*	buf)	/*!< in/out: buffer for the row */
{
	int	error;

	DBUG_ENTER("index_first");
	ha_statistic_increment(&SSV::ha_read_first_count);

	error = index_read(buf, NULL, 0, HA_READ_AFTER_KEY);

	/* MySQL does not seem to allow this to return HA_ERR_KEY_NOT_FOUND */

	if (error == HA_ERR_KEY_NOT_FOUND) {
		error = HA_ERR_END_OF_FILE;
	}

	DBUG_RETURN(error);
}

/********************************************************************//**
Positions a cursor on the last record in an index and reads the
corresponding row to buf.
@return	0, HA_ERR_END_OF_FILE, or error code */
UNIV_INTERN
int
ha_innobase::index_last(
/*====================*/
	uchar*	buf)	/*!< in/out: buffer for the row */
{
	int	error;

	DBUG_ENTER("index_last");
	ha_statistic_increment(&SSV::ha_read_last_count);

	error = index_read(buf, NULL, 0, HA_READ_BEFORE_KEY);

	/* MySQL does not seem to allow this to return HA_ERR_KEY_NOT_FOUND */

	if (error == HA_ERR_KEY_NOT_FOUND) {
		error = HA_ERR_END_OF_FILE;
	}

	DBUG_RETURN(error);
}

/****************************************************************//**
Initialize a table scan.
@return	0 or error number */
UNIV_INTERN
int
ha_innobase::rnd_init(
/*==================*/
	bool	scan)	/*!< in: TRUE if table/index scan FALSE otherwise */
{
	int	err;

	/* Store the active index value so that we can restore the original
	value after a scan */

	if (prebuilt->clust_index_was_generated) {
		err = change_active_index(MAX_KEY);
	} else {
		err = change_active_index(primary_key);
	}

	/* Don't use semi-consistent read in random row reads (by position).
	This means we must disable semi_consistent_read if scan is false */

	if (!scan) {
		try_semi_consistent_read(0);
	}

	start_of_scan = 1;

	return(err);
}

/*****************************************************************//**
Ends a table scan.
@return	0 or error number */
UNIV_INTERN
int
ha_innobase::rnd_end(void)
/*======================*/
{
	return(index_end());
}

/*****************************************************************//**
Reads the next row in a table scan (also used to read the FIRST row
in a table scan).
@return	0, HA_ERR_END_OF_FILE, or error number */
UNIV_INTERN
int
ha_innobase::rnd_next(
/*==================*/
	uchar*	buf)	/*!< in/out: returns the row in this buffer,
			in MySQL format */
{
	int	error;

	DBUG_ENTER("rnd_next");
	ha_statistic_increment(&SSV::ha_read_rnd_next_count);

	if (start_of_scan) {
		error = index_first(buf);

		if (error == HA_ERR_KEY_NOT_FOUND) {
			error = HA_ERR_END_OF_FILE;
		}

		start_of_scan = 0;
	} else {
		error = general_fetch(buf, ROW_SEL_NEXT, 0);
	}

	DBUG_RETURN(error);
}

/**********************************************************************//**
Fetches a row from the table based on a row reference.
@return	0, HA_ERR_KEY_NOT_FOUND, or error code */
UNIV_INTERN
int
ha_innobase::rnd_pos(
/*=================*/
	uchar*	buf,	/*!< in/out: buffer for the row */
	uchar*	pos)	/*!< in: primary key value of the row in the
			MySQL format, or the row id if the clustered
			index was internally generated by InnoDB; the
			length of data in pos has to be ref_length */
{
	int		error;
	DBUG_ENTER("rnd_pos");
	DBUG_DUMP("key", pos, ref_length);

	ha_statistic_increment(&SSV::ha_read_rnd_count);

	ut_a(prebuilt->trx == thd_to_trx(ha_thd()));

	/* Note that we assume the length of the row reference is fixed
	for the table, and it is == ref_length */

	error = index_read(buf, pos, ref_length, HA_READ_KEY_EXACT);

	if (error) {
		DBUG_PRINT("error", ("Got error: %d", error));
	}

	DBUG_RETURN(error);
}

/**********************************************************************//**
Initialize FT index scan
@return 0 or error number */
UNIV_INTERN
int
ha_innobase::ft_init()
/*==================*/
{
	DBUG_ENTER("ft_init");

	trx_t*	trx = check_trx_exists(ha_thd());

	/* FTS queries are not treated as autocommit non-locking selects.
	This is because the FTS implementation can acquire locks behind
	the scenes. This has not been verified but it is safer to treat
	them as regular read only transactions for now. */

	if (!trx_is_started(trx)) {
		++trx->will_lock;
	}

	DBUG_RETURN(rnd_init(false));
}

/**********************************************************************//**
Initialize FT index scan
@return FT_INFO structure if successful or NULL */
UNIV_INTERN
FT_INFO*
ha_innobase::ft_init_ext(
/*=====================*/
	uint			flags,	/* in: */
	uint			keynr,	/* in: */
	String*			key)	/* in: */
{
	trx_t*			trx;
	dict_table_t*		table;
	ulint			error;
	byte*			query = (byte*) key->ptr();
	ulint			query_len = key->length();
	const CHARSET_INFO*	char_set = key->charset();
	NEW_FT_INFO*		fts_hdl = NULL;
	dict_index_t*		index;
	fts_result_t*		result;
	char			buf_tmp[8192];
	ulint			buf_tmp_used;
	uint			num_errors;

	if (fts_enable_diag_print) {
		fprintf(stderr, "keynr=%u, '%.*s'\n",
			keynr, (int) key->length(), (byte*) key->ptr());

		if (flags & FT_BOOL) {
			fprintf(stderr, "BOOL search\n");
		} else {
			fprintf(stderr, "NL search\n");
		}
	}

	/* FIXME: utf32 and utf16 are not compatible with some
	string function used. So to convert them to uft8 before
	proceed. */
	if (strcmp(char_set->csname, "utf32") == 0
	    || strcmp(char_set->csname, "utf16") == 0) {
		buf_tmp_used = innobase_convert_string(
			buf_tmp, sizeof(buf_tmp) - 1,
			&my_charset_utf8_general_ci,
			query, query_len, (CHARSET_INFO*) char_set,
			&num_errors);

		query = (byte*) buf_tmp;
		query_len = buf_tmp_used;
		query[query_len] = 0;
	}

	trx = prebuilt->trx;

	/* FTS queries are not treated as autocommit non-locking selects.
	This is because the FTS implementation can acquire locks behind
	the scenes. This has not been verified but it is safer to treat
	them as regular read only transactions for now. */

	if (!trx_is_started(trx)) {
		++trx->will_lock;
	}

	table = prebuilt->table;

	/* Table does not have an FTS index */
	if (!table->fts || ib_vector_is_empty(table->fts->indexes)) {
		my_error(ER_TABLE_HAS_NO_FT, MYF(0));
		return(NULL);
	}

	if (keynr == NO_SUCH_KEY) {
		/* FIXME: Investigate the NO_SUCH_KEY usage */
		index = (dict_index_t*) ib_vector_getp(table->fts->indexes, 0);
	} else {
		index = innobase_get_index(keynr);
	}

	if (!index || index->type != DICT_FTS) {
		my_error(ER_TABLE_HAS_NO_FT, MYF(0));
		return(NULL);
	}

	if (!(table->fts->fts_status & ADDED_TABLE_SYNCED)) {
		fts_init_index(table, FALSE);

		table->fts->fts_status |= ADDED_TABLE_SYNCED;
	}

	error = fts_query(trx, index, flags, query, query_len, &result);

	// FIXME: Proper error handling and diagnostic
	if (error != DB_SUCCESS) {
		fprintf(stderr, "Error processing query\n");
	} else {
		/* Allocate FTS handler, and instantiate it before return */
		fts_hdl = (NEW_FT_INFO*) my_malloc(sizeof(NEW_FT_INFO),
						   MYF(0));

		fts_hdl->please = (struct _ft_vft*)(&ft_vft_result);
		fts_hdl->could_you = (struct _ft_vft_ext*)(&ft_vft_ext_result);
		fts_hdl->ft_prebuilt = prebuilt;
		fts_hdl->ft_result = result;

		/* FIXME: Re-evluate the condition when Bug 14469540
		is resolved */
		prebuilt->in_fts_query = true;
	}

	return((FT_INFO*) fts_hdl);
}

/*****************************************************************//**
Set up search tuple for a query through FTS_DOC_ID_INDEX on
supplied Doc ID. This is used by MySQL to retrieve the documents
once the search result (Doc IDs) is available */
static
void
innobase_fts_create_doc_id_key(
/*===========================*/
	dtuple_t*	tuple,		/* in/out: prebuilt->search_tuple */
	const dict_index_t*
			index,		/* in: index (FTS_DOC_ID_INDEX) */
	doc_id_t*	doc_id)		/* in/out: doc id to search, value
					could be changed to storage format
					used for search. */
{
	doc_id_t	temp_doc_id;
	dfield_t*	dfield = dtuple_get_nth_field(tuple, 0);

	ut_a(dict_index_get_n_unique(index) == 1);

	dtuple_set_n_fields(tuple, index->n_fields);
	dict_index_copy_types(tuple, index, index->n_fields);

#ifdef UNIV_DEBUG
	/* The unique Doc ID field should be an eight-bytes integer */
	dict_field_t*	field = dict_index_get_nth_field(index, 0);
        ut_a(field->col->mtype == DATA_INT);
	ut_ad(sizeof(*doc_id) == field->fixed_len);
	ut_ad(innobase_strcasecmp(index->name, FTS_DOC_ID_INDEX_NAME) == 0);
#endif /* UNIV_DEBUG */

	/* Convert to storage byte order */
	mach_write_to_8(reinterpret_cast<byte*>(&temp_doc_id), *doc_id);
	*doc_id = temp_doc_id;
	dfield_set_data(dfield, doc_id, sizeof(*doc_id));

        dtuple_set_n_fields_cmp(tuple, 1);

	for (ulint i = 1; i < index->n_fields; i++) {
		dfield = dtuple_get_nth_field(tuple, i);
		dfield_set_null(dfield);
	}
}

/**********************************************************************//**
Fetch next result from the FT result set
@return error code */
UNIV_INTERN
int
ha_innobase::ft_read(
/*=================*/
	uchar*		buf)		/*!< in/out: buf contain result row */
{
	fts_result_t*	result;
	int		error;
	row_prebuilt_t*	ft_prebuilt;

	ft_prebuilt = ((NEW_FT_INFO*) ft_handler)->ft_prebuilt;

	ut_a(ft_prebuilt == prebuilt);

	result = ((NEW_FT_INFO*) ft_handler)->ft_result;

	if (result->current == NULL) {
		/* This is the case where the FTS query did not
		contain and matching documents. */
		if (result->rankings_by_id != NULL) {
			/* Now that we have the complete result, we
			need to sort the document ids on their rank
			calculation. */

			fts_query_sort_result_on_rank(result);

			result->current = const_cast<ib_rbt_node_t*>(
				rbt_first(result->rankings_by_rank));
		} else {
			ut_a(result->current == NULL);
		}
	} else {
		result->current = const_cast<ib_rbt_node_t*>(
			rbt_next(result->rankings_by_rank, result->current));
	}

next_record:

	if (result->current != NULL) {
		dict_index_t*	index;
		dtuple_t*	tuple = prebuilt->search_tuple;
		doc_id_t	search_doc_id;

		/* If we only need information from result we can return
		   without fetching the table row */
		if (ft_prebuilt->read_just_key) {
			table->status= 0;
			return(0);
		}

		index = dict_table_get_index_on_name(
			prebuilt->table, FTS_DOC_ID_INDEX_NAME);

		/* Must find the index */
		ut_a(index);

		/* Switch to the FTS doc id index */
		prebuilt->index = index;

		fts_ranking_t*	ranking = rbt_value(
			fts_ranking_t, result->current);

		search_doc_id = ranking->doc_id;

		/* We pass a pointer of search_doc_id because it will be
		converted to storage byte order used in the search
		tuple. */
		innobase_fts_create_doc_id_key(tuple, index, &search_doc_id);

		innobase_srv_conc_enter_innodb(prebuilt->trx);

		dberr_t ret = row_search_for_mysql(
			(byte*) buf, PAGE_CUR_GE, prebuilt, ROW_SEL_EXACT, 0);

		innobase_srv_conc_exit_innodb(prebuilt->trx);

		switch (ret) {
		case DB_SUCCESS:
			error = 0;
			table->status = 0;
			break;
		case DB_RECORD_NOT_FOUND:
			result->current = const_cast<ib_rbt_node_t*>(
				rbt_next(result->rankings_by_rank,
					 result->current));

			if (!result->current) {
				/* exhaust the result set, should return
				HA_ERR_END_OF_FILE just like
				ha_innobase::general_fetch() and/or
				ha_innobase::index_first() etc. */
				error = HA_ERR_END_OF_FILE;
				table->status = STATUS_NOT_FOUND;
			} else {
				goto next_record;
			}
			break;
		case DB_END_OF_INDEX:
			error = HA_ERR_END_OF_FILE;
			table->status = STATUS_NOT_FOUND;
			break;
		case DB_TABLESPACE_DELETED:

			ib_senderrf(
				prebuilt->trx->mysql_thd, IB_LOG_LEVEL_ERROR,
				ER_TABLESPACE_DISCARDED,
				table->s->table_name.str);

			table->status = STATUS_NOT_FOUND;
			error = HA_ERR_NO_SUCH_TABLE;
			break;
		case DB_TABLESPACE_NOT_FOUND:

			ib_senderrf(
				prebuilt->trx->mysql_thd, IB_LOG_LEVEL_ERROR,
				ER_TABLESPACE_MISSING,
				table->s->table_name.str);

			table->status = STATUS_NOT_FOUND;
			error = HA_ERR_NO_SUCH_TABLE;
			break;
		default:
			error = convert_error_code_to_mysql(
				ret, 0, user_thd);

			table->status = STATUS_NOT_FOUND;
			break;
		}

		return(error);
	}

	return(HA_ERR_END_OF_FILE);
}

/*************************************************************************
*/

void
ha_innobase::ft_end()
{
	fprintf(stderr, "ft_end()\n");

	rnd_end();
}

/*********************************************************************//**
Stores a reference to the current row to 'ref' field of the handle. Note
that in the case where we have generated the clustered index for the
table, the function parameter is illogical: we MUST ASSUME that 'record'
is the current 'position' of the handle, because if row ref is actually
the row id internally generated in InnoDB, then 'record' does not contain
it. We just guess that the row id must be for the record where the handle
was positioned the last time. */
UNIV_INTERN
void
ha_innobase::position(
/*==================*/
	const uchar*	record)	/*!< in: row in MySQL format */
{
	uint		len;

	ut_a(prebuilt->trx == thd_to_trx(ha_thd()));

	if (prebuilt->clust_index_was_generated) {
		/* No primary key was defined for the table and we
		generated the clustered index from row id: the
		row reference will be the row id, not any key value
		that MySQL knows of */

		len = DATA_ROW_ID_LEN;

		memcpy(ref, prebuilt->row_id, len);
	} else {
		len = store_key_val_for_row(primary_key, (char*) ref,
							 ref_length, record);
	}

	/* We assume that the 'ref' value len is always fixed for the same
	table. */

	if (len != ref_length) {
		sql_print_error("Stored ref len is %lu, but table ref len is "
				"%lu", (ulong) len, (ulong) ref_length);
	}
}

/* limit innodb monitor access to users with PROCESS privilege.
See http://bugs.mysql.com/32710 for expl. why we choose PROCESS. */
#define IS_MAGIC_TABLE_AND_USER_DENIED_ACCESS(table_name, thd) \
	(row_is_magic_monitor_table(table_name) \
	 && check_global_access(thd, PROCESS_ACL))

/*****************************************************************//**
Check whether there exist a column named as "FTS_DOC_ID", which is
reserved for InnoDB FTS Doc ID
@return true if there exist a "FTS_DOC_ID" column */
static
bool
create_table_check_doc_id_col(
/*==========================*/
	trx_t*		trx,		/*!< in: InnoDB transaction handle */
	const TABLE*	form,		/*!< in: information on table
					columns and indexes */
	ulint*		doc_id_col)	/*!< out: Doc ID column number if
					there exist a FTS_DOC_ID column,
					ULINT_UNDEFINED if column is of the
					wrong type/name/size */
{
	for (ulint i = 0; i < form->s->fields; i++) {
		const Field*	field;
		ulint		col_type;
		ulint		col_len;
		ulint		unsigned_type;

		field = form->field[i];

		col_type = get_innobase_type_from_mysql_type(&unsigned_type,
							     field);

		col_len = field->pack_length();

		if (innobase_strcasecmp(field->field_name,
					FTS_DOC_ID_COL_NAME) == 0) {

			/* Note the name is case sensitive due to
			our internal query parser */
			if (col_type == DATA_INT
			    && !field->real_maybe_null()
			    && col_len == sizeof(doc_id_t)
			    && (strcmp(field->field_name,
				      FTS_DOC_ID_COL_NAME) == 0)) {
				*doc_id_col = i;
			} else {
				push_warning_printf(
					trx->mysql_thd,
					Sql_condition::SL_WARNING,
					ER_ILLEGAL_HA_CREATE_OPTION,
					"InnoDB: FTS_DOC_ID column must be "
					"of BIGINT NOT NULL type, and named "
					"in all capitalized characters");
				my_error(ER_WRONG_COLUMN_NAME, MYF(0),
					 field->field_name);
				*doc_id_col = ULINT_UNDEFINED;
			}

			return(true);
		}
	}

	return(false);
}

/*****************************************************************//**
Creates a table definition to an InnoDB database. */
static __attribute__((nonnull, warn_unused_result))
int
create_table_def(
/*=============*/
	trx_t*		trx,		/*!< in: InnoDB transaction handle */
	const TABLE*	form,		/*!< in: information on table
					columns and indexes */
	const char*	table_name,	/*!< in: table name */
	const char*	temp_path,	/*!< in: if this is a table explicitly
					created by the user with the
					TEMPORARY keyword, then this
					parameter is the dir path where the
					table should be placed if we create
					an .ibd file for it (no .ibd extension
					in the path, though). Otherwise this
					is a zero length-string */
	const char*	remote_path,	/*!< in: Remote path or zero length-string */
	ulint		flags,		/*!< in: table flags */
	ulint		flags2)		/*!< in: table flags2 */
{
	THD*		thd = trx->mysql_thd;
	dict_table_t*	table;
	ulint		n_cols;
	dberr_t		err;
	ulint		col_type;
	ulint		col_len;
	ulint		nulls_allowed;
	ulint		unsigned_type;
	ulint		binary_type;
	ulint		long_true_varchar;
	ulint		charset_no;
	ulint		i;
	ulint		doc_id_col = 0;
	ibool		has_doc_id_col = FALSE;
	mem_heap_t*	heap;

	DBUG_ENTER("create_table_def");
	DBUG_PRINT("enter", ("table_name: %s", table_name));

	DBUG_ASSERT(thd != NULL);

	/* MySQL does the name length check. But we do additional check
	on the name length here */
	if (strlen(table_name) > MAX_FULL_NAME_LEN) {
		push_warning_printf(
			thd, Sql_condition::SL_WARNING,
			ER_TABLE_NAME,
			"InnoDB: Table Name or Database Name is too long");

		DBUG_RETURN(ER_TABLE_NAME);
	}

	/* table_name must contain '/'. Later in the code we assert if it
	does not */
	if (strcmp(strchr(table_name, '/') + 1,
		   "innodb_table_monitor") == 0) {
		push_warning(
			thd, Sql_condition::SL_WARNING,
			HA_ERR_WRONG_COMMAND,
			DEPRECATED_MSG_INNODB_TABLE_MONITOR);
	}

	n_cols = form->s->fields;

	/* Check whether there already exists a FTS_DOC_ID column */
	if (create_table_check_doc_id_col(trx, form, &doc_id_col)){

		/* Raise error if the Doc ID column is of wrong type or name */
		if (doc_id_col == ULINT_UNDEFINED) {
			trx_commit_for_mysql(trx);

			err = DB_ERROR;
			goto error_ret;
		} else {
			has_doc_id_col = TRUE;
		}
	}

	/* We pass 0 as the space id, and determine at a lower level the space
	id where to store the table */

	if (flags2 & DICT_TF2_FTS) {
		/* Adjust for the FTS hidden field */
		if (!has_doc_id_col) {
			table = dict_mem_table_create(table_name, 0, n_cols + 1,
						      flags, flags2);

			/* Set the hidden doc_id column. */
			table->fts->doc_col = n_cols;
		} else {
			table = dict_mem_table_create(table_name, 0, n_cols,
						      flags, flags2);
			table->fts->doc_col = doc_id_col;
		}
	} else {
		table = dict_mem_table_create(table_name, 0, n_cols,
					      flags, flags2);
	}

	if (flags2 & DICT_TF2_TEMPORARY) {
		ut_a(strlen(temp_path));
		table->dir_path_of_temp_table =
			mem_heap_strdup(table->heap, temp_path);
	}

	if (DICT_TF_HAS_DATA_DIR(flags)) {
		ut_a(strlen(remote_path));
		table->data_dir_path = mem_heap_strdup(table->heap, remote_path);
	} else {
		table->data_dir_path = NULL;
	}
	heap = mem_heap_create(1000);

	for (i = 0; i < n_cols; i++) {
		Field*	field = form->field[i];

		col_type = get_innobase_type_from_mysql_type(&unsigned_type,
							     field);

		if (!col_type) {
			push_warning_printf(
				thd, Sql_condition::SL_WARNING,
				ER_CANT_CREATE_TABLE,
				"Error creating table '%s' with "
				"column '%s'. Please check its "
				"column type and try to re-create "
				"the table with an appropriate "
				"column type.",
				table->name, field->field_name);
			goto err_col;
		}

		nulls_allowed = field->real_maybe_null() ? 0 : DATA_NOT_NULL;
		binary_type = field->binary() ? DATA_BINARY_TYPE : 0;

		charset_no = 0;

		if (dtype_is_string_type(col_type)) {

			charset_no = (ulint) field->charset()->number;

			if (UNIV_UNLIKELY(charset_no > MAX_CHAR_COLL_NUM)) {
				/* in data0type.h we assume that the
				number fits in one byte in prtype */
				push_warning_printf(
					thd, Sql_condition::SL_WARNING,
					ER_CANT_CREATE_TABLE,
					"In InnoDB, charset-collation codes"
					" must be below 256."
					" Unsupported code %lu.",
					(ulong) charset_no);
				mem_heap_free(heap);
				DBUG_RETURN(ER_CANT_CREATE_TABLE);
			}
		}

		/* we assume in dtype_form_prtype() that this fits in
		two bytes */
		ut_a(field->type() <= MAX_CHAR_COLL_NUM);
		col_len = field->pack_length();

		/* The MySQL pack length contains 1 or 2 bytes length field
		for a true VARCHAR. Let us subtract that, so that the InnoDB
		column length in the InnoDB data dictionary is the real
		maximum byte length of the actual data. */

		long_true_varchar = 0;

		if (field->type() == MYSQL_TYPE_VARCHAR) {
			col_len -= ((Field_varstring*) field)->length_bytes;

			if (((Field_varstring*) field)->length_bytes == 2) {
				long_true_varchar = DATA_LONG_TRUE_VARCHAR;
			}
		}

		/* First check whether the column to be added has a
		system reserved name. */
		if (dict_col_name_is_reserved(field->field_name)){
			my_error(ER_WRONG_COLUMN_NAME, MYF(0),
				 field->field_name);
err_col:
			dict_mem_table_free(table);
			mem_heap_free(heap);
			trx_commit_for_mysql(trx);

			err = DB_ERROR;
			goto error_ret;
		}

		dict_mem_table_add_col(table, heap,
			field->field_name,
			col_type,
			dtype_form_prtype(
				(ulint) field->type()
				| nulls_allowed | unsigned_type
				| binary_type | long_true_varchar,
				charset_no),
			col_len);
	}

	/* Add the FTS doc_id hidden column. */
	if (flags2 & DICT_TF2_FTS && !has_doc_id_col) {
		fts_add_doc_id_column(table, heap);
	}

	err = row_create_table_for_mysql(table, trx, false);

	mem_heap_free(heap);

	if (err == DB_DUPLICATE_KEY || err == DB_TABLESPACE_EXISTS) {
		char display_name[FN_REFLEN];
		char* buf_end = innobase_convert_identifier(
			display_name, sizeof(display_name) - 1,
			table_name, strlen(table_name),
			thd, TRUE);

		*buf_end = '\0';

		my_error(err == DB_DUPLICATE_KEY
			 ? ER_TABLE_EXISTS_ERROR
			 : ER_TABLESPACE_EXISTS, MYF(0), display_name);
	}

	if (err == DB_SUCCESS && (flags2 & DICT_TF2_FTS)) {
		fts_optimize_add_table(table);
	}

error_ret:
	DBUG_RETURN(convert_error_code_to_mysql(err, flags, thd));
}

/*****************************************************************//**
Creates an index in an InnoDB database. */
static
int
create_index(
/*=========*/
	trx_t*		trx,		/*!< in: InnoDB transaction handle */
	const TABLE*	form,		/*!< in: information on table
					columns and indexes */
	ulint		flags,		/*!< in: InnoDB table flags */
	const char*	table_name,	/*!< in: table name */
	uint		key_num)	/*!< in: index number */
{
	dict_index_t*	index;
	int		error;
	const KEY*	key;
	ulint		ind_type;
	ulint*		field_lengths;

	DBUG_ENTER("create_index");

	key = form->key_info + key_num;

	/* Assert that "GEN_CLUST_INDEX" cannot be used as non-primary index */
	ut_a(innobase_strcasecmp(key->name, innobase_index_reserve_name) != 0);

	if (key->flags & HA_FULLTEXT) {
		index = dict_mem_index_create(table_name, key->name, 0,
					      DICT_FTS,
					      key->user_defined_key_parts);

		for (ulint i = 0; i < key->user_defined_key_parts; i++) {
			KEY_PART_INFO*	key_part = key->key_part + i;
			dict_mem_index_add_field(
				index, key_part->field->field_name, 0);
		}

		DBUG_RETURN(convert_error_code_to_mysql(
				    row_create_index_for_mysql(
					    index, trx, NULL),
				    flags, NULL));

	}

	ind_type = 0;

	if (key_num == form->s->primary_key) {
		ind_type |= DICT_CLUSTERED;
	}

	if (key->flags & HA_NOSAME) {
		ind_type |= DICT_UNIQUE;
	}

	field_lengths = (ulint*) my_malloc(
		key->user_defined_key_parts * sizeof *
				field_lengths, MYF(MY_FAE));

	/* We pass 0 as the space id, and determine at a lower level the space
	id where to store the table */

	index = dict_mem_index_create(table_name, key->name, 0,
				      ind_type, key->user_defined_key_parts);

	for (ulint i = 0; i < key->user_defined_key_parts; i++) {
		KEY_PART_INFO*	key_part = key->key_part + i;
		ulint		prefix_len;
		ulint		col_type;
		ulint		is_unsigned;


		/* (The flag HA_PART_KEY_SEG denotes in MySQL a
		column prefix field in an index: we only store a
		specified number of first bytes of the column to
		the index field.) The flag does not seem to be
		properly set by MySQL. Let us fall back on testing
		the length of the key part versus the column. */

		Field*	field = NULL;

		for (ulint j = 0; j < form->s->fields; j++) {

			field = form->field[j];

			if (0 == innobase_strcasecmp(
				    field->field_name,
				    key_part->field->field_name)) {
				/* Found the corresponding column */

				goto found;
			}
		}

		ut_error;
found:
		col_type = get_innobase_type_from_mysql_type(
			&is_unsigned, key_part->field);

		if (DATA_BLOB == col_type
		    || (key_part->length < field->pack_length()
			&& field->type() != MYSQL_TYPE_VARCHAR)
		    || (field->type() == MYSQL_TYPE_VARCHAR
			&& key_part->length < field->pack_length()
			- ((Field_varstring*) field)->length_bytes)) {

			switch (col_type) {
			default:
				prefix_len = key_part->length;
				break;
			case DATA_INT:
			case DATA_FLOAT:
			case DATA_DOUBLE:
			case DATA_DECIMAL:
				sql_print_error(
					"MySQL is trying to create a column "
					"prefix index field, on an "
					"inappropriate data type. Table "
					"name %s, column name %s.",
					table_name,
					key_part->field->field_name);

				prefix_len = 0;
			}
		} else {
			prefix_len = 0;
		}

		field_lengths[i] = key_part->length;

		dict_mem_index_add_field(
			index, key_part->field->field_name, prefix_len);
	}

	ut_ad(key->flags & HA_FULLTEXT || !(index->type & DICT_FTS));

	/* Even though we've defined max_supported_key_part_length, we
	still do our own checking using field_lengths to be absolutely
	sure we don't create too long indexes. */

	error = convert_error_code_to_mysql(
		row_create_index_for_mysql(index, trx, field_lengths),
		flags, NULL);

	my_free(field_lengths);

	DBUG_RETURN(error);
}

/*****************************************************************//**
Creates an index to an InnoDB table when the user has defined no
primary index. */
static
int
create_clustered_index_when_no_primary(
/*===================================*/
	trx_t*		trx,		/*!< in: InnoDB transaction handle */
	ulint		flags,		/*!< in: InnoDB table flags */
	const char*	table_name)	/*!< in: table name */
{
	dict_index_t*	index;
	dberr_t		error;

	/* We pass 0 as the space id, and determine at a lower level the space
	id where to store the table */
	index = dict_mem_index_create(table_name,
				      innobase_index_reserve_name,
				      0, DICT_CLUSTERED, 0);

	error = row_create_index_for_mysql(index, trx, NULL);

	return(convert_error_code_to_mysql(error, flags, NULL));
}

/*****************************************************************//**
Return a display name for the row format
@return row format name */
UNIV_INTERN
const char*
get_row_format_name(
/*================*/
	enum row_type	row_format)		/*!< in: Row Format */
{
	switch (row_format) {
	case ROW_TYPE_COMPACT:
		return("COMPACT");
	case ROW_TYPE_COMPRESSED:
		return("COMPRESSED");
	case ROW_TYPE_DYNAMIC:
		return("DYNAMIC");
	case ROW_TYPE_REDUNDANT:
		return("REDUNDANT");
	case ROW_TYPE_DEFAULT:
		return("DEFAULT");
	case ROW_TYPE_FIXED:
		return("FIXED");
	case ROW_TYPE_PAGE:
	case ROW_TYPE_NOT_USED:
		break;
	}
	return("NOT USED");
}

/** If file-per-table is missing, issue warning and set ret false */
#define CHECK_ERROR_ROW_TYPE_NEEDS_FILE_PER_TABLE(use_tablespace)\
	if (!use_tablespace) {					\
		push_warning_printf(				\
			thd, Sql_condition::SL_WARNING,	\
			ER_ILLEGAL_HA_CREATE_OPTION,		\
			"InnoDB: ROW_FORMAT=%s requires"	\
			" innodb_file_per_table.",		\
			get_row_format_name(row_format));	\
		ret = "ROW_FORMAT";					\
	}

/** If file-format is Antelope, issue warning and set ret false */
#define CHECK_ERROR_ROW_TYPE_NEEDS_GT_ANTELOPE			\
	if (srv_file_format < UNIV_FORMAT_B) {		\
		push_warning_printf(				\
			thd, Sql_condition::SL_WARNING,	\
			ER_ILLEGAL_HA_CREATE_OPTION,		\
			"InnoDB: ROW_FORMAT=%s requires"	\
			" innodb_file_format > Antelope.",	\
			get_row_format_name(row_format));	\
		ret = "ROW_FORMAT";				\
	}


/*****************************************************************//**
Validates the create options. We may build on this function
in future. For now, it checks two specifiers:
KEY_BLOCK_SIZE and ROW_FORMAT
If innodb_strict_mode is not set then this function is a no-op
@return	NULL if valid, string if not. */
UNIV_INTERN
const char*
create_options_are_invalid(
/*=======================*/
	THD*		thd,		/*!< in: connection thread. */
	TABLE*		form,		/*!< in: information on table
					columns and indexes */
	HA_CREATE_INFO*	create_info,	/*!< in: create info. */
	bool		use_tablespace)	/*!< in: srv_file_per_table */
{
	ibool	kbs_specified	= FALSE;
	const char*	ret	= NULL;
	enum row_type	row_format	= form->s->row_type;

	ut_ad(thd != NULL);

	/* If innodb_strict_mode is not set don't do any validation. */
	if (!(THDVAR(thd, strict_mode))) {
		return(NULL);
	}

	ut_ad(form != NULL);
	ut_ad(create_info != NULL);

	/* First check if a non-zero KEY_BLOCK_SIZE was specified. */
	if (create_info->key_block_size) {
		kbs_specified = TRUE;
		switch (create_info->key_block_size) {
			ulint	kbs_max;
		case 1:
		case 2:
		case 4:
		case 8:
		case 16:
			/* Valid KEY_BLOCK_SIZE, check its dependencies. */
			if (!use_tablespace) {
				push_warning(
					thd, Sql_condition::SL_WARNING,
					ER_ILLEGAL_HA_CREATE_OPTION,
					"InnoDB: KEY_BLOCK_SIZE requires"
					" innodb_file_per_table.");
				ret = "KEY_BLOCK_SIZE";
			}
			if (srv_file_format < UNIV_FORMAT_B) {
				push_warning(
					thd, Sql_condition::SL_WARNING,
					ER_ILLEGAL_HA_CREATE_OPTION,
					"InnoDB: KEY_BLOCK_SIZE requires"
					" innodb_file_format > Antelope.");
				ret = "KEY_BLOCK_SIZE";
			}

			/* The maximum KEY_BLOCK_SIZE (KBS) is 16. But if
			UNIV_PAGE_SIZE is smaller than 16k, the maximum
			KBS is also smaller. */
			kbs_max = ut_min(
				1 << (UNIV_PAGE_SSIZE_MAX - 1),
				1 << (PAGE_ZIP_SSIZE_MAX - 1));
			if (create_info->key_block_size > kbs_max) {
				push_warning_printf(
					thd, Sql_condition::SL_WARNING,
					ER_ILLEGAL_HA_CREATE_OPTION,
					"InnoDB: KEY_BLOCK_SIZE=%ld"
					" cannot be larger than %ld.",
					create_info->key_block_size,
					kbs_max);
				ret = "KEY_BLOCK_SIZE";
			}
			break;
		default:
			push_warning_printf(
				thd, Sql_condition::SL_WARNING,
				ER_ILLEGAL_HA_CREATE_OPTION,
				"InnoDB: invalid KEY_BLOCK_SIZE = %lu."
				" Valid values are [1, 2, 4, 8, 16]",
				create_info->key_block_size);
			ret = "KEY_BLOCK_SIZE";
			break;
		}
	}

	/* Check for a valid InnoDB ROW_FORMAT specifier and
	other incompatibilities. */
	switch (row_format) {
	case ROW_TYPE_COMPRESSED:
		CHECK_ERROR_ROW_TYPE_NEEDS_FILE_PER_TABLE(use_tablespace);
		CHECK_ERROR_ROW_TYPE_NEEDS_GT_ANTELOPE;
		break;
	case ROW_TYPE_DYNAMIC:
		if (!(create_info->options & HA_LEX_CREATE_TMP_TABLE)) {
			CHECK_ERROR_ROW_TYPE_NEEDS_FILE_PER_TABLE(
				use_tablespace);
		}
		CHECK_ERROR_ROW_TYPE_NEEDS_GT_ANTELOPE;
		/* fall through since dynamic also shuns KBS */
	case ROW_TYPE_COMPACT:
	case ROW_TYPE_REDUNDANT:
		if (kbs_specified) {
			push_warning_printf(
				thd, Sql_condition::SL_WARNING,
				ER_ILLEGAL_HA_CREATE_OPTION,
				"InnoDB: cannot specify ROW_FORMAT = %s"
				" with KEY_BLOCK_SIZE.",
				get_row_format_name(row_format));
			ret = "KEY_BLOCK_SIZE";
		}
		break;
	case ROW_TYPE_DEFAULT:
		break;
	case ROW_TYPE_FIXED:
	case ROW_TYPE_PAGE:
	case ROW_TYPE_NOT_USED:
		push_warning(
			thd, Sql_condition::SL_WARNING,
			ER_ILLEGAL_HA_CREATE_OPTION,		\
			"InnoDB: invalid ROW_FORMAT specifier.");
		ret = "ROW_TYPE";
		break;
	}

	/* Use DATA DIRECTORY only with file-per-table. */
	if (create_info->data_file_name && !use_tablespace) {
		push_warning(
			thd, Sql_condition::SL_WARNING,
			ER_ILLEGAL_HA_CREATE_OPTION,
			"InnoDB: DATA DIRECTORY requires"
			" innodb_file_per_table.");
		ret = "DATA DIRECTORY";
	}

	/* Do not use DATA DIRECTORY with TEMPORARY TABLE. */
	if (create_info->data_file_name
	    && create_info->options & HA_LEX_CREATE_TMP_TABLE) {
		push_warning(
			thd, Sql_condition::SL_WARNING,
			ER_ILLEGAL_HA_CREATE_OPTION,
			"InnoDB: DATA DIRECTORY cannot be used"
			" for TEMPORARY tables.");
		ret = "DATA DIRECTORY";
	}

	/* Do not allow INDEX_DIRECTORY */
	if (create_info->index_file_name) {
		push_warning_printf(
			thd, Sql_condition::SL_WARNING,
			ER_ILLEGAL_HA_CREATE_OPTION,
			"InnoDB: INDEX DIRECTORY is not supported");
		ret = "INDEX DIRECTORY";
	}

	return(ret);
}

/*****************************************************************//**
Update create_info.  Used in SHOW CREATE TABLE et al. */
UNIV_INTERN
void
ha_innobase::update_create_info(
/*============================*/
	HA_CREATE_INFO*	create_info)	/*!< in/out: create info */
{
	if (!(create_info->used_fields & HA_CREATE_USED_AUTO)) {
		ha_innobase::info(HA_STATUS_AUTO);
		create_info->auto_increment_value = stats.auto_increment_value;
	}

	/* Update the DATA DIRECTORY name from SYS_DATAFILES. */
	dict_get_and_save_data_dir_path(prebuilt->table, false);

	if (prebuilt->table->data_dir_path) {
		create_info->data_file_name = prebuilt->table->data_dir_path;
	}
}

/*****************************************************************//**
Initialize the table FTS stopword list
@return TRUE if success */
UNIV_INTERN
ibool
innobase_fts_load_stopword(
/*=======================*/
	dict_table_t*	table,	/*!< in: Table has the FTS */
	trx_t*		trx,	/*!< in: transaction */
	THD*		thd)	/*!< in: current thread */
{
	return(fts_load_stopword(table, trx,
				 fts_server_stopword_table,
				 THDVAR(thd, ft_user_stopword_table),
				 THDVAR(thd, ft_enable_stopword), FALSE));
}

/*****************************************************************//**
Parses the table name into normal name and either temp path or remote path
if needed.
@return	0 if successful, otherwise, error number */
UNIV_INTERN
int
ha_innobase::parse_table_name(
/*==========================*/
	const char*	name,		/*!< in/out: table name provided*/
	HA_CREATE_INFO*	create_info,	/*!< in: more information of the
					created table, contains also the
					create statement string */
	ulint		flags,		/*!< in: flags*/
	ulint		flags2,		/*!< in: flags2*/
	char*		norm_name,	/*!< out: normalized table name */
	char*		temp_path,	/*!< out: absolute path of table */
	char*		remote_path)	/*!< out: remote path of table */
{
	THD*		thd = ha_thd();
	bool		use_tablespace = flags2 & DICT_TF2_USE_TABLESPACE;
	DBUG_ENTER("ha_innobase::parse_table_name");

#ifdef __WIN__
	/* Names passed in from server are in two formats:
	1. <database_name>/<table_name>: for normal table creation
	2. full path: for temp table creation, or DATA DIRECTORY.

	When srv_file_per_table is on and mysqld_embedded is off,
	check for full path pattern, i.e.
	X:\dir\...,		X is a driver letter, or
	\\dir1\dir2\...,	UNC path
	returns error if it is in full path format, but not creating a temp.
	table. Currently InnoDB does not support symbolic link on Windows. */

	if (use_tablespace
	    && !mysqld_embedded
	    && !(create_info->options & HA_LEX_CREATE_TMP_TABLE)) {

		if ((name[1] == ':')
		    || (name[0] == '\\' && name[1] == '\\')) {
			sql_print_error("Cannot create table %s\n", name);
			DBUG_RETURN(HA_ERR_GENERIC);
		}
	}
#endif

	normalize_table_name(norm_name, name);
	temp_path[0] = '\0';
	remote_path[0] = '\0';

	/* A full path is used for TEMPORARY TABLE and DATA DIRECTORY.
	In the case of;
	  CREATE TEMPORARY TABLE ... DATA DIRECTORY={path} ... ;
	We ignore the DATA DIRECTORY. */
	if (create_info->options & HA_LEX_CREATE_TMP_TABLE) {
		strncpy(temp_path, name, FN_REFLEN - 1);
	}

	if (create_info->data_file_name) {
		bool ignore = false;

		/* Use DATA DIRECTORY only with file-per-table. */
		if (!use_tablespace) {
			push_warning(
				thd, Sql_condition::SL_WARNING,
				ER_ILLEGAL_HA_CREATE_OPTION,
				"InnoDB: DATA DIRECTORY requires"
				" innodb_file_per_table.");
			ignore = true;
		}

		/* Do not use DATA DIRECTORY with TEMPORARY TABLE. */
		if (create_info->options & HA_LEX_CREATE_TMP_TABLE) {
			push_warning(
				thd, Sql_condition::SL_WARNING,
				ER_ILLEGAL_HA_CREATE_OPTION,
				"InnoDB: DATA DIRECTORY cannot be"
				" used for TEMPORARY tables.");
			ignore = true;
		}

		if (ignore) {
			push_warning_printf(
				thd, Sql_condition::SL_WARNING,
				WARN_OPTION_IGNORED,
				ER_DEFAULT(WARN_OPTION_IGNORED),
				"DATA DIRECTORY");
		} else {
			strncpy(remote_path, create_info->data_file_name,
				FN_REFLEN - 1);
		}
	}

	if (create_info->index_file_name) {
		push_warning_printf(
			thd, Sql_condition::SL_WARNING,
			WARN_OPTION_IGNORED,
			ER_DEFAULT(WARN_OPTION_IGNORED),
			"INDEX DIRECTORY");
	}

	DBUG_RETURN(0);
}

/*****************************************************************//**
Determines InnoDB table flags.
@retval true if successful, false if error */
UNIV_INTERN
bool
innobase_table_flags(
/*=================*/
	const TABLE*		form,		/*!< in: table */
	const HA_CREATE_INFO*	create_info,	/*!< in: information
						on table columns and indexes */
	THD*			thd,		/*!< in: connection */
	bool			use_tablespace,	/*!< in: whether to create
						outside system tablespace */
	ulint*			flags,		/*!< out: DICT_TF flags */
	ulint*			flags2)		/*!< out: DICT_TF2 flags */
{
	DBUG_ENTER("innobase_table_flags");

	const char*	fts_doc_id_index_bad = NULL;
	bool		zip_allowed = true;
	ulint		zip_ssize = 0;
	enum row_type	row_format;
	rec_format_t	innodb_row_format = REC_FORMAT_COMPACT;
	bool		use_data_dir;

	/* Cache the value of innodb_file_format, in case it is
	modified by another thread while the table is being created. */
	const ulint	file_format_allowed = srv_file_format;

	*flags = 0;
	*flags2 = 0;

	/* Check if there are any FTS indexes defined on this table. */
	for (uint i = 0; i < form->s->keys; i++) {
		const KEY*	key = &form->key_info[i];

		if (key->flags & HA_FULLTEXT) {
			*flags2 |= DICT_TF2_FTS;

			/* We don't support FTS indexes in temporary
			tables. */
			if (create_info->options & HA_LEX_CREATE_TMP_TABLE) {

				my_error(ER_INNODB_NO_FT_TEMP_TABLE, MYF(0));
				DBUG_RETURN(false);
			}

			if (fts_doc_id_index_bad) {
				goto index_bad;
			}
		}

		if (innobase_strcasecmp(key->name, FTS_DOC_ID_INDEX_NAME)) {
			continue;
		}

		/* Do a pre-check on FTS DOC ID index */
		if (!(key->flags & HA_NOSAME)
		    || strcmp(key->name, FTS_DOC_ID_INDEX_NAME)
		    || strcmp(key->key_part[0].field->field_name,
			      FTS_DOC_ID_COL_NAME)) {
			fts_doc_id_index_bad = key->name;
		}

		if (fts_doc_id_index_bad && (*flags2 & DICT_TF2_FTS)) {
index_bad:
			my_error(ER_INNODB_FT_WRONG_DOCID_INDEX, MYF(0),
				 fts_doc_id_index_bad);
			DBUG_RETURN(false);
		}
	}

	if (create_info->key_block_size) {
		/* The requested compressed page size (key_block_size)
		is given in kilobytes. If it is a valid number, store
		that value as the number of log2 shifts from 512 in
		zip_ssize. Zero means it is not compressed. */
		ulint zssize;		/* Zip Shift Size */
		ulint kbsize;		/* Key Block Size */
		for (zssize = kbsize = 1;
		     zssize <= ut_min(UNIV_PAGE_SSIZE_MAX,
				      PAGE_ZIP_SSIZE_MAX);
		     zssize++, kbsize <<= 1) {
			if (kbsize == create_info->key_block_size) {
				zip_ssize = zssize;
				break;
			}
		}

		/* Make sure compressed row format is allowed. */
		if (!use_tablespace) {
			push_warning(
				thd, Sql_condition::SL_WARNING,
				ER_ILLEGAL_HA_CREATE_OPTION,
				"InnoDB: KEY_BLOCK_SIZE requires"
				" innodb_file_per_table.");
			zip_allowed = FALSE;
		}

		if (file_format_allowed < UNIV_FORMAT_B) {
			push_warning(
				thd, Sql_condition::SL_WARNING,
				ER_ILLEGAL_HA_CREATE_OPTION,
				"InnoDB: KEY_BLOCK_SIZE requires"
				" innodb_file_format > Antelope.");
			zip_allowed = FALSE;
		}

		if (!zip_allowed
		    || zssize > ut_min(UNIV_PAGE_SSIZE_MAX,
				       PAGE_ZIP_SSIZE_MAX)) {
			push_warning_printf(
				thd, Sql_condition::SL_WARNING,
				ER_ILLEGAL_HA_CREATE_OPTION,
				"InnoDB: ignoring KEY_BLOCK_SIZE=%lu.",
				create_info->key_block_size);
		}
	}

	row_format = form->s->row_type;

	if (zip_ssize && zip_allowed) {
		/* if ROW_FORMAT is set to default,
		automatically change it to COMPRESSED.*/
		if (row_format == ROW_TYPE_DEFAULT) {
			row_format = ROW_TYPE_COMPRESSED;
		} else if (row_format != ROW_TYPE_COMPRESSED) {
			/* ROW_FORMAT other than COMPRESSED
			ignores KEY_BLOCK_SIZE.  It does not
			make sense to reject conflicting
			KEY_BLOCK_SIZE and ROW_FORMAT, because
			such combinations can be obtained
			with ALTER TABLE anyway. */
			push_warning_printf(
				thd, Sql_condition::SL_WARNING,
				ER_ILLEGAL_HA_CREATE_OPTION,
				"InnoDB: ignoring KEY_BLOCK_SIZE=%lu"
				" unless ROW_FORMAT=COMPRESSED.",
				create_info->key_block_size);
			zip_allowed = FALSE;
		}
	} else {
		/* zip_ssize == 0 means no KEY_BLOCK_SIZE.*/
		if (row_format == ROW_TYPE_COMPRESSED && zip_allowed) {
			/* ROW_FORMAT=COMPRESSED without KEY_BLOCK_SIZE
			implies half the maximum KEY_BLOCK_SIZE(*1k) or
			UNIV_PAGE_SIZE, whichever is less. */
			zip_ssize = ut_min(UNIV_PAGE_SSIZE_MAX,
					   PAGE_ZIP_SSIZE_MAX) - 1;
		}
	}

	/* Validate the row format.  Correct it if necessary */
	bool is_temp = create_info->options & HA_LEX_CREATE_TMP_TABLE;
	switch (row_format) {
	case ROW_TYPE_REDUNDANT:
		innodb_row_format = REC_FORMAT_REDUNDANT;
		break;

	case ROW_TYPE_COMPRESSED:
	case ROW_TYPE_DYNAMIC:
		/* Check for use_tablespace only if
		row_format = compressed (temp + non_temp table)
		row_format = dynamic (non_temp table) */
		if ((!use_tablespace
		     && (row_format == ROW_TYPE_COMPRESSED
			 || (row_format == ROW_TYPE_DYNAMIC && !is_temp)))) {
			push_warning_printf(
				thd, Sql_condition::SL_WARNING,
				ER_ILLEGAL_HA_CREATE_OPTION,
				"InnoDB: ROW_FORMAT=%s requires"
				" innodb_file_per_table.",
				get_row_format_name(row_format));
		} else if (file_format_allowed == UNIV_FORMAT_A) {
			push_warning_printf(
				thd, Sql_condition::SL_WARNING,
				ER_ILLEGAL_HA_CREATE_OPTION,
				"InnoDB: ROW_FORMAT=%s requires"
				" innodb_file_format > Antelope.",
				get_row_format_name(row_format));
		} else {
			innodb_row_format = (row_format == ROW_TYPE_DYNAMIC
					     ? REC_FORMAT_DYNAMIC
					     : REC_FORMAT_COMPRESSED);
			break;
		}
		zip_allowed = FALSE;
		/* fall through to set row_format = COMPACT */
	case ROW_TYPE_NOT_USED:
	case ROW_TYPE_FIXED:
	case ROW_TYPE_PAGE:
		push_warning(
			thd, Sql_condition::SL_WARNING,
			ER_ILLEGAL_HA_CREATE_OPTION,
			"InnoDB: assuming ROW_FORMAT=COMPACT.");
	case ROW_TYPE_DEFAULT:
		/* If we fell through, set row format to Compact. */
		row_format = ROW_TYPE_COMPACT;
	case ROW_TYPE_COMPACT:
		break;
	}

	/* Set the table flags */
	if (!zip_allowed) {
		zip_ssize = 0;
	}

	use_data_dir = use_tablespace
		       && ((create_info->data_file_name != NULL)
		       && !(create_info->options & HA_LEX_CREATE_TMP_TABLE));

	dict_tf_set(flags, innodb_row_format, zip_ssize, use_data_dir);

	if (create_info->options & HA_LEX_CREATE_TMP_TABLE) {
		*flags2 |= DICT_TF2_TEMPORARY;
	}

	if (use_tablespace) {
		*flags2 |= DICT_TF2_USE_TABLESPACE;
	}

	DBUG_RETURN(true);
}

/*********************************************************************//**
Check if table is non-compressed temporary table.
@return true if non-compressed temporary table. */
UNIV_INLINE
bool
innobase_table_is_noncompressed_temporary(
/*======================================*/
	const HA_CREATE_INFO*	create_info,	/*!< in: more information of the
						created table, contains also the
						create statement string */
	const TABLE*		form,		/*!< in: information on table
						columns and indexes */
	bool			file_per_table)	/*!< in: reflect current
						file_per_table status */
{
	/* If you specify ROW_FORMAT=COMPRESSED but not KEY_BLOCK_SIZE,
	the default compressed page size of 8KB is used. Setting of 8K
	is done in innodb at latter stage during data validation.
	MySQL will continue to report key_block_size as 0 */
	bool is_compressed =
		(form->s->row_type == ROW_TYPE_COMPRESSED
		 || create_info->key_block_size > 0)
		&& (srv_file_format >= UNIV_FORMAT_B)
		&& file_per_table;

	bool is_temp = create_info->options & HA_LEX_CREATE_TMP_TABLE;

	return(is_temp && !is_compressed);
}


/*****************************************************************//**
Creates a new table to an InnoDB database.
@return	error number */
UNIV_INTERN
int
ha_innobase::create(
/*================*/
	const char*	name,		/*!< in: table name */
	TABLE*		form,		/*!< in: information on table
					columns and indexes */
	HA_CREATE_INFO*	create_info)	/*!< in: more information of the
					created table, contains also the
					create statement string */
{
	int		error;
	trx_t*		parent_trx;
	trx_t*		trx;
	int		primary_key_no;
	uint		i;
	char		norm_name[FN_REFLEN];	/* {database}/{tablename} */
	char		temp_path[FN_REFLEN];	/* absolute path of temp frm */
	char		remote_path[FN_REFLEN];	/* absolute path of table */
	THD*		thd = ha_thd();
	ib_int64_t	auto_inc_value;

	/* Cache the global variable "srv_file_per_table" to a local
	variable before using it. Note that "srv_file_per_table"
	is not under dict_sys mutex protection, and could be changed
	while creating the table. So we read the current value here
	and make all further decisions based on this. */
	bool		use_tablespace = srv_file_per_table;

	/* if table is non-compressed temp-table then ignore file-per-table */
	if (innobase_table_is_noncompressed_temporary(
		create_info, form, use_tablespace)) {
		use_tablespace = false;
	}

	/* Zip Shift Size - log2 - 9 of compressed page size,
	zero for uncompressed */
	ulint		flags;
	ulint		flags2;
	dict_table_t*	innobase_table = NULL;

	const char*	stmt;
	size_t		stmt_len;

	DBUG_ENTER("ha_innobase::create");

	DBUG_ASSERT(thd != NULL);
	DBUG_ASSERT(create_info != NULL);

	if (form->s->fields > REC_MAX_N_USER_FIELDS) {
		DBUG_RETURN(HA_ERR_TOO_MANY_FIELDS);
	} else if (srv_read_only_mode) {
		DBUG_RETURN(HA_ERR_TABLE_READONLY);
	}

	/* Create the table definition in InnoDB */

	/* Validate create options if innodb_strict_mode is set. */
	if (create_options_are_invalid(
			thd, form, create_info, use_tablespace)) {
		DBUG_RETURN(HA_WRONG_CREATE_OPTION);
	}

	if (!innobase_table_flags(form, create_info,
				  thd, use_tablespace,
				  &flags, &flags2)) {
		DBUG_RETURN(-1);
	}

	error = parse_table_name(name, create_info, flags, flags2,
				 norm_name, temp_path, remote_path);
	if (error) {
		DBUG_RETURN(error);
	}

	/* Look for a primary key */
	primary_key_no = (form->s->primary_key != MAX_KEY ?
			  (int) form->s->primary_key :
			  -1);

	/* Our function innobase_get_mysql_key_number_for_index assumes
	the primary key is always number 0, if it exists */
	ut_a(primary_key_no == -1 || primary_key_no == 0);

	/* Check for name conflicts (with reserved name) for
	any user indices to be created. */
	if (innobase_index_name_is_reserved(thd, form->key_info,
					    form->s->keys)) {
		DBUG_RETURN(-1);
	}

	if (IS_MAGIC_TABLE_AND_USER_DENIED_ACCESS(norm_name, thd)) {
		DBUG_RETURN(HA_ERR_GENERIC);
	}

	/* Get the transaction associated with the current thd, or create one
	if not yet created */

	parent_trx = check_trx_exists(thd);

	/* In case MySQL calls this in the middle of a SELECT query, release
	possible adaptive hash latch to avoid deadlocks of threads */

	trx_search_latch_release_if_reserved(parent_trx);

	trx = innobase_trx_allocate(thd);

	/* Latch the InnoDB data dictionary exclusively so that no deadlocks
	or lock waits can happen in it during a table create operation.
	Drop table etc. do this latching in row0mysql.cc. */

	row_mysql_lock_data_dictionary(trx);

	error = create_table_def(trx, form, norm_name, temp_path,
				 remote_path, flags, flags2);
	if (error) {
		goto cleanup;
	}

	/* Create the keys */

	if (form->s->keys == 0 || primary_key_no == -1) {
		/* Create an index which is used as the clustered index;
		order the rows by their row id which is internally generated
		by InnoDB */

		error = create_clustered_index_when_no_primary(
			trx, flags, norm_name);
		if (error) {
			goto cleanup;
		}
	}

	if (primary_key_no != -1) {
		/* In InnoDB the clustered index must always be created
		first */
		if ((error = create_index(trx, form, flags, norm_name,
					  (uint) primary_key_no))) {
			goto cleanup;
		}
	}

	/* Create the ancillary tables that are common to all FTS indexes on
	this table. */
	if (flags2 & DICT_TF2_FTS) {
		enum fts_doc_id_index_enum	ret;

		innobase_table = dict_table_open_on_name(
			norm_name, TRUE, FALSE, DICT_ERR_IGNORE_NONE);

		ut_a(innobase_table);

		/* Check whether there already exists FTS_DOC_ID_INDEX */
		ret = innobase_fts_check_doc_id_index_in_def(
			form->s->keys, form->key_info);

		switch (ret) {
		case FTS_INCORRECT_DOC_ID_INDEX:
			push_warning_printf(thd,
					    Sql_condition::SL_WARNING,
					    ER_WRONG_NAME_FOR_INDEX,
					    " InnoDB: Index name %s is reserved"
					    " for the unique index on"
					    " FTS_DOC_ID column for FTS"
					    " Document ID indexing"
					    " on table %s. Please check"
					    " the index definition to"
					    " make sure it is of correct"
					    " type\n",
					    FTS_DOC_ID_INDEX_NAME,
					    innobase_table->name);

			if (innobase_table->fts) {
				fts_free(innobase_table);
			}

			dict_table_close(innobase_table, TRUE, FALSE);
			my_error(ER_WRONG_NAME_FOR_INDEX, MYF(0),
				 FTS_DOC_ID_INDEX_NAME);
			error = -1;
			goto cleanup;
		case FTS_EXIST_DOC_ID_INDEX:
		case FTS_NOT_EXIST_DOC_ID_INDEX:
			break;
		}

		dberr_t	err = fts_create_common_tables(
			trx, innobase_table, norm_name,
			(ret == FTS_EXIST_DOC_ID_INDEX));

		error = convert_error_code_to_mysql(err, 0, NULL);

		dict_table_close(innobase_table, TRUE, FALSE);

		if (error) {
			goto cleanup;
		}
	}

	for (i = 0; i < form->s->keys; i++) {

		if (i != static_cast<uint>(primary_key_no)) {

			if ((error = create_index(trx, form, flags,
						  norm_name, i))) {
				goto cleanup;
			}
		}
	}

	stmt = innobase_get_stmt(thd, &stmt_len);

	if (stmt) {
		dberr_t	err = row_table_add_foreign_constraints(
			trx, stmt, stmt_len, norm_name,
			create_info->options & HA_LEX_CREATE_TMP_TABLE);

		switch (err) {

		case DB_PARENT_NO_INDEX:
			push_warning_printf(
				thd, Sql_condition::SL_WARNING,
				HA_ERR_CANNOT_ADD_FOREIGN,
				"Create table '%s' with foreign key constraint"
				" failed. There is no index in the referenced"
				" table where the referenced columns appear"
				" as the first columns.\n", norm_name);
			break;

		case DB_CHILD_NO_INDEX:
			push_warning_printf(
				thd, Sql_condition::SL_WARNING,
				HA_ERR_CANNOT_ADD_FOREIGN,
				"Create table '%s' with foreign key constraint"
				" failed. There is no index in the referencing"
				" table where referencing columns appear"
				" as the first columns.\n", norm_name);
			break;
		default:
			break;
		}

		error = convert_error_code_to_mysql(err, flags, NULL);

		if (error) {
			goto cleanup;
		}
	}
	/* Cache all the FTS indexes on this table in the FTS specific
	structure. They are used for FTS indexed column update handling. */
	if (flags2 & DICT_TF2_FTS) {
		fts_t*          fts = innobase_table->fts;

		ut_a(fts != NULL);

		dict_table_get_all_fts_indexes(innobase_table, fts->indexes);
	}

	innobase_commit_low(trx);

	row_mysql_unlock_data_dictionary(trx);

	/* Flush the log to reduce probability that the .frm files and
	the InnoDB data dictionary get out-of-sync if the user runs
	with innodb_flush_log_at_trx_commit = 0 */

	log_buffer_flush_to_disk();

	innobase_table = dict_table_open_on_name(
		norm_name, FALSE, FALSE, DICT_ERR_IGNORE_NONE);

	DBUG_ASSERT(innobase_table != 0);

	innobase_copy_frm_flags_from_create_info(innobase_table, create_info);

	dict_stats_update(innobase_table, DICT_STATS_EMPTY_TABLE);

	if (innobase_table) {
		/* We update the highest file format in the system table
		space, if this table has higher file format setting. */

		trx_sys_file_format_max_upgrade(
			(const char**) &innobase_file_format_max,
			dict_table_get_format(innobase_table));
	}

	/* Load server stopword into FTS cache */
	if (flags2 & DICT_TF2_FTS) {
		if (!innobase_fts_load_stopword(innobase_table, NULL, thd)) {
			dict_table_close(innobase_table, FALSE, FALSE);
			srv_active_wake_master_thread();
			trx_free_for_mysql(trx);
			DBUG_RETURN(-1);
		}
	}

	/* Note: We can't call update_thd() as prebuilt will not be
	setup at this stage and so we use thd. */

	/* We need to copy the AUTOINC value from the old table if
	this is an ALTER|OPTIMIZE TABLE or CREATE INDEX because CREATE INDEX
	does a table copy too. If query was one of :

		CREATE TABLE ...AUTO_INCREMENT = x; or
		ALTER TABLE...AUTO_INCREMENT = x;   or
		OPTIMIZE TABLE t; or
		CREATE INDEX x on t(...);

	Find out a table definition from the dictionary and get
	the current value of the auto increment field. Set a new
	value to the auto increment field if the value is greater
	than the maximum value in the column. */

	if (((create_info->used_fields & HA_CREATE_USED_AUTO)
	    || thd_sql_command(thd) == SQLCOM_ALTER_TABLE
	    || thd_sql_command(thd) == SQLCOM_OPTIMIZE
	    || thd_sql_command(thd) == SQLCOM_CREATE_INDEX)
	    && create_info->auto_increment_value > 0) {

		auto_inc_value = create_info->auto_increment_value;

		dict_table_autoinc_lock(innobase_table);
		dict_table_autoinc_initialize(innobase_table, auto_inc_value);
		dict_table_autoinc_unlock(innobase_table);
	}

	dict_table_close(innobase_table, FALSE, FALSE);

	/* Tell the InnoDB server that there might be work for
	utility threads: */

	srv_active_wake_master_thread();

	trx_free_for_mysql(trx);

	DBUG_RETURN(0);

cleanup:
	trx_rollback_for_mysql(trx);

	row_mysql_unlock_data_dictionary(trx);

	trx_free_for_mysql(trx);

	DBUG_RETURN(error);
}

/*****************************************************************//**
Discards or imports an InnoDB tablespace.
@return	0 == success, -1 == error */
UNIV_INTERN
int
ha_innobase::discard_or_import_tablespace(
/*======================================*/
	my_bool discard)	/*!< in: TRUE if discard, else import */
{
	dberr_t		err;
	dict_table_t*	dict_table;

	DBUG_ENTER("ha_innobase::discard_or_import_tablespace");

	ut_a(prebuilt->trx);
	ut_a(prebuilt->trx->magic_n == TRX_MAGIC_N);
	ut_a(prebuilt->trx == thd_to_trx(ha_thd()));

	if (srv_read_only_mode) {
		DBUG_RETURN(HA_ERR_TABLE_READONLY);
	}

	dict_table = prebuilt->table;

	if (dict_table_is_temporary(dict_table)) {

		ib_senderrf(
			prebuilt->trx->mysql_thd, IB_LOG_LEVEL_ERROR,
			ER_CANNOT_DISCARD_TEMPORARY_TABLE);

		DBUG_RETURN(HA_ERR_TABLE_NEEDS_UPGRADE);
	}

	if (dict_table->space == srv_sys_space.space_id()) {

		ib_senderrf(
			prebuilt->trx->mysql_thd, IB_LOG_LEVEL_ERROR,
			ER_TABLE_IN_SYSTEM_TABLESPACE,
			table->s->table_name.str);

		DBUG_RETURN(HA_ERR_TABLE_NEEDS_UPGRADE);
	}

	trx_start_if_not_started(prebuilt->trx);

	/* In case MySQL calls this in the middle of a SELECT query, release
	possible adaptive hash latch to avoid deadlocks of threads. */
	trx_search_latch_release_if_reserved(prebuilt->trx);

	/* Obtain an exclusive lock on the table. */
	err = row_mysql_lock_table(
		prebuilt->trx, dict_table, LOCK_X,
		discard ? "setting table lock for DISCARD TABLESPACE"
			: "setting table lock for IMPORT TABLESPACE");

	if (err != DB_SUCCESS) {
		/* unable to lock the table: do nothing */
	} else if (discard) {

		/* Discarding an already discarded tablespace should be an
		idempotent operation. Also, if the .ibd file is missing the
		user may want to set the DISCARD flag in order to IMPORT
		a new tablespace. */

		if (dict_table->ibd_file_missing) {
			ib_senderrf(
				prebuilt->trx->mysql_thd,
				IB_LOG_LEVEL_WARN, ER_TABLESPACE_MISSING,
				table->s->table_name.str);
		}

		err = row_discard_tablespace_for_mysql(
			dict_table->name, prebuilt->trx);

	} else if (!dict_table->ibd_file_missing) {
		/* Commit the transaction in order to
		release the table lock. */
		trx_commit_for_mysql(prebuilt->trx);

		ib_senderrf(
			prebuilt->trx->mysql_thd, IB_LOG_LEVEL_ERROR,
			ER_TABLESPACE_EXISTS, table->s->table_name.str);

		DBUG_RETURN(HA_ERR_TABLE_EXIST);
	} else {
		err = row_import_for_mysql(dict_table, prebuilt);

		if (err == DB_SUCCESS) {

			if (table->found_next_number_field) {
				dict_table_autoinc_lock(dict_table);
				innobase_initialize_autoinc();
				dict_table_autoinc_unlock(dict_table);
			}

			info(HA_STATUS_TIME
			     | HA_STATUS_CONST
			     | HA_STATUS_VARIABLE
			     | HA_STATUS_AUTO);
		}
	}

	/* Commit the transaction in order to release the table lock. */
	trx_commit_for_mysql(prebuilt->trx);

	DBUG_RETURN(convert_error_code_to_mysql(err, dict_table->flags, NULL));
}

/*****************************************************************//**
Deletes all rows of an InnoDB table.
@return	error number */
UNIV_INTERN
int
ha_innobase::truncate()
/*===================*/
{
	dberr_t		err;
	int		error;

	DBUG_ENTER("ha_innobase::truncate");

	if (srv_read_only_mode) {
		DBUG_RETURN(HA_ERR_TABLE_READONLY);
	}

	/* Get the transaction associated with the current thd, or create one
	if not yet created, and update prebuilt->trx */

	update_thd(ha_thd());

	if (!trx_is_started(prebuilt->trx)) {
		++prebuilt->trx->will_lock;
	}
	/* Truncate the table in InnoDB */

	err = row_truncate_table_for_mysql(prebuilt->table, prebuilt->trx);

	switch (err) {

	case DB_TABLESPACE_DELETED:
	case DB_TABLESPACE_NOT_FOUND:
		ib_senderrf(
			prebuilt->trx->mysql_thd, IB_LOG_LEVEL_ERROR,
			(err == DB_TABLESPACE_DELETED ?
			ER_TABLESPACE_DISCARDED : ER_TABLESPACE_MISSING),
			table->s->table_name.str);
		table->status = STATUS_NOT_FOUND;
		error = HA_ERR_NO_SUCH_TABLE;
		break;

	default:
		error = convert_error_code_to_mysql(
			err, prebuilt->table->flags,
			prebuilt->trx->mysql_thd);
		table->status = STATUS_NOT_FOUND;
		break;
	}
	DBUG_RETURN(error);
}

/*****************************************************************//**
Drops a table from an InnoDB database. Before calling this function,
MySQL calls innobase_commit to commit the transaction of the current user.
Then the current user cannot have locks set on the table. Drop table
operation inside InnoDB will remove all locks any user has on the table
inside InnoDB.
@return	error number */
UNIV_INTERN
int
ha_innobase::delete_table(
/*======================*/
	const char*	name)	/*!< in: table name */
{
	ulint	name_len;
	dberr_t	err;
	trx_t*	parent_trx;
	trx_t*	trx;
	THD*	thd = ha_thd();
	char	norm_name[FN_REFLEN];

	DBUG_ENTER("ha_innobase::delete_table");

	DBUG_EXECUTE_IF(
		"test_normalize_table_name_low",
		test_normalize_table_name_low();
	);
	DBUG_EXECUTE_IF(
		"test_ut_format_name",
		test_ut_format_name();
	);

	/* Strangely, MySQL passes the table name without the '.frm'
	extension, in contrast to ::create */
	normalize_table_name(norm_name, name);

	if (srv_read_only_mode) {
		DBUG_RETURN(HA_ERR_TABLE_READONLY);
	} else if (IS_MAGIC_TABLE_AND_USER_DENIED_ACCESS(norm_name, thd)) {
		DBUG_RETURN(HA_ERR_GENERIC);
	}

	parent_trx = check_trx_exists(thd);

	/* In case MySQL calls this in the middle of a SELECT query, release
	possible adaptive hash latch to avoid deadlocks of threads */

	trx_search_latch_release_if_reserved(parent_trx);

	trx = innobase_trx_allocate(thd);

	name_len = strlen(name);

	ut_a(name_len < 1000);

	/* Either the transaction is already flagged as a locking transaction
	or it hasn't been started yet. */

	ut_a(!trx_is_started(trx) || trx->will_lock > 0);

	/* We are doing a DDL operation. */
	++trx->will_lock;
	trx->ddl = true;

	/* Drop the table in InnoDB */
	err = row_drop_table_for_mysql(
		norm_name, trx, thd_sql_command(thd) == SQLCOM_DROP_DB);


	if (err == DB_TABLE_NOT_FOUND
	    && innobase_get_lower_case_table_names() == 1) {
		char*	is_part = NULL;
#ifdef __WIN__
		is_part = strstr(norm_name, "#p#");
#else
		is_part = strstr(norm_name, "#P#");
#endif /* __WIN__ */

		if (is_part) {
			char	par_case_name[FN_REFLEN];

#ifndef __WIN__
			/* Check for the table using lower
			case name, including the partition
			separator "P" */
			strcpy(par_case_name, norm_name);
			innobase_casedn_str(par_case_name);
#else
			/* On Windows platfrom, check
			whether there exists table name in
			system table whose name is
			not being normalized to lower case */
			normalize_table_name_low(
				par_case_name, name, FALSE);
#endif
			err = row_drop_table_for_mysql(
				par_case_name, trx,
				thd_sql_command(thd) == SQLCOM_DROP_DB);
		}
	}

	/* Flush the log to reduce probability that the .frm files and
	the InnoDB data dictionary get out-of-sync if the user runs
	with innodb_flush_log_at_trx_commit = 0 */

	log_buffer_flush_to_disk();

	/* Tell the InnoDB server that there might be work for
	utility threads: */

	srv_active_wake_master_thread();

	innobase_commit_low(trx);

	trx_free_for_mysql(trx);

	DBUG_RETURN(convert_error_code_to_mysql(err, 0, NULL));
}

/*****************************************************************//**
Removes all tables in the named database inside InnoDB. */
static
void
innobase_drop_database(
/*===================*/
	handlerton*	hton,	/*!< in: handlerton of InnoDB */
	char*		path)	/*!< in: database path; inside InnoDB the name
				of the last directory in the path is used as
				the database name: for example, in
				'mysql/data/test' the database name is 'test' */
{
	ulint	len		= 0;
	trx_t*	trx;
	char*	ptr;
	char*	namebuf;
	THD*	thd		= current_thd;

	/* Get the transaction associated with the current thd, or create one
	if not yet created */

	DBUG_ASSERT(hton == innodb_hton_ptr);

	if (srv_read_only_mode) {
		return;
	}

	/* In the Windows plugin, thd = current_thd is always NULL */
	if (thd) {
		trx_t*	parent_trx = check_trx_exists(thd);

		/* In case MySQL calls this in the middle of a SELECT
		query, release possible adaptive hash latch to avoid
		deadlocks of threads */

		trx_search_latch_release_if_reserved(parent_trx);
	}

	ptr = strend(path) - 2;

	while (ptr >= path && *ptr != '\\' && *ptr != '/') {
		ptr--;
		len++;
	}

	ptr++;
	namebuf = (char*) my_malloc((uint) len + 2, MYF(0));

	memcpy(namebuf, ptr, len);
	namebuf[len] = '/';
	namebuf[len + 1] = '\0';
#ifdef	__WIN__
	innobase_casedn_str(namebuf);
#endif
	trx = innobase_trx_allocate(thd);

	/* Either the transaction is already flagged as a locking transaction
	or it hasn't been started yet. */

	ut_a(!trx_is_started(trx) || trx->will_lock > 0);

	/* We are doing a DDL operation. */
	++trx->will_lock;

	row_drop_database_for_mysql(namebuf, trx);

	my_free(namebuf);

	/* Flush the log to reduce probability that the .frm files and
	the InnoDB data dictionary get out-of-sync if the user runs
	with innodb_flush_log_at_trx_commit = 0 */

	log_buffer_flush_to_disk();

	/* Tell the InnoDB server that there might be work for
	utility threads: */

	srv_active_wake_master_thread();

	innobase_commit_low(trx);
	trx_free_for_mysql(trx);
}

/*********************************************************************//**
Renames an InnoDB table.
@return DB_SUCCESS or error code */
static __attribute__((nonnull, warn_unused_result))
dberr_t
innobase_rename_table(
/*==================*/
	trx_t*		trx,	/*!< in: transaction */
	const char*	from,	/*!< in: old name of the table */
	const char*	to)	/*!< in: new name of the table */
{
	dberr_t	error;
	char	norm_to[FN_REFLEN];
	char	norm_from[FN_REFLEN];

	DBUG_ENTER("innobase_rename_table");
	DBUG_ASSERT(trx_get_dict_operation(trx) == TRX_DICT_OP_INDEX);

	ut_ad(!srv_read_only_mode);

	normalize_table_name(norm_to, to);
	normalize_table_name(norm_from, from);

	DEBUG_SYNC_C("innodb_rename_table_ready");

	/* Serialize data dictionary operations with dictionary mutex:
	no deadlocks can occur then in these operations */

	row_mysql_lock_data_dictionary(trx);

	/* Transaction must be flagged as a locking transaction or it hasn't
	been started yet. */

	ut_a(trx->will_lock > 0);

	error = row_rename_table_for_mysql(
		norm_from, norm_to, trx, TRUE);

	if (error != DB_SUCCESS) {
		if (error == DB_TABLE_NOT_FOUND
		    && innobase_get_lower_case_table_names() == 1) {
			char*	is_part = NULL;
#ifdef __WIN__
			is_part = strstr(norm_from, "#p#");
#else
			is_part = strstr(norm_from, "#P#");
#endif /* __WIN__ */

			if (is_part) {
				char	par_case_name[FN_REFLEN];
#ifndef __WIN__
				/* Check for the table using lower
				case name, including the partition
				separator "P" */
				strcpy(par_case_name, norm_from);
				innobase_casedn_str(par_case_name);
#else
				/* On Windows platfrom, check
				whether there exists table name in
				system table whose name is
				not being normalized to lower case */
				normalize_table_name_low(
					par_case_name, from, FALSE);
#endif
				error = row_rename_table_for_mysql(
					par_case_name, norm_to, trx, TRUE);
			}
		}

		if (error != DB_SUCCESS) {
			if (!srv_read_only_mode) {
				FILE* ef = dict_foreign_err_file;

				fputs("InnoDB: Renaming table ", ef);
				ut_print_name(ef, trx, TRUE, norm_from);
				fputs(" to ", ef);
				ut_print_name(ef, trx, TRUE, norm_to);
				fputs(" failed!\n", ef);
			}
		} else {
#ifndef __WIN__
			sql_print_warning("Rename partition table %s "
					  "succeeds after converting to lower "
					  "case. The table may have "
					  "been moved from a case "
					  "in-sensitive file system.\n",
					  norm_from);
#else
			sql_print_warning("Rename partition table %s "
					  "succeeds after skipping the step to "
					  "lower case the table name. "
					  "The table may have been "
					  "moved from a case sensitive "
					  "file system.\n",
					  norm_from);
#endif /* __WIN__ */
		}
	}

	row_mysql_unlock_data_dictionary(trx);

	/* Flush the log to reduce probability that the .frm
	files and the InnoDB data dictionary get out-of-sync
	if the user runs with innodb_flush_log_at_trx_commit = 0 */

	log_buffer_flush_to_disk();

	DBUG_RETURN(error);
}

/*********************************************************************//**
Renames an InnoDB table.
@return	0 or error code */
UNIV_INTERN
int
ha_innobase::rename_table(
/*======================*/
	const char*	from,	/*!< in: old name of the table */
	const char*	to)	/*!< in: new name of the table */
{
	trx_t*	trx;
	dberr_t	error;
	trx_t*	parent_trx;
	THD*	thd		= ha_thd();

	DBUG_ENTER("ha_innobase::rename_table");

	if (srv_read_only_mode) {
		ib_senderrf(thd, IB_LOG_LEVEL_WARN, ER_READ_ONLY_MODE);
		DBUG_RETURN(HA_ERR_TABLE_READONLY);
	}

	/* Get the transaction associated with the current thd, or create one
	if not yet created */

	parent_trx = check_trx_exists(thd);

	/* In case MySQL calls this in the middle of a SELECT query, release
	possible adaptive hash latch to avoid deadlocks of threads */

	trx_search_latch_release_if_reserved(parent_trx);

	trx = innobase_trx_allocate(thd);

	/* We are doing a DDL operation. */
	++trx->will_lock;
	trx_set_dict_operation(trx, TRX_DICT_OP_INDEX);

	error = innobase_rename_table(trx, from, to);

	DEBUG_SYNC(thd, "after_innobase_rename_table");

	/* Tell the InnoDB server that there might be work for
	utility threads: */

	srv_active_wake_master_thread();

	innobase_commit_low(trx);
	trx_free_for_mysql(trx);

	if (error == DB_SUCCESS) {
		char	norm_from[MAX_FULL_NAME_LEN];
		char	norm_to[MAX_FULL_NAME_LEN];
		char	errstr[512];
		dberr_t	ret;

		normalize_table_name(norm_from, from);
		normalize_table_name(norm_to, to);

		ret = dict_stats_rename_table(norm_from, norm_to,
					      errstr, sizeof(errstr));

		if (ret != DB_SUCCESS) {
			ut_print_timestamp(stderr);
			fprintf(stderr, " InnoDB: %s\n", errstr);

			push_warning(thd, Sql_condition::SL_WARNING,
				     ER_LOCK_WAIT_TIMEOUT, errstr);
		}
	}

	/* Add a special case to handle the Duplicated Key error
	and return DB_ERROR instead.
	This is to avoid a possible SIGSEGV error from mysql error
	handling code. Currently, mysql handles the Duplicated Key
	error by re-entering the storage layer and getting dup key
	info by calling get_dup_key(). This operation requires a valid
	table handle ('row_prebuilt_t' structure) which could no
	longer be available in the error handling stage. The suggested
	solution is to report a 'table exists' error message (since
	the dup key error here is due to an existing table whose name
	is the one we are trying to rename to) and return the generic
	error code. */
	if (error == DB_DUPLICATE_KEY) {
		my_error(ER_TABLE_EXISTS_ERROR, MYF(0), to);

		error = DB_ERROR;
	}

	DBUG_RETURN(convert_error_code_to_mysql(error, 0, NULL));
}

/*********************************************************************//**
Estimates the number of index records in a range.
@return	estimated number of rows */
UNIV_INTERN
ha_rows
ha_innobase::records_in_range(
/*==========================*/
	uint			keynr,		/*!< in: index number */
	key_range		*min_key,	/*!< in: start key value of the
						range, may also be 0 */
	key_range		*max_key)	/*!< in: range end key val, may
						also be 0 */
{
	KEY*		key;
	dict_index_t*	index;
	dtuple_t*	range_start;
	dtuple_t*	range_end;
	ib_int64_t	n_rows;
	ulint		mode1;
	ulint		mode2;
	mem_heap_t*	heap;

	DBUG_ENTER("records_in_range");

	ut_a(prebuilt->trx == thd_to_trx(ha_thd()));

	prebuilt->trx->op_info = (char*)"estimating records in index range";

	/* In case MySQL calls this in the middle of a SELECT query, release
	possible adaptive hash latch to avoid deadlocks of threads */

	trx_search_latch_release_if_reserved(prebuilt->trx);

	active_index = keynr;

	key = table->key_info + active_index;

	index = innobase_get_index(keynr);

	/* There exists possibility of not being able to find requested
	index due to inconsistency between MySQL and InoDB dictionary info.
	Necessary message should have been printed in innobase_get_index() */
	if (UNIV_UNLIKELY(!index)) {
		n_rows = HA_POS_ERROR;
		goto func_exit;
	}
	if (dict_index_is_corrupted(index)) {
		n_rows = HA_ERR_INDEX_CORRUPT;
		goto func_exit;
	}
	if (UNIV_UNLIKELY(!row_merge_is_index_usable(prebuilt->trx, index))) {
		n_rows = HA_ERR_TABLE_DEF_CHANGED;
		goto func_exit;
	}

	heap = mem_heap_create(2 * (key->actual_key_parts * sizeof(dfield_t)
				    + sizeof(dtuple_t)));

	range_start = dtuple_create(heap, key->actual_key_parts);
	dict_index_copy_types(range_start, index, key->actual_key_parts);

	range_end = dtuple_create(heap, key->actual_key_parts);
	dict_index_copy_types(range_end, index, key->actual_key_parts);

	row_sel_convert_mysql_key_to_innobase(
				range_start,
				srch_key_val1, sizeof(srch_key_val1),
				index,
				(byte*) (min_key ? min_key->key :
					 (const uchar*) 0),
				(ulint) (min_key ? min_key->length : 0),
				prebuilt->trx);
	DBUG_ASSERT(min_key
		    ? range_start->n_fields > 0
		    : range_start->n_fields == 0);

	row_sel_convert_mysql_key_to_innobase(
				range_end,
				srch_key_val2, sizeof(srch_key_val2),
				index,
				(byte*) (max_key ? max_key->key :
					 (const uchar*) 0),
				(ulint) (max_key ? max_key->length : 0),
				prebuilt->trx);
	DBUG_ASSERT(max_key
		    ? range_end->n_fields > 0
		    : range_end->n_fields == 0);

	mode1 = convert_search_mode_to_innobase(min_key ? min_key->flag :
						HA_READ_KEY_EXACT);
	mode2 = convert_search_mode_to_innobase(max_key ? max_key->flag :
						HA_READ_KEY_EXACT);

	if (mode1 != PAGE_CUR_UNSUPP && mode2 != PAGE_CUR_UNSUPP) {

		n_rows = btr_estimate_n_rows_in_range(index, range_start,
						      mode1, range_end,
						      mode2);
	} else {

		n_rows = HA_POS_ERROR;
	}

	mem_heap_free(heap);

func_exit:

	prebuilt->trx->op_info = (char*)"";

	/* The MySQL optimizer seems to believe an estimate of 0 rows is
	always accurate and may return the result 'Empty set' based on that.
	The accuracy is not guaranteed, and even if it were, for a locking
	read we should anyway perform the search to set the next-key lock.
	Add 1 to the value to make sure MySQL does not make the assumption! */

	if (n_rows == 0) {
		n_rows = 1;
	}

	DBUG_RETURN((ha_rows) n_rows);
}

/*********************************************************************//**
Gives an UPPER BOUND to the number of rows in a table. This is used in
filesort.cc.
@return	upper bound of rows */
UNIV_INTERN
ha_rows
ha_innobase::estimate_rows_upper_bound()
/*====================================*/
{
	const dict_index_t*	index;
	ulonglong		estimate;
	ulonglong		local_data_file_length;
	ulint			stat_n_leaf_pages;

	DBUG_ENTER("estimate_rows_upper_bound");

	/* We do not know if MySQL can call this function before calling
	external_lock(). To be safe, update the thd of the current table
	handle. */

	update_thd(ha_thd());

	prebuilt->trx->op_info = "calculating upper bound for table rows";

	/* In case MySQL calls this in the middle of a SELECT query, release
	possible adaptive hash latch to avoid deadlocks of threads */

	trx_search_latch_release_if_reserved(prebuilt->trx);

	index = dict_table_get_first_index(prebuilt->table);

	stat_n_leaf_pages = index->stat_n_leaf_pages;

	ut_a(stat_n_leaf_pages > 0);

	local_data_file_length =
		((ulonglong) stat_n_leaf_pages) * UNIV_PAGE_SIZE;

	/* Calculate a minimum length for a clustered index record and from
	that an upper bound for the number of rows. Since we only calculate
	new statistics in row0mysql.cc when a table has grown by a threshold
	factor, we must add a safety factor 2 in front of the formula below. */

	estimate = 2 * local_data_file_length
		/ dict_index_calc_min_rec_len(index);

	prebuilt->trx->op_info = "";

	DBUG_RETURN((ha_rows) estimate);
}

/*********************************************************************//**
How many seeks it will take to read through the table. This is to be
comparable to the number returned by records_in_range so that we can
decide if we should scan the table or use keys.
@return	estimated time measured in disk seeks */
UNIV_INTERN
double
ha_innobase::scan_time()
/*====================*/
{
	/* Since MySQL seems to favor table scans too much over index
	searches, we pretend that a sequential read takes the same time
	as a random disk read, that is, we do not divide the following
	by 10, which would be physically realistic. */

	/* The locking below is disabled for performance reasons. Without
	it we could end up returning uninitialized value to the caller,
	which in the worst case could make some query plan go bogus or
	issue a Valgrind warning. */
#if 0
	/* avoid potential lock order violation with dict_table_stats_lock()
	below */
	update_thd(ha_thd());
	trx_search_latch_release_if_reserved(prebuilt->trx);
#endif

	ulint	stat_clustered_index_size;

#if 0
	dict_table_stats_lock(prebuilt->table, RW_S_LATCH);
#endif

	ut_a(prebuilt->table->stat_initialized);

	stat_clustered_index_size = prebuilt->table->stat_clustered_index_size;

#if 0
	dict_table_stats_unlock(prebuilt->table, RW_S_LATCH);
#endif

	return((double) stat_clustered_index_size);
}

/******************************************************************//**
Calculate the time it takes to read a set of ranges through an index
This enables us to optimise reads for clustered indexes.
@return	estimated time measured in disk seeks */
UNIV_INTERN
double
ha_innobase::read_time(
/*===================*/
	uint	index,	/*!< in: key number */
	uint	ranges,	/*!< in: how many ranges */
	ha_rows rows)	/*!< in: estimated number of rows in the ranges */
{
	ha_rows total_rows;
	double	time_for_scan;

	if (index != table->s->primary_key) {
		/* Not clustered */
		return(handler::read_time(index, ranges, rows));
	}

	if (rows <= 2) {

		return((double) rows);
	}

	/* Assume that the read time is proportional to the scan time for all
	rows + at most one seek per range. */

	time_for_scan = scan_time();

	if ((total_rows = estimate_rows_upper_bound()) < rows) {

		return(time_for_scan);
	}

	return(ranges + (double) rows / (double) total_rows * time_for_scan);
}

/******************************************************************//**
Return the size of the InnoDB memory buffer. */
UNIV_INTERN
longlong
ha_innobase::get_memory_buffer_size() const
/*=======================================*/
{
	return(innobase_buffer_pool_size);
}

/*********************************************************************//**
Calculates the key number used inside MySQL for an Innobase index. We will
first check the "index translation table" for a match of the index to get
the index number. If there does not exist an "index translation table",
or not able to find the index in the translation table, then we will fall back
to the traditional way of looping through dict_index_t list to find a
match. In this case, we have to take into account if we generated a
default clustered index for the table
@return the key number used inside MySQL */
static
int
innobase_get_mysql_key_number_for_index(
/*====================================*/
	INNOBASE_SHARE*		share,	/*!< in: share structure for index
					translation table. */
	const TABLE*		table,	/*!< in: table in MySQL data
					dictionary */
	dict_table_t*		ib_table,/*!< in: table in InnoDB data
					dictionary */
	const dict_index_t*	index)	/*!< in: index */
{
	const dict_index_t*	ind;
	unsigned int		i;

 	ut_a(index);

	/* If index does not belong to the table object of share structure
	(ib_table comes from the share structure) search the index->table
	object instead */
	if (index->table != ib_table) {
		i = 0;
		ind = dict_table_get_first_index(index->table);

		while (index != ind) {
			ind = dict_table_get_next_index(ind);
			i++;
		}

		if (row_table_got_default_clust_index(index->table)) {
			ut_a(i > 0);
			i--;
		}

		return(i);
	}

	/* If index translation table exists, we will first check
	the index through index translation table for a match. */
	if (share->idx_trans_tbl.index_mapping) {
		for (i = 0; i < share->idx_trans_tbl.index_count; i++) {
			if (share->idx_trans_tbl.index_mapping[i] == index) {
				return(i);
			}
		}

		/* Print an error message if we cannot find the index
		in the "index translation table". */
		if (*index->name != TEMP_INDEX_PREFIX) {
			sql_print_error("Cannot find index %s in InnoDB index "
					"translation table.", index->name);
		}
	}

	/* If we do not have an "index translation table", or not able
	to find the index in the translation table, we'll directly find
	matching index with information from mysql TABLE structure and
	InnoDB dict_index_t list */
	for (i = 0; i < table->s->keys; i++) {
		ind = dict_table_get_index_on_name(
			ib_table, table->key_info[i].name);

		if (index == ind) {
			return(i);
		}
	}

	/* Loop through each index of the table and lock them */
	for (ind = dict_table_get_first_index(ib_table);
	     ind != NULL;
	     ind = dict_table_get_next_index(ind)) {
		if (index == ind) {
			/* Temp index is internal to InnoDB, that is
			not present in the MySQL index list, so no
			need to print such mismatch warning. */
			if (*(index->name) != TEMP_INDEX_PREFIX) {
				sql_print_warning(
					"Find index %s in InnoDB index list "
					"but not its MySQL index number "
					"It could be an InnoDB internal index.",
					index->name);
			}
			return(-1);
		}
	}

	ut_error;

	return(-1);
}

/*********************************************************************//**
Calculate Record Per Key value. Need to exclude the NULL value if
innodb_stats_method is set to "nulls_ignored"
@return estimated record per key value */
static
ha_rows
innodb_rec_per_key(
/*===============*/
	dict_index_t*	index,		/*!< in: dict_index_t structure */
	ulint		i,		/*!< in: the column we are
					calculating rec per key */
	ha_rows		records)	/*!< in: estimated total records */
{
	ha_rows		rec_per_key;
	ib_uint64_t	n_diff;

	ut_a(index->table->stat_initialized);

	ut_ad(i < dict_index_get_n_unique(index));

	n_diff = index->stat_n_diff_key_vals[i];

	if (n_diff == 0) {

		rec_per_key = records;
	} else if (srv_innodb_stats_method == SRV_STATS_NULLS_IGNORED) {
		ib_uint64_t	n_null;
		ib_uint64_t	n_non_null;

		n_non_null = index->stat_n_non_null_key_vals[i];

		/* In theory, index->stat_n_non_null_key_vals[i]
		should always be less than the number of records.
		Since this is statistics value, the value could
		have slight discrepancy. But we will make sure
		the number of null values is not a negative number. */
		if (records < n_non_null) {
			n_null = 0;
		} else {
			n_null = records - n_non_null;
		}

		/* If the number of NULL values is the same as or
		large than that of the distinct values, we could
		consider that the table consists mostly of NULL value.
		Set rec_per_key to 1. */
		if (n_diff <= n_null) {
			rec_per_key = 1;
		} else {
			/* Need to exclude rows with NULL values from
			rec_per_key calculation */
			rec_per_key = (ha_rows)
				((records - n_null) / (n_diff - n_null));
		}
	} else {
		DEBUG_SYNC_C("after_checking_for_0");
		rec_per_key = (ha_rows) (records / n_diff);
	}

	return(rec_per_key);
}

/*********************************************************************//**
Returns statistics information of the table to the MySQL interpreter,
in various fields of the handle object.
@return HA_ERR_* error code or 0 */
UNIV_INTERN
int
ha_innobase::info_low(
/*==================*/
	uint	flag,	/*!< in: what information is requested */
	bool	is_analyze)
{
	dict_table_t*	ib_table;
	ha_rows		rec_per_key;
	ib_uint64_t	n_rows;
	char		path[FN_REFLEN];
	os_file_stat_t	stat_info;

	DBUG_ENTER("info");

	/* If we are forcing recovery at a high level, we will suppress
	statistics calculation on tables, because that may crash the
	server if an index is badly corrupted. */

	/* We do not know if MySQL can call this function before calling
	external_lock(). To be safe, update the thd of the current table
	handle. */

	update_thd(ha_thd());

	/* In case MySQL calls this in the middle of a SELECT query, release
	possible adaptive hash latch to avoid deadlocks of threads */

	prebuilt->trx->op_info = (char*)"returning various info to MySQL";

	trx_search_latch_release_if_reserved(prebuilt->trx);

	ib_table = prebuilt->table;
	DBUG_ASSERT(ib_table->n_ref_count > 0);

	if (flag & HA_STATUS_TIME) {
		if (is_analyze || innobase_stats_on_metadata) {

			dict_stats_upd_option_t	opt;
			dberr_t			ret;

			prebuilt->trx->op_info = "updating table statistics";

			if (dict_stats_is_persistent_enabled(ib_table)) {

				ut_ad(!srv_read_only_mode);

				if (is_analyze) {
					opt = DICT_STATS_RECALC_PERSISTENT;
				} else {
					/* This is e.g. 'SHOW INDEXES', fetch
					the persistent stats from disk. */
					opt = DICT_STATS_FETCH_ONLY_IF_NOT_IN_MEMORY;
				}
			} else {
				opt = DICT_STATS_RECALC_TRANSIENT;
			}

			ut_ad(!mutex_own(&dict_sys->mutex));
			ret = dict_stats_update(ib_table, opt);

			if (ret != DB_SUCCESS) {
				prebuilt->trx->op_info = "";
				DBUG_RETURN(HA_ERR_GENERIC);
			}

			prebuilt->trx->op_info =
				"returning various info to MySQL";
		}

		my_snprintf(path, sizeof(path), "%s/%s%s",
			    mysql_data_home, ib_table->name, reg_ext);

		unpack_filename(path,path);

		/* Note that we do not know the access time of the table,
		nor the CHECK TABLE time, nor the UPDATE or INSERT time. */

		if (os_file_get_status(path, &stat_info, false) == DB_SUCCESS) {
			stats.create_time = (ulong) stat_info.ctime;
		}
	}

	if (flag & HA_STATUS_VARIABLE) {

		ulint	page_size;
		ulint	stat_clustered_index_size;
		ulint	stat_sum_of_other_index_sizes;

		if (!(flag & HA_STATUS_NO_LOCK)) {
			dict_table_stats_lock(ib_table, RW_S_LATCH);
		}

		ut_a(ib_table->stat_initialized);

		n_rows = ib_table->stat_n_rows;

		stat_clustered_index_size
			= ib_table->stat_clustered_index_size;

		stat_sum_of_other_index_sizes
			= ib_table->stat_sum_of_other_index_sizes;

		if (!(flag & HA_STATUS_NO_LOCK)) {
			dict_table_stats_unlock(ib_table, RW_S_LATCH);
		}

		/*
		The MySQL optimizer seems to assume in a left join that n_rows
		is an accurate estimate if it is zero. Of course, it is not,
		since we do not have any locks on the rows yet at this phase.
		Since SHOW TABLE STATUS seems to call this function with the
		HA_STATUS_TIME flag set, while the left join optimizer does not
		set that flag, we add one to a zero value if the flag is not
		set. That way SHOW TABLE STATUS will show the best estimate,
		while the optimizer never sees the table empty. */

		if (n_rows == 0 && !(flag & HA_STATUS_TIME)) {
			n_rows++;
		}

		/* Fix bug#40386: Not flushing query cache after truncate.
		n_rows can not be 0 unless the table is empty, set to 1
		instead. The original problem of bug#29507 is actually
		fixed in the server code. */
		if (thd_sql_command(user_thd) == SQLCOM_TRUNCATE) {

			n_rows = 1;

			/* We need to reset the prebuilt value too, otherwise
			checks for values greater than the last value written
			to the table will fail and the autoinc counter will
			not be updated. This will force write_row() into
			attempting an update of the table's AUTOINC counter. */

			prebuilt->autoinc_last_value = 0;
		}

		page_size = dict_table_zip_size(ib_table);
		if (page_size == 0) {
			page_size = UNIV_PAGE_SIZE;
		}

		stats.records = (ha_rows) n_rows;
		stats.deleted = 0;
		stats.data_file_length
			= ((ulonglong) stat_clustered_index_size)
			* page_size;
		stats.index_file_length
			= ((ulonglong) stat_sum_of_other_index_sizes)
			* page_size;

		/* Since fsp_get_available_space_in_free_extents() is
		acquiring latches inside InnoDB, we do not call it if we
		are asked by MySQL to avoid locking. Another reason to
		avoid the call is that it uses quite a lot of CPU.
		See Bug#38185. */
		if (flag & HA_STATUS_NO_LOCK
		    || !(flag & HA_STATUS_VARIABLE_EXTRA)) {
			/* We do not update delete_length if no
			locking is requested so the "old" value can
			remain. delete_length is initialized to 0 in
			the ha_statistics' constructor. Also we only
			need delete_length to be set when
			HA_STATUS_VARIABLE_EXTRA is set */
		} else if (UNIV_UNLIKELY
			   (srv_force_recovery >= SRV_FORCE_NO_IBUF_MERGE)) {
			/* Avoid accessing the tablespace if
			innodb_crash_recovery is set to a high value. */
			stats.delete_length = 0;
		} else {
			ullint	avail_space;

			avail_space = fsp_get_available_space_in_free_extents(
				ib_table->space);

			if (avail_space == ULLINT_UNDEFINED) {
				THD*	thd;
				char	errbuf[MYSYS_STRERROR_SIZE];

				thd = ha_thd();

				push_warning_printf(
					thd,
					Sql_condition::SL_WARNING,
					ER_CANT_GET_STAT,
					"InnoDB: Trying to get the free "
					"space for table %s but its "
					"tablespace has been discarded or "
					"the .ibd file is missing. Setting "
					"the free space to zero. "
					"(errno: %d - %s)",
					ib_table->name, errno,
					my_strerror(errbuf, sizeof(errbuf),
						    errno));

				stats.delete_length = 0;
			} else {
				stats.delete_length = avail_space * 1024;
			}
		}

		stats.check_time = 0;
		stats.mrr_length_per_rec = ref_length + sizeof(void*);

		if (stats.records == 0) {
			stats.mean_rec_length = 0;
		} else {
			stats.mean_rec_length = (ulong)
				(stats.data_file_length / stats.records);
		}
	}

	if (flag & HA_STATUS_CONST) {
		ulong	i;
		/* Verify the number of index in InnoDB and MySQL
		matches up. If prebuilt->clust_index_was_generated
		holds, InnoDB defines GEN_CLUST_INDEX internally */
		ulint	num_innodb_index = UT_LIST_GET_LEN(ib_table->indexes)
			- prebuilt->clust_index_was_generated;
		if (table->s->keys < num_innodb_index) {
			/* If there are too many indexes defined
			inside InnoDB, ignore those that are being
			created, because MySQL will only consider
			the fully built indexes here. */

			for (const dict_index_t* index
				     = UT_LIST_GET_FIRST(ib_table->indexes);
			     index != NULL;
			     index = UT_LIST_GET_NEXT(indexes, index)) {

				/* First, online index creation is
				completed inside InnoDB, and then
				MySQL attempts to upgrade the
				meta-data lock so that it can rebuild
				the .frm file. If we get here in that
				time frame, dict_index_is_online_ddl()
				would not hold and the index would
				still not be included in TABLE_SHARE. */
				if (*index->name == TEMP_INDEX_PREFIX) {
					num_innodb_index--;
				}
			}

			if (table->s->keys < num_innodb_index
			    && innobase_fts_check_doc_id_index(
				    ib_table, NULL, NULL)
			    == FTS_EXIST_DOC_ID_INDEX) {
				num_innodb_index--;
			}
		}

		if (table->s->keys != num_innodb_index) {
			sql_print_error("InnoDB: Table %s contains %lu "
					"indexes inside InnoDB, which "
					"is different from the number of "
					"indexes %u defined in the MySQL ",
					ib_table->name, num_innodb_index,
					table->s->keys);
		}

		if (!(flag & HA_STATUS_NO_LOCK)) {
			dict_table_stats_lock(ib_table, RW_S_LATCH);
		}

		ut_a(ib_table->stat_initialized);

		for (i = 0; i < table->s->keys; i++) {
			ulong	j;
			/* We could get index quickly through internal
			index mapping with the index translation table.
			The identity of index (match up index name with
			that of table->key_info[i]) is already verified in
			innobase_get_index().  */
			dict_index_t* index = innobase_get_index(i);

			if (index == NULL) {
				sql_print_error("Table %s contains fewer "
						"indexes inside InnoDB than "
						"are defined in the MySQL "
						".frm file. Have you mixed up "
						".frm files from different "
						"installations? See "
						REFMAN
						"innodb-troubleshooting.html\n",
						ib_table->name);
				break;
			}

			for (j = 0; j < table->key_info[i].actual_key_parts; j++) {

				if (table->key_info[i].flags & HA_FULLTEXT) {
					/* The whole concept has no validity
					for FTS indexes. */
					table->key_info[i].rec_per_key[j] = 1;
					continue;
				}

				if (j + 1 > index->n_uniq) {
					sql_print_error(
						"Index %s of %s has %lu columns"
					        " unique inside InnoDB, but "
						"MySQL is asking statistics for"
					        " %lu columns. Have you mixed "
						"up .frm files from different "
					       	"installations? "
						"See " REFMAN
						"innodb-troubleshooting.html\n",
						index->name,
						ib_table->name,
						(unsigned long)
						index->n_uniq, j + 1);
					break;
				}

				rec_per_key = innodb_rec_per_key(
					index, j, stats.records);

				/* Since MySQL seems to favor table scans
				too much over index searches, we pretend
				index selectivity is 2 times better than
				our estimate: */

				rec_per_key = rec_per_key / 2;

				if (rec_per_key == 0) {
					rec_per_key = 1;
				}

				table->key_info[i].rec_per_key[j] =
				  rec_per_key >= ~(ulong) 0 ? ~(ulong) 0 :
				  (ulong) rec_per_key;
			}
		}

		if (!(flag & HA_STATUS_NO_LOCK)) {
			dict_table_stats_unlock(ib_table, RW_S_LATCH);
		}
	}

	if (srv_force_recovery >= SRV_FORCE_NO_IBUF_MERGE) {

		goto func_exit;
	}

	if (flag & HA_STATUS_ERRKEY) {
		const dict_index_t*	err_index;

		ut_a(prebuilt->trx);
		ut_a(prebuilt->trx->magic_n == TRX_MAGIC_N);

		err_index = trx_get_error_info(prebuilt->trx);

		if (err_index) {
			errkey = innobase_get_mysql_key_number_for_index(
					share, table, ib_table, err_index);
		} else {
			errkey = (unsigned int) (
				(prebuilt->trx->error_key_num
				 == ULINT_UNDEFINED)
					? ~0
					: prebuilt->trx->error_key_num);
		}
	}

	if ((flag & HA_STATUS_AUTO) && table->found_next_number_field) {
		stats.auto_increment_value = innobase_peek_autoinc();
	}

func_exit:
	prebuilt->trx->op_info = (char*)"";

	DBUG_RETURN(0);
}

/*********************************************************************//**
Returns statistics information of the table to the MySQL interpreter,
in various fields of the handle object.
@return HA_ERR_* error code or 0 */
UNIV_INTERN
int
ha_innobase::info(
/*==============*/
	uint	flag)	/*!< in: what information is requested */
{
	return(this->info_low(flag, false /* not ANALYZE */));
}

/**********************************************************************//**
Updates index cardinalities of the table, based on random dives into
each index tree. This does NOT calculate exact statistics on the table.
@return	HA_ADMIN_* error code or HA_ADMIN_OK */
UNIV_INTERN
int
ha_innobase::analyze(
/*=================*/
	THD*		thd,		/*!< in: connection thread handle */
	HA_CHECK_OPT*	check_opt)	/*!< in: currently ignored */
{
	int	ret;

	/* Simply call this->info_low() with all the flags
	and request recalculation of the statistics */
	ret = this->info_low(
		HA_STATUS_TIME | HA_STATUS_CONST | HA_STATUS_VARIABLE,
		true /* this is ANALYZE */);

	if (ret != 0) {
		return(HA_ADMIN_FAILED);
	}

	return(HA_ADMIN_OK);
}

/**********************************************************************//**
This is mapped to "ALTER TABLE tablename ENGINE=InnoDB", which rebuilds
the table in MySQL. */
UNIV_INTERN
int
ha_innobase::optimize(
/*==================*/
	THD*		thd,		/*!< in: connection thread handle */
	HA_CHECK_OPT*	check_opt)	/*!< in: currently ignored */
{
	/*FTS-FIXME: Since MySQL doesn't support engine-specific commands,
	we have to hijack some existing command in order to be able to test
	the new admin commands added in InnoDB's FTS support. For now, we
	use MySQL's OPTIMIZE command, normally mapped to ALTER TABLE in
	InnoDB (so it recreates the table anew), and map it to OPTIMIZE.

	This works OK otherwise, but MySQL locks the entire table during
	calls to OPTIMIZE, which is undesirable. */

	if (innodb_optimize_fulltext_only) {
		if (prebuilt->table->fts && prebuilt->table->fts->cache) {
			fts_sync_table(prebuilt->table);
			fts_optimize_table(prebuilt->table);
		}
		return(HA_ADMIN_OK);
	} else {

		return(HA_ADMIN_TRY_ALTER);
	}
}

/*******************************************************************//**
Tries to check that an InnoDB table is not corrupted. If corruption is
noticed, prints to stderr information about it. In case of corruption
may also assert a failure and crash the server.
@return	HA_ADMIN_CORRUPT or HA_ADMIN_OK */
UNIV_INTERN
int
ha_innobase::check(
/*===============*/
	THD*		thd,		/*!< in: user thread handle */
	HA_CHECK_OPT*	check_opt)	/*!< in: check options, currently
					ignored */
{
	dict_index_t*	index;
	ulint		n_rows;
	ulint		n_rows_in_table	= ULINT_UNDEFINED;
	ibool		is_ok		= TRUE;
	ulint		old_isolation_level;
	ibool		table_corrupted;

	DBUG_ENTER("ha_innobase::check");
	DBUG_ASSERT(thd == ha_thd());
	ut_a(prebuilt->trx);
	ut_a(prebuilt->trx->magic_n == TRX_MAGIC_N);
	ut_a(prebuilt->trx == thd_to_trx(thd));

	if (prebuilt->mysql_template == NULL) {
		/* Build the template; we will use a dummy template
		in index scans done in checking */

		build_template(true);
	}

	if (dict_table_is_discarded(prebuilt->table)) {

		ib_senderrf(
			thd,
			IB_LOG_LEVEL_ERROR,
			ER_TABLESPACE_DISCARDED,
			table->s->table_name.str);

		DBUG_RETURN(HA_ADMIN_CORRUPT);

	} else if (prebuilt->table->ibd_file_missing) {

		ib_senderrf(
			thd, IB_LOG_LEVEL_ERROR,
			ER_TABLESPACE_MISSING,
			table->s->table_name.str);

		DBUG_RETURN(HA_ADMIN_CORRUPT);
	}

	prebuilt->trx->op_info = "checking table";

	old_isolation_level = prebuilt->trx->isolation_level;

	/* We must run the index record counts at an isolation level
	>= READ COMMITTED, because a dirty read can see a wrong number
	of records in some index; to play safe, we use always
	REPEATABLE READ here */

	prebuilt->trx->isolation_level = TRX_ISO_REPEATABLE_READ;

	/* Check whether the table is already marked as corrupted
	before running the check table */
	table_corrupted = prebuilt->table->corrupted;

	/* Reset table->corrupted bit so that check table can proceed to
	do additional check */
	prebuilt->table->corrupted = FALSE;

	/* Enlarge the fatal lock wait timeout during CHECK TABLE. */
	os_increment_counter_by_amount(
		server_mutex,
		srv_fatal_semaphore_wait_threshold,
		SRV_SEMAPHORE_WAIT_EXTENSION);

	for (index = dict_table_get_first_index(prebuilt->table);
	     index != NULL;
	     index = dict_table_get_next_index(index)) {
		char	index_name[MAX_FULL_NAME_LEN + 1];

		/* If this is an index being created or dropped, break */
		if (*index->name == TEMP_INDEX_PREFIX) {
			break;
		} else if (!btr_validate_index(index, prebuilt->trx)) {
			is_ok = FALSE;

			innobase_format_name(
				index_name, sizeof index_name,
				index->name, TRUE);

			push_warning_printf(thd, Sql_condition::SL_WARNING,
					    ER_NOT_KEYFILE,
					    "InnoDB: The B-tree of"
					    " index %s is corrupted.",
					    index_name);
			continue;
		}

		/* Instead of invoking change_active_index(), set up
		a dummy template for non-locking reads, disabling
		access to the clustered index. */
		prebuilt->index = index;

		prebuilt->index_usable = row_merge_is_index_usable(
			prebuilt->trx, prebuilt->index);

		if (UNIV_UNLIKELY(!prebuilt->index_usable)) {
			innobase_format_name(
				index_name, sizeof index_name,
				prebuilt->index->name, TRUE);

			if (dict_index_is_corrupted(prebuilt->index)) {
				push_warning_printf(
					user_thd,
					Sql_condition::SL_WARNING,
					HA_ERR_INDEX_CORRUPT,
					"InnoDB: Index %s is marked as"
					" corrupted",
					index_name);
				is_ok = FALSE;
			} else {
				push_warning_printf(
					thd,
					Sql_condition::SL_WARNING,
					HA_ERR_TABLE_DEF_CHANGED,
					"InnoDB: Insufficient history for"
					" index %s",
					index_name);
			}
			continue;
		}

		prebuilt->sql_stat_start = TRUE;
		prebuilt->template_type = ROW_MYSQL_DUMMY_TEMPLATE;
		prebuilt->n_template = 0;
		prebuilt->need_to_access_clustered = FALSE;

		dtuple_set_n_fields(prebuilt->search_tuple, 0);

		prebuilt->select_lock_type = LOCK_NONE;

		bool check_result = row_check_index_for_mysql(prebuilt, index, &n_rows);
		DBUG_EXECUTE_IF(
			"dict_set_index_corrupted",
			if (!(index->type & DICT_CLUSTERED)) {
				check_result = false;
			});

		if (!check_result) {
			innobase_format_name(
				index_name, sizeof index_name,
				index->name, TRUE);

			push_warning_printf(thd, Sql_condition::SL_WARNING,
					    ER_NOT_KEYFILE,
					    "InnoDB: The B-tree of"
					    " index %s is corrupted.",
					    index_name);
			is_ok = FALSE;
			dict_set_corrupted(
				index, prebuilt->trx, "CHECK TABLE");
		}

		if (thd_killed(user_thd)) {
			break;
		}

#if 0
		fprintf(stderr, "%lu entries in index %s\n", n_rows,
			index->name);
#endif

		if (index == dict_table_get_first_index(prebuilt->table)) {
			n_rows_in_table = n_rows;
		} else if (!(index->type & DICT_FTS)
			   && (n_rows != n_rows_in_table)) {
			push_warning_printf(thd, Sql_condition::SL_WARNING,
					    ER_NOT_KEYFILE,
					    "InnoDB: Index '%-.200s'"
					    " contains %lu entries,"
					    " should be %lu.",
					    index->name,
					    (ulong) n_rows,
					    (ulong) n_rows_in_table);
			is_ok = FALSE;
		}
	}

	if (table_corrupted) {
		/* If some previous operation has marked the table as
		corrupted in memory, and has not propagated such to
		clustered index, we will do so here */
		index = dict_table_get_first_index(prebuilt->table);

		if (!dict_index_is_corrupted(index)) {
			dict_set_corrupted(
				index, prebuilt->trx, "CHECK TABLE");
		}
		prebuilt->table->corrupted = TRUE;
	}

	/* Restore the original isolation level */
	prebuilt->trx->isolation_level = old_isolation_level;

	/* We validate also the whole adaptive hash index for all tables
	at every CHECK TABLE */

	if (!btr_search_validate()) {
		push_warning(thd, Sql_condition::SL_WARNING,
			     ER_NOT_KEYFILE,
			     "InnoDB: The adaptive hash index is corrupted.");
		is_ok = FALSE;
	}

	/* Restore the fatal lock wait timeout after CHECK TABLE. */
	os_decrement_counter_by_amount(
		server_mutex,
		srv_fatal_semaphore_wait_threshold,
		SRV_SEMAPHORE_WAIT_EXTENSION);

	prebuilt->trx->op_info = "";
	if (thd_killed(user_thd)) {
		my_error(ER_QUERY_INTERRUPTED, MYF(0));
	}

	DBUG_RETURN(is_ok ? HA_ADMIN_OK : HA_ADMIN_CORRUPT);
}

/*************************************************************//**
Adds information about free space in the InnoDB tablespace to a table comment
which is printed out when a user calls SHOW TABLE STATUS. Adds also info on
foreign keys.
@return	table comment + InnoDB free space + info on foreign keys */
UNIV_INTERN
char*
ha_innobase::update_table_comment(
/*==============================*/
	const char*	comment)/*!< in: table comment defined by user */
{
	uint	length = (uint) strlen(comment);
	char*	str;
	long	flen;

	/* We do not know if MySQL can call this function before calling
	external_lock(). To be safe, update the thd of the current table
	handle. */

	if (length > 64000 - 3) {
		return((char*) comment); /* string too long */
	}

	update_thd(ha_thd());

	prebuilt->trx->op_info = (char*)"returning table comment";

	/* In case MySQL calls this in the middle of a SELECT query, release
	possible adaptive hash latch to avoid deadlocks of threads */

	trx_search_latch_release_if_reserved(prebuilt->trx);
	str = NULL;

	/* output the data to a temporary file */

	if (!srv_read_only_mode) {

		mutex_enter(&srv_dict_tmpfile_mutex);

		rewind(srv_dict_tmpfile);

		fprintf(srv_dict_tmpfile, "InnoDB free: %llu kB",
			fsp_get_available_space_in_free_extents(
				prebuilt->table->space));

		dict_print_info_on_foreign_keys(
			FALSE, srv_dict_tmpfile, prebuilt->trx,
			prebuilt->table);

		flen = ftell(srv_dict_tmpfile);

		if (flen < 0) {
			flen = 0;
		} else if (length + flen + 3 > 64000) {
			flen = 64000 - 3 - length;
		}

		/* allocate buffer for the full string, and
		read the contents of the temporary file */

		str = (char*) my_malloc(length + flen + 3, MYF(0));

		if (str) {
			char* pos	= str + length;
			if (length) {
				memcpy(str, comment, length);
				*pos++ = ';';
				*pos++ = ' ';
			}
			rewind(srv_dict_tmpfile);
			flen = (uint) fread(pos, 1, flen, srv_dict_tmpfile);
			pos[flen] = 0;
		}

		mutex_exit(&srv_dict_tmpfile_mutex);
	}

	prebuilt->trx->op_info = (char*)"";

	return(str ? str : (char*) comment);
}

/*******************************************************************//**
Gets the foreign key create info for a table stored in InnoDB.
@return own: character string in the form which can be inserted to the
CREATE TABLE statement, MUST be freed with
ha_innobase::free_foreign_key_create_info */
UNIV_INTERN
char*
ha_innobase::get_foreign_key_create_info(void)
/*==========================================*/
{
	long	flen;
	char*	str	= 0;

	ut_a(prebuilt != NULL);

	/* We do not know if MySQL can call this function before calling
	external_lock(). To be safe, update the thd of the current table
	handle. */

	update_thd(ha_thd());

	prebuilt->trx->op_info = (char*)"getting info on foreign keys";

	/* In case MySQL calls this in the middle of a SELECT query,
	release possible adaptive hash latch to avoid
	deadlocks of threads */

	trx_search_latch_release_if_reserved(prebuilt->trx);

	if (!srv_read_only_mode) {
		mutex_enter(&srv_dict_tmpfile_mutex);
		rewind(srv_dict_tmpfile);

		/* Output the data to a temporary file */
		dict_print_info_on_foreign_keys(
			TRUE, srv_dict_tmpfile, prebuilt->trx,
			prebuilt->table);

		prebuilt->trx->op_info = (char*)"";

		flen = ftell(srv_dict_tmpfile);

		if (flen < 0) {
			flen = 0;
		}

		/* Allocate buffer for the string, and
		read the contents of the temporary file */

		str = (char*) my_malloc(flen + 1, MYF(0));

		if (str) {
			rewind(srv_dict_tmpfile);
			flen = (uint) fread(str, 1, flen, srv_dict_tmpfile);
			str[flen] = 0;
		}

		mutex_exit(&srv_dict_tmpfile_mutex);
	}

	return(str);
}


/***********************************************************************//**
Maps a InnoDB foreign key constraint to a equivalent MySQL foreign key info.
@return pointer to foreign key info */
static
FOREIGN_KEY_INFO*
get_foreign_key_info(
/*=================*/
	THD*			thd,		/*!< in: user thread handle */
	dict_foreign_t*		foreign)	/*!< in: foreign key constraint */
{
	FOREIGN_KEY_INFO	f_key_info;
	FOREIGN_KEY_INFO*	pf_key_info;
	uint			i = 0;
	ulint			len;
	char			tmp_buff[NAME_LEN+1];
	char			name_buff[NAME_LEN+1];
	const char*		ptr;
	LEX_STRING*		referenced_key_name;
	LEX_STRING*		name = NULL;

	ptr = dict_remove_db_name(foreign->id);
	f_key_info.foreign_id = thd_make_lex_string(thd, 0, ptr,
						    (uint) strlen(ptr), 1);

	/* Name format: database name, '/', table name, '\0' */

	/* Referenced (parent) database name */
	len = dict_get_db_name_len(foreign->referenced_table_name);
	ut_a(len < sizeof(tmp_buff));
	ut_memcpy(tmp_buff, foreign->referenced_table_name, len);
	tmp_buff[len] = 0;

	len = filename_to_tablename(tmp_buff, name_buff, sizeof(name_buff));
	f_key_info.referenced_db = thd_make_lex_string(thd, 0, name_buff, len, 1);

	/* Referenced (parent) table name */
	ptr = dict_remove_db_name(foreign->referenced_table_name);
	len = filename_to_tablename(ptr, name_buff, sizeof(name_buff));
	f_key_info.referenced_table = thd_make_lex_string(thd, 0, name_buff, len, 1);

	/* Dependent (child) database name */
	len = dict_get_db_name_len(foreign->foreign_table_name);
	ut_a(len < sizeof(tmp_buff));
	ut_memcpy(tmp_buff, foreign->foreign_table_name, len);
	tmp_buff[len] = 0;

	len = filename_to_tablename(tmp_buff, name_buff, sizeof(name_buff));
	f_key_info.foreign_db = thd_make_lex_string(thd, 0, name_buff, len, 1);

	/* Dependent (child) table name */
	ptr = dict_remove_db_name(foreign->foreign_table_name);
	len = filename_to_tablename(ptr, name_buff, sizeof(name_buff));
	f_key_info.foreign_table = thd_make_lex_string(thd, 0, name_buff, len, 1);

	do {
		ptr = foreign->foreign_col_names[i];
		name = thd_make_lex_string(thd, name, ptr,
					   (uint) strlen(ptr), 1);
		f_key_info.foreign_fields.push_back(name);
		ptr = foreign->referenced_col_names[i];
		name = thd_make_lex_string(thd, name, ptr,
					   (uint) strlen(ptr), 1);
		f_key_info.referenced_fields.push_back(name);
	} while (++i < foreign->n_fields);

	if (foreign->type & DICT_FOREIGN_ON_DELETE_CASCADE) {
		len = 7;
		ptr = "CASCADE";
	} else if (foreign->type & DICT_FOREIGN_ON_DELETE_SET_NULL) {
		len = 8;
		ptr = "SET NULL";
	} else if (foreign->type & DICT_FOREIGN_ON_DELETE_NO_ACTION) {
		len = 9;
		ptr = "NO ACTION";
	} else {
		len = 8;
		ptr = "RESTRICT";
	}

	f_key_info.delete_method = thd_make_lex_string(thd,
						       f_key_info.delete_method,
						       ptr, len, 1);

	if (foreign->type & DICT_FOREIGN_ON_UPDATE_CASCADE) {
		len = 7;
		ptr = "CASCADE";
	} else if (foreign->type & DICT_FOREIGN_ON_UPDATE_SET_NULL) {
		len = 8;
		ptr = "SET NULL";
	} else if (foreign->type & DICT_FOREIGN_ON_UPDATE_NO_ACTION) {
		len = 9;
		ptr = "NO ACTION";
	} else {
		len = 8;
		ptr = "RESTRICT";
	}

	f_key_info.update_method = thd_make_lex_string(thd,
						       f_key_info.update_method,
						       ptr, len, 1);

	if (foreign->referenced_index && foreign->referenced_index->name) {
		referenced_key_name = thd_make_lex_string(thd,
					f_key_info.referenced_key_name,
					foreign->referenced_index->name,
					 (uint) strlen(foreign->referenced_index->name),
					1);
	} else {
		referenced_key_name = NULL;
	}

	f_key_info.referenced_key_name = referenced_key_name;

	pf_key_info = (FOREIGN_KEY_INFO*) thd_memdup(thd, &f_key_info,
						      sizeof(FOREIGN_KEY_INFO));

	return(pf_key_info);
}

/*******************************************************************//**
Gets the list of foreign keys in this table.
@return always 0, that is, always succeeds */
UNIV_INTERN
int
ha_innobase::get_foreign_key_list(
/*==============================*/
	THD*			thd,		/*!< in: user thread handle */
	List<FOREIGN_KEY_INFO>*	f_key_list)	/*!< out: foreign key list */
{
	FOREIGN_KEY_INFO*	pf_key_info;
	dict_foreign_t*		foreign;

	ut_a(prebuilt != NULL);
	update_thd(ha_thd());

	prebuilt->trx->op_info = "getting list of foreign keys";

	trx_search_latch_release_if_reserved(prebuilt->trx);

	mutex_enter(&(dict_sys->mutex));

	for (foreign = UT_LIST_GET_FIRST(prebuilt->table->foreign_list);
	     foreign != NULL;
	     foreign = UT_LIST_GET_NEXT(foreign_list, foreign)) {
		pf_key_info = get_foreign_key_info(thd, foreign);
		if (pf_key_info) {
			f_key_list->push_back(pf_key_info);
		}
	}

	mutex_exit(&(dict_sys->mutex));

	prebuilt->trx->op_info = "";

	return(0);
}

/*******************************************************************//**
Gets the set of foreign keys where this table is the referenced table.
@return always 0, that is, always succeeds */
UNIV_INTERN
int
ha_innobase::get_parent_foreign_key_list(
/*=====================================*/
	THD*			thd,		/*!< in: user thread handle */
	List<FOREIGN_KEY_INFO>*	f_key_list)	/*!< out: foreign key list */
{
	FOREIGN_KEY_INFO*	pf_key_info;
	dict_foreign_t*		foreign;

	ut_a(prebuilt != NULL);
	update_thd(ha_thd());

	prebuilt->trx->op_info = "getting list of referencing foreign keys";

	trx_search_latch_release_if_reserved(prebuilt->trx);

	mutex_enter(&(dict_sys->mutex));

	for (foreign = UT_LIST_GET_FIRST(prebuilt->table->referenced_list);
	     foreign != NULL;
	     foreign = UT_LIST_GET_NEXT(referenced_list, foreign)) {
		pf_key_info = get_foreign_key_info(thd, foreign);
		if (pf_key_info) {
			f_key_list->push_back(pf_key_info);
		}
	}

	mutex_exit(&(dict_sys->mutex));

	prebuilt->trx->op_info = "";

	return(0);
}

/*****************************************************************//**
Checks if ALTER TABLE may change the storage engine of the table.
Changing storage engines is not allowed for tables for which there
are foreign key constraints (parent or child tables).
@return	TRUE if can switch engines */
UNIV_INTERN
bool
ha_innobase::can_switch_engines(void)
/*=================================*/
{
	bool	can_switch;

	DBUG_ENTER("ha_innobase::can_switch_engines");
	update_thd();

	prebuilt->trx->op_info =
			"determining if there are foreign key constraints";
	row_mysql_freeze_data_dictionary(prebuilt->trx);

	can_switch = !UT_LIST_GET_FIRST(prebuilt->table->referenced_list)
			&& !UT_LIST_GET_FIRST(prebuilt->table->foreign_list);

	row_mysql_unfreeze_data_dictionary(prebuilt->trx);
	prebuilt->trx->op_info = "";

	DBUG_RETURN(can_switch);
}

/*******************************************************************//**
Checks if a table is referenced by a foreign key. The MySQL manual states that
a REPLACE is either equivalent to an INSERT, or DELETE(s) + INSERT. Only a
delete is then allowed internally to resolve a duplicate key conflict in
REPLACE, not an update.
@return	> 0 if referenced by a FOREIGN KEY */
UNIV_INTERN
uint
ha_innobase::referenced_by_foreign_key(void)
/*========================================*/
{
	if (dict_table_is_referenced_by_foreign_key(prebuilt->table)) {

		return(1);
	}

	return(0);
}

/*******************************************************************//**
Frees the foreign key create info for a table stored in InnoDB, if it is
non-NULL. */
UNIV_INTERN
void
ha_innobase::free_foreign_key_create_info(
/*======================================*/
	char*	str)	/*!< in, own: create info string to free */
{
	if (str) {
		my_free(str);
	}
}

/*******************************************************************//**
Tells something additional to the handler about how to do things.
@return	0 or error number */
UNIV_INTERN
int
ha_innobase::extra(
/*===============*/
	enum ha_extra_function operation)
			   /*!< in: HA_EXTRA_FLUSH or some other flag */
{
	check_trx_exists(ha_thd());

	/* Warning: since it is not sure that MySQL calls external_lock
	before calling this function, the trx field in prebuilt can be
	obsolete! */

	switch (operation) {
	case HA_EXTRA_FLUSH:
		if (prebuilt->blob_heap) {
			row_mysql_prebuilt_free_blob_heap(prebuilt);
		}
		break;
	case HA_EXTRA_RESET_STATE:
		reset_template();
		thd_to_trx(ha_thd())->duplicates = 0;
		break;
	case HA_EXTRA_NO_KEYREAD:
		prebuilt->read_just_key = 0;
		break;
	case HA_EXTRA_KEYREAD:
		prebuilt->read_just_key = 1;
		break;
	case HA_EXTRA_KEYREAD_PRESERVE_FIELDS:
		prebuilt->keep_other_fields_on_keyread = 1;
		break;

		/* IMPORTANT: prebuilt->trx can be obsolete in
		this method, because it is not sure that MySQL
		calls external_lock before this method with the
		parameters below.  We must not invoke update_thd()
		either, because the calling threads may change.
		CAREFUL HERE, OR MEMORY CORRUPTION MAY OCCUR! */
	case HA_EXTRA_INSERT_WITH_UPDATE:
		thd_to_trx(ha_thd())->duplicates |= TRX_DUP_IGNORE;
		break;
	case HA_EXTRA_NO_IGNORE_DUP_KEY:
		thd_to_trx(ha_thd())->duplicates &= ~TRX_DUP_IGNORE;
		break;
	case HA_EXTRA_WRITE_CAN_REPLACE:
		thd_to_trx(ha_thd())->duplicates |= TRX_DUP_REPLACE;
		break;
	case HA_EXTRA_WRITE_CANNOT_REPLACE:
		thd_to_trx(ha_thd())->duplicates &= ~TRX_DUP_REPLACE;
		break;
	default:/* Do nothing */
		;
	}

	return(0);
}

/******************************************************************//**
*/
UNIV_INTERN
int
ha_innobase::reset()
/*================*/
{
	if (prebuilt->blob_heap) {
		row_mysql_prebuilt_free_blob_heap(prebuilt);
	}

	reset_template();
	ds_mrr.reset();

	/* TODO: This should really be reset in reset_template() but for now
	it's safer to do it explicitly here. */

	/* This is a statement level counter. */
	prebuilt->autoinc_last_value = 0;

	return(0);
}

/******************************************************************//**
MySQL calls this function at the start of each SQL statement inside LOCK
TABLES. Inside LOCK TABLES the ::external_lock method does not work to
mark SQL statement borders. Note also a special case: if a temporary table
is created inside LOCK TABLES, MySQL has not called external_lock() at all
on that table.
MySQL-5.0 also calls this before each statement in an execution of a stored
procedure. To make the execution more deterministic for binlogging, MySQL-5.0
locks all tables involved in a stored procedure with full explicit table
locks (thd_in_lock_tables(thd) holds in store_lock()) before executing the
procedure.
@return	0 or error code */
UNIV_INTERN
int
ha_innobase::start_stmt(
/*====================*/
	THD*		thd,	/*!< in: handle to the user thread */
	thr_lock_type	lock_type)
{
	trx_t*		trx;

	update_thd(thd);

	trx = prebuilt->trx;

	/* Here we release the search latch and the InnoDB thread FIFO ticket
	if they were reserved. They should have been released already at the
	end of the previous statement, but because inside LOCK TABLES the
	lock count method does not work to mark the end of a SELECT statement,
	that may not be the case. We MUST release the search latch before an
	INSERT, for example. */

	trx_search_latch_release_if_reserved(trx);

	innobase_srv_conc_force_exit_innodb(trx);

	/* Reset the AUTOINC statement level counter for multi-row INSERTs. */
	trx->n_autoinc_rows = 0;

	prebuilt->sql_stat_start = TRUE;
	prebuilt->hint_need_to_fetch_extra_cols = 0;
	reset_template();

	if (!prebuilt->mysql_has_locked) {
		/* This handle is for a temporary table created inside
		this same LOCK TABLES; since MySQL does NOT call external_lock
		in this case, we must use x-row locks inside InnoDB to be
		prepared for an update of a row */

		prebuilt->select_lock_type = LOCK_X;

	} else if (trx->isolation_level != TRX_ISO_SERIALIZABLE
		   && thd_sql_command(thd) == SQLCOM_SELECT
		   && lock_type == TL_READ) {

		/* For other than temporary tables, we obtain
		no lock for consistent read (plain SELECT). */

		prebuilt->select_lock_type = LOCK_NONE;
	} else {
		/* Not a consistent read: restore the
		select_lock_type value. The value of
		stored_select_lock_type was decided in:
		1) ::store_lock(),
		2) ::external_lock(),
		3) ::init_table_handle_for_HANDLER(), and
		4) ::transactional_table_lock(). */

		ut_a(prebuilt->stored_select_lock_type != LOCK_NONE_UNSET);
		prebuilt->select_lock_type = prebuilt->stored_select_lock_type;
	}

	*trx->detailed_error = 0;

	innobase_register_trx(ht, thd, trx);

	if (!trx_is_started(trx)) {
		++trx->will_lock;
	}

	return(0);
}

/******************************************************************//**
Maps a MySQL trx isolation level code to the InnoDB isolation level code
@return	InnoDB isolation level */
static inline
ulint
innobase_map_isolation_level(
/*=========================*/
	enum_tx_isolation	iso)	/*!< in: MySQL isolation level code */
{
	switch (iso) {
	case ISO_REPEATABLE_READ:	return(TRX_ISO_REPEATABLE_READ);
	case ISO_READ_COMMITTED:	return(TRX_ISO_READ_COMMITTED);
	case ISO_SERIALIZABLE:		return(TRX_ISO_SERIALIZABLE);
	case ISO_READ_UNCOMMITTED:	return(TRX_ISO_READ_UNCOMMITTED);
	}

	ut_error;

	return(0);
}

/******************************************************************//**
As MySQL will execute an external lock for every new table it uses when it
starts to process an SQL statement (an exception is when MySQL calls
start_stmt for the handle) we can use this function to store the pointer to
the THD in the handle. We will also use this function to communicate
to InnoDB that a new SQL statement has started and that we must store a
savepoint to our transaction handle, so that we are able to roll back
the SQL statement in case of an error.
@return	0 */
UNIV_INTERN
int
ha_innobase::external_lock(
/*=======================*/
	THD*	thd,		/*!< in: handle to the user thread */
	int	lock_type)	/*!< in: lock type */
{
	trx_t*		trx;

	DBUG_ENTER("ha_innobase::external_lock");
	DBUG_PRINT("enter",("lock_type: %d", lock_type));

	update_thd(thd);

	/* Statement based binlogging does not work in isolation level
	READ UNCOMMITTED and READ COMMITTED since the necessary
	locks cannot be taken. In this case, we print an
	informative error message and return with an error.
	Note: decide_logging_format would give the same error message,
	except it cannot give the extra details. */

	if (lock_type == F_WRLCK
	    && !(table_flags() & HA_BINLOG_STMT_CAPABLE)
	    && thd_binlog_format(thd) == BINLOG_FORMAT_STMT
	    && thd_binlog_filter_ok(thd)
	    && thd_sqlcom_can_generate_row_events(thd))
	{
		int skip = 0;
		/* used by test case */
		DBUG_EXECUTE_IF("no_innodb_binlog_errors", skip = 1;);
		if (!skip) {
			my_error(ER_BINLOG_STMT_MODE_AND_ROW_ENGINE, MYF(0),
			         " InnoDB is limited to row-logging when "
			         "transaction isolation level is "
			         "READ COMMITTED or READ UNCOMMITTED.");
			DBUG_RETURN(HA_ERR_LOGGING_IMPOSSIBLE);
		}
	}

	/* Check for UPDATEs in read-only mode. */
	if (srv_read_only_mode
	    && (thd_sql_command(thd) == SQLCOM_UPDATE
		|| thd_sql_command(thd) == SQLCOM_INSERT
		|| thd_sql_command(thd) == SQLCOM_REPLACE
		|| thd_sql_command(thd) == SQLCOM_DROP_TABLE
		|| thd_sql_command(thd) == SQLCOM_ALTER_TABLE
		|| thd_sql_command(thd) == SQLCOM_OPTIMIZE
		|| thd_sql_command(thd) == SQLCOM_CREATE_TABLE
		|| thd_sql_command(thd) == SQLCOM_CREATE_INDEX
		|| thd_sql_command(thd) == SQLCOM_DROP_INDEX
		|| thd_sql_command(thd) == SQLCOM_DELETE)) {

		ib_senderrf(thd, IB_LOG_LEVEL_WARN, ER_READ_ONLY_MODE);

		DBUG_RETURN(HA_ERR_TABLE_READONLY);
	}

	trx = prebuilt->trx;

	prebuilt->sql_stat_start = TRUE;
	prebuilt->hint_need_to_fetch_extra_cols = 0;

	reset_template();

	switch (prebuilt->table->quiesce) {
	case QUIESCE_START:
		/* Check for FLUSH TABLE t WITH READ LOCK; */
		if (!srv_read_only_mode
		    && thd_sql_command(thd) == SQLCOM_FLUSH
		    && lock_type == F_RDLCK) {

			row_quiesce_table_start(prebuilt->table, trx);

			/* Use the transaction instance to track UNLOCK
			TABLES. It can be done via START TRANSACTION; too
			implicitly. */

			++trx->flush_tables;
		}
		break;

	case QUIESCE_COMPLETE:
		/* Check for UNLOCK TABLES; implicit or explicit
		or trx interruption. */
		if (trx->flush_tables > 0
		    && (lock_type == F_UNLCK || trx_is_interrupted(trx))) {

			row_quiesce_table_complete(prebuilt->table, trx);

			ut_a(trx->flush_tables > 0);
			--trx->flush_tables;
		}

		break;

	case QUIESCE_NONE:
		break;
	}

	if (lock_type == F_WRLCK) {

		/* If this is a SELECT, then it is in UPDATE TABLE ...
		or SELECT ... FOR UPDATE */
		prebuilt->select_lock_type = LOCK_X;
		prebuilt->stored_select_lock_type = LOCK_X;
	}

	if (lock_type != F_UNLCK) {
		/* MySQL is setting a new table lock */

		*trx->detailed_error = 0;

		innobase_register_trx(ht, thd, trx);

		if (trx->isolation_level == TRX_ISO_SERIALIZABLE
		    && prebuilt->select_lock_type == LOCK_NONE
		    && thd_test_options(
			    thd, OPTION_NOT_AUTOCOMMIT | OPTION_BEGIN)) {

			/* To get serializable execution, we let InnoDB
			conceptually add 'LOCK IN SHARE MODE' to all SELECTs
			which otherwise would have been consistent reads. An
			exception is consistent reads in the AUTOCOMMIT=1 mode:
			we know that they are read-only transactions, and they
			can be serialized also if performed as consistent
			reads. */

			prebuilt->select_lock_type = LOCK_S;
			prebuilt->stored_select_lock_type = LOCK_S;
		}

		/* Starting from 4.1.9, no InnoDB table lock is taken in LOCK
		TABLES if AUTOCOMMIT=1. It does not make much sense to acquire
		an InnoDB table lock if it is released immediately at the end
		of LOCK TABLES, and InnoDB's table locks in that case cause
		VERY easily deadlocks.

		We do not set InnoDB table locks if user has not explicitly
		requested a table lock. Note that thd_in_lock_tables(thd)
		can hold in some cases, e.g., at the start of a stored
		procedure call (SQLCOM_CALL). */

		if (prebuilt->select_lock_type != LOCK_NONE) {

			if (thd_sql_command(thd) == SQLCOM_LOCK_TABLES
			    && THDVAR(thd, table_locks)
			    && thd_test_options(thd, OPTION_NOT_AUTOCOMMIT)
			    && thd_in_lock_tables(thd)) {

				dberr_t	error = row_lock_table_for_mysql(
					prebuilt, NULL, 0);

				if (error != DB_SUCCESS) {
					DBUG_RETURN(
						convert_error_code_to_mysql(
							error, 0, thd));
				}
			}

			trx->mysql_n_tables_locked++;
		}

		trx->n_mysql_tables_in_use++;
		prebuilt->mysql_has_locked = TRUE;

		if (!trx_is_started(trx)
		    && (prebuilt->select_lock_type != LOCK_NONE
			|| prebuilt->stored_select_lock_type != LOCK_NONE)) {

			++trx->will_lock;
		}

		DBUG_RETURN(0);
	}

	/* MySQL is releasing a table lock */

	trx->n_mysql_tables_in_use--;
	prebuilt->mysql_has_locked = FALSE;

	/* Release a possible FIFO ticket and search latch. Since we
	may reserve the trx_sys->mutex, we have to release the search
	system latch first to obey the latching order. */

	trx_search_latch_release_if_reserved(trx);

	innobase_srv_conc_force_exit_innodb(trx);

	/* If the MySQL lock count drops to zero we know that the current SQL
	statement has ended */

	if (trx->n_mysql_tables_in_use == 0) {

		trx->mysql_n_tables_locked = 0;
		prebuilt->used_in_HANDLER = FALSE;

		if (!thd_test_options(
				thd, OPTION_NOT_AUTOCOMMIT | OPTION_BEGIN)) {

			if (trx_is_started(trx)) {
				innobase_commit(ht, thd, TRUE);
			}

		} else if (trx->isolation_level <= TRX_ISO_READ_COMMITTED
			   && trx->global_read_view) {

			/* At low transaction isolation levels we let
			each consistent read set its own snapshot */

			read_view_close_for_mysql(trx);
		}
	}

	if (!trx_is_started(trx)
	    && (prebuilt->select_lock_type != LOCK_NONE
		|| prebuilt->stored_select_lock_type != LOCK_NONE)) {

		++trx->will_lock;
	}

	DBUG_RETURN(0);
}

/******************************************************************//**
With this function MySQL request a transactional lock to a table when
user issued query LOCK TABLES..WHERE ENGINE = InnoDB.
@return	error code */
UNIV_INTERN
int
ha_innobase::transactional_table_lock(
/*==================================*/
	THD*	thd,		/*!< in: handle to the user thread */
	int	lock_type)	/*!< in: lock type */
{
	trx_t*		trx;

	DBUG_ENTER("ha_innobase::transactional_table_lock");
	DBUG_PRINT("enter",("lock_type: %d", lock_type));

	/* We do not know if MySQL can call this function before calling
	external_lock(). To be safe, update the thd of the current table
	handle. */

	update_thd(thd);

	if (!thd_tablespace_op(thd)) {

		if (dict_table_is_discarded(prebuilt->table)) {

			ib_senderrf(
				thd, IB_LOG_LEVEL_ERROR,
				ER_TABLESPACE_DISCARDED,
				table->s->table_name.str);

		} else if (prebuilt->table->ibd_file_missing) {

			ib_senderrf(
				thd, IB_LOG_LEVEL_ERROR,
				ER_TABLESPACE_MISSING,
				table->s->table_name.str);
		}

		DBUG_RETURN(HA_ERR_CRASHED);
	}

	trx = prebuilt->trx;

	prebuilt->sql_stat_start = TRUE;
	prebuilt->hint_need_to_fetch_extra_cols = 0;

	reset_template();

	if (lock_type == F_WRLCK) {
		prebuilt->select_lock_type = LOCK_X;
		prebuilt->stored_select_lock_type = LOCK_X;
	} else if (lock_type == F_RDLCK) {
		prebuilt->select_lock_type = LOCK_S;
		prebuilt->stored_select_lock_type = LOCK_S;
	} else {
		ib_logf(IB_LOG_LEVEL_ERROR,
			"MySQL is trying to set transactional table lock "
			"with corrupted lock type to table %s, lock type "
			"%d does not exist.",
			table->s->table_name.str, lock_type);

		DBUG_RETURN(HA_ERR_CRASHED);
	}

	/* MySQL is setting a new transactional table lock */

	innobase_register_trx(ht, thd, trx);

	if (THDVAR(thd, table_locks) && thd_in_lock_tables(thd)) {
		dberr_t	error;

		error = row_lock_table_for_mysql(prebuilt, NULL, 0);

		if (error != DB_SUCCESS) {
			DBUG_RETURN(
				convert_error_code_to_mysql(
					error, prebuilt->table->flags, thd));
		}

		if (thd_test_options(
			thd, OPTION_NOT_AUTOCOMMIT | OPTION_BEGIN)) {

			/* Store the current undo_no of the transaction
			so that we know where to roll back if we have
			to roll back the next SQL statement */

			trx_mark_sql_stat_end(trx);
		}
	}

	DBUG_RETURN(0);
}

/************************************************************************//**
Here we export InnoDB status variables to MySQL. */
static
void
innodb_export_status()
/*==================*/
{
	if (innodb_inited) {
		srv_export_innodb_status();
	}
}

/************************************************************************//**
Implements the SHOW ENGINE INNODB STATUS command. Sends the output of the
InnoDB Monitor to the client.
@return 0 on success */
static
int
innodb_show_status(
/*===============*/
	handlerton*	hton,	/*!< in: the innodb handlerton */
	THD*		thd,	/*!< in: the MySQL query thread of the caller */
	stat_print_fn*	stat_print)
{
	trx_t*			trx;
	static const char	truncated_msg[] = "... truncated...\n";
	const long		MAX_STATUS_SIZE = 1048576;
	ulint			trx_list_start = ULINT_UNDEFINED;
	ulint			trx_list_end = ULINT_UNDEFINED;

	DBUG_ENTER("innodb_show_status");
	DBUG_ASSERT(hton == innodb_hton_ptr);

	/* We don't create the temp files or associated
	mutexes in read-only-mode */

	if (srv_read_only_mode) {
		DBUG_RETURN(0);
	}

	trx = check_trx_exists(thd);

	trx_search_latch_release_if_reserved(trx);

	innobase_srv_conc_force_exit_innodb(trx);

	/* We let the InnoDB Monitor to output at most MAX_STATUS_SIZE
	bytes of text. */

	char*	str;
	ssize_t	flen, usable_len;

	mutex_enter(&srv_monitor_file_mutex);
	rewind(srv_monitor_file);

	srv_printf_innodb_monitor(srv_monitor_file, FALSE,
				  &trx_list_start, &trx_list_end);

	os_file_set_eof(srv_monitor_file);

	if ((flen = ftell(srv_monitor_file)) < 0) {
		flen = 0;
	}

	if (flen > MAX_STATUS_SIZE) {
		usable_len = MAX_STATUS_SIZE;
		srv_truncated_status_writes++;
	} else {
		usable_len = flen;
	}

	/* allocate buffer for the string, and
	read the contents of the temporary file */

	if (!(str = (char*) my_malloc(usable_len + 1, MYF(0)))) {
		mutex_exit(&srv_monitor_file_mutex);
		DBUG_RETURN(1);
	}

	rewind(srv_monitor_file);

	if (flen < MAX_STATUS_SIZE) {
		/* Display the entire output. */
		flen = fread(str, 1, flen, srv_monitor_file);
	} else if (trx_list_end < (ulint) flen
		   && trx_list_start < trx_list_end
		   && trx_list_start + (flen - trx_list_end)
		   < MAX_STATUS_SIZE - sizeof truncated_msg - 1) {

		/* Omit the beginning of the list of active transactions. */
		ssize_t	len = fread(str, 1, trx_list_start, srv_monitor_file);

		memcpy(str + len, truncated_msg, sizeof truncated_msg - 1);
		len += sizeof truncated_msg - 1;
		usable_len = (MAX_STATUS_SIZE - 1) - len;
		fseek(srv_monitor_file, flen - usable_len, SEEK_SET);
		len += fread(str + len, 1, usable_len, srv_monitor_file);
		flen = len;
	} else {
		/* Omit the end of the output. */
		flen = fread(str, 1, MAX_STATUS_SIZE - 1, srv_monitor_file);
	}

	mutex_exit(&srv_monitor_file_mutex);

	stat_print(thd, innobase_hton_name, (uint) strlen(innobase_hton_name),
		   STRING_WITH_LEN(""), str, flen);

	my_free(str);

	DBUG_RETURN(0);
}

/************************************************************************//**
Implements the SHOW MUTEX STATUS command.
@return 0 on success. */
static
int
innodb_mutex_show_status(
/*=====================*/
	handlerton*	hton,		/*!< in: the innodb handlerton */
	THD*		thd,		/*!< in: the MySQL query thread of the
					caller */
	stat_print_fn*	stat_print)	/*!< in: function for printing
					statistics */
{
	char		buf1[IO_SIZE];
	char		buf2[IO_SIZE];
	ib_mutex_t*	mutex;
	rw_lock_t*	lock;
	ulint		block_mutex_oswait_count = 0;
	ulint		block_lock_oswait_count = 0;
	ib_mutex_t*	block_mutex = NULL;
	rw_lock_t*	block_lock = NULL;
#ifdef UNIV_DEBUG
	ulint		rw_lock_count= 0;
	ulint		rw_lock_count_spin_loop= 0;
	ulint		rw_lock_count_spin_rounds= 0;
	ulint		rw_lock_count_os_wait= 0;
	ulint		rw_lock_count_os_yield= 0;
	ulonglong	rw_lock_wait_time= 0;
#endif /* UNIV_DEBUG */
	uint		buf1len;
	uint		buf2len;
	uint		hton_name_len;

	hton_name_len = (uint) strlen(innobase_hton_name);

	DBUG_ENTER("innodb_mutex_show_status");
	DBUG_ASSERT(hton == innodb_hton_ptr);

	mutex_enter(&mutex_list_mutex);

	for (mutex = UT_LIST_GET_FIRST(mutex_list); mutex != NULL;
	     mutex = UT_LIST_GET_NEXT(list, mutex)) {
		if (mutex->count_os_wait == 0) {
			continue;
		}

		if (buf_pool_is_block_mutex(mutex)) {
			block_mutex = mutex;
			block_mutex_oswait_count += mutex->count_os_wait;
			continue;
		}

		buf1len= (uint) my_snprintf(buf1, sizeof(buf1), "%s:%lu",
				     innobase_basename(mutex->cfile_name),
				     (ulong) mutex->cline);
		buf2len= (uint) my_snprintf(buf2, sizeof(buf2), "os_waits=%lu",
				     (ulong) mutex->count_os_wait);

		if (stat_print(thd, innobase_hton_name,
			       hton_name_len, buf1, buf1len,
			       buf2, buf2len)) {
			mutex_exit(&mutex_list_mutex);
			DBUG_RETURN(1);
		}
	}

	if (block_mutex) {
		buf1len = (uint) my_snprintf(buf1, sizeof buf1,
					     "combined %s:%lu",
					     innobase_basename(
						block_mutex->cfile_name),
					     (ulong) block_mutex->cline);
		buf2len = (uint) my_snprintf(buf2, sizeof buf2,
					     "os_waits=%lu",
					     (ulong) block_mutex_oswait_count);

		if (stat_print(thd, innobase_hton_name,
			       hton_name_len, buf1, buf1len,
			       buf2, buf2len)) {
			mutex_exit(&mutex_list_mutex);
			DBUG_RETURN(1);
		}
	}

	mutex_exit(&mutex_list_mutex);

	mutex_enter(&rw_lock_list_mutex);

	for (lock = UT_LIST_GET_FIRST(rw_lock_list); lock != NULL;
	     lock = UT_LIST_GET_NEXT(list, lock)) {
		if (lock->count_os_wait == 0) {
			continue;
		}

		if (buf_pool_is_block_lock(lock)) {
			block_lock = lock;
			block_lock_oswait_count += lock->count_os_wait;
			continue;
		}

		buf1len = my_snprintf(buf1, sizeof buf1, "%s:%lu",
				     innobase_basename(lock->cfile_name),
				     (ulong) lock->cline);
		buf2len = my_snprintf(buf2, sizeof buf2, "os_waits=%lu",
				      (ulong) lock->count_os_wait);

		if (stat_print(thd, innobase_hton_name,
			       hton_name_len, buf1, buf1len,
			       buf2, buf2len)) {
			mutex_exit(&rw_lock_list_mutex);
			DBUG_RETURN(1);
		}
	}

	if (block_lock) {
		buf1len = (uint) my_snprintf(buf1, sizeof buf1,
					     "combined %s:%lu",
					     innobase_basename(
						block_lock->cfile_name),
					     (ulong) block_lock->cline);
		buf2len = (uint) my_snprintf(buf2, sizeof buf2,
					     "os_waits=%lu",
					     (ulong) block_lock_oswait_count);

		if (stat_print(thd, innobase_hton_name,
			       hton_name_len, buf1, buf1len,
			       buf2, buf2len)) {
			mutex_exit(&rw_lock_list_mutex);
			DBUG_RETURN(1);
		}
	}

	mutex_exit(&rw_lock_list_mutex);

#ifdef UNIV_DEBUG
	buf2len = my_snprintf(buf2, sizeof buf2,
			     "count=%lu, spin_waits=%lu, spin_rounds=%lu, "
			     "os_waits=%lu, os_yields=%lu, os_wait_times=%lu",
			      (ulong) rw_lock_count,
			      (ulong) rw_lock_count_spin_loop,
			      (ulong) rw_lock_count_spin_rounds,
			      (ulong) rw_lock_count_os_wait,
			      (ulong) rw_lock_count_os_yield,
			      (ulong) (rw_lock_wait_time / 1000));

	if (stat_print(thd, innobase_hton_name, hton_name_len,
			STRING_WITH_LEN("rw_lock_mutexes"), buf2, buf2len)) {
		DBUG_RETURN(1);
	}
#endif /* UNIV_DEBUG */

	/* Success */
	DBUG_RETURN(0);
}

/************************************************************************//**
Return 0 on success and non-zero on failure. Note: the bool return type
seems to be abused here, should be an int. */
static
bool
innobase_show_status(
/*=================*/
	handlerton*		hton,	/*!< in: the innodb handlerton */
	THD*			thd,	/*!< in: the MySQL query thread
					of the caller */
	stat_print_fn*		stat_print,
	enum ha_stat_type	stat_type)
{
	DBUG_ASSERT(hton == innodb_hton_ptr);

	switch (stat_type) {
	case HA_ENGINE_STATUS:
		/* Non-zero return value means there was an error. */
		return(innodb_show_status(hton, thd, stat_print) != 0);

	case HA_ENGINE_MUTEX:
		/* Non-zero return value means there was an error. */
		return(innodb_mutex_show_status(hton, thd, stat_print) != 0);

	case HA_ENGINE_LOGS:
		/* Not handled */
		break;
	}

	/* Success */
	return(false);
}

/************************************************************************//**
Handling the shared INNOBASE_SHARE structure that is needed to provide table
locking. Register the table name if it doesn't exist in the hash table. */
static
INNOBASE_SHARE*
get_share(
/*======*/
	const char*	table_name)
{
	INNOBASE_SHARE*	share;

	mysql_mutex_lock(&innobase_share_mutex);

	ulint	fold = ut_fold_string(table_name);

	HASH_SEARCH(table_name_hash, innobase_open_tables, fold,
		    INNOBASE_SHARE*, share,
		    ut_ad(share->use_count > 0),
		    !strcmp(share->table_name, table_name));

	if (!share) {

		uint length = (uint) strlen(table_name);

		/* TODO: invoke HASH_MIGRATE if innobase_open_tables
		grows too big */

		share = (INNOBASE_SHARE*) my_malloc(sizeof(*share)+length+1,
			MYF(MY_FAE | MY_ZEROFILL));

		share->table_name = (char*) memcpy(share + 1,
						   table_name, length + 1);

		HASH_INSERT(INNOBASE_SHARE, table_name_hash,
			    innobase_open_tables, fold, share);

		thr_lock_init(&share->lock);

		/* Index translation table initialization */
		share->idx_trans_tbl.index_mapping = NULL;
		share->idx_trans_tbl.index_count = 0;
		share->idx_trans_tbl.array_size = 0;
	}

	share->use_count++;
	mysql_mutex_unlock(&innobase_share_mutex);

	return(share);
}

/************************************************************************//**
Free the shared object that was registered with get_share(). */
static
void
free_share(
/*=======*/
	INNOBASE_SHARE*	share)	/*!< in/own: table share to free */
{
	mysql_mutex_lock(&innobase_share_mutex);

#ifdef UNIV_DEBUG
	INNOBASE_SHARE* share2;
	ulint	fold = ut_fold_string(share->table_name);

	HASH_SEARCH(table_name_hash, innobase_open_tables, fold,
		    INNOBASE_SHARE*, share2,
		    ut_ad(share->use_count > 0),
		    !strcmp(share->table_name, share2->table_name));

	ut_a(share2 == share);
#endif /* UNIV_DEBUG */

	if (!--share->use_count) {
		ulint	fold = ut_fold_string(share->table_name);

		HASH_DELETE(INNOBASE_SHARE, table_name_hash,
			    innobase_open_tables, fold, share);
		thr_lock_delete(&share->lock);

		/* Free any memory from index translation table */
		my_free(share->idx_trans_tbl.index_mapping);

		my_free(share);

		/* TODO: invoke HASH_MIGRATE if innobase_open_tables
		shrinks too much */
	}

	mysql_mutex_unlock(&innobase_share_mutex);
}

/*****************************************************************//**
Converts a MySQL table lock stored in the 'lock' field of the handle to
a proper type before storing pointer to the lock into an array of pointers.
MySQL also calls this if it wants to reset some table locks to a not-locked
state during the processing of an SQL query. An example is that during a
SELECT the read lock is released early on the 'const' tables where we only
fetch one row. MySQL does not call this when it releases all locks at the
end of an SQL statement.
@return	pointer to the next element in the 'to' array */
UNIV_INTERN
THR_LOCK_DATA**
ha_innobase::store_lock(
/*====================*/
	THD*			thd,		/*!< in: user thread handle */
	THR_LOCK_DATA**		to,		/*!< in: pointer to an array
						of pointers to lock structs;
						pointer to the 'lock' field
						of current handle is stored
						next to this array */
	enum thr_lock_type	lock_type)	/*!< in: lock type to store in
						'lock'; this may also be
						TL_IGNORE */
{
	trx_t*		trx;

	/* Note that trx in this function is NOT necessarily prebuilt->trx
	because we call update_thd() later, in ::external_lock()! Failure to
	understand this caused a serious memory corruption bug in 5.1.11. */

	trx = check_trx_exists(thd);

	/* NOTE: MySQL can call this function with lock 'type' TL_IGNORE!
	Be careful to ignore TL_IGNORE if we are going to do something with
	only 'real' locks! */

	/* If no MySQL table is in use, we need to set the isolation level
	of the transaction. */

	if (lock_type != TL_IGNORE
	    && trx->n_mysql_tables_in_use == 0) {
		trx->isolation_level = innobase_map_isolation_level(
			(enum_tx_isolation) thd_tx_isolation(thd));

		if (trx->isolation_level <= TRX_ISO_READ_COMMITTED
		    && trx->global_read_view) {

			/* At low transaction isolation levels we let
			each consistent read set its own snapshot */

			read_view_close_for_mysql(trx);
		}
	}

	DBUG_ASSERT(EQ_CURRENT_THD(thd));
	const bool in_lock_tables = thd_in_lock_tables(thd);
	const uint sql_command = thd_sql_command(thd);

	if (srv_read_only_mode
	    && (sql_command == SQLCOM_UPDATE
		|| sql_command == SQLCOM_INSERT
		|| sql_command == SQLCOM_REPLACE
		|| sql_command == SQLCOM_DROP_TABLE
		|| sql_command == SQLCOM_ALTER_TABLE
		|| sql_command == SQLCOM_OPTIMIZE
		|| sql_command == SQLCOM_CREATE_TABLE
		|| sql_command == SQLCOM_CREATE_INDEX
		|| sql_command == SQLCOM_DROP_INDEX
		|| sql_command == SQLCOM_DELETE)) {

		ib_senderrf(trx->mysql_thd,
			    IB_LOG_LEVEL_WARN, ER_READ_ONLY_MODE);

	} else if (sql_command == SQLCOM_FLUSH
		   && lock_type == TL_READ_NO_INSERT) {

		/* Check for FLUSH TABLES ... WITH READ LOCK */

		/* Note: This call can fail, but there is no way to return
		the error to the caller. We simply ignore it for now here
		and push the error code to the caller where the error is
		detected in the function. */

		dberr_t	err = row_quiesce_set_state(
			prebuilt->table, QUIESCE_START, trx);

		ut_a(err == DB_SUCCESS || err == DB_UNSUPPORTED);

		if (trx->isolation_level == TRX_ISO_SERIALIZABLE) {
			prebuilt->select_lock_type = LOCK_S;
			prebuilt->stored_select_lock_type = LOCK_S;
		} else {
			prebuilt->select_lock_type = LOCK_NONE;
			prebuilt->stored_select_lock_type = LOCK_NONE;
		}

	/* Check for DROP TABLE */
	} else if (sql_command == SQLCOM_DROP_TABLE) {

		/* MySQL calls this function in DROP TABLE though this table
		handle may belong to another thd that is running a query. Let
		us in that case skip any changes to the prebuilt struct. */

	/* Check for LOCK TABLE t1,...,tn WITH SHARED LOCKS */
	} else if ((lock_type == TL_READ && in_lock_tables)
		   || (lock_type == TL_READ_HIGH_PRIORITY && in_lock_tables)
		   || lock_type == TL_READ_WITH_SHARED_LOCKS
		   || lock_type == TL_READ_NO_INSERT
		   || (lock_type != TL_IGNORE
		       && sql_command != SQLCOM_SELECT)) {

		/* The OR cases above are in this order:
		1) MySQL is doing LOCK TABLES ... READ LOCAL, or we
		are processing a stored procedure or function, or
		2) (we do not know when TL_READ_HIGH_PRIORITY is used), or
		3) this is a SELECT ... IN SHARE MODE, or
		4) we are doing a complex SQL statement like
		INSERT INTO ... SELECT ... and the logical logging (MySQL
		binlog) requires the use of a locking read, or
		MySQL is doing LOCK TABLES ... READ.
		5) we let InnoDB do locking reads for all SQL statements that
		are not simple SELECTs; note that select_lock_type in this
		case may get strengthened in ::external_lock() to LOCK_X.
		Note that we MUST use a locking read in all data modifying
		SQL statements, because otherwise the execution would not be
		serializable, and also the results from the update could be
		unexpected if an obsolete consistent read view would be
		used. */

		/* Use consistent read for checksum table */

		if (sql_command == SQLCOM_CHECKSUM
		    || ((srv_locks_unsafe_for_binlog
			|| trx->isolation_level <= TRX_ISO_READ_COMMITTED)
			&& trx->isolation_level != TRX_ISO_SERIALIZABLE
			&& (lock_type == TL_READ
			    || lock_type == TL_READ_NO_INSERT)
			&& (sql_command == SQLCOM_INSERT_SELECT
			    || sql_command == SQLCOM_REPLACE_SELECT
			    || sql_command == SQLCOM_UPDATE
			    || sql_command == SQLCOM_CREATE_TABLE))) {

			/* If we either have innobase_locks_unsafe_for_binlog
			option set or this session is using READ COMMITTED
			isolation level and isolation level of the transaction
			is not set to serializable and MySQL is doing
			INSERT INTO...SELECT or REPLACE INTO...SELECT
			or UPDATE ... = (SELECT ...) or CREATE  ...
			SELECT... without FOR UPDATE or IN SHARE
			MODE in select, then we use consistent read
			for select. */

			prebuilt->select_lock_type = LOCK_NONE;
			prebuilt->stored_select_lock_type = LOCK_NONE;
		} else {
			prebuilt->select_lock_type = LOCK_S;
			prebuilt->stored_select_lock_type = LOCK_S;
		}

	} else if (lock_type != TL_IGNORE) {

		/* We set possible LOCK_X value in external_lock, not yet
		here even if this would be SELECT ... FOR UPDATE */

		prebuilt->select_lock_type = LOCK_NONE;
		prebuilt->stored_select_lock_type = LOCK_NONE;
	}

	if (lock_type != TL_IGNORE && lock.type == TL_UNLOCK) {

		/* Starting from 5.0.7, we weaken also the table locks
		set at the start of a MySQL stored procedure call, just like
		we weaken the locks set at the start of an SQL statement.
		MySQL does set in_lock_tables TRUE there, but in reality
		we do not need table locks to make the execution of a
		single transaction stored procedure call deterministic
		(if it does not use a consistent read). */

		if (lock_type == TL_READ
		    && sql_command == SQLCOM_LOCK_TABLES) {
			/* We come here if MySQL is processing LOCK TABLES
			... READ LOCAL. MyISAM under that table lock type
			reads the table as it was at the time the lock was
			granted (new inserts are allowed, but not seen by the
			reader). To get a similar effect on an InnoDB table,
			we must use LOCK TABLES ... READ. We convert the lock
			type here, so that for InnoDB, READ LOCAL is
			equivalent to READ. This will change the InnoDB
			behavior in mysqldump, so that dumps of InnoDB tables
			are consistent with dumps of MyISAM tables. */

			lock_type = TL_READ_NO_INSERT;
		}

		/* If we are not doing a LOCK TABLE, DISCARD/IMPORT
		TABLESPACE or TRUNCATE TABLE then allow multiple
		writers. Note that ALTER TABLE uses a TL_WRITE_ALLOW_READ
		< TL_WRITE_CONCURRENT_INSERT.

		We especially allow multiple writers if MySQL is at the
		start of a stored procedure call (SQLCOM_CALL) or a
		stored function call (MySQL does have in_lock_tables
		TRUE there). */

		if ((lock_type >= TL_WRITE_CONCURRENT_INSERT
		     && lock_type <= TL_WRITE)
		    && !(in_lock_tables
			 && sql_command == SQLCOM_LOCK_TABLES)
		    && !thd_tablespace_op(thd)
		    && sql_command != SQLCOM_TRUNCATE
		    && sql_command != SQLCOM_OPTIMIZE
		    && sql_command != SQLCOM_CREATE_TABLE) {

			lock_type = TL_WRITE_ALLOW_WRITE;
		}

		/* In queries of type INSERT INTO t1 SELECT ... FROM t2 ...
		MySQL would use the lock TL_READ_NO_INSERT on t2, and that
		would conflict with TL_WRITE_ALLOW_WRITE, blocking all inserts
		to t2. Convert the lock to a normal read lock to allow
		concurrent inserts to t2.

		We especially allow concurrent inserts if MySQL is at the
		start of a stored procedure call (SQLCOM_CALL)
		(MySQL does have thd_in_lock_tables() TRUE there). */

		if (lock_type == TL_READ_NO_INSERT
		    && sql_command != SQLCOM_LOCK_TABLES) {

			lock_type = TL_READ;
		}

		lock.type = lock_type;
	}

	*to++= &lock;

	if (!trx_is_started(trx)
	    && (prebuilt->select_lock_type != LOCK_NONE
	        || prebuilt->stored_select_lock_type != LOCK_NONE)) {

		++trx->will_lock;
	}

	return(to);
}

/*********************************************************************//**
Read the next autoinc value. Acquire the relevant locks before reading
the AUTOINC value. If SUCCESS then the table AUTOINC mutex will be locked
on return and all relevant locks acquired.
@return	DB_SUCCESS or error code */
UNIV_INTERN
dberr_t
ha_innobase::innobase_get_autoinc(
/*==============================*/
	ulonglong*	value)		/*!< out: autoinc value */
{
	*value = 0;

	prebuilt->autoinc_error = innobase_lock_autoinc();

	if (prebuilt->autoinc_error == DB_SUCCESS) {

		/* Determine the first value of the interval */
		*value = dict_table_autoinc_read(prebuilt->table);

		/* It should have been initialized during open. */
		if (*value == 0) {
			prebuilt->autoinc_error = DB_UNSUPPORTED;
			dict_table_autoinc_unlock(prebuilt->table);
		}
	}

	return(prebuilt->autoinc_error);
}

/*******************************************************************//**
This function reads the global auto-inc counter. It doesn't use the
AUTOINC lock even if the lock mode is set to TRADITIONAL.
@return	the autoinc value */
UNIV_INTERN
ulonglong
ha_innobase::innobase_peek_autoinc(void)
/*====================================*/
{
	ulonglong	auto_inc;
	dict_table_t*	innodb_table;

	ut_a(prebuilt != NULL);
	ut_a(prebuilt->table != NULL);

	innodb_table = prebuilt->table;

	dict_table_autoinc_lock(innodb_table);

	auto_inc = dict_table_autoinc_read(innodb_table);

	if (auto_inc == 0) {
		ut_print_timestamp(stderr);
		fprintf(stderr, "  InnoDB: AUTOINC next value generation "
			"is disabled for '%s'\n", innodb_table->name);
	}

	dict_table_autoinc_unlock(innodb_table);

	return(auto_inc);
}

/*********************************************************************//**
Returns the value of the auto-inc counter in *first_value and ~0 on failure. */
UNIV_INTERN
void
ha_innobase::get_auto_increment(
/*============================*/
	ulonglong	offset,			/*!< in: table autoinc offset */
	ulonglong	increment,		/*!< in: table autoinc
						increment */
	ulonglong	nb_desired_values,	/*!< in: number of values
						reqd */
	ulonglong*	first_value,		/*!< out: the autoinc value */
	ulonglong*	nb_reserved_values)	/*!< out: count of reserved
						values */
{
	trx_t*		trx;
	dberr_t		error;
	ulonglong	autoinc = 0;

	/* Prepare prebuilt->trx in the table handle */
	update_thd(ha_thd());

	error = innobase_get_autoinc(&autoinc);

	if (error != DB_SUCCESS) {
		*first_value = (~(ulonglong) 0);
		return;
	}

	/* This is a hack, since nb_desired_values seems to be accurate only
	for the first call to get_auto_increment() for multi-row INSERT and
	meaningless for other statements e.g, LOAD etc. Subsequent calls to
	this method for the same statement results in different values which
	don't make sense. Therefore we store the value the first time we are
	called and count down from that as rows are written (see write_row()).
	*/

	trx = prebuilt->trx;

	/* Note: We can't rely on *first_value since some MySQL engines,
	in particular the partition engine, don't initialize it to 0 when
	invoking this method. So we are not sure if it's guaranteed to
	be 0 or not. */

	/* We need the upper limit of the col type to check for
	whether we update the table autoinc counter or not. */
	ulonglong	col_max_value =
		table->next_number_field->get_max_int_value();

	/* Called for the first time ? */
	if (trx->n_autoinc_rows == 0) {

		trx->n_autoinc_rows = (ulint) nb_desired_values;

		/* It's possible for nb_desired_values to be 0:
		e.g., INSERT INTO T1(C) SELECT C FROM T2; */
		if (nb_desired_values == 0) {

			trx->n_autoinc_rows = 1;
		}

		set_if_bigger(*first_value, autoinc);
	/* Not in the middle of a mult-row INSERT. */
	} else if (prebuilt->autoinc_last_value == 0) {
		set_if_bigger(*first_value, autoinc);
	/* Check for -ve values. */
	} else if (*first_value > col_max_value && trx->n_autoinc_rows > 0) {
		/* Set to next logical value. */
		ut_a(autoinc > trx->n_autoinc_rows);
		*first_value = (autoinc - trx->n_autoinc_rows) - 1;
	}

	*nb_reserved_values = trx->n_autoinc_rows;

	/* With old style AUTOINC locking we only update the table's
	AUTOINC counter after attempting to insert the row. */
	if (innobase_autoinc_lock_mode != AUTOINC_OLD_STYLE_LOCKING) {
		ulonglong	current;
		ulonglong	next_value;

		current = *first_value > col_max_value ? autoinc : *first_value;

		/* Compute the last value in the interval */
		next_value = innobase_next_autoinc(
			current, *nb_reserved_values, increment, offset,
			col_max_value);

		prebuilt->autoinc_last_value = next_value;

		if (prebuilt->autoinc_last_value < *first_value) {
			*first_value = (~(ulonglong) 0);
		} else {
			/* Update the table autoinc variable */
			dict_table_autoinc_update_if_greater(
				prebuilt->table, prebuilt->autoinc_last_value);
		}
	} else {
		/* This will force write_row() into attempting an update
		of the table's AUTOINC counter. */
		prebuilt->autoinc_last_value = 0;
	}

	/* The increment to be used to increase the AUTOINC value, we use
	this in write_row() and update_row() to increase the autoinc counter
	for columns that are filled by the user. We need the offset and
	the increment. */
	prebuilt->autoinc_offset = offset;
	prebuilt->autoinc_increment = increment;

	dict_table_autoinc_unlock(prebuilt->table);
}

/*******************************************************************//**
Reset the auto-increment counter to the given value, i.e. the next row
inserted will get the given value. This is called e.g. after TRUNCATE
is emulated by doing a 'DELETE FROM t'. HA_ERR_WRONG_COMMAND is
returned by storage engines that don't support this operation.
@return	0 or error code */
UNIV_INTERN
int
ha_innobase::reset_auto_increment(
/*==============================*/
	ulonglong	value)		/*!< in: new value for table autoinc */
{
	DBUG_ENTER("ha_innobase::reset_auto_increment");

	dberr_t	error;

	update_thd(ha_thd());

	error = row_lock_table_autoinc_for_mysql(prebuilt);

	if (error != DB_SUCCESS) {
		DBUG_RETURN(convert_error_code_to_mysql(
				    error, prebuilt->table->flags, user_thd));
	}

	/* The next value can never be 0. */
	if (value == 0) {
		value = 1;
	}

	innobase_reset_autoinc(value);

	DBUG_RETURN(0);
}

/*******************************************************************//**
See comment in handler.cc */
UNIV_INTERN
bool
ha_innobase::get_error_message(
/*===========================*/
	int	error,
	String*	buf)
{
	trx_t*	trx = check_trx_exists(ha_thd());

	buf->copy(trx->detailed_error, (uint) strlen(trx->detailed_error),
		system_charset_info);

	return(FALSE);
}

/*******************************************************************//**
  Retrieves the names of the table and the key for which there was a
  duplicate entry in the case of HA_ERR_FOREIGN_DUPLICATE_KEY.

  If any of the names is not available, then this method will return
  false and will not change any of child_table_name or child_key_name.

  @param child_table_name[out]    Table name
  @param child_table_name_len[in] Table name buffer size
  @param child_key_name[out]      Key name
  @param child_key_name_len[in]   Key name buffer size

  @retval  true                  table and key names were available
                                 and were written into the corresponding
                                 out parameters.
  @retval  false                 table and key names were not available,
                                 the out parameters were not touched.
*/
bool
ha_innobase::get_foreign_dup_key(
/*=============================*/
	char*	child_table_name,
	uint	child_table_name_len,
	char*	child_key_name,
	uint	child_key_name_len)
{
	const dict_index_t*	err_index;

	ut_a(prebuilt->trx != NULL);
	ut_a(prebuilt->trx->magic_n == TRX_MAGIC_N);

	err_index = trx_get_error_info(prebuilt->trx);

	if (err_index == NULL) {
		return(false);
	}
	/* else */

	/* copy table name (and convert from filename-safe encoding to
	system_charset_info) */
	char*	p;
	p = strchr(err_index->table->name, '/');
	/* strip ".../" prefix if any */
	if (p != NULL) {
		p++;
	} else {
		p = err_index->table->name;
	}
	uint	len;
	len = filename_to_tablename(p, child_table_name, child_table_name_len);
	child_table_name[len] = '\0';

	/* copy index name */
	ut_snprintf(child_key_name, child_key_name_len, "%s", err_index->name);

	return(true);
}

/*******************************************************************//**
Compares two 'refs'. A 'ref' is the (internal) primary key value of the row.
If there is no explicitly declared non-null unique key or a primary key, then
InnoDB internally uses the row id as the primary key.
@return	< 0 if ref1 < ref2, 0 if equal, else > 0 */
UNIV_INTERN
int
ha_innobase::cmp_ref(
/*=================*/
	const uchar*	ref1,	/*!< in: an (internal) primary key value in the
				MySQL key value format */
	const uchar*	ref2)	/*!< in: an (internal) primary key value in the
				MySQL key value format */
{
	enum_field_types mysql_type;
	Field*		field;
	KEY_PART_INFO*	key_part;
	KEY_PART_INFO*	key_part_end;
	uint		len1;
	uint		len2;
	int		result;

	if (prebuilt->clust_index_was_generated) {
		/* The 'ref' is an InnoDB row id */

		return(memcmp(ref1, ref2, DATA_ROW_ID_LEN));
	}

	/* Do a type-aware comparison of primary key fields. PK fields
	are always NOT NULL, so no checks for NULL are performed. */

	key_part = table->key_info[table->s->primary_key].key_part;

	key_part_end = key_part
			+ table->key_info[table->s->primary_key].user_defined_key_parts;

	for (; key_part != key_part_end; ++key_part) {
		field = key_part->field;
		mysql_type = field->type();

		if (mysql_type == MYSQL_TYPE_TINY_BLOB
			|| mysql_type == MYSQL_TYPE_MEDIUM_BLOB
			|| mysql_type == MYSQL_TYPE_BLOB
			|| mysql_type == MYSQL_TYPE_LONG_BLOB) {

			/* In the MySQL key value format, a column prefix of
			a BLOB is preceded by a 2-byte length field */

			len1 = innobase_read_from_2_little_endian(ref1);
			len2 = innobase_read_from_2_little_endian(ref2);

			ref1 += 2;
			ref2 += 2;
			result = ((Field_blob*) field)->cmp(
				ref1, len1, ref2, len2);
		} else {
			result = field->key_cmp(ref1, ref2);
		}

		if (result) {

			return(result);
		}

		ref1 += key_part->store_length;
		ref2 += key_part->store_length;
	}

	return(0);
}

/*******************************************************************//**
Ask InnoDB if a query to a table can be cached.
@return	TRUE if query caching of the table is permitted */
UNIV_INTERN
my_bool
ha_innobase::register_query_cache_table(
/*====================================*/
	THD*		thd,		/*!< in: user thread handle */
	char*		table_key,	/*!< in: normalized path to the  
					table */
	uint		key_length,	/*!< in: length of the normalized
					path to the table */
	qc_engine_callback*
			call_back,	/*!< out: pointer to function for
					checking if query caching
					is permitted */
	ulonglong	*engine_data)	/*!< in/out: data to call_back */
{
	*call_back = innobase_query_caching_of_table_permitted;
	*engine_data = 0;
	return(innobase_query_caching_of_table_permitted(thd, table_key,
							 key_length,
							 engine_data));
}

/*******************************************************************//**
Get the bin log name. */
UNIV_INTERN
const char*
ha_innobase::get_mysql_bin_log_name()
/*=================================*/
{
	return(trx_sys_mysql_bin_log_name);
}

/*******************************************************************//**
Get the bin log offset (or file position). */
UNIV_INTERN
ulonglong
ha_innobase::get_mysql_bin_log_pos()
/*================================*/
{
	/* trx... is ib_int64_t, which is a typedef for a 64-bit integer
	(__int64 or longlong) so it's ok to cast it to ulonglong. */

	return(trx_sys_mysql_bin_log_pos);
}

/******************************************************************//**
This function is used to find the storage length in bytes of the first n
characters for prefix indexes using a multibyte character set. The function
finds charset information and returns length of prefix_len characters in the
index field in bytes.
@return	number of bytes occupied by the first n characters */
UNIV_INTERN
ulint
innobase_get_at_most_n_mbchars(
/*===========================*/
	ulint charset_id,	/*!< in: character set id */
	ulint prefix_len,	/*!< in: prefix length in bytes of the index
				(this has to be divided by mbmaxlen to get the
				number of CHARACTERS n in the prefix) */
	ulint data_len,		/*!< in: length of the string in bytes */
	const char* str)	/*!< in: character string */
{
	ulint char_length;	/*!< character length in bytes */
	ulint n_chars;		/*!< number of characters in prefix */
	CHARSET_INFO* charset;	/*!< charset used in the field */

	charset = get_charset((uint) charset_id, MYF(MY_WME));

	ut_ad(charset);
	ut_ad(charset->mbmaxlen);

	/* Calculate how many characters at most the prefix index contains */

	n_chars = prefix_len / charset->mbmaxlen;

	/* If the charset is multi-byte, then we must find the length of the
	first at most n chars in the string. If the string contains less
	characters than n, then we return the length to the end of the last
	character. */

	if (charset->mbmaxlen > 1) {
		/* my_charpos() returns the byte length of the first n_chars
		characters, or a value bigger than the length of str, if
		there were not enough full characters in str.

		Why does the code below work:
		Suppose that we are looking for n UTF-8 characters.

		1) If the string is long enough, then the prefix contains at
		least n complete UTF-8 characters + maybe some extra
		characters + an incomplete UTF-8 character. No problem in
		this case. The function returns the pointer to the
		end of the nth character.

		2) If the string is not long enough, then the string contains
		the complete value of a column, that is, only complete UTF-8
		characters, and we can store in the column prefix index the
		whole string. */

		char_length = my_charpos(charset, str,
						str + data_len, (int) n_chars);
		if (char_length > data_len) {
			char_length = data_len;
		}
	} else {
		if (data_len < prefix_len) {
			char_length = data_len;
		} else {
			char_length = prefix_len;
		}
	}

	return(char_length);
}

/*******************************************************************//**
This function is used to prepare an X/Open XA distributed transaction.
@return	0 or error number */
static
int
innobase_xa_prepare(
/*================*/
	handlerton*	hton,		/*!< in: InnoDB handlerton */
	THD*		thd,		/*!< in: handle to the MySQL thread of
					the user whose XA transaction should
					be prepared */
	bool		prepare_trx)	/*!< in: true - prepare transaction
					false - the current SQL statement
					ended */
{
	int		error = 0;
	trx_t*		trx = check_trx_exists(thd);

	DBUG_ASSERT(hton == innodb_hton_ptr);

	/* we use support_xa value as it was seen at transaction start
	time, not the current session variable value. Any possible changes
	to the session variable take effect only in the next transaction */
	if (!trx->support_xa) {

		return(0);
	}

	thd_get_xid(thd, (MYSQL_XID*) &trx->xid);

	/* Release a possible FIFO ticket and search latch. Since we will
	reserve the trx_sys->mutex, we have to release the search system
	latch first to obey the latching order. */

	trx_search_latch_release_if_reserved(trx);

	innobase_srv_conc_force_exit_innodb(trx);

	if (!trx_is_registered_for_2pc(trx) && trx_is_started(trx)) {

		sql_print_error("Transaction not registered for MySQL 2PC, "
				"but transaction is active");
	}

	if (prepare_trx
	    || (!thd_test_options(thd, OPTION_NOT_AUTOCOMMIT | OPTION_BEGIN))) {

		/* We were instructed to prepare the whole transaction, or
		this is an SQL statement end and autocommit is on */

		ut_ad(trx_is_registered_for_2pc(trx));

		trx_prepare_for_mysql(trx);

		error = 0;
	} else {
		/* We just mark the SQL statement ended and do not do a
		transaction prepare */

		/* If we had reserved the auto-inc lock for some
		table in this SQL statement we release it now */

		lock_unlock_table_autoinc(trx);

		/* Store the current undo_no of the transaction so that we
		know where to roll back if we have to roll back the next
		SQL statement */

		trx_mark_sql_stat_end(trx);
	}

	/* Tell the InnoDB server that there might be work for utility
	threads: */

	srv_active_wake_master_thread();

	if (thd_sql_command(thd) != SQLCOM_XA_PREPARE
	    && (prepare_trx
		|| !thd_test_options(
			thd, OPTION_NOT_AUTOCOMMIT | OPTION_BEGIN))) {

		/* For ibbackup to work the order of transactions in binlog
		and InnoDB must be the same. Consider the situation

		  thread1> prepare; write to binlog; ...
			  <context switch>
		  thread2> prepare; write to binlog; commit
		  thread1>			     ... commit

                The server guarantees that writes to the binary log
                and commits are in the same order, so we do not have
                to handle this case. */
	}

	return(error);
}

/*******************************************************************//**
This function is used to recover X/Open XA distributed transactions.
@return	number of prepared transactions stored in xid_list */
static
int
innobase_xa_recover(
/*================*/
	handlerton*	hton,	/*!< in: InnoDB handlerton */
	XID*		xid_list,/*!< in/out: prepared transactions */
	uint		len)	/*!< in: number of slots in xid_list */
{
	DBUG_ASSERT(hton == innodb_hton_ptr);

	if (len == 0 || xid_list == NULL) {

		return(0);
	}

	return(trx_recover_for_mysql(xid_list, len));
}

/*******************************************************************//**
This function is used to commit one X/Open XA distributed transaction
which is in the prepared state
@return	0 or error number */
static
int
innobase_commit_by_xid(
/*===================*/
	handlerton*	hton,
	XID*		xid)	/*!< in: X/Open XA transaction identification */
{
	trx_t*	trx;

	DBUG_ASSERT(hton == innodb_hton_ptr);

	trx = trx_get_trx_by_xid(xid);

	if (trx) {
		innobase_commit_low(trx);
		trx_free_for_background(trx);
		return(XA_OK);
	} else {
		return(XAER_NOTA);
	}
}

/*******************************************************************//**
This function is used to rollback one X/Open XA distributed transaction
which is in the prepared state
@return	0 or error number */
static
int
innobase_rollback_by_xid(
/*=====================*/
	handlerton*	hton,	/*!< in: InnoDB handlerton */
	XID*		xid)	/*!< in: X/Open XA transaction
				identification */
{
	trx_t*	trx;

	DBUG_ASSERT(hton == innodb_hton_ptr);

	trx = trx_get_trx_by_xid(xid);

	if (trx) {
		int	ret = innobase_rollback_trx(trx);
		trx_free_for_background(trx);
		return(ret);
	} else {
		return(XAER_NOTA);
	}
}

/*******************************************************************//**
Create a consistent view for a cursor based on current transaction
which is created if the corresponding MySQL thread still lacks one.
This consistent view is then used inside of MySQL when accessing records
using a cursor.
@return	pointer to cursor view or NULL */
static
void*
innobase_create_cursor_view(
/*========================*/
	handlerton*	hton,	/*!< in: innobase hton */
	THD*		thd)	/*!< in: user thread handle */
{
	DBUG_ASSERT(hton == innodb_hton_ptr);

	return(read_cursor_view_create_for_mysql(check_trx_exists(thd)));
}

/*******************************************************************//**
Close the given consistent cursor view of a transaction and restore
global read view to a transaction read view. Transaction is created if the
corresponding MySQL thread still lacks one. */
static
void
innobase_close_cursor_view(
/*=======================*/
	handlerton*	hton,	/*!< in: innobase hton */
	THD*		thd,	/*!< in: user thread handle */
	void*		curview)/*!< in: Consistent read view to be closed */
{
	DBUG_ASSERT(hton == innodb_hton_ptr);

	read_cursor_view_close_for_mysql(check_trx_exists(thd),
					 (cursor_view_t*) curview);
}

/*******************************************************************//**
Set the given consistent cursor view to a transaction which is created
if the corresponding MySQL thread still lacks one. If the given
consistent cursor view is NULL global read view of a transaction is
restored to a transaction read view. */
static
void
innobase_set_cursor_view(
/*=====================*/
	handlerton*	hton,	/*!< in: innobase hton */
	THD*		thd,	/*!< in: user thread handle */
	void*		curview)/*!< in: Consistent cursor view to be set */
{
	DBUG_ASSERT(hton == innodb_hton_ptr);

	read_cursor_set_for_mysql(check_trx_exists(thd),
				  (cursor_view_t*) curview);
}

/*******************************************************************//**
*/
UNIV_INTERN
bool
ha_innobase::check_if_incompatible_data(
/*====================================*/
	HA_CREATE_INFO*	info,
	uint		table_changes)
{
	innobase_copy_frm_flags_from_create_info(prebuilt->table, info);

	if (table_changes != IS_EQUAL_YES) {

		return(COMPATIBLE_DATA_NO);
	}

	/* Check that auto_increment value was not changed */
	if ((info->used_fields & HA_CREATE_USED_AUTO) &&
		info->auto_increment_value != 0) {

		return(COMPATIBLE_DATA_NO);
	}

	/* Check that row format didn't change */
	if ((info->used_fields & HA_CREATE_USED_ROW_FORMAT)
	    && info->row_type != get_row_type()) {

		return(COMPATIBLE_DATA_NO);
	}

	/* Specifying KEY_BLOCK_SIZE requests a rebuild of the table. */
	if (info->used_fields & HA_CREATE_USED_KEY_BLOCK_SIZE) {
		return(COMPATIBLE_DATA_NO);
	}

	return(COMPATIBLE_DATA_YES);
}

/****************************************************************//**
Update the system variable innodb_io_capacity_max using the "saved"
value. This function is registered as a callback with MySQL. */
static
void
innodb_io_capacity_max_update(
/*===========================*/
	THD*				thd,	/*!< in: thread handle */
	struct st_mysql_sys_var*	var,	/*!< in: pointer to
						system variable */
	void*				var_ptr,/*!< out: where the
						formal string goes */
	const void*			save)	/*!< in: immediate result
						from check function */
{
	ulong	in_val = *static_cast<const ulong*>(save);
	if (in_val < srv_io_capacity) {
		in_val = srv_io_capacity;
		push_warning_printf(thd, Sql_condition::SL_WARNING,
				    ER_WRONG_ARGUMENTS,
				    "innodb_io_capacity_max cannot be"
				    " set lower than innodb_io_capacity.");
		push_warning_printf(thd, Sql_condition::SL_WARNING,
				    ER_WRONG_ARGUMENTS,
				    "Setting innodb_io_capacity_max to %lu",
				    srv_io_capacity);
	}

	srv_max_io_capacity = in_val;
}

/****************************************************************//**
Update the system variable innodb_io_capacity using the "saved"
value. This function is registered as a callback with MySQL. */
static
void
innodb_io_capacity_update(
/*======================*/
	THD*				thd,	/*!< in: thread handle */
	struct st_mysql_sys_var*	var,	/*!< in: pointer to
						system variable */
	void*				var_ptr,/*!< out: where the
						formal string goes */
	const void*			save)	/*!< in: immediate result
						from check function */
{
	ulong	in_val = *static_cast<const ulong*>(save);
	if (in_val > srv_max_io_capacity) {
		in_val = srv_max_io_capacity;
		push_warning_printf(thd, Sql_condition::SL_WARNING,
				    ER_WRONG_ARGUMENTS,
				    "innodb_io_capacity cannot be set"
				    " higher than innodb_io_capacity_max.");
		push_warning_printf(thd, Sql_condition::SL_WARNING,
				    ER_WRONG_ARGUMENTS,
				    "Setting innodb_io_capacity to %lu",
				    srv_max_io_capacity);
	}

	srv_io_capacity = in_val;
}

/****************************************************************//**
Update the system variable innodb_max_dirty_pages_pct using the "saved"
value. This function is registered as a callback with MySQL. */
static
void
innodb_max_dirty_pages_pct_update(
/*==============================*/
	THD*				thd,	/*!< in: thread handle */
	struct st_mysql_sys_var*	var,	/*!< in: pointer to
						system variable */
	void*				var_ptr,/*!< out: where the
						formal string goes */
	const void*			save)	/*!< in: immediate result
						from check function */
{
	ulong	in_val = *static_cast<const ulong*>(save);
	if (in_val < srv_max_dirty_pages_pct_lwm) {
		push_warning_printf(thd, Sql_condition::SL_WARNING,
				    ER_WRONG_ARGUMENTS,
				    "innodb_max_dirty_pages_pct cannot be"
				    " set lower than"
				    " innodb_max_dirty_pages_pct_lwm.");
		push_warning_printf(thd, Sql_condition::SL_WARNING,
				    ER_WRONG_ARGUMENTS,
				    "Lowering"
				    " innodb_max_dirty_page_pct_lwm to %lu",
				    in_val);

		srv_max_dirty_pages_pct_lwm = in_val;
	}

	srv_max_buf_pool_modified_pct = in_val;
}

/****************************************************************//**
Update the system variable innodb_max_dirty_pages_pct_lwm using the
"saved" value. This function is registered as a callback with MySQL. */
static
void
innodb_max_dirty_pages_pct_lwm_update(
/*==================================*/
	THD*				thd,	/*!< in: thread handle */
	struct st_mysql_sys_var*	var,	/*!< in: pointer to
						system variable */
	void*				var_ptr,/*!< out: where the
						formal string goes */
	const void*			save)	/*!< in: immediate result
						from check function */
{
	ulong	in_val = *static_cast<const ulong*>(save);
	if (in_val > srv_max_buf_pool_modified_pct) {
		in_val = srv_max_buf_pool_modified_pct;
		push_warning_printf(thd, Sql_condition::SL_WARNING,
				    ER_WRONG_ARGUMENTS,
				    "innodb_max_dirty_pages_pct_lwm"
				    " cannot be set higher than"
				    " innodb_max_dirty_pages_pct.");
		push_warning_printf(thd, Sql_condition::SL_WARNING,
				    ER_WRONG_ARGUMENTS,
				    "Setting innodb_max_dirty_page_pct_lwm"
				    " to %lu",
				    in_val);
	}

	srv_max_dirty_pages_pct_lwm = in_val;
}

/************************************************************//**
Validate the file format name and return its corresponding id.
@return	valid file format id */
static
uint
innobase_file_format_name_lookup(
/*=============================*/
	const char*	format_name)	/*!< in: pointer to file format name */
{
	char*	endp;
	uint	format_id;

	ut_a(format_name != NULL);

	/* The format name can contain the format id itself instead of
	the name and we check for that. */
	format_id = (uint) strtoul(format_name, &endp, 10);

	/* Check for valid parse. */
	if (*endp == '\0' && *format_name != '\0') {

		if (format_id <= UNIV_FORMAT_MAX) {

			return(format_id);
		}
	} else {

		for (format_id = 0; format_id <= UNIV_FORMAT_MAX;
		     format_id++) {
			const char*	name;

			name = trx_sys_file_format_id_to_name(format_id);

			if (!innobase_strcasecmp(format_name, name)) {

				return(format_id);
			}
		}
	}

	return(UNIV_FORMAT_MAX + 1);
}

/************************************************************//**
Validate the file format check config parameters, as a side effect it
sets the srv_max_file_format_at_startup variable.
@return the format_id if valid config value, otherwise, return -1 */
static
int
innobase_file_format_validate_and_set(
/*==================================*/
	const char*	format_max)	/*!< in: parameter value */
{
	uint		format_id;

	format_id = innobase_file_format_name_lookup(format_max);

	if (format_id < UNIV_FORMAT_MAX + 1) {
		srv_max_file_format_at_startup = format_id;

		return((int) format_id);
	} else {
		return(-1);
	}
}

/*************************************************************//**
Check if it is a valid file format. This function is registered as
a callback with MySQL.
@return	0 for valid file format */
static
int
innodb_file_format_name_validate(
/*=============================*/
	THD*				thd,	/*!< in: thread handle */
	struct st_mysql_sys_var*	var,	/*!< in: pointer to system
						variable */
	void*				save,	/*!< out: immediate result
						for update function */
	struct st_mysql_value*		value)	/*!< in: incoming string */
{
	const char*	file_format_input;
	char		buff[STRING_BUFFER_USUAL_SIZE];
	int		len = sizeof(buff);

	ut_a(save != NULL);
	ut_a(value != NULL);

	file_format_input = value->val_str(value, buff, &len);

	if (file_format_input != NULL) {
		uint	format_id;

		format_id = innobase_file_format_name_lookup(
			file_format_input);

		if (format_id <= UNIV_FORMAT_MAX) {

			/* Save a pointer to the name in the
			'file_format_name_map' constant array. */
			*static_cast<const char**>(save) =
			    trx_sys_file_format_id_to_name(format_id);

			return(0);
		}
	}

	*static_cast<const char**>(save) = NULL;
	return(1);
}

/****************************************************************//**
Update the system variable innodb_file_format using the "saved"
value. This function is registered as a callback with MySQL. */
static
void
innodb_file_format_name_update(
/*===========================*/
	THD*				thd,		/*!< in: thread handle */
	struct st_mysql_sys_var*	var,		/*!< in: pointer to
							system variable */
	void*				var_ptr,	/*!< out: where the
							formal string goes */
	const void*			save)		/*!< in: immediate result
							from check function */
{
	const char* format_name;

	ut_a(var_ptr != NULL);
	ut_a(save != NULL);

	format_name = *static_cast<const char*const*>(save);

	if (format_name) {
		uint	format_id;

		format_id = innobase_file_format_name_lookup(format_name);

		if (format_id <= UNIV_FORMAT_MAX) {
			srv_file_format = format_id;
		}
	}

	*static_cast<const char**>(var_ptr)
		= trx_sys_file_format_id_to_name(srv_file_format);
}

/*************************************************************//**
Check if valid argument to innodb_file_format_max. This function
is registered as a callback with MySQL.
@return	0 for valid file format */
static
int
innodb_file_format_max_validate(
/*============================*/
	THD*				thd,	/*!< in: thread handle */
	struct st_mysql_sys_var*	var,	/*!< in: pointer to system
						variable */
	void*				save,	/*!< out: immediate result
						for update function */
	struct st_mysql_value*		value)	/*!< in: incoming string */
{
	const char*	file_format_input;
	char		buff[STRING_BUFFER_USUAL_SIZE];
	int		len = sizeof(buff);
	int		format_id;

	ut_a(save != NULL);
	ut_a(value != NULL);

	file_format_input = value->val_str(value, buff, &len);

	if (file_format_input != NULL) {

		format_id = innobase_file_format_validate_and_set(
			file_format_input);

		if (format_id >= 0) {
			/* Save a pointer to the name in the
			'file_format_name_map' constant array. */
			*static_cast<const char**>(save) =
			    trx_sys_file_format_id_to_name(
						(uint) format_id);

			return(0);

		} else {
			push_warning_printf(thd,
			  Sql_condition::SL_WARNING,
			  ER_WRONG_ARGUMENTS,
			  "InnoDB: invalid innodb_file_format_max "
			  "value; can be any format up to %s "
			  "or equivalent id of %d",
			  trx_sys_file_format_id_to_name(UNIV_FORMAT_MAX),
			  UNIV_FORMAT_MAX);
		}
	}

	*static_cast<const char**>(save) = NULL;
	return(1);
}

/****************************************************************//**
Update the system variable innodb_file_format_max using the "saved"
value. This function is registered as a callback with MySQL. */
static
void
innodb_file_format_max_update(
/*==========================*/
	THD*				thd,	/*!< in: thread handle */
	struct st_mysql_sys_var*	var,	/*!< in: pointer to
						system variable */
	void*				var_ptr,/*!< out: where the
						formal string goes */
	const void*			save)	/*!< in: immediate result
						from check function */
{
	const char*	format_name_in;
	const char**	format_name_out;
	uint		format_id;

	ut_a(save != NULL);
	ut_a(var_ptr != NULL);

	format_name_in = *static_cast<const char*const*>(save);

	if (!format_name_in) {

		return;
	}

	format_id = innobase_file_format_name_lookup(format_name_in);

	if (format_id > UNIV_FORMAT_MAX) {
		/* DEFAULT is "on", which is invalid at runtime. */
		push_warning_printf(thd, Sql_condition::SL_WARNING,
				    ER_WRONG_ARGUMENTS,
				    "Ignoring SET innodb_file_format=%s",
				    format_name_in);
		return;
	}

	format_name_out = static_cast<const char**>(var_ptr);

	/* Update the max format id in the system tablespace. */
	if (trx_sys_file_format_max_set(format_id, format_name_out)) {
		ut_print_timestamp(stderr);
		fprintf(stderr,
			" [Info] InnoDB: the file format in the system "
			"tablespace is now set to %s.\n", *format_name_out);
	}
}

/*************************************************************//**
Check whether valid argument given to innobase_*_stopword_table.
This function is registered as a callback with MySQL.
@return 0 for valid stopword table */
static
int
innodb_stopword_table_validate(
/*===========================*/
	THD*				thd,	/*!< in: thread handle */
	struct st_mysql_sys_var*	var,	/*!< in: pointer to system
						variable */
	void*				save,	/*!< out: immediate result
						for update function */
	struct st_mysql_value*		value)	/*!< in: incoming string */
{
	const char*	stopword_table_name;
	char		buff[STRING_BUFFER_USUAL_SIZE];
	int		len = sizeof(buff);
	trx_t*		trx;
	int		ret = 1;

	ut_a(save != NULL);
	ut_a(value != NULL);

	stopword_table_name = value->val_str(value, buff, &len);

	trx = check_trx_exists(thd);

	row_mysql_lock_data_dictionary(trx);

	/* Validate the stopword table's (if supplied) existence and
	of the right format */
	if (!stopword_table_name
	    || fts_valid_stopword_table(stopword_table_name)) {
		*static_cast<const char**>(save) = stopword_table_name;
		ret = 0;
	}

	row_mysql_unlock_data_dictionary(trx);

	return(ret);
}

/****************************************************************//**
Update global variable fts_server_stopword_table with the "saved"
stopword table name value. This function is registered as a callback
with MySQL. */
static
void
innodb_stopword_table_update(
/*=========================*/
	THD*				thd,	/*!< in: thread handle */
	struct st_mysql_sys_var*	var,	/*!< in: pointer to
						system variable */
	void*				var_ptr,/*!< out: where the
						formal string goes */
	const void*			save)	/*!< in: immediate result
						from check function */
{
	const char*	stopword_table_name;
	char*		old;

	ut_a(save != NULL);
	ut_a(var_ptr != NULL);

	stopword_table_name = *static_cast<const char*const*>(save);
	old = *(char**) var_ptr;

	if (stopword_table_name) {
		*(char**) var_ptr =  my_strdup(stopword_table_name,  MYF(0));
	} else {
		*(char**) var_ptr = NULL;
	}

	if (old) {
		my_free(old);
	}

	fts_server_stopword_table = *(char**) var_ptr;
}

/*************************************************************//**
Check whether valid argument given to "innodb_fts_internal_tbl_name"
This function is registered as a callback with MySQL.
@return 0 for valid stopword table */
static
int
innodb_internal_table_validate(
/*===========================*/
	THD*				thd,	/*!< in: thread handle */
	struct st_mysql_sys_var*	var,	/*!< in: pointer to system
						variable */
	void*				save,	/*!< out: immediate result
						for update function */
	struct st_mysql_value*		value)	/*!< in: incoming string */
{
	const char*	table_name;
	char		buff[STRING_BUFFER_USUAL_SIZE];
	int		len = sizeof(buff);
	int		ret = 1;
	dict_table_t*	user_table;

	ut_a(save != NULL);
	ut_a(value != NULL);

	table_name = value->val_str(value, buff, &len);

	if (!table_name) {
		*static_cast<const char**>(save) = NULL;
		return(0);
	}

	user_table = dict_table_open_on_name(
		table_name, FALSE, TRUE, DICT_ERR_IGNORE_NONE);

	if (user_table) {
		if (dict_table_has_fts_index(user_table)) {
			*static_cast<const char**>(save) = table_name;
			ret = 0;
		}

		dict_table_close(user_table, FALSE, TRUE);
	}

	return(ret);
}

/****************************************************************//**
Update global variable "fts_internal_tbl_name" with the "saved"
stopword table name value. This function is registered as a callback
with MySQL. */
static
void
innodb_internal_table_update(
/*=========================*/
	THD*				thd,	/*!< in: thread handle */
	struct st_mysql_sys_var*	var,	/*!< in: pointer to
						system variable */
	void*				var_ptr,/*!< out: where the
						formal string goes */
	const void*			save)	/*!< in: immediate result
						from check function */
{
	const char*	table_name;
	char*		old;

	ut_a(save != NULL);
	ut_a(var_ptr != NULL);

	table_name = *static_cast<const char*const*>(save);
	old = *(char**) var_ptr;

	if (table_name) {
		*(char**) var_ptr =  my_strdup(table_name,  MYF(0));
	} else {
		*(char**) var_ptr = NULL;
	}

	if (old) {
		my_free(old);
	}

	fts_internal_tbl_name = *(char**) var_ptr;
}

/****************************************************************//**
Update the system variable innodb_adaptive_hash_index using the "saved"
value. This function is registered as a callback with MySQL. */
static
void
innodb_adaptive_hash_index_update(
/*==============================*/
	THD*				thd,	/*!< in: thread handle */
	struct st_mysql_sys_var*	var,	/*!< in: pointer to
						system variable */
	void*				var_ptr,/*!< out: where the
						formal string goes */
	const void*			save)	/*!< in: immediate result
						from check function */
{
	if (*(my_bool*) save) {
		btr_search_enable();
	} else {
		btr_search_disable();
	}
}

/****************************************************************//**
Update the system variable innodb_cmp_per_index using the "saved"
value. This function is registered as a callback with MySQL. */
static
void
innodb_cmp_per_index_update(
/*========================*/
	THD*				thd,	/*!< in: thread handle */
	struct st_mysql_sys_var*	var,	/*!< in: pointer to
						system variable */
	void*				var_ptr,/*!< out: where the
						formal string goes */
	const void*			save)	/*!< in: immediate result
						from check function */
{
	/* Reset the stats whenever we enable the table
	INFORMATION_SCHEMA.innodb_cmp_per_index. */
	if (!srv_cmp_per_index_enabled && *(my_bool*) save) {
		page_zip_reset_stat_per_index();
	}

	srv_cmp_per_index_enabled = !!(*(my_bool*) save);
}

/****************************************************************//**
Update the system variable innodb_old_blocks_pct using the "saved"
value. This function is registered as a callback with MySQL. */
static
void
innodb_old_blocks_pct_update(
/*=========================*/
	THD*				thd,	/*!< in: thread handle */
	struct st_mysql_sys_var*	var,	/*!< in: pointer to
						system variable */
	void*				var_ptr,/*!< out: where the
						formal string goes */
	const void*			save)	/*!< in: immediate result
						from check function */
{
	innobase_old_blocks_pct = buf_LRU_old_ratio_update(
		*static_cast<const uint*>(save), TRUE);
}

/****************************************************************//**
Update the system variable innodb_old_blocks_pct using the "saved"
value. This function is registered as a callback with MySQL. */
static
void
innodb_change_buffer_max_size_update(
/*=================================*/
	THD*				thd,	/*!< in: thread handle */
	struct st_mysql_sys_var*	var,	/*!< in: pointer to
						system variable */
	void*				var_ptr,/*!< out: where the
						formal string goes */
	const void*			save)	/*!< in: immediate result
						from check function */
{
	innobase_change_buffer_max_size =
			(*static_cast<const uint*>(save));
	ibuf_max_size_update(innobase_change_buffer_max_size);
}


/*************************************************************//**
Find the corresponding ibuf_use_t value that indexes into
innobase_change_buffering_values[] array for the input
change buffering option name.
@return	corresponding IBUF_USE_* value for the input variable
name, or IBUF_USE_COUNT if not able to find a match */
static
ibuf_use_t
innodb_find_change_buffering_value(
/*===============================*/
	const char*	input_name)	/*!< in: input change buffering
					option name */
{
	ulint	use;

	for (use = 0; use < UT_ARR_SIZE(innobase_change_buffering_values);
	     use++) {
		/* found a match */
		if (!innobase_strcasecmp(
			input_name, innobase_change_buffering_values[use])) {
			return((ibuf_use_t) use);
		}
	}

	/* Did not find any match */
	return(IBUF_USE_COUNT);
}

/*************************************************************//**
Check if it is a valid value of innodb_change_buffering. This function is
registered as a callback with MySQL.
@return	0 for valid innodb_change_buffering */
static
int
innodb_change_buffering_validate(
/*=============================*/
	THD*				thd,	/*!< in: thread handle */
	struct st_mysql_sys_var*	var,	/*!< in: pointer to system
						variable */
	void*				save,	/*!< out: immediate result
						for update function */
	struct st_mysql_value*		value)	/*!< in: incoming string */
{
	const char*	change_buffering_input;
	char		buff[STRING_BUFFER_USUAL_SIZE];
	int		len = sizeof(buff);

	ut_a(save != NULL);
	ut_a(value != NULL);

	change_buffering_input = value->val_str(value, buff, &len);

	if (change_buffering_input != NULL) {
		ibuf_use_t	use;

		use = innodb_find_change_buffering_value(
			change_buffering_input);

		if (use != IBUF_USE_COUNT) {
			/* Find a matching change_buffering option value. */
			*static_cast<const char**>(save) =
				innobase_change_buffering_values[use];

			return(0);
		}
	}

	/* No corresponding change buffering option for user supplied
	"change_buffering_input" */
	return(1);
}

/****************************************************************//**
Update the system variable innodb_change_buffering using the "saved"
value. This function is registered as a callback with MySQL. */
static
void
innodb_change_buffering_update(
/*===========================*/
	THD*				thd,	/*!< in: thread handle */
	struct st_mysql_sys_var*	var,	/*!< in: pointer to
						system variable */
	void*				var_ptr,/*!< out: where the
						formal string goes */
	const void*			save)	/*!< in: immediate result
						from check function */
{
	ibuf_use_t	use;

	ut_a(var_ptr != NULL);
	ut_a(save != NULL);

	use = innodb_find_change_buffering_value(
		*static_cast<const char*const*>(save));

	ut_a(use < IBUF_USE_COUNT);

	ibuf_use = use;
	*static_cast<const char**>(var_ptr) =
		 *static_cast<const char*const*>(save);
}

/*************************************************************//**
Just emit a warning that the usage of the variable is deprecated.
@return	0 */
static
void
innodb_stats_sample_pages_update(
/*=============================*/
	THD*				thd,	/*!< in: thread handle */
	struct st_mysql_sys_var*	var,	/*!< in: pointer to
						system variable */
	void*				var_ptr,/*!< out: where the
						formal string goes */
	const void*			save)	/*!< in: immediate result
						from check function */
{
#define STATS_SAMPLE_PAGES_DEPRECATED_MSG \
	"Using innodb_stats_sample_pages is deprecated and " \
	"the variable may be removed in future releases. " \
	"Please use innodb_stats_transient_sample_pages " \
	"instead."

	push_warning(thd, Sql_condition::SL_WARNING,
		     HA_ERR_WRONG_COMMAND, STATS_SAMPLE_PAGES_DEPRECATED_MSG);

	ut_print_timestamp(stderr);
	fprintf(stderr,
		" InnoDB: Warning: %s\n",
		STATS_SAMPLE_PAGES_DEPRECATED_MSG);

	srv_stats_transient_sample_pages =
		*static_cast<const unsigned long long*>(save);
}

/****************************************************************//**
Update the monitor counter according to the "set_option",  turn
on/off or reset specified monitor counter. */
static
void
innodb_monitor_set_option(
/*======================*/
	const monitor_info_t* monitor_info,/*!< in: monitor info for the monitor
					to set */
	mon_option_t	set_option)	/*!< in: Turn on/off reset the
					counter */
{
	monitor_id_t	monitor_id = monitor_info->monitor_id;

	/* If module type is MONITOR_GROUP_MODULE, it cannot be
	turned on/off individually. It should never use this
	function to set options */
	ut_a(!(monitor_info->monitor_type & MONITOR_GROUP_MODULE));

	switch (set_option) {
	case MONITOR_TURN_ON:
		MONITOR_ON(monitor_id);
		MONITOR_INIT(monitor_id);
		MONITOR_SET_START(monitor_id);

		/* If the monitor to be turned on uses
		exisitng monitor counter (status variable),
		make special processing to remember existing
		counter value. */
		if (monitor_info->monitor_type
		    & MONITOR_EXISTING) {
			srv_mon_process_existing_counter(
				monitor_id, MONITOR_TURN_ON);
		}
		break;

	case MONITOR_TURN_OFF:
		if (monitor_info->monitor_type & MONITOR_EXISTING) {
			srv_mon_process_existing_counter(
				monitor_id, MONITOR_TURN_OFF);
		}

		MONITOR_OFF(monitor_id);
		MONITOR_SET_OFF(monitor_id);
		break;

	case MONITOR_RESET_VALUE:
		srv_mon_reset(monitor_id);
		break;

	case MONITOR_RESET_ALL_VALUE:
		srv_mon_reset_all(monitor_id);
		break;

	default:
		ut_error;
	}
}

/****************************************************************//**
Find matching InnoDB monitor counters and update their status
according to the "set_option",  turn on/off or reset specified
monitor counter. */
static
void
innodb_monitor_update_wildcard(
/*===========================*/
	const char*	name,		/*!< in: monitor name to match */
	mon_option_t	set_option)	/*!< in: the set option, whether
					to turn on/off or reset the counter */
{
	ut_a(name);

	for (ulint use = 0; use < NUM_MONITOR; use++) {
		ulint		type;
		monitor_id_t	monitor_id = static_cast<monitor_id_t>(use);
		monitor_info_t*	monitor_info;

		if (!innobase_wildcasecmp(
			srv_mon_get_name(monitor_id), name)) {
			monitor_info = srv_mon_get_info(monitor_id);

			type = monitor_info->monitor_type;

			/* If the monitor counter is of MONITOR_MODULE
			type, skip it. Except for those also marked with
			MONITOR_GROUP_MODULE flag, which can be turned
			on only as a module. */
			if (!(type & MONITOR_MODULE)
			     && !(type & MONITOR_GROUP_MODULE)) {
				innodb_monitor_set_option(monitor_info,
							  set_option);
			}

			/* Need to special handle counters marked with
			MONITOR_GROUP_MODULE, turn on the whole module if
			any one of it comes here. Currently, only
			"module_buf_page" is marked with MONITOR_GROUP_MODULE */
			if (type & MONITOR_GROUP_MODULE) {
				if ((monitor_id >= MONITOR_MODULE_BUF_PAGE)
				     && (monitor_id < MONITOR_MODULE_OS)) {
					if (set_option == MONITOR_TURN_ON
					    && MONITOR_IS_ON(
						MONITOR_MODULE_BUF_PAGE)) {
						continue;
					}

					srv_mon_set_module_control(
						MONITOR_MODULE_BUF_PAGE,
						set_option);
				} else {
					/* If new monitor is added with
					MONITOR_GROUP_MODULE, it needs
					to be added here. */
					ut_ad(0);
				}
			}
		}
	}
}

/*************************************************************//**
Given a configuration variable name, find corresponding monitor counter
and return its monitor ID if found.
@return	monitor ID if found, MONITOR_NO_MATCH if there is no match */
static
ulint
innodb_monitor_id_by_name_get(
/*==========================*/
	const char*	name)	/*!< in: monitor counter namer */
{
	ut_a(name);

	/* Search for wild character '%' in the name, if
	found, we treat it as a wildcard match. We do not search for
	single character wildcard '_' since our monitor names already contain
	such character. To avoid confusion, we request user must include
	at least one '%' character to activate the wildcard search. */
	if (strchr(name, '%')) {
		return(MONITOR_WILDCARD_MATCH);
	}

	/* Not wildcard match, check for an exact match */
	for (ulint i = 0; i < NUM_MONITOR; i++) {
		if (!innobase_strcasecmp(
			name, srv_mon_get_name(static_cast<monitor_id_t>(i)))) {
			return(i);
		}
	}

	return(MONITOR_NO_MATCH);
}
/*************************************************************//**
Validate that the passed in monitor name matches at least one
monitor counter name with wildcard compare.
@return	TRUE if at least one monitor name matches */
static
ibool
innodb_monitor_validate_wildcard_name(
/*==================================*/
	const char*	name)	/*!< in: monitor counter namer */
{
	for (ulint i = 0; i < NUM_MONITOR; i++) {
		if (!innobase_wildcasecmp(
			srv_mon_get_name(static_cast<monitor_id_t>(i)), name)) {
			return(TRUE);
		}
	}

	return(FALSE);
}
/*************************************************************//**
Validate the passed in monitor name, find and save the
corresponding monitor name in the function parameter "save".
@return	0 if monitor name is valid */
static
int
innodb_monitor_valid_byname(
/*========================*/
	void*			save,	/*!< out: immediate result
					for update function */
	const char*		name)	/*!< in: incoming monitor name */
{
	ulint		use;
	monitor_info_t*	monitor_info;

	if (!name) {
		return(1);
	}

	use = innodb_monitor_id_by_name_get(name);

	/* No monitor name matches, nor it is wildcard match */
	if (use == MONITOR_NO_MATCH) {
		return(1);
	}

	if (use < NUM_MONITOR) {
		monitor_info = srv_mon_get_info((monitor_id_t) use);

		/* If the monitor counter is marked with
		MONITOR_GROUP_MODULE flag, then this counter
		cannot be turned on/off individually, instead
		it shall be turned on/off as a group using
		its module name */
		if ((monitor_info->monitor_type & MONITOR_GROUP_MODULE)
		    && (!(monitor_info->monitor_type & MONITOR_MODULE))) {
			sql_print_warning(
				"Monitor counter '%s' cannot"
				" be turned on/off individually."
				" Please use its module name"
				" to turn on/off the counters"
				" in the module as a group.\n",
				name);

			return(1);
		}

	} else {
		ut_a(use == MONITOR_WILDCARD_MATCH);

		/* For wildcard match, if there is not a single monitor
		counter name that matches, treat it as an invalid
		value for the system configuration variables */
		if (!innodb_monitor_validate_wildcard_name(name)) {
			return(1);
		}
	}

	/* Save the configure name for innodb_monitor_update() */
	*static_cast<const char**>(save) = name;

	return(0);
}
/*************************************************************//**
Validate passed-in "value" is a valid monitor counter name.
This function is registered as a callback with MySQL.
@return	0 for valid name */
static
int
innodb_monitor_validate(
/*====================*/
	THD*				thd,	/*!< in: thread handle */
	struct st_mysql_sys_var*	var,	/*!< in: pointer to system
						variable */
	void*				save,	/*!< out: immediate result
						for update function */
	struct st_mysql_value*		value)	/*!< in: incoming string */
{
	const char*	name;
	char*		monitor_name;
	char		buff[STRING_BUFFER_USUAL_SIZE];
	int		len = sizeof(buff);
	int		ret;

	ut_a(save != NULL);
	ut_a(value != NULL);

	name = value->val_str(value, buff, &len);

	/* monitor_name could point to memory from MySQL
	or buff[]. Always dup the name to memory allocated
	by InnoDB, so we can access it in another callback
	function innodb_monitor_update() and free it appropriately */
	if (name) {
		monitor_name = my_strdup(name, MYF(0));
	} else {
		return(1);
	}

	ret = innodb_monitor_valid_byname(save, monitor_name);

	if (ret) {
		/* Validation failed */
		my_free(monitor_name);
	} else {
		/* monitor_name will be freed in separate callback function
		innodb_monitor_update(). Assert "save" point to
		the "monitor_name" variable */
		ut_ad(*static_cast<char**>(save) == monitor_name);
	}

	return(ret);
}

/****************************************************************//**
Update the system variable innodb_enable(disable/reset/reset_all)_monitor
according to the "set_option" and turn on/off or reset specified monitor
counter. */
static
void
innodb_monitor_update(
/*==================*/
	THD*			thd,		/*!< in: thread handle */
	void*			var_ptr,	/*!< out: where the
						formal string goes */
	const void*		save,		/*!< in: immediate result
						from check function */
	mon_option_t		set_option,	/*!< in: the set option,
						whether to turn on/off or
						reset the counter */
	ibool			free_mem)	/*!< in: whether we will
						need to free the memory */
{
	monitor_info_t*	monitor_info;
	ulint		monitor_id;
	ulint		err_monitor = 0;
	const char*	name;

	ut_a(save != NULL);

	name = *static_cast<const char*const*>(save);

	if (!name) {
		monitor_id = MONITOR_DEFAULT_START;
	} else {
		monitor_id = innodb_monitor_id_by_name_get(name);

		/* Double check we have a valid monitor ID */
		if (monitor_id == MONITOR_NO_MATCH) {
			return;
		}
	}

	if (monitor_id == MONITOR_DEFAULT_START) {
		/* If user set the variable to "default", we will
		print a message and make this set operation a "noop".
		The check is being made here is because "set default"
		does not go through validation function */
		if (thd) {
			push_warning_printf(
				thd, Sql_condition::SL_WARNING,
				ER_NO_DEFAULT,
				"Default value is not defined for "
				"this set option. Please specify "
				"correct counter or module name.");
		} else {
			sql_print_error(
				"Default value is not defined for "
				"this set option. Please specify "
				"correct counter or module name.\n");
		}

		if (var_ptr) {
			*(const char**) var_ptr = NULL;
		}
	} else if (monitor_id == MONITOR_WILDCARD_MATCH) {
		innodb_monitor_update_wildcard(name, set_option);
	} else {
		monitor_info = srv_mon_get_info(
			static_cast<monitor_id_t>(monitor_id));

		ut_a(monitor_info);

		/* If monitor is already truned on, someone could already
		collect monitor data, exit and ask user to turn off the
		monitor before turn it on again. */
		if (set_option == MONITOR_TURN_ON
		    && MONITOR_IS_ON(monitor_id)) {
			err_monitor = monitor_id;
			goto exit;
		}

		if (var_ptr) {
			*(const char**) var_ptr = monitor_info->monitor_name;
		}

		/* Depending on the monitor name is for a module or
		a counter, process counters in the whole module or
		individual counter. */
		if (monitor_info->monitor_type & MONITOR_MODULE) {
			srv_mon_set_module_control(
				static_cast<monitor_id_t>(monitor_id),
				set_option);
		} else {
			innodb_monitor_set_option(monitor_info, set_option);
		}
	}
exit:
	/* Only if we are trying to turn on a monitor that already
	been turned on, we will set err_monitor. Print related
	information */
	if (err_monitor) {
		sql_print_warning("Monitor %s is already enabled.",
				  srv_mon_get_name((monitor_id_t) err_monitor));
	}

	if (free_mem && name) {
		my_free((void*) name);
	}

	return;
}

#ifdef __WIN__
/*************************************************************//**
Validate if passed-in "value" is a valid value for
innodb_buffer_pool_filename. On Windows, file names with colon (:)
are not allowed.

@return	0 for valid name */
static
int
innodb_srv_buf_dump_filename_validate(
/*==================================*/
	THD*				thd,	/*!< in: thread handle */
	struct st_mysql_sys_var*	var,	/*!< in: pointer to system
						variable */
	void*				save,	/*!< out: immediate result
						for update function */
	struct st_mysql_value*		value)	/*!< in: incoming string */
{
	const char*	buf_name;
	char		buff[OS_FILE_MAX_PATH];
	int		len= sizeof(buff);

	ut_a(save != NULL);
	ut_a(value != NULL);

	buf_name = value->val_str(value, buff, &len);

	if (buf_name) {
		if (is_filename_allowed(buf_name, len, FALSE)){
			*static_cast<const char**>(save) = buf_name;
			return(0);
		} else {
			push_warning_printf(thd,
				Sql_condition::SL_WARNING,
				ER_WRONG_ARGUMENTS,
				"InnoDB: innodb_buffer_pool_filename "
				"cannot have colon (:) in the file name.");

		}
	}

	return(1);
}
#else /* __WIN__ */
# define innodb_srv_buf_dump_filename_validate NULL
#endif /* __WIN__ */

#ifdef UNIV_DEBUG
static char* srv_buffer_pool_evict;

/****************************************************************//**
Called on SET GLOBAL innodb_buffer_pool_evict=...
Handles some values specially, to evict pages from the buffer pool.
SET GLOBAL innodb_buffer_pool_evict='uncompressed'
evicts all uncompressed page frames of compressed tablespaces. */
static
void
innodb_buffer_pool_evict_update(
/*============================*/
	THD*			thd,	/*!< in: thread handle */
	struct st_mysql_sys_var*var,	/*!< in: pointer to system variable */
	void*			var_ptr,/*!< out: ignored */
	const void*		save)	/*!< in: immediate result
					from check function */
{
	if (const char* op = *static_cast<const char*const*>(save)) {
		if (!strcmp(op, "uncompressed")) {
			/* Evict all uncompressed pages of compressed
			tables from the buffer pool. Keep the compressed
			pages in the buffer pool. */

			for (ulint i = 0; i < srv_buf_pool_instances; i++) {
				buf_pool_t*	buf_pool = &buf_pool_ptr[i];

				buf_pool_mutex_enter(buf_pool);

				for (buf_block_t* block = UT_LIST_GET_LAST(
					     buf_pool->unzip_LRU);
				     block != NULL; ) {

					buf_block_t*	prev_block
						= UT_LIST_GET_PREV(unzip_LRU,
								   block);
					ut_ad(buf_block_get_state(block)
					      == BUF_BLOCK_FILE_PAGE);
					ut_ad(block->in_unzip_LRU_list);
					ut_ad(block->page.in_LRU_list);

					buf_LRU_free_page(&block->page, false);
					block = prev_block;
				}

				buf_pool_mutex_exit(buf_pool);
			}
		}
	}
}
#endif /* UNIV_DEBUG */

/****************************************************************//**
Update the system variable innodb_monitor_enable and enable
specified monitor counter.
This function is registered as a callback with MySQL. */
static
void
innodb_enable_monitor_update(
/*=========================*/
	THD*				thd,	/*!< in: thread handle */
	struct st_mysql_sys_var*	var,	/*!< in: pointer to
						system variable */
	void*				var_ptr,/*!< out: where the
						formal string goes */
	const void*			save)	/*!< in: immediate result
						from check function */
{
	innodb_monitor_update(thd, var_ptr, save, MONITOR_TURN_ON, TRUE);
}

/****************************************************************//**
Update the system variable innodb_monitor_disable and turn
off specified monitor counter. */
static
void
innodb_disable_monitor_update(
/*==========================*/
	THD*				thd,	/*!< in: thread handle */
	struct st_mysql_sys_var*	var,	/*!< in: pointer to
						system variable */
	void*				var_ptr,/*!< out: where the
						formal string goes */
	const void*			save)	/*!< in: immediate result
						from check function */
{
	innodb_monitor_update(thd, var_ptr, save, MONITOR_TURN_OFF, TRUE);
}

/****************************************************************//**
Update the system variable innodb_monitor_reset and reset
specified monitor counter(s).
This function is registered as a callback with MySQL. */
static
void
innodb_reset_monitor_update(
/*========================*/
	THD*				thd,	/*!< in: thread handle */
	struct st_mysql_sys_var*	var,	/*!< in: pointer to
						system variable */
	void*				var_ptr,/*!< out: where the
						formal string goes */
	const void*			save)	/*!< in: immediate result
						from check function */
{
	innodb_monitor_update(thd, var_ptr, save, MONITOR_RESET_VALUE, TRUE);
}

/****************************************************************//**
Update the system variable innodb_monitor_reset_all and reset
all value related monitor counter.
This function is registered as a callback with MySQL. */
static
void
innodb_reset_all_monitor_update(
/*============================*/
	THD*				thd,	/*!< in: thread handle */
	struct st_mysql_sys_var*	var,	/*!< in: pointer to
						system variable */
	void*				var_ptr,/*!< out: where the
						formal string goes */
	const void*			save)	/*!< in: immediate result
						from check function */
{
	innodb_monitor_update(thd, var_ptr, save, MONITOR_RESET_ALL_VALUE,
			      TRUE);
}

/****************************************************************//**
Parse and enable InnoDB monitor counters during server startup.
User can list the monitor counters/groups to be enable by specifying
"loose-innodb_monitor_enable=monitor_name1;monitor_name2..."
in server configuration file or at the command line. The string
separate could be ";", "," or empty space. */
static
void
innodb_enable_monitor_at_startup(
/*=============================*/
	char*	str)	/*!< in/out: monitor counter enable list */
{
	static const char*	sep = " ;,";
	char*			last;

	ut_a(str);

	/* Walk through the string, and separate each monitor counter
	and/or counter group name, and calling innodb_monitor_update()
	if successfully updated. Please note that the "str" would be
	changed by strtok_r() as it walks through it. */
	for (char* option = strtok_r(str, sep, &last);
	     option;
	     option = strtok_r(NULL, sep, &last)) {
		ulint	ret;
		char*	option_name;

		ret = innodb_monitor_valid_byname(&option_name, option);

		/* The name is validated if ret == 0 */
		if (!ret) {
			innodb_monitor_update(NULL, NULL, &option,
					      MONITOR_TURN_ON, FALSE);
		} else {
			sql_print_warning("Invalid monitor counter"
					  " name: '%s'", option);
		}
	}
}

/****************************************************************//**
Callback function for accessing the InnoDB variables from MySQL:
SHOW VARIABLES. */
static
int
show_innodb_vars(
/*=============*/
	THD*		thd,
	SHOW_VAR*	var,
	char*		buff)
{
	innodb_export_status();
	var->type = SHOW_ARRAY;
	var->value = (char*) &innodb_status_variables;

	return(0);
}

/****************************************************************//**
This function checks each index name for a table against reserved
system default primary index name 'GEN_CLUST_INDEX'. If a name
matches, this function pushes an warning message to the client,
and returns true.
@return true if the index name matches the reserved name */
UNIV_INTERN
bool
innobase_index_name_is_reserved(
/*============================*/
	THD*		thd,		/*!< in/out: MySQL connection */
	const KEY*	key_info,	/*!< in: Indexes to be created */
	ulint		num_of_keys)	/*!< in: Number of indexes to
					be created. */
{
	const KEY*	key;
	uint		key_num;	/* index number */

	for (key_num = 0; key_num < num_of_keys; key_num++) {
		key = &key_info[key_num];

		if (innobase_strcasecmp(key->name,
					innobase_index_reserve_name) == 0) {
			/* Push warning to mysql */
			push_warning_printf(thd,
					    Sql_condition::SL_WARNING,
					    ER_WRONG_NAME_FOR_INDEX,
					    "Cannot Create Index with name "
					    "'%s'. The name is reserved "
					    "for the system default primary "
					    "index.",
					    innobase_index_reserve_name);

			my_error(ER_WRONG_NAME_FOR_INDEX, MYF(0),
				 innobase_index_reserve_name);

			return(true);
		}
	}

	return(false);
}

/***********************************************************************
Retrieve the FTS Relevance Ranking result for doc with doc_id
of prebuilt->fts_doc_id
@return the relevance ranking value */
UNIV_INTERN
float
innobase_fts_retrieve_ranking(
/*============================*/
		FT_INFO * fts_hdl)	/*!< in: FTS handler */
{
	row_prebuilt_t*	ft_prebuilt;
	fts_result_t*	result;

	result = ((NEW_FT_INFO*) fts_hdl)->ft_result;

	ft_prebuilt = ((NEW_FT_INFO*) fts_hdl)->ft_prebuilt;

	if (ft_prebuilt->read_just_key) {
		fts_ranking_t*  ranking =
			rbt_value(fts_ranking_t, result->current);
		return(ranking->rank);
	}

	/* Retrieve the ranking value for doc_id with value of
	prebuilt->fts_doc_id */
	return(fts_retrieve_ranking(result, ft_prebuilt->fts_doc_id));
}

/***********************************************************************
Free the memory for the FTS handler */
UNIV_INTERN
void
innobase_fts_close_ranking(
/*=======================*/
		FT_INFO * fts_hdl)
{
	fts_result_t*	result;

	((NEW_FT_INFO*) fts_hdl)->ft_prebuilt->in_fts_query = false;

	result = ((NEW_FT_INFO*) fts_hdl)->ft_result;

	fts_query_free_result(result);

	my_free((uchar*) fts_hdl);


	return;
}

/***********************************************************************
Find and Retrieve the FTS Relevance Ranking result for doc with doc_id
of prebuilt->fts_doc_id
@return the relevance ranking value */
UNIV_INTERN
float
innobase_fts_find_ranking(
/*======================*/
		FT_INFO*	fts_hdl,	/*!< in: FTS handler */
		uchar*		record,		/*!< in: Unused */
		uint		len)		/*!< in: Unused */
{
	row_prebuilt_t*	ft_prebuilt;
	fts_result_t*	result;

	ft_prebuilt = ((NEW_FT_INFO*) fts_hdl)->ft_prebuilt;
	result = ((NEW_FT_INFO*) fts_hdl)->ft_result;

	/* Retrieve the ranking value for doc_id with value of
	prebuilt->fts_doc_id */
	return(fts_retrieve_ranking(result, ft_prebuilt->fts_doc_id));
}

#ifdef UNIV_DEBUG
static my_bool	innodb_purge_run_now = TRUE;
static my_bool	innodb_purge_stop_now = TRUE;

/****************************************************************//**
Set the purge state to RUN. If purge is disabled then it
is a no-op. This function is registered as a callback with MySQL. */
static
void
purge_run_now_set(
/*==============*/
	THD*				thd	/*!< in: thread handle */
					__attribute__((unused)),
	struct st_mysql_sys_var*	var	/*!< in: pointer to system
						variable */
					__attribute__((unused)),
	void*				var_ptr	/*!< out: where the formal
						string goes */
					__attribute__((unused)),
	const void*			save)	/*!< in: immediate result from
						check function */
{
	if (*(my_bool*) save && trx_purge_state() != PURGE_STATE_DISABLED) {
		trx_purge_run();
	}
}

/****************************************************************//**
Set the purge state to STOP. If purge is disabled then it
is a no-op. This function is registered as a callback with MySQL. */
static
void
purge_stop_now_set(
/*===============*/
	THD*				thd	/*!< in: thread handle */
					__attribute__((unused)),
	struct st_mysql_sys_var*	var	/*!< in: pointer to system
						variable */
					__attribute__((unused)),
	void*				var_ptr	/*!< out: where the formal
						string goes */
					__attribute__((unused)),
	const void*			save)	/*!< in: immediate result from
						check function */
{
	if (*(my_bool*) save && trx_purge_state() != PURGE_STATE_DISABLED) {
		trx_purge_stop();
	}
}
#endif /* UNIV_DEBUG */

/***********************************************************************
@return version of the extended FTS API */
uint
innobase_fts_get_version()
/*======================*/
{
	/* Currently this doesn't make much sense as returning
	HA_CAN_FULLTEXT_EXT automatically mean this version is supported.
	This supposed to ease future extensions.  */
	return(2);
}

/***********************************************************************
@return Which part of the extended FTS API is supported */
ulonglong
innobase_fts_flags()
/*================*/
{
	return(FTS_ORDERED_RESULT | FTS_DOCID_IN_RESULT);
}


/***********************************************************************
Find and Retrieve the FTS doc_id for the current result row
@return the document ID */
ulonglong
innobase_fts_retrieve_docid(
/*========================*/
		FT_INFO_EXT * fts_hdl)	/*!< in: FTS handler */
{
	row_prebuilt_t* ft_prebuilt;
	fts_result_t*	result;

	ft_prebuilt = ((NEW_FT_INFO *)fts_hdl)->ft_prebuilt;
	result = ((NEW_FT_INFO *)fts_hdl)->ft_result;

	if (ft_prebuilt->read_just_key) {
		fts_ranking_t* ranking =
			rbt_value(fts_ranking_t, result->current);
		return(ranking->doc_id);
	}

	return(ft_prebuilt->fts_doc_id);
}

/***********************************************************************
Find and retrieve the size of the current result
@return number of matching rows */
ulonglong
innobase_fts_count_matches(
/*=======================*/
	FT_INFO_EXT* fts_hdl)	/*!< in: FTS handler */
{
	NEW_FT_INFO*	handle = (NEW_FT_INFO *) fts_hdl;

	if (handle->ft_result->rankings_by_id != 0) {
		return rbt_size(handle->ft_result->rankings_by_id);
	} else {
		return(0);
	}
}

/* These variables are never read by InnoDB or changed. They are a kind of
dummies that are needed by the MySQL infrastructure to call
buffer_pool_dump_now(), buffer_pool_load_now() and buffer_pool_load_abort()
by the user by doing:
  SET GLOBAL innodb_buffer_pool_dump_now=ON;
  SET GLOBAL innodb_buffer_pool_load_now=ON;
  SET GLOBAL innodb_buffer_pool_load_abort=ON;
Their values are read by MySQL and displayed to the user when the variables
are queried, e.g.:
  SELECT @@innodb_buffer_pool_dump_now;
  SELECT @@innodb_buffer_pool_load_now;
  SELECT @@innodb_buffer_pool_load_abort; */
static my_bool	innodb_buffer_pool_dump_now = FALSE;
static my_bool	innodb_buffer_pool_load_now = FALSE;
static my_bool	innodb_buffer_pool_load_abort = FALSE;

/****************************************************************//**
Trigger a dump of the buffer pool if innodb_buffer_pool_dump_now is set
to ON. This function is registered as a callback with MySQL. */
static
void
buffer_pool_dump_now(
/*=================*/
	THD*				thd	/*!< in: thread handle */
					__attribute__((unused)),
	struct st_mysql_sys_var*	var	/*!< in: pointer to system
						variable */
					__attribute__((unused)),
	void*				var_ptr	/*!< out: where the formal
						string goes */
					__attribute__((unused)),
	const void*			save)	/*!< in: immediate result from
						check function */
{
	if (*(my_bool*) save && !srv_read_only_mode) {
		buf_dump_start();
	}
}

/****************************************************************//**
Trigger a load of the buffer pool if innodb_buffer_pool_load_now is set
to ON. This function is registered as a callback with MySQL. */
static
void
buffer_pool_load_now(
/*=================*/
	THD*				thd	/*!< in: thread handle */
					__attribute__((unused)),
	struct st_mysql_sys_var*	var	/*!< in: pointer to system
						variable */
					__attribute__((unused)),
	void*				var_ptr	/*!< out: where the formal
						string goes */
					__attribute__((unused)),
	const void*			save)	/*!< in: immediate result from
						check function */
{
	if (*(my_bool*) save) {
		buf_load_start();
	}
}

/****************************************************************//**
Abort a load of the buffer pool if innodb_buffer_pool_load_abort
is set to ON. This function is registered as a callback with MySQL. */
static
void
buffer_pool_load_abort(
/*===================*/
	THD*				thd	/*!< in: thread handle */
					__attribute__((unused)),
	struct st_mysql_sys_var*	var	/*!< in: pointer to system
						variable */
					__attribute__((unused)),
	void*				var_ptr	/*!< out: where the formal
						string goes */
					__attribute__((unused)),
	const void*			save)	/*!< in: immediate result from
						check function */
{
	if (*(my_bool*) save) {
		buf_load_abort();
	}
}

static SHOW_VAR innodb_status_variables_export[]= {
	{"Innodb", (char*) &show_innodb_vars, SHOW_FUNC},
	{NullS, NullS, SHOW_LONG}
};

static struct st_mysql_storage_engine innobase_storage_engine=
{ MYSQL_HANDLERTON_INTERFACE_VERSION };

/* plugin options */

static MYSQL_SYSVAR_ENUM(checksum_algorithm, srv_checksum_algorithm,
  PLUGIN_VAR_RQCMDARG,
  "The algorithm InnoDB uses for page checksumming. Possible values are "
  "CRC32 (hardware accelerated if the CPU supports it) "
    "write crc32, allow any of the other checksums to match when reading; "
  "STRICT_CRC32 "
    "write crc32, do not allow other algorithms to match when reading; "
  "INNODB "
    "write a software calculated checksum, allow any other checksums "
    "to match when reading; "
  "STRICT_INNODB "
    "write a software calculated checksum, do not allow other algorithms "
    "to match when reading; "
  "NONE "
    "write a constant magic number, do not do any checksum verification "
    "when reading (same as innodb_checksums=OFF); "
  "STRICT_NONE "
    "write a constant magic number, do not allow values other than that "
    "magic number when reading; "
  "Files updated when this option is set to crc32 or strict_crc32 will "
  "not be readable by MySQL versions older than 5.6.3",
  NULL, NULL, SRV_CHECKSUM_ALGORITHM_INNODB,
  &innodb_checksum_algorithm_typelib);

static MYSQL_SYSVAR_BOOL(checksums, innobase_use_checksums,
  PLUGIN_VAR_NOCMDARG | PLUGIN_VAR_READONLY,
  "DEPRECATED. Use innodb_checksum_algorithm=NONE instead of setting "
  "this to OFF. "
  "Enable InnoDB checksums validation (enabled by default). "
  "Disable with --skip-innodb-checksums.",
  NULL, NULL, TRUE);

static MYSQL_SYSVAR_STR(data_home_dir, innobase_data_home_dir,
  PLUGIN_VAR_READONLY,
  "The common part for InnoDB table spaces.",
  NULL, NULL, NULL);

static MYSQL_SYSVAR_BOOL(doublewrite, innobase_use_doublewrite,
  PLUGIN_VAR_NOCMDARG | PLUGIN_VAR_READONLY,
  "Enable InnoDB doublewrite buffer (enabled by default). "
  "Disable with --skip-innodb-doublewrite.",
  NULL, NULL, TRUE);

static MYSQL_SYSVAR_ULONG(io_capacity, srv_io_capacity,
  PLUGIN_VAR_RQCMDARG,
  "Number of IOPs the server can do. Tunes the background IO rate",
  NULL, innodb_io_capacity_update, 200, 100, ~0UL, 0);

static MYSQL_SYSVAR_ULONG(io_capacity_max, srv_max_io_capacity,
  PLUGIN_VAR_RQCMDARG,
  "Limit to which innodb_io_capacity can be inflated.",
  NULL, innodb_io_capacity_max_update,
  SRV_MAX_IO_CAPACITY_DUMMY_DEFAULT, 100,
  SRV_MAX_IO_CAPACITY_LIMIT, 0);

#ifdef UNIV_DEBUG
static MYSQL_SYSVAR_BOOL(purge_run_now, innodb_purge_run_now,
  PLUGIN_VAR_OPCMDARG,
  "Set purge state to RUN",
  NULL, purge_run_now_set, FALSE);

static MYSQL_SYSVAR_BOOL(purge_stop_now, innodb_purge_stop_now,
  PLUGIN_VAR_OPCMDARG,
  "Set purge state to STOP",
  NULL, purge_stop_now_set, FALSE);
#endif /* UNIV_DEBUG */

static MYSQL_SYSVAR_ULONG(purge_batch_size, srv_purge_batch_size,
  PLUGIN_VAR_OPCMDARG,
  "Number of UNDO log pages to purge in one batch from the history list.",
  NULL, NULL,
  300,			/* Default setting */
  1,			/* Minimum value */
  5000, 0);		/* Maximum value */

static MYSQL_SYSVAR_ULONG(purge_threads, srv_n_purge_threads,
  PLUGIN_VAR_OPCMDARG | PLUGIN_VAR_READONLY,
  "Purge threads can be from 1 to 32. Default is 1.",
  NULL, NULL,
  1,			/* Default setting */
  1,			/* Minimum value */
  32, 0);		/* Maximum value */

static MYSQL_SYSVAR_ULONG(sync_array_size, srv_sync_array_size,
  PLUGIN_VAR_OPCMDARG | PLUGIN_VAR_READONLY,
  "Size of the mutex/lock wait array.",
  NULL, NULL,
  1,			/* Default setting */
  1,			/* Minimum value */
  1024, 0);		/* Maximum value */

static MYSQL_SYSVAR_ULONG(fast_shutdown, innobase_fast_shutdown,
  PLUGIN_VAR_OPCMDARG,
  "Speeds up the shutdown process of the InnoDB storage engine. Possible "
  "values are 0, 1 (faster) or 2 (fastest - crash-like).",
  NULL, NULL, 1, 0, 2, 0);

static MYSQL_SYSVAR_BOOL(file_per_table, srv_file_per_table,
  PLUGIN_VAR_NOCMDARG,
  "Stores each InnoDB table to an .ibd file in the database dir.",
  NULL, NULL, TRUE);

static MYSQL_SYSVAR_STR(file_format, innobase_file_format_name,
  PLUGIN_VAR_RQCMDARG,
  "File format to use for new tables in .ibd files.",
  innodb_file_format_name_validate,
  innodb_file_format_name_update, "Antelope");

/* "innobase_file_format_check" decides whether we would continue
booting the server if the file format stamped on the system
table space exceeds the maximum file format supported
by the server. Can be set during server startup at command
line or configure file, and a read only variable after
server startup */
static MYSQL_SYSVAR_BOOL(file_format_check, innobase_file_format_check,
  PLUGIN_VAR_NOCMDARG | PLUGIN_VAR_READONLY,
  "Whether to perform system file format check.",
  NULL, NULL, TRUE);

/* If a new file format is introduced, the file format
name needs to be updated accordingly. Please refer to
file_format_name_map[] defined in trx0sys.cc for the next
file format name. */
static MYSQL_SYSVAR_STR(file_format_max, innobase_file_format_max,
  PLUGIN_VAR_OPCMDARG,
  "The highest file format in the tablespace.",
  innodb_file_format_max_validate,
  innodb_file_format_max_update, "Antelope");

static MYSQL_SYSVAR_STR(ft_server_stopword_table, innobase_server_stopword_table,
  PLUGIN_VAR_OPCMDARG,
  "The user supplied stopword table name.",
  innodb_stopword_table_validate,
  innodb_stopword_table_update,
  NULL);

static MYSQL_SYSVAR_UINT(flush_log_at_timeout, srv_flush_log_at_timeout,
  PLUGIN_VAR_OPCMDARG,
  "Write and flush logs every (n) second.",
  NULL, NULL, 1, 0, 2700, 0);

static MYSQL_SYSVAR_ULONG(flush_log_at_trx_commit, srv_flush_log_at_trx_commit,
  PLUGIN_VAR_OPCMDARG,
  "Set to 0 (write and flush once per second),"
  " 1 (write and flush at each commit)"
  " or 2 (write at commit, flush once per second).",
  NULL, NULL, 1, 0, 2, 0);

static MYSQL_SYSVAR_STR(flush_method, innobase_file_flush_method,
  PLUGIN_VAR_RQCMDARG | PLUGIN_VAR_READONLY,
  "With which method to flush data.", NULL, NULL, NULL);

static MYSQL_SYSVAR_BOOL(large_prefix, innobase_large_prefix,
  PLUGIN_VAR_NOCMDARG,
  "Support large index prefix length of REC_VERSION_56_MAX_INDEX_COL_LEN (3072) bytes.",
  NULL, NULL, FALSE);

static MYSQL_SYSVAR_BOOL(force_load_corrupted, srv_load_corrupted,
  PLUGIN_VAR_NOCMDARG | PLUGIN_VAR_READONLY,
  "Force InnoDB to load metadata of corrupted table.",
  NULL, NULL, FALSE);

static MYSQL_SYSVAR_BOOL(locks_unsafe_for_binlog, innobase_locks_unsafe_for_binlog,
  PLUGIN_VAR_NOCMDARG | PLUGIN_VAR_READONLY,
  "DEPRECATED. This option may be removed in future releases. "
  "Please use READ COMMITTED transaction isolation level instead. "
  "Force InnoDB to not use next-key locking, to use only row-level locking.",
  NULL, NULL, FALSE);

#ifdef UNIV_LOG_ARCHIVE
static MYSQL_SYSVAR_STR(log_arch_dir, innobase_log_arch_dir,
  PLUGIN_VAR_RQCMDARG | PLUGIN_VAR_READONLY,
  "Where full logs should be archived.", NULL, NULL, NULL);

static MYSQL_SYSVAR_BOOL(log_archive, innobase_log_archive,
  PLUGIN_VAR_OPCMDARG | PLUGIN_VAR_READONLY,
  "Set to 1 if you want to have logs archived.", NULL, NULL, FALSE);
#endif /* UNIV_LOG_ARCHIVE */

static MYSQL_SYSVAR_STR(log_group_home_dir, srv_log_group_home_dir,
  PLUGIN_VAR_RQCMDARG | PLUGIN_VAR_READONLY,
  "Path to InnoDB log files.", NULL, NULL, NULL);

static MYSQL_SYSVAR_ULONG(max_dirty_pages_pct, srv_max_buf_pool_modified_pct,
  PLUGIN_VAR_RQCMDARG,
  "Percentage of dirty pages allowed in bufferpool.",
  NULL, innodb_max_dirty_pages_pct_update, 75, 0, 99, 0);

static MYSQL_SYSVAR_ULONG(max_dirty_pages_pct_lwm,
  srv_max_dirty_pages_pct_lwm,
  PLUGIN_VAR_RQCMDARG,
  "Percentage of dirty pages at which flushing kicks in.",
  NULL, innodb_max_dirty_pages_pct_lwm_update, 0, 0, 99, 0);

static MYSQL_SYSVAR_ULONG(adaptive_flushing_lwm,
  srv_adaptive_flushing_lwm,
  PLUGIN_VAR_RQCMDARG,
  "Percentage of log capacity below which no adaptive flushing happens.",
  NULL, NULL, 10, 0, 70, 0);

static MYSQL_SYSVAR_BOOL(adaptive_flushing, srv_adaptive_flushing,
  PLUGIN_VAR_NOCMDARG,
  "Attempt flushing dirty pages to avoid IO bursts at checkpoints.",
  NULL, NULL, TRUE);

static MYSQL_SYSVAR_ULONG(flushing_avg_loops,
  srv_flushing_avg_loops,
  PLUGIN_VAR_RQCMDARG,
  "Number of iterations over which the background flushing is averaged.",
  NULL, NULL, 30, 1, 1000, 0);

static MYSQL_SYSVAR_ULONG(max_purge_lag, srv_max_purge_lag,
  PLUGIN_VAR_RQCMDARG,
  "Desired maximum length of the purge queue (0 = no limit)",
  NULL, NULL, 0, 0, ~0UL, 0);

static MYSQL_SYSVAR_ULONG(max_purge_lag_delay, srv_max_purge_lag_delay,
   PLUGIN_VAR_RQCMDARG,
   "Maximum delay of user threads in micro-seconds",
   NULL, NULL,
   0L,			/* Default seting */
   0L,			/* Minimum value */
   10000000UL, 0);	/* Maximum value */

static MYSQL_SYSVAR_BOOL(rollback_on_timeout, innobase_rollback_on_timeout,
  PLUGIN_VAR_OPCMDARG | PLUGIN_VAR_READONLY,
  "Roll back the complete transaction on lock wait timeout, for 4.x compatibility (disabled by default)",
  NULL, NULL, FALSE);

static MYSQL_SYSVAR_BOOL(status_file, innobase_create_status_file,
  PLUGIN_VAR_OPCMDARG | PLUGIN_VAR_NOSYSVAR,
  "Enable SHOW ENGINE INNODB STATUS output in the innodb_status.<pid> file",
  NULL, NULL, FALSE);

static MYSQL_SYSVAR_BOOL(stats_on_metadata, innobase_stats_on_metadata,
  PLUGIN_VAR_OPCMDARG,
  "Enable statistics gathering for metadata commands such as "
  "SHOW TABLE STATUS for tables that use transient statistics (off by default)",
  NULL, NULL, FALSE);

static MYSQL_SYSVAR_ULONGLONG(stats_sample_pages, srv_stats_transient_sample_pages,
  PLUGIN_VAR_RQCMDARG,
  "Deprecated, use innodb_stats_transient_sample_pages instead",
  NULL, innodb_stats_sample_pages_update, 8, 1, ~0ULL, 0);

static MYSQL_SYSVAR_ULONGLONG(stats_transient_sample_pages,
  srv_stats_transient_sample_pages,
  PLUGIN_VAR_RQCMDARG,
  "The number of leaf index pages to sample when calculating transient "
  "statistics (if persistent statistics are not used, default 8)",
  NULL, NULL, 8, 1, ~0ULL, 0);

static MYSQL_SYSVAR_BOOL(stats_persistent, srv_stats_persistent,
  PLUGIN_VAR_OPCMDARG,
  "InnoDB persistent statistics enabled for all tables unless overridden "
  "at table level",
  NULL, NULL, TRUE);

static MYSQL_SYSVAR_BOOL(stats_auto_recalc, srv_stats_auto_recalc,
  PLUGIN_VAR_OPCMDARG,
  "InnoDB automatic recalculation of persistent statistics enabled for all "
  "tables unless overridden at table level (automatic recalculation is only "
  "done when InnoDB decides that the table has changed too much and needs a "
  "new statistics)",
  NULL, NULL, TRUE);

static MYSQL_SYSVAR_ULONGLONG(stats_persistent_sample_pages,
  srv_stats_persistent_sample_pages,
  PLUGIN_VAR_RQCMDARG,
  "The number of leaf index pages to sample when calculating persistent "
  "statistics (by ANALYZE, default 20)",
  NULL, NULL, 20, 1, ~0ULL, 0);

static MYSQL_SYSVAR_BOOL(adaptive_hash_index, btr_search_enabled,
  PLUGIN_VAR_OPCMDARG,
  "Enable InnoDB adaptive hash index (enabled by default).  "
  "Disable with --skip-innodb-adaptive-hash-index.",
  NULL, innodb_adaptive_hash_index_update, TRUE);

static MYSQL_SYSVAR_ULONG(replication_delay, srv_replication_delay,
  PLUGIN_VAR_RQCMDARG,
  "Replication thread delay (ms) on the slave server if "
  "innodb_thread_concurrency is reached (0 by default)",
  NULL, NULL, 0, 0, ~0UL, 0);

static MYSQL_SYSVAR_UINT(compression_level, page_zip_level,
  PLUGIN_VAR_RQCMDARG,
  "Compression level used for compressed row format.  0 is no compression"
  ", 1 is fastest, 9 is best compression and default is 6.",
  NULL, NULL, DEFAULT_COMPRESSION_LEVEL, 0, 9, 0);

static MYSQL_SYSVAR_BOOL(log_compressed_pages, page_zip_log_pages,
       PLUGIN_VAR_OPCMDARG,
  "Enables/disables the logging of entire compressed page images."
  " InnoDB logs the compressed pages to prevent corruption if"
  " the zlib compression algorithm changes."
  " When turned OFF, InnoDB will assume that the zlib"
  " compression algorithm doesn't change.",
  NULL, NULL, TRUE);

static MYSQL_SYSVAR_LONG(additional_mem_pool_size, innobase_additional_mem_pool_size,
  PLUGIN_VAR_RQCMDARG | PLUGIN_VAR_READONLY,
  "DEPRECATED. This option may be removed in future releases, "
  "together with the option innodb_use_sys_malloc and with the InnoDB's "
  "internal memory allocator. "
  "Size of a memory pool InnoDB uses to store data dictionary information and other internal data structures.",
  NULL, NULL, 8*1024*1024L, 512*1024L, LONG_MAX, 1024);

static MYSQL_SYSVAR_ULONG(autoextend_increment,
  srv_sys_space.m_auto_extend_increment,
  PLUGIN_VAR_RQCMDARG,
  "Data file autoextend increment in megabytes",
  NULL, NULL, 64L, 1L, 1000L, 0);

/* If the default value of innodb_buffer_pool_size is increased to be more than
BUF_POOL_SIZE_THRESHOLD (srv/srv0start.cc), then SRV_BUF_POOL_INSTANCES_NOT_SET
can be removed and 8 used instead. The problem with the current setup is that
with 128MiB default buffer pool size and 8 instances by default we would emit
a warning when no options are specified. */
static MYSQL_SYSVAR_LONGLONG(buffer_pool_size, innobase_buffer_pool_size,
  PLUGIN_VAR_RQCMDARG | PLUGIN_VAR_READONLY,
  "The size of the memory buffer InnoDB uses to cache data and indexes of its tables.",
  NULL, NULL, 128*1024*1024L, 5*1024*1024L, LONGLONG_MAX, 1024*1024L);

#if defined UNIV_DEBUG || defined UNIV_PERF_DEBUG
static MYSQL_SYSVAR_ULONG(page_hash_locks, srv_n_page_hash_locks,
  PLUGIN_VAR_OPCMDARG | PLUGIN_VAR_READONLY,
  "Number of rw_locks protecting buffer pool page_hash. Rounded up to the next power of 2",
  NULL, NULL, 16, 1, MAX_PAGE_HASH_LOCKS, 0);

static MYSQL_SYSVAR_ULONG(doublewrite_batch_size, srv_doublewrite_batch_size,
  PLUGIN_VAR_OPCMDARG | PLUGIN_VAR_READONLY,
  "Number of pages reserved in doublewrite buffer for batch flushing",
  NULL, NULL, 120, 1, 127, 0);
#endif /* defined UNIV_DEBUG || defined UNIV_PERF_DEBUG */

static MYSQL_SYSVAR_ULONG(buffer_pool_instances, srv_buf_pool_instances,
  PLUGIN_VAR_RQCMDARG | PLUGIN_VAR_READONLY,
  "Number of buffer pool instances, set to higher value on high-end machines to increase scalability",
  NULL, NULL, SRV_BUF_POOL_INSTANCES_NOT_SET, 0, MAX_BUFFER_POOLS, 0);

static MYSQL_SYSVAR_STR(buffer_pool_filename, srv_buf_dump_filename,
  PLUGIN_VAR_RQCMDARG | PLUGIN_VAR_MEMALLOC,
  "Filename to/from which to dump/load the InnoDB buffer pool",
  innodb_srv_buf_dump_filename_validate, NULL, SRV_BUF_DUMP_FILENAME_DEFAULT);

static MYSQL_SYSVAR_BOOL(buffer_pool_dump_now, innodb_buffer_pool_dump_now,
  PLUGIN_VAR_RQCMDARG,
  "Trigger an immediate dump of the buffer pool into a file named @@innodb_buffer_pool_filename",
  NULL, buffer_pool_dump_now, FALSE);

static MYSQL_SYSVAR_BOOL(buffer_pool_dump_at_shutdown, srv_buffer_pool_dump_at_shutdown,
  PLUGIN_VAR_RQCMDARG,
  "Dump the buffer pool into a file named @@innodb_buffer_pool_filename",
  NULL, NULL, FALSE);

#ifdef UNIV_DEBUG
static MYSQL_SYSVAR_STR(buffer_pool_evict, srv_buffer_pool_evict,
  PLUGIN_VAR_RQCMDARG,
  "Evict pages from the buffer pool",
  NULL, innodb_buffer_pool_evict_update, "");
#endif /* UNIV_DEBUG */

static MYSQL_SYSVAR_BOOL(buffer_pool_load_now, innodb_buffer_pool_load_now,
  PLUGIN_VAR_RQCMDARG,
  "Trigger an immediate load of the buffer pool from a file named @@innodb_buffer_pool_filename",
  NULL, buffer_pool_load_now, FALSE);

static MYSQL_SYSVAR_BOOL(buffer_pool_load_abort, innodb_buffer_pool_load_abort,
  PLUGIN_VAR_RQCMDARG,
  "Abort a currently running load of the buffer pool",
  NULL, buffer_pool_load_abort, FALSE);

/* there is no point in changing this during runtime, thus readonly */
static MYSQL_SYSVAR_BOOL(buffer_pool_load_at_startup, srv_buffer_pool_load_at_startup,
  PLUGIN_VAR_RQCMDARG | PLUGIN_VAR_READONLY,
  "Load the buffer pool from a file named @@innodb_buffer_pool_filename",
  NULL, NULL, FALSE);

static MYSQL_SYSVAR_ULONG(lru_scan_depth, srv_LRU_scan_depth,
  PLUGIN_VAR_RQCMDARG,
  "How deep to scan LRU to keep it clean",
  NULL, NULL, 1024, 100, ~0UL, 0);

static MYSQL_SYSVAR_ULONG(flush_neighbors, srv_flush_neighbors,
  PLUGIN_VAR_OPCMDARG,
  "Set to 0 (don't flush neighbors from buffer pool),"
  " 1 (flush contiguous neighbors from buffer pool)"
  " or 2 (flush neighbors from buffer pool),"
  " when flushing a block",
  NULL, NULL, 1, 0, 2, 0);

static MYSQL_SYSVAR_ULONG(commit_concurrency, innobase_commit_concurrency,
  PLUGIN_VAR_RQCMDARG,
  "Helps in performance tuning in heavily concurrent environments.",
  innobase_commit_concurrency_validate, NULL, 0, 0, 1000, 0);

static MYSQL_SYSVAR_ULONG(concurrency_tickets, srv_n_free_tickets_to_enter,
  PLUGIN_VAR_RQCMDARG,
  "Number of times a thread is allowed to enter InnoDB within the same SQL query after it has once got the ticket",
  NULL, NULL, 5000L, 1L, ~0UL, 0);

static MYSQL_SYSVAR_LONG(file_io_threads, innobase_file_io_threads,
  PLUGIN_VAR_RQCMDARG | PLUGIN_VAR_READONLY | PLUGIN_VAR_NOSYSVAR,
  "Number of file I/O threads in InnoDB.",
  NULL, NULL, 4, 4, 64, 0);

static MYSQL_SYSVAR_BOOL(ft_enable_diag_print, fts_enable_diag_print,
  PLUGIN_VAR_OPCMDARG,
  "Whether to enable additional FTS diagnostic printout ",
  NULL, NULL, FALSE);

static MYSQL_SYSVAR_BOOL(disable_sort_file_cache, srv_disable_sort_file_cache,
  PLUGIN_VAR_OPCMDARG,
  "Whether to disable OS system file cache for sort I/O",
  NULL, NULL, FALSE);

static MYSQL_SYSVAR_STR(ft_aux_table, fts_internal_tbl_name,
  PLUGIN_VAR_NOCMDARG,
  "FTS internal auxiliary table to be checked",
  innodb_internal_table_validate,
  innodb_internal_table_update, NULL);

static MYSQL_SYSVAR_ULONG(ft_cache_size, fts_max_cache_size,
  PLUGIN_VAR_RQCMDARG | PLUGIN_VAR_READONLY,
  "InnoDB Fulltext search cache size in bytes",
  NULL, NULL, 8000000, 1600000, 80000000, 0);

static MYSQL_SYSVAR_ULONG(ft_total_cache_size, fts_max_total_cache_size,
  PLUGIN_VAR_RQCMDARG | PLUGIN_VAR_READONLY,
  "Total memory allocated for InnoDB Fulltext Search cache",
  NULL, NULL, 640000000, 32000000, 1600000000, 0);

static MYSQL_SYSVAR_ULONG(ft_min_token_size, fts_min_token_size,
  PLUGIN_VAR_RQCMDARG | PLUGIN_VAR_READONLY,
  "InnoDB Fulltext search minimum token size in characters",
  NULL, NULL, 3, 0, 16, 0);

static MYSQL_SYSVAR_ULONG(ft_max_token_size, fts_max_token_size,
  PLUGIN_VAR_RQCMDARG | PLUGIN_VAR_READONLY,
  "InnoDB Fulltext search maximum token size in characters",
  NULL, NULL, HA_FT_MAXCHARLEN, 10, FTS_MAX_WORD_LEN , 0);

static MYSQL_SYSVAR_ULONG(ft_num_word_optimize, fts_num_word_optimize,
  PLUGIN_VAR_OPCMDARG,
  "InnoDB Fulltext search number of words to optimize for each optimize table call ",
  NULL, NULL, 2000, 1000, 10000, 0);

static MYSQL_SYSVAR_ULONG(ft_sort_pll_degree, fts_sort_pll_degree,
  PLUGIN_VAR_RQCMDARG | PLUGIN_VAR_READONLY,
  "InnoDB Fulltext search parallel sort degree, will round up to nearest power of 2 number",
  NULL, NULL, 2, 1, 16, 0);

static MYSQL_SYSVAR_ULONG(sort_buffer_size, srv_sort_buf_size,
  PLUGIN_VAR_RQCMDARG | PLUGIN_VAR_READONLY,
  "Memory buffer size for index creation",
  NULL, NULL, 1048576, 65536, 64<<20, 0);

static MYSQL_SYSVAR_ULONGLONG(online_alter_log_max_size, srv_online_max_size,
  PLUGIN_VAR_RQCMDARG,
  "Maximum modification log file size for online index creation",
  NULL, NULL, 128<<20, 65536, ~0ULL, 0);

static MYSQL_SYSVAR_BOOL(optimize_fulltext_only, innodb_optimize_fulltext_only,
  PLUGIN_VAR_NOCMDARG,
  "Only optimize the Fulltext index of the table",
  NULL, NULL, FALSE);

static MYSQL_SYSVAR_ULONG(read_io_threads, innobase_read_io_threads,
  PLUGIN_VAR_RQCMDARG | PLUGIN_VAR_READONLY,
  "Number of background read I/O threads in InnoDB.",
  NULL, NULL, 4, 1, 64, 0);

static MYSQL_SYSVAR_ULONG(write_io_threads, innobase_write_io_threads,
  PLUGIN_VAR_RQCMDARG | PLUGIN_VAR_READONLY,
  "Number of background write I/O threads in InnoDB.",
  NULL, NULL, 4, 1, 64, 0);

static MYSQL_SYSVAR_ULONG(force_recovery, srv_force_recovery,
  PLUGIN_VAR_RQCMDARG | PLUGIN_VAR_READONLY,
  "Helps to save your data in case the disk image of the database becomes corrupt.",
  NULL, NULL, 0, 0, 6, 0);

#ifndef DBUG_OFF
static MYSQL_SYSVAR_ULONG(force_recovery_crash, srv_force_recovery_crash,
  PLUGIN_VAR_RQCMDARG | PLUGIN_VAR_READONLY,
  "Kills the server during crash recovery.",
  NULL, NULL, 0, 0, 100, 0);
#endif /* !DBUG_OFF */

static MYSQL_SYSVAR_ULONG(page_size, srv_page_size,
  PLUGIN_VAR_OPCMDARG | PLUGIN_VAR_READONLY,
  "Page size to use for all InnoDB tablespaces.",
  NULL, NULL, UNIV_PAGE_SIZE_DEF,
  UNIV_PAGE_SIZE_MIN, UNIV_PAGE_SIZE_MAX, 0);

static MYSQL_SYSVAR_LONG(log_buffer_size, innobase_log_buffer_size,
  PLUGIN_VAR_RQCMDARG | PLUGIN_VAR_READONLY,
  "The size of the buffer which InnoDB uses to write log to the log files on disk.",
  NULL, NULL, 8*1024*1024L, 256*1024L, LONG_MAX, 1024);

static MYSQL_SYSVAR_LONGLONG(log_file_size, innobase_log_file_size,
  PLUGIN_VAR_RQCMDARG | PLUGIN_VAR_READONLY,
  "Size of each log file in a log group.",
  NULL, NULL, 48*1024*1024L, 1*1024*1024L, LONGLONG_MAX, 1024*1024L);

static MYSQL_SYSVAR_ULONG(log_files_in_group, srv_n_log_files,
  PLUGIN_VAR_RQCMDARG | PLUGIN_VAR_READONLY,
  "Number of log files in the log group. InnoDB writes to the files in a circular fashion.",
  NULL, NULL, 2, 2, SRV_N_LOG_FILES_MAX, 0);

/* Note that the default and minimum values are set to 0 to
detect if the option is passed and print deprecation message */
static MYSQL_SYSVAR_LONG(mirrored_log_groups, innobase_mirrored_log_groups,
  PLUGIN_VAR_RQCMDARG | PLUGIN_VAR_READONLY,
  "Number of identical copies of log groups we keep for the database. Currently this should be set to 1.",
  NULL, NULL, 0, 0, 10, 0);

static MYSQL_SYSVAR_UINT(old_blocks_pct, innobase_old_blocks_pct,
  PLUGIN_VAR_RQCMDARG,
  "Percentage of the buffer pool to reserve for 'old' blocks.",
  NULL, innodb_old_blocks_pct_update, 100 * 3 / 8, 5, 95, 0);

static MYSQL_SYSVAR_UINT(old_blocks_time, buf_LRU_old_threshold_ms,
  PLUGIN_VAR_RQCMDARG,
  "Move blocks to the 'new' end of the buffer pool if the first access"
  " was at least this many milliseconds ago."
  " The timeout is disabled if 0.",
  NULL, NULL, 1000, 0, UINT_MAX32, 0);

static MYSQL_SYSVAR_LONG(open_files, innobase_open_files,
  PLUGIN_VAR_RQCMDARG | PLUGIN_VAR_READONLY,
  "How many files at the maximum InnoDB keeps open at the same time.",
  NULL, NULL, 0L, 0L, LONG_MAX, 0);

static MYSQL_SYSVAR_ULONG(sync_spin_loops, srv_n_spin_wait_rounds,
  PLUGIN_VAR_RQCMDARG,
  "Count of spin-loop rounds in InnoDB mutexes (30 by default)",
  NULL, NULL, 30L, 0L, ~0UL, 0);

static MYSQL_SYSVAR_ULONG(spin_wait_delay, srv_spin_wait_delay,
  PLUGIN_VAR_OPCMDARG,
  "Maximum delay between polling for a spin lock (6 by default)",
  NULL, NULL, 6L, 0L, ~0UL, 0);

static MYSQL_SYSVAR_ULONG(thread_concurrency, srv_thread_concurrency,
  PLUGIN_VAR_RQCMDARG,
  "Helps in performance tuning in heavily concurrent environments. Sets the maximum number of threads allowed inside InnoDB. Value 0 will disable the thread throttling.",
  NULL, NULL, 0, 0, 1000, 0);

#ifdef HAVE_ATOMIC_BUILTINS
static MYSQL_SYSVAR_ULONG(
  adaptive_max_sleep_delay, srv_adaptive_max_sleep_delay,
  PLUGIN_VAR_RQCMDARG,
  "The upper limit of the sleep delay in usec. Value of 0 disables it.",
  NULL, NULL,
  150000,			/* Default setting */
  0,				/* Minimum value */
  1000000, 0);			/* Maximum value */
#endif /* HAVE_ATOMIC_BUILTINS */

static MYSQL_SYSVAR_ULONG(thread_sleep_delay, srv_thread_sleep_delay,
  PLUGIN_VAR_RQCMDARG,
  "Time of innodb thread sleeping before joining InnoDB queue (usec). "
  "Value 0 disable a sleep",
  NULL, NULL,
  10000L,
  0L,
  ~0UL, 0);

static MYSQL_SYSVAR_STR(data_file_path, innobase_data_file_path,
  PLUGIN_VAR_RQCMDARG | PLUGIN_VAR_READONLY,
  "Path to individual files and their sizes.",
  NULL, NULL, NULL);

static MYSQL_SYSVAR_STR(temp_data_file_path, innobase_temp_data_file_path,
  PLUGIN_VAR_RQCMDARG | PLUGIN_VAR_READONLY,
  "Path to files and their sizes making temp-tablespace.",
  NULL, NULL, NULL);

static MYSQL_SYSVAR_STR(undo_directory, srv_undo_dir,
  PLUGIN_VAR_RQCMDARG | PLUGIN_VAR_READONLY,
  "Directory where undo tablespace files live, this path can be absolute.",
  NULL, NULL, ".");

static MYSQL_SYSVAR_ULONG(undo_tablespaces, srv_undo_tablespaces,
  PLUGIN_VAR_RQCMDARG | PLUGIN_VAR_READONLY,
  "Number of undo tablespaces to use. ",
  NULL, NULL,
  0L,			/* Default seting */
  0L,			/* Minimum value */
  126L, 0);		/* Maximum value */

static MYSQL_SYSVAR_ULONG(undo_logs, srv_undo_logs,
  PLUGIN_VAR_OPCMDARG,
  "Number of undo logs to use.",
  NULL, NULL,
  TRX_SYS_N_RSEGS,	/* Default setting */
  1,			/* Minimum value */
  TRX_SYS_N_RSEGS, 0);	/* Maximum value */

/* Alias for innodb_undo_logs, this config variable is deprecated. */
static MYSQL_SYSVAR_ULONG(rollback_segments, srv_undo_logs,
  PLUGIN_VAR_OPCMDARG,
  "Number of undo logs to use (deprecated).",
  NULL, NULL,
  TRX_SYS_N_RSEGS,	/* Default setting */
  1,			/* Minimum value */
  TRX_SYS_N_RSEGS, 0);	/* Maximum value */

static MYSQL_SYSVAR_LONG(autoinc_lock_mode, innobase_autoinc_lock_mode,
  PLUGIN_VAR_RQCMDARG | PLUGIN_VAR_READONLY,
  "The AUTOINC lock modes supported by InnoDB:               "
  "0 => Old style AUTOINC locking (for backward"
  " compatibility)                                           "
  "1 => New style AUTOINC locking                            "
  "2 => No AUTOINC locking (unsafe for SBR)",
  NULL, NULL,
  AUTOINC_NEW_STYLE_LOCKING,	/* Default setting */
  AUTOINC_OLD_STYLE_LOCKING,	/* Minimum value */
  AUTOINC_NO_LOCKING, 0);	/* Maximum value */

static MYSQL_SYSVAR_STR(version, innodb_version_str,
  PLUGIN_VAR_NOCMDOPT | PLUGIN_VAR_READONLY,
  "InnoDB version", NULL, NULL, INNODB_VERSION_STR);

static MYSQL_SYSVAR_BOOL(use_sys_malloc, srv_use_sys_malloc,
  PLUGIN_VAR_NOCMDARG | PLUGIN_VAR_READONLY,
  "DEPRECATED. This option may be removed in future releases, "
  "together with the InnoDB's internal memory allocator. "
  "Use OS memory allocator instead of InnoDB's internal memory allocator",
  NULL, NULL, TRUE);

static MYSQL_SYSVAR_BOOL(use_native_aio, srv_use_native_aio,
  PLUGIN_VAR_NOCMDARG | PLUGIN_VAR_READONLY,
  "Use native AIO if supported on this platform.",
  NULL, NULL, TRUE);

static MYSQL_SYSVAR_BOOL(api_enable_binlog, ib_binlog_enabled,
  PLUGIN_VAR_NOCMDARG | PLUGIN_VAR_READONLY,
  "Enable binlog for applications direct access InnoDB through InnoDB APIs",
  NULL, NULL, FALSE);

static MYSQL_SYSVAR_BOOL(api_enable_mdl, ib_mdl_enabled,
  PLUGIN_VAR_NOCMDARG | PLUGIN_VAR_READONLY,
  "Enable MDL for applications direct access InnoDB through InnoDB APIs",
  NULL, NULL, FALSE);

static MYSQL_SYSVAR_BOOL(api_disable_rowlock, ib_disable_row_lock,
  PLUGIN_VAR_NOCMDARG | PLUGIN_VAR_READONLY,
  "Disable row lock when direct access InnoDB through InnoDB APIs",
  NULL, NULL, FALSE);

static MYSQL_SYSVAR_ULONG(api_trx_level, ib_trx_level_setting,
  PLUGIN_VAR_OPCMDARG,
  "InnoDB API transaction isolation level",
  NULL, NULL,
  0,		/* Default setting */
  0,		/* Minimum value */
  3, 0);	/* Maximum value */

static MYSQL_SYSVAR_ULONG(api_bk_commit_interval, ib_bk_commit_interval,
  PLUGIN_VAR_OPCMDARG,
  "Background commit interval in seconds",
  NULL, NULL,
  5,		/* Default setting */
  1,		/* Minimum value */
  1024 * 1024 * 1024, 0);	/* Maximum value */

static MYSQL_SYSVAR_STR(change_buffering, innobase_change_buffering,
  PLUGIN_VAR_RQCMDARG,
  "Buffer changes to reduce random access: "
  "OFF, ON, inserting, deleting, changing, or purging.",
  innodb_change_buffering_validate,
  innodb_change_buffering_update, "all");

static MYSQL_SYSVAR_UINT(change_buffer_max_size,
  innobase_change_buffer_max_size,
  PLUGIN_VAR_RQCMDARG,
  "Maximum on-disk size of change buffer in terms of percentage"
  " of the buffer pool.",
  NULL, innodb_change_buffer_max_size_update,
  CHANGE_BUFFER_DEFAULT_SIZE, 0, 50, 0);

static MYSQL_SYSVAR_ENUM(stats_method, srv_innodb_stats_method,
   PLUGIN_VAR_RQCMDARG,
  "Specifies how InnoDB index statistics collection code should "
  "treat NULLs. Possible values are NULLS_EQUAL (default), "
  "NULLS_UNEQUAL and NULLS_IGNORED",
   NULL, NULL, SRV_STATS_NULLS_EQUAL, &innodb_stats_method_typelib);

#if defined UNIV_DEBUG || defined UNIV_IBUF_DEBUG
static MYSQL_SYSVAR_UINT(change_buffering_debug, ibuf_debug,
  PLUGIN_VAR_RQCMDARG,
  "Debug flags for InnoDB change buffering (0=none, 2=crash at merge)",
  NULL, NULL, 0, 0, 2, 0);

static MYSQL_SYSVAR_BOOL(disable_background_merge,
  srv_ibuf_disable_background_merge,
  PLUGIN_VAR_NOCMDARG | PLUGIN_VAR_RQCMDARG,
  "Disable change buffering merges by the master thread",
  NULL, NULL, FALSE);
#endif /* UNIV_DEBUG || UNIV_IBUF_DEBUG */

static MYSQL_SYSVAR_BOOL(random_read_ahead, srv_random_read_ahead,
  PLUGIN_VAR_NOCMDARG,
  "Whether to use read ahead for random access within an extent.",
  NULL, NULL, FALSE);

static MYSQL_SYSVAR_ULONG(read_ahead_threshold, srv_read_ahead_threshold,
  PLUGIN_VAR_RQCMDARG,
  "Number of pages that must be accessed sequentially for InnoDB to "
  "trigger a readahead.",
  NULL, NULL, 56, 0, 64, 0);

static MYSQL_SYSVAR_STR(monitor_enable, innobase_enable_monitor_counter,
  PLUGIN_VAR_RQCMDARG,
  "Turn on a monitor counter",
  innodb_monitor_validate,
  innodb_enable_monitor_update, NULL);

static MYSQL_SYSVAR_STR(monitor_disable, innobase_disable_monitor_counter,
  PLUGIN_VAR_RQCMDARG,
  "Turn off a monitor counter",
  innodb_monitor_validate,
  innodb_disable_monitor_update, NULL);

static MYSQL_SYSVAR_STR(monitor_reset, innobase_reset_monitor_counter,
  PLUGIN_VAR_RQCMDARG,
  "Reset a monitor counter",
  innodb_monitor_validate,
  innodb_reset_monitor_update, NULL);

static MYSQL_SYSVAR_STR(monitor_reset_all, innobase_reset_all_monitor_counter,
  PLUGIN_VAR_RQCMDARG,
  "Reset all values for a monitor counter",
  innodb_monitor_validate,
  innodb_reset_all_monitor_update, NULL);

static MYSQL_SYSVAR_BOOL(print_all_deadlocks, srv_print_all_deadlocks,
  PLUGIN_VAR_OPCMDARG,
  "Print all deadlocks to MySQL error log (off by default)",
  NULL, NULL, FALSE);

static MYSQL_SYSVAR_ULONG(compression_failure_threshold_pct,
  zip_failure_threshold_pct, PLUGIN_VAR_OPCMDARG,
  "If the compression failure rate of a table is greater than this number"
  " more padding is added to the pages to reduce the failures. A value of"
  " zero implies no padding",
  NULL, NULL, 5, 0, 100, 0);

static MYSQL_SYSVAR_ULONG(compression_pad_pct_max,
  zip_pad_max, PLUGIN_VAR_OPCMDARG,
  "Percentage of empty space on a data page that can be reserved"
  " to make the page compressible.",
  NULL, NULL, 50, 0, 75, 0);

static MYSQL_SYSVAR_BOOL(read_only, srv_read_only_mode,
  PLUGIN_VAR_OPCMDARG | PLUGIN_VAR_READONLY,
  "Start InnoDB in read only mode (off by default)",
  NULL, NULL, FALSE);

static MYSQL_SYSVAR_BOOL(cmp_per_index_enabled, srv_cmp_per_index_enabled,
  PLUGIN_VAR_OPCMDARG,
  "Enable INFORMATION_SCHEMA.innodb_cmp_per_index, "
  "may have negative impact on performance (off by default)",
  NULL, innodb_cmp_per_index_update, FALSE);

#ifdef UNIV_DEBUG
static MYSQL_SYSVAR_UINT(trx_rseg_n_slots_debug, trx_rseg_n_slots_debug,
  PLUGIN_VAR_RQCMDARG,
  "Debug flags for InnoDB to limit TRX_RSEG_N_SLOTS for trx_rsegf_undo_find_free()",
  NULL, NULL, 0, 0, 1024, 0);

static MYSQL_SYSVAR_UINT(limit_optimistic_insert_debug,
  btr_cur_limit_optimistic_insert_debug, PLUGIN_VAR_RQCMDARG,
  "Artificially limit the number of records per B-tree page (0=unlimited).",
  NULL, NULL, 0, 0, UINT_MAX32, 0);

static MYSQL_SYSVAR_BOOL(trx_purge_view_update_only_debug,
  srv_purge_view_update_only_debug, PLUGIN_VAR_NOCMDARG,
  "Pause actual purging any delete-marked records, but merely update the purge view. "
  "It is to create artificially the situation the purge view have been updated "
  "but the each purges were not done yet.",
  NULL, NULL, FALSE);
#endif /* UNIV_DEBUG */

static struct st_mysql_sys_var* innobase_system_variables[]= {
  MYSQL_SYSVAR(additional_mem_pool_size),
  MYSQL_SYSVAR(api_trx_level),
  MYSQL_SYSVAR(api_bk_commit_interval),
  MYSQL_SYSVAR(autoextend_increment),
  MYSQL_SYSVAR(buffer_pool_size),
  MYSQL_SYSVAR(buffer_pool_instances),
  MYSQL_SYSVAR(buffer_pool_filename),
  MYSQL_SYSVAR(buffer_pool_dump_now),
  MYSQL_SYSVAR(buffer_pool_dump_at_shutdown),
#ifdef UNIV_DEBUG
  MYSQL_SYSVAR(buffer_pool_evict),
#endif /* UNIV_DEBUG */
  MYSQL_SYSVAR(buffer_pool_load_now),
  MYSQL_SYSVAR(buffer_pool_load_abort),
  MYSQL_SYSVAR(buffer_pool_load_at_startup),
  MYSQL_SYSVAR(lru_scan_depth),
  MYSQL_SYSVAR(flush_neighbors),
  MYSQL_SYSVAR(checksum_algorithm),
  MYSQL_SYSVAR(checksums),
  MYSQL_SYSVAR(commit_concurrency),
  MYSQL_SYSVAR(concurrency_tickets),
  MYSQL_SYSVAR(compression_level),
  MYSQL_SYSVAR(data_file_path),
  MYSQL_SYSVAR(temp_data_file_path),
  MYSQL_SYSVAR(data_home_dir),
  MYSQL_SYSVAR(doublewrite),
  MYSQL_SYSVAR(api_enable_binlog),
  MYSQL_SYSVAR(api_enable_mdl),
  MYSQL_SYSVAR(api_disable_rowlock),
  MYSQL_SYSVAR(fast_shutdown),
  MYSQL_SYSVAR(file_io_threads),
  MYSQL_SYSVAR(read_io_threads),
  MYSQL_SYSVAR(write_io_threads),
  MYSQL_SYSVAR(file_per_table),
  MYSQL_SYSVAR(file_format),
  MYSQL_SYSVAR(file_format_check),
  MYSQL_SYSVAR(file_format_max),
  MYSQL_SYSVAR(flush_log_at_timeout),
  MYSQL_SYSVAR(flush_log_at_trx_commit),
  MYSQL_SYSVAR(flush_method),
  MYSQL_SYSVAR(force_recovery),
#ifndef DBUG_OFF
  MYSQL_SYSVAR(force_recovery_crash),
#endif /* !DBUG_OFF */
  MYSQL_SYSVAR(ft_cache_size),
  MYSQL_SYSVAR(ft_total_cache_size),
  MYSQL_SYSVAR(ft_enable_stopword),
  MYSQL_SYSVAR(ft_max_token_size),
  MYSQL_SYSVAR(ft_min_token_size),
  MYSQL_SYSVAR(ft_num_word_optimize),
  MYSQL_SYSVAR(ft_sort_pll_degree),
  MYSQL_SYSVAR(large_prefix),
  MYSQL_SYSVAR(force_load_corrupted),
  MYSQL_SYSVAR(locks_unsafe_for_binlog),
  MYSQL_SYSVAR(lock_wait_timeout),
#ifdef UNIV_LOG_ARCHIVE
  MYSQL_SYSVAR(log_arch_dir),
  MYSQL_SYSVAR(log_archive),
#endif /* UNIV_LOG_ARCHIVE */
  MYSQL_SYSVAR(page_size),
  MYSQL_SYSVAR(log_buffer_size),
  MYSQL_SYSVAR(log_file_size),
  MYSQL_SYSVAR(log_files_in_group),
  MYSQL_SYSVAR(log_group_home_dir),
  MYSQL_SYSVAR(log_compressed_pages),
  MYSQL_SYSVAR(max_dirty_pages_pct),
  MYSQL_SYSVAR(max_dirty_pages_pct_lwm),
  MYSQL_SYSVAR(adaptive_flushing_lwm),
  MYSQL_SYSVAR(adaptive_flushing),
  MYSQL_SYSVAR(flushing_avg_loops),
  MYSQL_SYSVAR(max_purge_lag),
  MYSQL_SYSVAR(max_purge_lag_delay),
  MYSQL_SYSVAR(mirrored_log_groups),
  MYSQL_SYSVAR(old_blocks_pct),
  MYSQL_SYSVAR(old_blocks_time),
  MYSQL_SYSVAR(open_files),
  MYSQL_SYSVAR(optimize_fulltext_only),
  MYSQL_SYSVAR(rollback_on_timeout),
  MYSQL_SYSVAR(ft_aux_table),
  MYSQL_SYSVAR(ft_enable_diag_print),
  MYSQL_SYSVAR(ft_server_stopword_table),
  MYSQL_SYSVAR(ft_user_stopword_table),
  MYSQL_SYSVAR(disable_sort_file_cache),
  MYSQL_SYSVAR(stats_on_metadata),
  MYSQL_SYSVAR(stats_sample_pages),
  MYSQL_SYSVAR(stats_transient_sample_pages),
  MYSQL_SYSVAR(stats_persistent),
  MYSQL_SYSVAR(stats_persistent_sample_pages),
  MYSQL_SYSVAR(stats_auto_recalc),
  MYSQL_SYSVAR(adaptive_hash_index),
  MYSQL_SYSVAR(stats_method),
  MYSQL_SYSVAR(replication_delay),
  MYSQL_SYSVAR(status_file),
  MYSQL_SYSVAR(strict_mode),
  MYSQL_SYSVAR(support_xa),
  MYSQL_SYSVAR(sort_buffer_size),
  MYSQL_SYSVAR(online_alter_log_max_size),
  MYSQL_SYSVAR(sync_spin_loops),
  MYSQL_SYSVAR(spin_wait_delay),
  MYSQL_SYSVAR(table_locks),
  MYSQL_SYSVAR(thread_concurrency),
#ifdef HAVE_ATOMIC_BUILTINS
  MYSQL_SYSVAR(adaptive_max_sleep_delay),
#endif /* HAVE_ATOMIC_BUILTINS */
  MYSQL_SYSVAR(thread_sleep_delay),
  MYSQL_SYSVAR(autoinc_lock_mode),
  MYSQL_SYSVAR(version),
  MYSQL_SYSVAR(use_sys_malloc),
  MYSQL_SYSVAR(use_native_aio),
  MYSQL_SYSVAR(change_buffering),
  MYSQL_SYSVAR(change_buffer_max_size),
#if defined UNIV_DEBUG || defined UNIV_IBUF_DEBUG
  MYSQL_SYSVAR(change_buffering_debug),
  MYSQL_SYSVAR(disable_background_merge),
#endif /* UNIV_DEBUG || UNIV_IBUF_DEBUG */
  MYSQL_SYSVAR(random_read_ahead),
  MYSQL_SYSVAR(read_ahead_threshold),
  MYSQL_SYSVAR(read_only),
  MYSQL_SYSVAR(io_capacity),
  MYSQL_SYSVAR(io_capacity_max),
  MYSQL_SYSVAR(monitor_enable),
  MYSQL_SYSVAR(monitor_disable),
  MYSQL_SYSVAR(monitor_reset),
  MYSQL_SYSVAR(monitor_reset_all),
  MYSQL_SYSVAR(purge_threads),
  MYSQL_SYSVAR(purge_batch_size),
#ifdef UNIV_DEBUG
  MYSQL_SYSVAR(purge_run_now),
  MYSQL_SYSVAR(purge_stop_now),
#endif /* UNIV_DEBUG */
#if defined UNIV_DEBUG || defined UNIV_PERF_DEBUG
  MYSQL_SYSVAR(page_hash_locks),
  MYSQL_SYSVAR(doublewrite_batch_size),
#endif /* defined UNIV_DEBUG || defined UNIV_PERF_DEBUG */
  MYSQL_SYSVAR(print_all_deadlocks),
  MYSQL_SYSVAR(cmp_per_index_enabled),
  MYSQL_SYSVAR(undo_logs),
  MYSQL_SYSVAR(rollback_segments),
  MYSQL_SYSVAR(undo_directory),
  MYSQL_SYSVAR(undo_tablespaces),
  MYSQL_SYSVAR(sync_array_size),
  MYSQL_SYSVAR(compression_failure_threshold_pct),
  MYSQL_SYSVAR(compression_pad_pct_max),
#ifdef UNIV_DEBUG
  MYSQL_SYSVAR(trx_rseg_n_slots_debug),
  MYSQL_SYSVAR(limit_optimistic_insert_debug),
  MYSQL_SYSVAR(trx_purge_view_update_only_debug),
#endif /* UNIV_DEBUG */
  NULL
};

mysql_declare_plugin(innobase)
{
  MYSQL_STORAGE_ENGINE_PLUGIN,
  &innobase_storage_engine,
  innobase_hton_name,
  plugin_author,
  "Supports transactions, row-level locking, and foreign keys",
  PLUGIN_LICENSE_GPL,
  innobase_init, /* Plugin Init */
  NULL, /* Plugin Deinit */
  INNODB_VERSION_SHORT,
  innodb_status_variables_export,/* status variables             */
  innobase_system_variables, /* system variables */
  NULL, /* reserved */
  0,    /* flags */
},
i_s_innodb_trx,
i_s_innodb_locks,
i_s_innodb_lock_waits,
i_s_innodb_cmp,
i_s_innodb_cmp_reset,
i_s_innodb_cmpmem,
i_s_innodb_cmpmem_reset,
i_s_innodb_cmp_per_index,
i_s_innodb_cmp_per_index_reset,
i_s_innodb_buffer_page,
i_s_innodb_buffer_page_lru,
i_s_innodb_buffer_stats,
i_s_innodb_metrics,
i_s_innodb_ft_default_stopword,
i_s_innodb_ft_inserted,
i_s_innodb_ft_deleted,
i_s_innodb_ft_being_deleted,
i_s_innodb_ft_config,
i_s_innodb_ft_index_cache,
i_s_innodb_ft_index_table,
i_s_innodb_sys_tables,
i_s_innodb_sys_tablestats,
i_s_innodb_sys_indexes,
i_s_innodb_sys_columns,
i_s_innodb_sys_fields,
i_s_innodb_sys_foreign,
i_s_innodb_sys_foreign_cols,
i_s_innodb_sys_tablespaces,
i_s_innodb_sys_datafiles

mysql_declare_plugin_end;

/** @brief Initialize the default value of innodb_commit_concurrency.

Once InnoDB is running, the innodb_commit_concurrency must not change
from zero to nonzero. (Bug #42101)

The initial default value is 0, and without this extra initialization,
SET GLOBAL innodb_commit_concurrency=DEFAULT would set the parameter
to 0, even if it was initially set to nonzero at the command line
or configuration file. */
static
void
innobase_commit_concurrency_init_default()
/*======================================*/
{
	MYSQL_SYSVAR_NAME(commit_concurrency).def_val
		= innobase_commit_concurrency;
}

/** @brief Initialize the default and max value of innodb_undo_logs.

Once InnoDB is running, the default value and the max value of
innodb_undo_logs must be equal to the available undo logs,
given by srv_available_undo_logs. */
static
void
innobase_undo_logs_init_default_max()
/*=================================*/
{
	MYSQL_SYSVAR_NAME(undo_logs).max_val
		= MYSQL_SYSVAR_NAME(undo_logs).def_val
		= srv_available_undo_logs;
}

/****************************************************************************
 * DS-MRR implementation
 ***************************************************************************/

/**
 * Multi Range Read interface, DS-MRR calls
 */

int
ha_innobase::multi_range_read_init(
	RANGE_SEQ_IF*	seq,
	void*		seq_init_param,
	uint		n_ranges,
	uint		mode,
	HANDLER_BUFFER*	buf)
{
	return(ds_mrr.dsmrr_init(this, seq, seq_init_param,
				 n_ranges, mode, buf));
}

int
ha_innobase::multi_range_read_next(
	char**		range_info)
{
	return(ds_mrr.dsmrr_next(range_info));
}

ha_rows
ha_innobase::multi_range_read_info_const(
	uint		keyno,
	RANGE_SEQ_IF*	seq,
	void*		seq_init_param,
	uint		n_ranges,
	uint*		bufsz,
	uint*		flags,
	Cost_estimate*	cost)
{
	/* See comments in ha_myisam::multi_range_read_info_const */
	ds_mrr.init(this, table);
	return(ds_mrr.dsmrr_info_const(keyno, seq, seq_init_param,
				       n_ranges, bufsz, flags, cost));
}

ha_rows
ha_innobase::multi_range_read_info(
	uint		keyno,
	uint		n_ranges,
	uint		keys,
	uint*		bufsz,
	uint*		flags,
	Cost_estimate*	cost)
{
	ds_mrr.init(this, table);
	return(ds_mrr.dsmrr_info(keyno, n_ranges, keys, bufsz, flags, cost));
}


/**
 * Index Condition Pushdown interface implementation
 */

/*************************************************************//**
InnoDB index push-down condition check
@return ICP_NO_MATCH, ICP_MATCH, or ICP_OUT_OF_RANGE */
UNIV_INTERN
enum icp_result
innobase_index_cond(
/*================*/
	void*	file)	/*!< in/out: pointer to ha_innobase */
{
	DBUG_ENTER("innobase_index_cond");

	ha_innobase*	h = reinterpret_cast<class ha_innobase*>(file);

	DBUG_ASSERT(h->pushed_idx_cond);
	DBUG_ASSERT(h->pushed_idx_cond_keyno != MAX_KEY);

	if (h->end_range && h->compare_key_icp(h->end_range) > 0) {

		/* caller should return HA_ERR_END_OF_FILE already */
		DBUG_RETURN(ICP_OUT_OF_RANGE);
	}

	DBUG_RETURN(h->pushed_idx_cond->val_int() ? ICP_MATCH : ICP_NO_MATCH);
}

/** Attempt to push down an index condition.
* @param[in] keyno	MySQL key number
* @param[in] idx_cond	Index condition to be checked
* @return Part of idx_cond which the handler will not evaluate
*/
UNIV_INTERN
class Item*
ha_innobase::idx_cond_push(
	uint		keyno,
	class Item*	idx_cond)
{
	DBUG_ENTER("ha_innobase::idx_cond_push");
	DBUG_ASSERT(keyno != MAX_KEY);
	DBUG_ASSERT(idx_cond != NULL);

	pushed_idx_cond = idx_cond;
	pushed_idx_cond_keyno = keyno;
	in_range_check_pushed_down = TRUE;
	/* We will evaluate the condition entirely */
	DBUG_RETURN(NULL);
}

/******************************************************************//**
Use this when the args are passed to the format string from
errmsg-utf8.txt directly as is.

Push a warning message to the client, it is a wrapper around:

void push_warning_printf(
	THD *thd, Sql_condition::enum_condition_level level,
	uint code, const char *format, ...);
*/
UNIV_INTERN
void
ib_senderrf(
/*========*/
	THD*		thd,		/*!< in/out: session */
	ib_log_level_t	level,		/*!< in: warning level */
	ib_uint32_t	code,		/*!< MySQL error code */
	...)				/*!< Args */
{
	char*		str;
	va_list         args;
	const char*	format = innobase_get_err_msg(code);

	/* If the caller wants to push a message to the client then
	the caller must pass a valid session handle. */

	ut_a(thd != 0);

	/* The error code must exist in the errmsg-utf8.txt file. */
	ut_a(format != 0);

	va_start(args, code);

#ifdef __WIN__
	int		size = _vscprintf(format, args) + 1;
	str = static_cast<char*>(malloc(size));
	str[size - 1] = 0x0;
	vsnprintf(str, size, format, args);
#elif HAVE_VASPRINTF
	(void) vasprintf(&str, format, args);
#else
	/* Use a fixed length string. */
	str = static_cast<char*>(malloc(BUFSIZ));
	my_vsnprintf(str, BUFSIZ, format, args);
#endif /* __WIN__ */

	Sql_condition::enum_severity_level	l;

	l = Sql_condition::SL_NOTE;

	switch(level) {
	case IB_LOG_LEVEL_INFO:
		break;
	case IB_LOG_LEVEL_WARN:
		l = Sql_condition::SL_WARNING;
		break;
	case IB_LOG_LEVEL_ERROR:
		/* We can't use push_warning_printf(), it is a hard error. */
		my_printf_error(code, "%s", MYF(0), str);
		break;
	case IB_LOG_LEVEL_FATAL:
		l = Sql_condition::SEVERITY_END;
		break;
	}

	if (level != IB_LOG_LEVEL_ERROR) {
		push_warning_printf(thd, l, code, "InnoDB: %s", str);
	}

	va_end(args);
	free(str);

	if (level == IB_LOG_LEVEL_FATAL) {
		ut_error;
	}
}

/******************************************************************//**
Use this when the args are first converted to a formatted string and then
passed to the format string from errmsg-utf8.txt. The error message format
must be: "Some string ... %s".

Push a warning message to the client, it is a wrapper around:

void push_warning_printf(
	THD *thd, Sql_condition::enum_condition_level level,
	uint code, const char *format, ...);
*/
UNIV_INTERN
void
ib_errf(
/*====*/
	THD*		thd,		/*!< in/out: session */
	ib_log_level_t	level,		/*!< in: warning level */
	ib_uint32_t	code,		/*!< MySQL error code */
	const char*	format,		/*!< printf format */
	...)				/*!< Args */
{
	char*		str;
	va_list         args;

	/* If the caller wants to push a message to the client then
	the caller must pass a valid session handle. */

	ut_a(thd != 0);
	ut_a(format != 0);

	va_start(args, format);

#ifdef __WIN__
	int		size = _vscprintf(format, args) + 1;
	str = static_cast<char*>(malloc(size));
	str[size - 1] = 0x0;
	vsnprintf(str, size, format, args);
#elif HAVE_VASPRINTF
	(void) vasprintf(&str, format, args);
#else
	/* Use a fixed length string. */
	str = static_cast<char*>(malloc(BUFSIZ));
	my_vsnprintf(str, BUFSIZ, format, args);
#endif /* __WIN__ */

	ib_senderrf(thd, level, code, str);

	va_end(args);
	free(str);
}

/******************************************************************//**
Write a message to the MySQL log, prefixed with "InnoDB: " */
UNIV_INTERN
void
ib_logf(
/*====*/
	ib_log_level_t	level,		/*!< in: warning level */
	const char*	format,		/*!< printf format */
	...)				/*!< Args */
{
	char*		str;
	va_list         args;

	va_start(args, format);

#ifdef __WIN__
	int		size = _vscprintf(format, args) + 1;
	str = static_cast<char*>(malloc(size));
	str[size - 1] = 0x0;
	vsnprintf(str, size, format, args);
#elif HAVE_VASPRINTF
	(void) vasprintf(&str, format, args);
#else
	/* Use a fixed length string. */
	str = static_cast<char*>(malloc(BUFSIZ));
	my_vsnprintf(str, BUFSIZ, format, args);
#endif /* __WIN__ */

	switch(level) {
	case IB_LOG_LEVEL_INFO:
		sql_print_information("InnoDB: %s", str);
		break;
	case IB_LOG_LEVEL_WARN:
		sql_print_warning("InnoDB: %s", str);
		break;
	case IB_LOG_LEVEL_ERROR:
		sql_print_error("InnoDB: %s", str);
		break;
	case IB_LOG_LEVEL_FATAL:
		sql_print_error("InnoDB: %s", str);
		break;
	}

	va_end(args);
	free(str);

	if (level == IB_LOG_LEVEL_FATAL) {
		ut_error;
	}
}<|MERGE_RESOLUTION|>--- conflicted
+++ resolved
@@ -122,7 +122,6 @@
 static const long AUTOINC_NEW_STYLE_LOCKING = 1;
 static const long AUTOINC_NO_LOCKING = 2;
 
-static long innobase_mirrored_log_groups;
 static long innobase_log_buffer_size;
 static long innobase_additional_mem_pool_size;
 static long innobase_file_io_threads;
@@ -2955,33 +2954,7 @@
 
 	if (strchr(srv_log_group_home_dir, ';')) {
 		sql_print_error("syntax error in innodb_log_group_home_dir");
-		goto mem_free_and_error;
-	}
-
-	if (innobase_mirrored_log_groups == 1) {
-		sql_print_warning(
-			"innodb_mirrored_log_groups is an unimplemented "
-			"feature and the variable will be completely "
-			"removed in a future version.");
-	}
-
-<<<<<<< HEAD
 		DBUG_RETURN(innobase_init_abort());
-=======
-	if (innobase_mirrored_log_groups > 1) {
-		sql_print_error(
-		"innodb_mirrored_log_groups is an unimplemented feature and "
-		"the variable will be completely removed in a future version. "
-		"Using values other than 1 is not supported.");
-		goto mem_free_and_error;
->>>>>>> cd3abbec
-	}
-
-	if (innobase_mirrored_log_groups == 0) {
-		/* To throw a deprecation warning message when the option is
-		passed, the default was changed to '0' (as a workaround). Since
-		the only value accepted for this option is '1', reset it to 1 */
-		innobase_mirrored_log_groups = 1;
 	}
 
 	/* Validate the file format by animal name */
@@ -15947,13 +15920,6 @@
   PLUGIN_VAR_RQCMDARG | PLUGIN_VAR_READONLY,
   "Number of log files in the log group. InnoDB writes to the files in a circular fashion.",
   NULL, NULL, 2, 2, SRV_N_LOG_FILES_MAX, 0);
-
-/* Note that the default and minimum values are set to 0 to
-detect if the option is passed and print deprecation message */
-static MYSQL_SYSVAR_LONG(mirrored_log_groups, innobase_mirrored_log_groups,
-  PLUGIN_VAR_RQCMDARG | PLUGIN_VAR_READONLY,
-  "Number of identical copies of log groups we keep for the database. Currently this should be set to 1.",
-  NULL, NULL, 0, 0, 10, 0);
 
 static MYSQL_SYSVAR_UINT(old_blocks_pct, innobase_old_blocks_pct,
   PLUGIN_VAR_RQCMDARG,
@@ -16297,7 +16263,6 @@
   MYSQL_SYSVAR(flushing_avg_loops),
   MYSQL_SYSVAR(max_purge_lag),
   MYSQL_SYSVAR(max_purge_lag_delay),
-  MYSQL_SYSVAR(mirrored_log_groups),
   MYSQL_SYSVAR(old_blocks_pct),
   MYSQL_SYSVAR(old_blocks_time),
   MYSQL_SYSVAR(open_files),
