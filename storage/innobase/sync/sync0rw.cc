/*****************************************************************************

Copyright (c) 1995, 2013, Oracle and/or its affiliates. All Rights Reserved.
Copyright (c) 2008, Google Inc.

Portions of this file contain modifications contributed and copyrighted by
Google, Inc. Those modifications are gratefully acknowledged and are described
briefly in the InnoDB documentation. The contributions by Google are
incorporated with their permission, and subject to the conditions contained in
the file COPYING.Google.

This program is free software; you can redistribute it and/or modify it under
the terms of the GNU General Public License as published by the Free Software
Foundation; version 2 of the License.

This program is distributed in the hope that it will be useful, but WITHOUT
ANY WARRANTY; without even the implied warranty of MERCHANTABILITY or FITNESS
FOR A PARTICULAR PURPOSE. See the GNU General Public License for more details.

You should have received a copy of the GNU General Public License along with
this program; if not, write to the Free Software Foundation, Inc.,
51 Franklin Street, Suite 500, Boston, MA 02110-1335 USA

*****************************************************************************/

/**************************************************//**
@file sync/sync0rw.cc
The read-write lock (for thread synchronization)

Created 9/11/1995 Heikki Tuuri
*******************************************************/

#include "sync0rw.h"
#ifdef UNIV_NONINL
#include "sync0rw.ic"
#endif

#include "ha_prototypes.h"

#include "os0thread.h"
#include "mem0mem.h"
#include "srv0srv.h"
<<<<<<< HEAD
#include "os0event.h"
#include "sync0debug.h"
#include "ha_prototypes.h"
=======
#include <my_sys.h>
>>>>>>> 4e5a292c

/*
	IMPLEMENTATION OF THE RW_LOCK
	=============================
The status of a rw_lock is held in lock_word. The initial value of lock_word is
X_LOCK_DECR. lock_word is decremented by 1 for each s-lock and by X_LOCK_DECR
or 1 for each x-lock. This describes the lock state for each value of lock_word:

lock_word == X_LOCK_DECR:	Unlocked.
X_LOCK_HALF_DECR < lock_word < X_LOCK_DECR:
				S locked, no waiting writers.
				(X_LOCK_DECR - lock_word) is the number
				of S locks.
lock_word == X_LOCK_HALF_DECR:	SX locked, no waiting writers.
0 < lock_word < X_LOCK_HALF_DECR:
				SX locked AND S locked, no waiting writers.
				(X_LOCK_HALF_DECR - lock_word) is the number
				of S locks.
lock_word == 0:			X locked, no waiting writers.
-X_LOCK_HALF_DECR < lock_word < 0:
				S locked, with a waiting writer.
				(-lock_word) is the number of S locks.
lock_word == -X_LOCK_HALF_DECR:	X locked and SX locked, no waiting writers.
-X_LOCK_DECR < lock_word < -X_LOCK_HALF_DECR:
				S locked, with a waiting writer
				which has SX lock.
				-(lock_word + X_LOCK_HALF_DECR) is the number
				of S locks.
lock_word == -X_LOCK_DECR:	X locked with recursive X lock (2 X locks).
-(X_LOCK_DECR + X_LOCK_HALF_DECR) < lock_word < -X_LOCK_DECR:
				X locked. The number of the X locks is:
				2 - (lock_word + X_LOCK_DECR)
lock_word == -(X_LOCK_DECR + X_LOCK_HALF_DECR):
				X locked with recursive X lock (2 X locks)
				and SX locked.
lock_word < -(X_LOCK_DECR + X_LOCK_HALF_DECR):
				X locked and SX locked.
				The number of the X locks is:
				2 - (lock_word + X_LOCK_DECR + X_LOCK_HALF_DECR)

 LOCK COMPATIBILITY MATRIX
    S SX  X
 S  +  +  -
 SX +  -  -
 X  -  -  -

The lock_word is always read and updated atomically and consistently, so that
it always represents the state of the lock, and the state of the lock changes
with a single atomic operation. This lock_word holds all of the information
that a thread needs in order to determine if it is eligible to gain the lock
or if it must spin or sleep. The one exception to this is that writer_thread
must be verified before recursive write locks: to solve this scenario, we make
writer_thread readable by all threads, but only writeable by the x-lock or
sx-lock holder.

The other members of the lock obey the following rules to remain consistent:

recursive:	This and the writer_thread field together control the
		behaviour of recursive x-locking or sx-locking.
		lock->recursive must be FALSE in following states:
			1) The writer_thread contains garbage i.e.: the
			lock has just been initialized.
			2) The lock is not x-held and there is no
			x-waiter waiting on WAIT_EX event.
			3) The lock is x-held or there is an x-waiter
			waiting on WAIT_EX event but the 'pass' value
			is non-zero.
		lock->recursive is TRUE iff:
			1) The lock is x-held or there is an x-waiter
			waiting on WAIT_EX event and the 'pass' value
			is zero.
		This flag must be set after the writer_thread field
		has been updated with a memory ordering barrier.
		It is unset before the lock_word has been incremented.
writer_thread:	Is used only in recursive x-locking. Can only be safely
		read iff lock->recursive flag is TRUE.
		This field is uninitialized at lock creation time and
		is updated atomically when x-lock is acquired or when
		move_ownership is called. A thread is only allowed to
		set the value of this field to it's thread_id i.e.: a
		thread cannot set writer_thread to some other thread's
		id.
waiters:	May be set to 1 anytime, but to avoid unnecessary wake-up
		signals, it should only be set to 1 when there are threads
		waiting on event. Must be 1 when a writer starts waiting to
		ensure the current x-locking thread sends a wake-up signal
		during unlock. May only be reset to 0 immediately before a
		a wake-up signal is sent to event. On most platforms, a
		memory barrier is required after waiters is set, and before
		verifying lock_word is still held, to ensure some unlocker
		really does see the flags new value.
event:		Threads wait on event for read or writer lock when another
		thread has an x-lock or an x-lock reservation (wait_ex). A
		thread may only	wait on event after performing the following
		actions in order:
		   (1) Record the counter value of event (with os_event_reset).
		   (2) Set waiters to 1.
		   (3) Verify lock_word <= 0.
		(1) must come before (2) to ensure signal is not missed.
		(2) must come before (3) to ensure a signal is sent.
		These restrictions force the above ordering.
		Immediately before sending the wake-up signal, we should:
		   (1) Verify lock_word == X_LOCK_DECR (unlocked)
		   (2) Reset waiters to 0.
wait_ex_event:	A thread may only wait on the wait_ex_event after it has
		performed the following actions in order:
		   (1) Decrement lock_word by X_LOCK_DECR.
		   (2) Record counter value of wait_ex_event (os_event_reset,
		       called from sync_array_reserve_cell).
		   (3) Verify that lock_word < 0.
		(1) must come first to ensures no other threads become reader
		or next writer, and notifies unlocker that signal must be sent.
		(2) must come before (3) to ensure the signal is not missed.
		These restrictions force the above ordering.
		Immediately before sending the wake-up signal, we should:
		   Verify lock_word == 0 (waiting thread holds x_lock)
*/

rw_lock_stats_t	rw_lock_stats;

/* The global list of rw-locks */
rw_lock_list_t	rw_lock_list;
ib_mutex_t		rw_lock_list_mutex;

#ifdef UNIV_PFS_MUTEX
mysql_pfs_key_t	rw_lock_mutex_key;
mysql_pfs_key_t	rw_lock_list_mutex_key;
#endif /* UNIV_PFS_MUTEX */

#ifdef UNIV_SYNC_DEBUG
/* The global mutex which protects debug info lists of all rw-locks.
To modify the debug info list of an rw-lock, this mutex has to be
acquired in addition to the mutex protecting the lock. */

ib_mutex_t		rw_lock_debug_mutex;

# ifdef UNIV_PFS_MUTEX
mysql_pfs_key_t	rw_lock_debug_mutex_key;
# endif

/* If deadlock detection does not get immediately the mutex,
it may wait for this event */
os_event_t		rw_lock_debug_event;
/* This is set to TRUE, if there may be waiters for the event */
ibool		rw_lock_debug_waiters;

/******************************************************************//**
Creates a debug info struct. */
static
rw_lock_debug_t*
rw_lock_debug_create(void);
/*======================*/
/******************************************************************//**
Frees a debug info struct. */
static
void
rw_lock_debug_free(
/*===============*/
	rw_lock_debug_t* info);

/******************************************************************//**
Creates a debug info struct.
@return own: debug info struct */
static
rw_lock_debug_t*
rw_lock_debug_create(void)
/*======================*/
{
	return((rw_lock_debug_t*) mem_alloc(sizeof(rw_lock_debug_t)));
}

/******************************************************************//**
Frees a debug info struct. */
static
void
rw_lock_debug_free(
/*===============*/
	rw_lock_debug_t* info)
{
	mem_free(info);
}
#endif /* UNIV_SYNC_DEBUG */

/******************************************************************//**
Creates, or rather, initializes an rw-lock object in a specified memory
location (which must be appropriately aligned). The rw-lock is initialized
to the non-locked state. Explicit freeing of the rw-lock with rw_lock_free
is necessary only if the memory block containing it is freed. */

void
rw_lock_create_func(
/*================*/
	rw_lock_t*	lock,		/*!< in: pointer to memory */
#ifdef UNIV_DEBUG
# ifdef UNIV_SYNC_DEBUG
	latch_level_t	level,		/*!< in: level */
# endif /* UNIV_SYNC_DEBUG */
	const char*	cmutex_name,	/*!< in: rw-lock name */
#endif /* UNIV_DEBUG */
	const char*	cfile_name,	/*!< in: file name where created */
	ulint		cline)		/*!< in: file line where created */
{
	/* If this is the very first time a synchronization object is
	created, then the following call initializes the sync system. */

#ifndef INNODB_RW_LOCKS_USE_ATOMICS
	mutex_create("rw_lock_mutex", rw_lock_get_mutex(lock));
#else /* INNODB_RW_LOCKS_USE_ATOMICS */
# ifdef UNIV_DEBUG
	UT_NOT_USED(cmutex_name);
# endif
#endif /* INNODB_RW_LOCKS_USE_ATOMICS */

	lock->lock_word = X_LOCK_DECR;
	lock->waiters = 0;

	/* We set this value to signify that lock->writer_thread
	contains garbage at initialization and cannot be used for
	recursive x-locking. */
	lock->recursive = FALSE;
	lock->sx_recursive = 0;
	/* Silence Valgrind when UNIV_DEBUG_VALGRIND is not enabled. */
	memset((void*) &lock->writer_thread, 0, sizeof lock->writer_thread);
	UNIV_MEM_INVALID(&lock->writer_thread, sizeof lock->writer_thread);

#ifdef UNIV_SYNC_DEBUG
	lock->m_rw_lock = true;

	UT_LIST_INIT(lock->debug_list, &rw_lock_debug_t::list);

	lock->m_name = cmutex_name;
	lock->m_level = lock->level = level;
#endif /* UNIV_SYNC_DEBUG */

	ut_d(lock->magic_n = RW_LOCK_MAGIC_N);

	lock->cfile_name = cfile_name;
	lock->cline = (unsigned int) cline;

	lock->count_os_wait = 0;
	lock->last_s_file_name = "not yet reserved";
	lock->last_x_file_name = "not yet reserved";
	lock->last_s_line = 0;
	lock->last_x_line = 0;
	lock->event = os_event_create(0);
	lock->wait_ex_event = os_event_create(0);

	mutex_enter(&rw_lock_list_mutex);

	ut_ad(UT_LIST_GET_FIRST(rw_lock_list) == NULL
	      || UT_LIST_GET_FIRST(rw_lock_list)->magic_n == RW_LOCK_MAGIC_N);

	UT_LIST_ADD_FIRST(rw_lock_list, lock);

	mutex_exit(&rw_lock_list_mutex);
}

/******************************************************************//**
Calling this function is obligatory only if the memory buffer containing
the rw-lock is freed. Removes an rw-lock object from the global list. The
rw-lock is checked to be in the non-locked state. */

void
rw_lock_free_func(
/*==============*/
	rw_lock_t*	lock)	/*!< in/out: rw-lock */
{
	ut_ad(rw_lock_validate(lock));
	ut_a(lock->lock_word == X_LOCK_DECR);

	mutex_enter(&rw_lock_list_mutex);

#ifndef INNODB_RW_LOCKS_USE_ATOMICS
	mutex_free(rw_lock_get_mutex(lock));
#endif /* !INNODB_RW_LOCKS_USE_ATOMICS */

	os_event_destroy(lock->event);

	os_event_destroy(lock->wait_ex_event);

	UT_LIST_REMOVE(rw_lock_list, lock);

	mutex_exit(&rw_lock_list_mutex);

	ut_d(lock->magic_n = 0);
}

#ifdef UNIV_DEBUG
/******************************************************************//**
Checks that the rw-lock has been initialized and that there are no
simultaneous shared and exclusive locks.
@return TRUE */

ibool
rw_lock_validate(
/*=============*/
	const rw_lock_t*	lock)	/*!< in: rw-lock */
{
	ulint	waiters;
	lint	lock_word;

	ut_ad(lock);

	waiters = rw_lock_get_waiters(lock);
	lock_word = lock->lock_word;

	ut_ad(lock->magic_n == RW_LOCK_MAGIC_N);
	ut_ad(waiters == 0 || waiters == 1);
	ut_ad(lock_word > -(2 * X_LOCK_DECR));
	ut_ad(lock_word <= X_LOCK_DECR);

	return(TRUE);
}
#endif /* UNIV_DEBUG */

/******************************************************************//**
Lock an rw-lock in shared mode for the current thread. If the rw-lock is
locked in exclusive mode, or there is an exclusive lock request waiting,
the function spins a preset time (controlled by srv_n_spin_wait_rounds), waiting
for the lock, before suspending the thread. */

void
rw_lock_s_lock_spin(
/*================*/
	rw_lock_t*	lock,	/*!< in: pointer to rw-lock */
	ulint		pass,	/*!< in: pass value; != 0, if the lock
				will be passed to another thread to unlock */
	const char*	file_name, /*!< in: file name where lock requested */
	ulint		line)	/*!< in: line where requested */
{
	ulint		i = 0;	/* spin round count */
	sync_array_t*	sync_arr;

	/* We reuse the thread id to index into the counter, cache
	it here for efficiency. */

	ut_ad(rw_lock_validate(lock));

	rw_lock_stats.rw_s_spin_wait_count.inc();
lock_loop:

	/* Spin waiting for the writer field to become free */
	while (i < srv_n_spin_wait_rounds && lock->lock_word <= 0) {
		if (srv_spin_wait_delay) {
			ut_delay(ut_rnd_interval(0, srv_spin_wait_delay));
		}

		i++;
	}

	if (i == srv_n_spin_wait_rounds) {
		os_thread_yield();
	}

	/* We try once again to obtain the lock */
	if (TRUE == rw_lock_s_lock_low(lock, pass, file_name, line)) {
		rw_lock_stats.rw_s_spin_round_count.inc();

		return; /* Success */
	} else {

		if (i < srv_n_spin_wait_rounds) {
			goto lock_loop;
		}

		rw_lock_stats.rw_s_spin_round_count.inc();

		sync_arr = sync_array_get();

		sync_cell_t*	cell = sync_array_reserve_cell(
			sync_arr, lock, RW_LOCK_S,
			file_name, line);

		/* Set waiters before checking lock_word to ensure wake-up
		signal is sent. This may lead to some unnecessary signals. */
		rw_lock_set_waiter_flag(lock);

		if (TRUE == rw_lock_s_lock_low(lock, pass, file_name, line)) {
			sync_array_free_cell(sync_arr, cell);
			return; /* Success */
		}

		/* these stats may not be accurate */
		lock->count_os_wait++;
		rw_lock_stats.rw_s_os_wait_count.inc();

<<<<<<< HEAD
		sync_array_wait_event(sync_arr, cell);
=======
		DEBUG_SYNC_C("rw_s_lock_waiting");

		sync_array_wait_event(sync_arr, index);
>>>>>>> 4e5a292c

		i = 0;
		goto lock_loop;
	}
}

/******************************************************************//**
This function is used in the insert buffer to move the ownership of an
x-latch on a buffer frame to the current thread. The x-latch was set by
the buffer read operation and it protected the buffer frame while the
read was done. The ownership is moved because we want that the current
thread is able to acquire a second x-latch which is stored in an mtr.
This, in turn, is needed to pass the debug checks of index page
operations. */

void
rw_lock_x_lock_move_ownership(
/*==========================*/
	rw_lock_t*	lock)	/*!< in: lock which was x-locked in the
				buffer read */
{
	ut_ad(rw_lock_is_locked(lock, RW_LOCK_X));

	rw_lock_set_writer_id_and_recursion_flag(lock, true);
}

/******************************************************************//**
Function for the next writer to call. Waits for readers to exit.
The caller must have already decremented lock_word by X_LOCK_DECR. */
UNIV_INLINE
void
rw_lock_x_lock_wait_func(
/*=====================*/
	rw_lock_t*	lock,	/*!< in: pointer to rw-lock */
#ifdef UNIV_SYNC_DEBUG
	ulint		pass,	/*!< in: pass value; != 0, if the lock will
				be passed to another thread to unlock */
#endif
	lint		threshold,/*!< in: threshold to wait for */
	const char*	file_name,/*!< in: file name where lock requested */
	ulint		line)	/*!< in: line where requested */
{
	ulint		i = 0;
	sync_array_t*	sync_arr;

	ut_ad(lock->lock_word <= threshold);

	while (lock->lock_word < threshold) {
		if (srv_spin_wait_delay) {
			ut_delay(ut_rnd_interval(0, srv_spin_wait_delay));
		}
		if(i < srv_n_spin_wait_rounds) {
			i++;
			continue;
		}

		/* If there is still a reader, then go to sleep.*/
		rw_lock_stats.rw_x_spin_round_count.inc();

		sync_arr = sync_array_get();

		sync_cell_t*	cell = sync_array_reserve_cell(
			sync_arr, lock, RW_LOCK_X_WAIT,
			file_name, line);

		i = 0;

		/* Check lock_word to ensure wake-up isn't missed.*/
		if (lock->lock_word < threshold) {

			/* these stats may not be accurate */
			lock->count_os_wait++;
			rw_lock_stats.rw_x_os_wait_count.inc();

			/* Add debug info as it is needed to detect possible
			deadlock. We must add info for WAIT_EX thread for
			deadlock detection to work properly. */
#ifdef UNIV_SYNC_DEBUG
			rw_lock_add_debug_info(lock, pass, RW_LOCK_X_WAIT,
					       file_name, line);
#endif /* UNIV_SYNC_DEBUG */

			sync_array_wait_event(sync_arr, cell);
#ifdef UNIV_SYNC_DEBUG
			rw_lock_remove_debug_info(
				lock, pass, RW_LOCK_X_WAIT);
#endif /* UNIV_SYNC_DEBUG */
			/* It is possible to wake when lock_word < 0.
			We must pass the while-loop check to proceed.*/
		} else {
			sync_array_free_cell(sync_arr, cell);
		}
	}
	rw_lock_stats.rw_x_spin_round_count.inc();
}
#ifdef UNIV_SYNC_DEBUG
# define rw_lock_x_lock_wait(L, P, T, F, O)		\
	rw_lock_x_lock_wait_func(L, P, T, F, O)
#else
# define rw_lock_x_lock_wait(L, P, T, F, O)		\
	rw_lock_x_lock_wait_func(L, T, F, O)
#endif

/******************************************************************//**
Low-level function for acquiring an exclusive lock.
@return FALSE if did not succeed, TRUE if success. */
UNIV_INLINE
ibool
rw_lock_x_lock_low(
/*===============*/
	rw_lock_t*	lock,	/*!< in: pointer to rw-lock */
	ulint		pass,	/*!< in: pass value; != 0, if the lock will
				be passed to another thread to unlock */
	const char*	file_name,/*!< in: file name where lock requested */
	ulint		line)	/*!< in: line where requested */
{
	if (rw_lock_lock_word_decr(lock, X_LOCK_DECR, X_LOCK_HALF_DECR)) {

		/* lock->recursive also tells us if the writer_thread
		field is stale or active. As we are going to write
		our own thread id in that field it must be that the
		current writer_thread value is not active. */
		ut_a(!lock->recursive);

		/* Decrement occurred: we are writer or next-writer. */
		rw_lock_set_writer_id_and_recursion_flag(
			lock, !pass);

		rw_lock_x_lock_wait(lock, pass,
				    0, file_name, line);

	} else {
		os_thread_id_t	thread_id = os_thread_get_curr_id();

<<<<<<< HEAD
		/* Decrement failed: relock or failed lock */
		if (!pass
		    && lock->recursive
=======
		/* Decrement failed: An X or SX lock is held by either
		this thread or another. Try to relock. */
		if (!pass && lock->recursive
>>>>>>> 4e5a292c
		    && os_thread_eq(lock->writer_thread, thread_id)) {
			/* Other s-locks can be allowed. If it is request x
			recursively while holding sx lock, this x lock should
			be along with the latching-order. */

			/* The existing X or SX lock is from this thread */
			if (rw_lock_lock_word_decr(lock, X_LOCK_DECR, 0)) {
				/* There is at least one SX-lock from this
				thread, but no X-lock. */

				/* Wait for any the other S-locks to be
				released. */
				rw_lock_x_lock_wait(lock, pass,
						    -X_LOCK_HALF_DECR,
						    file_name, line);
			} else {
				/* At least one X lock by this thread already
				exists. Add another. */
				if (lock->lock_word == 0
				    || lock->lock_word == -X_LOCK_HALF_DECR) {
					lock->lock_word -= X_LOCK_DECR;
				} else {
					ut_ad(lock->lock_word <= -X_LOCK_DECR);
					--lock->lock_word;
				}
			}

		} else {
			/* Another thread locked before us */
			return(FALSE);
		}
	}
#ifdef UNIV_SYNC_DEBUG
	rw_lock_add_debug_info(lock, pass, RW_LOCK_X, file_name, line);
#endif
	lock->last_x_file_name = file_name;
	lock->last_x_line = (unsigned int) line;

	return(TRUE);
}

/******************************************************************//**
Low-level function for acquiring an sx lock.
@return FALSE if did not succeed, TRUE if success. */
UNIV_INLINE
ibool
rw_lock_sx_lock_low(
/*================*/
	rw_lock_t*	lock,	/*!< in: pointer to rw-lock */
	ulint		pass,	/*!< in: pass value; != 0, if the lock will
				be passed to another thread to unlock */
	const char*	file_name,/*!< in: file name where lock requested */
	ulint		line)	/*!< in: line where requested */
{
	if (rw_lock_lock_word_decr(lock, X_LOCK_HALF_DECR, X_LOCK_HALF_DECR)) {

		/* lock->recursive also tells us if the writer_thread
		field is stale or active. As we are going to write
		our own thread id in that field it must be that the
		current writer_thread value is not active. */
		ut_a(!lock->recursive);

		/* Decrement occurred: we are the SX lock owner. */
		rw_lock_set_writer_id_and_recursion_flag(
			lock, !pass);

		lock->sx_recursive = 1;

	} else {
		os_thread_id_t	thread_id = os_thread_get_curr_id();

		/* Decrement failed: It already has an X or SX lock by this
		thread or another thread. If it is this thread, relock,
		else fail. */
		if (!pass && lock->recursive
		    && os_thread_eq(lock->writer_thread, thread_id)) {
			/* This thread owns an X or SX lock */
			if (lock->sx_recursive++ == 0) {
				/* This thread is making first SX-lock request
				and it must be holding at least one X-lock here
				because:

				* There can't be a WAIT_EX thread because we are
				  the thread which has it's thread_id written in
				  the writer_thread field and we are not waiting.

				* Any other X-lock thread cannot exist because
				  it must update recursive flag only after
				  updating the thread_id. Had there been
				  a concurrent X-locking thread which succeeded
				  in decrementing the lock_word it must have
				  written it's thread_id before setting the
				  recursive flag. As we cleared the if()
				  condition above therefore we must be the only
				  thread working on this lock and it is safe to
				  read and write to the lock_word. */

				ut_ad((lock->lock_word == 0)
				      || ((lock->lock_word <= -X_LOCK_DECR)
					  && (lock->lock_word
					      > -(X_LOCK_DECR
						  + X_LOCK_HALF_DECR))));
				lock->lock_word -= X_LOCK_HALF_DECR;
			}
		} else {
			/* Another thread locked before us */
			return(FALSE);
		}
	}
#ifdef UNIV_SYNC_DEBUG
	rw_lock_add_debug_info(lock, pass, RW_LOCK_SX, file_name, line);
#endif /* UNIV_SYNC_DEBUG */
	lock->last_x_file_name = file_name;
	lock->last_x_line = (unsigned int) line;

	return(TRUE);
}

/******************************************************************//**
NOTE! Use the corresponding macro, not directly this function! Lock an
rw-lock in exclusive mode for the current thread. If the rw-lock is locked
in shared or exclusive mode, or there is an exclusive lock request waiting,
the function spins a preset time (controlled by srv_n_spin_wait_rounds), waiting
for the lock before suspending the thread. If the same thread has an x-lock
on the rw-lock, locking succeed, with the following exception: if pass != 0,
only a single x-lock may be taken on the lock. NOTE: If the same thread has
an s-lock, locking does not succeed! */

void
rw_lock_x_lock_func(
/*================*/
	rw_lock_t*	lock,	/*!< in: pointer to rw-lock */
	ulint		pass,	/*!< in: pass value; != 0, if the lock will
				be passed to another thread to unlock */
	const char*	file_name,/*!< in: file name where lock requested */
	ulint		line)	/*!< in: line where requested */
{
	ulint		i;	/*!< spin round count */
	sync_array_t*	sync_arr;
<<<<<<< HEAD
	ibool		spinning = FALSE;
=======
	bool		spinning = false;
	size_t		counter_index;

	/* We reuse the thread id to index into the counter, cache
	it here for efficiency. */

	counter_index = (size_t) os_thread_get_curr_id();
>>>>>>> 4e5a292c

	ut_ad(rw_lock_validate(lock));
#ifdef UNIV_SYNC_DEBUG
	ut_ad(!rw_lock_own(lock, RW_LOCK_S));
#endif /* UNIV_SYNC_DEBUG */

	i = 0;

lock_loop:

	if (rw_lock_x_lock_low(lock, pass, file_name, line)) {
		rw_lock_stats.rw_x_spin_round_count.inc();

		return;	/* Locking succeeded */

	} else {

		if (!spinning) {
			spinning = true;

			rw_lock_stats.rw_x_spin_wait_count.inc();
		}

		/* Spin waiting for the lock_word to become free */
<<<<<<< HEAD
		while (i < srv_n_spin_wait_rounds
		       && lock->lock_word <= 0) {
=======
		while (i < SYNC_SPIN_ROUNDS
		       && lock->lock_word <= X_LOCK_HALF_DECR) {
>>>>>>> 4e5a292c
			if (srv_spin_wait_delay) {
				ut_delay(ut_rnd_interval(0,
							 srv_spin_wait_delay));
			}

			i++;
		}
		if (i == srv_n_spin_wait_rounds) {
			os_thread_yield();
		} else {
			goto lock_loop;
		}
	}

	rw_lock_stats.rw_x_spin_round_count.inc();

	sync_arr = sync_array_get();

	sync_cell_t*	cell = sync_array_reserve_cell(
		sync_arr, lock, RW_LOCK_X, file_name, line);

	/* Waiters must be set before checking lock_word, to ensure signal
	is sent. This could lead to a few unnecessary wake-up signals. */
	rw_lock_set_waiter_flag(lock);

	if (rw_lock_x_lock_low(lock, pass, file_name, line)) {
		sync_array_free_cell(sync_arr, cell);
		return; /* Locking succeeded */
	}

	/* these stats may not be accurate */
	lock->count_os_wait++;
	rw_lock_stats.rw_x_os_wait_count.inc();

	sync_array_wait_event(sync_arr, cell);

	i = 0;
	goto lock_loop;
}

/******************************************************************//**
NOTE! Use the corresponding macro, not directly this function! Lock an
rw-lock in SX mode for the current thread. If the rw-lock is locked
in exclusive mode, or there is an exclusive lock request waiting,
the function spins a preset time (controlled by SYNC_SPIN_ROUNDS), waiting
for the lock, before suspending the thread. If the same thread has an x-lock
on the rw-lock, locking succeed, with the following exception: if pass != 0,
only a single sx-lock may be taken on the lock. NOTE: If the same thread has
an s-lock, locking does not succeed! */

void
rw_lock_sx_lock_func(
/*=================*/
	rw_lock_t*	lock,	/*!< in: pointer to rw-lock */
	ulint		pass,	/*!< in: pass value; != 0, if the lock will
				be passed to another thread to unlock */
	const char*	file_name,/*!< in: file name where lock requested */
	ulint		line)	/*!< in: line where requested */

{
	ulint		i;	/*!< spin round count */
	ulint		index;	/*!< index of the reserved wait cell */
	sync_array_t*	sync_arr;
	ibool		spinning = false;
	size_t		counter_index;

	/* We reuse the thread id to index into the counter, cache
	it here for efficiency. */

	counter_index = (size_t) os_thread_get_curr_id();

	ut_ad(rw_lock_validate(lock));
#ifdef UNIV_SYNC_DEBUG
	ut_ad(!rw_lock_own(lock, RW_LOCK_SHARED));
#endif /* UNIV_SYNC_DEBUG */

	i = 0;

lock_loop:

	if (rw_lock_sx_lock_low(lock, pass, file_name, line)) {
		rw_lock_stats.rw_sx_spin_round_count.add(counter_index, i);

		return;	/* Locking succeeded */

	} else {

		if (!spinning) {
			spinning = true;

			rw_lock_stats.rw_sx_spin_wait_count.add(
				counter_index, 1);
		}

		/* Spin waiting for the lock_word to become free */
		while (i < SYNC_SPIN_ROUNDS
		       && lock->lock_word <= X_LOCK_HALF_DECR) {
			if (srv_spin_wait_delay) {
				ut_delay(ut_rnd_interval(0,
							 srv_spin_wait_delay));
			}

			i++;
		}
		if (i == SYNC_SPIN_ROUNDS) {
			os_thread_yield();
		} else {
			goto lock_loop;
		}
	}

	rw_lock_stats.rw_sx_spin_round_count.add(counter_index, i);

	sync_arr = sync_array_get();

	sync_array_reserve_cell(
		sync_arr, lock, RW_LOCK_SX, file_name, line, &index);

	/* Waiters must be set before checking lock_word, to ensure signal
	is sent. This could lead to a few unnecessary wake-up signals. */
	rw_lock_set_waiter_flag(lock);

	if (rw_lock_sx_lock_low(lock, pass, file_name, line)) {
		sync_array_free_cell(sync_arr, index);
		return; /* Locking succeeded */
	}

	/* these stats may not be accurate */
	lock->count_os_wait++;
	rw_lock_stats.rw_sx_os_wait_count.add(counter_index, 1);

	sync_array_wait_event(sync_arr, index);

	i = 0;
	goto lock_loop;
}

#ifdef UNIV_SYNC_DEBUG
/******************************************************************//**
Acquires the debug mutex. We cannot use the mutex defined in sync0sync,
because the debug mutex is also acquired in sync0arr while holding the OS
mutex protecting the sync array, and the ordinary mutex_enter might
recursively call routines in sync0arr, leading to a deadlock on the OS
mutex. */

void
rw_lock_debug_mutex_enter(void)
/*===========================*/
{
loop:
	if (0 == mutex_enter_nowait(&rw_lock_debug_mutex)) {
		return;
	}

	os_event_reset(rw_lock_debug_event);

	rw_lock_debug_waiters = TRUE;

	if (0 == mutex_enter_nowait(&rw_lock_debug_mutex)) {
		return;
	}

	os_event_wait(rw_lock_debug_event);

	goto loop;
}

/******************************************************************//**
Releases the debug mutex. */

void
rw_lock_debug_mutex_exit(void)
/*==========================*/
{
	mutex_exit(&rw_lock_debug_mutex);

	if (rw_lock_debug_waiters) {
		rw_lock_debug_waiters = FALSE;
		os_event_set(rw_lock_debug_event);
	}
}

/******************************************************************//**
Inserts the debug information for an rw-lock. */

void
rw_lock_add_debug_info(
/*===================*/
	rw_lock_t*	lock,		/*!< in: rw-lock */
	ulint		pass,		/*!< in: pass value */
	ulint		lock_type,	/*!< in: lock type */
	const char*	file_name,	/*!< in: file where requested */
	ulint		line)		/*!< in: line where requested */
{
	rw_lock_debug_t*	info;

	ut_ad(lock);
	ut_ad(file_name);

	info = rw_lock_debug_create();

	rw_lock_debug_mutex_enter();

	info->file_name = file_name;
	info->line	= line;
	info->lock_type = lock_type;
	info->thread_id = os_thread_get_curr_id();
	info->pass	= pass;

	UT_LIST_ADD_FIRST(lock->debug_list, info);

	rw_lock_debug_mutex_exit();

<<<<<<< HEAD
	if (pass == 0 && lock_type != RW_LOCK_X_WAIT) {

		if (lock_type == RW_LOCK_X && lock->lock_word < 0) {
			sync_check_lock(lock);
		} else {
			sync_check_relock(lock);
		}
=======
	if ((pass == 0) && (lock_type != RW_LOCK_WAIT_EX)) {
		/* recursive x while holding sx
		(lock_type == RW_LOCK_EX && lock_word == -X_LOCK_HALF_DECR)
		is treated as not-relock (new lock). */
		lint	lock_word = lock->lock_word;
		sync_thread_add_level(lock, lock->level,
				      (lock_type == RW_LOCK_EX
				       && lock_word < -X_LOCK_HALF_DECR)
				      || (lock_type == RW_LOCK_SX
					  && (lock_word < 0
					      || lock->sx_recursive > 1)));
>>>>>>> 4e5a292c
	}
}

/******************************************************************//**
Removes a debug information struct for an rw-lock. */

void
rw_lock_remove_debug_info(
/*======================*/
	rw_lock_t*	lock,		/*!< in: rw-lock */
	ulint		pass,		/*!< in: pass value */
	ulint		lock_type)	/*!< in: lock type */
{
	rw_lock_debug_t*	info;

	ut_ad(lock);

	if (pass == 0 && lock_type != RW_LOCK_X_WAIT) {
		sync_check_unlock(lock);
	}

	rw_lock_debug_mutex_enter();

	for (info = UT_LIST_GET_FIRST(lock->debug_list);
	     info != 0;
	     info = UT_LIST_GET_NEXT(list, info)) {

		if (pass == info->pass
		    && (pass != 0
			|| os_thread_eq(info->thread_id,
					os_thread_get_curr_id()))
		    && info->lock_type == lock_type) {

			/* Found! */
			UT_LIST_REMOVE(lock->debug_list, info);

			rw_lock_debug_mutex_exit();

			rw_lock_debug_free(info);

			return;
		}
	}

	ut_error;
}
#endif /* UNIV_SYNC_DEBUG */

#ifdef UNIV_SYNC_DEBUG
/******************************************************************//**
Checks if the thread has locked the rw-lock in the specified mode, with
the pass value == 0.
@return TRUE if locked */

ibool
rw_lock_own(
/*========*/
	rw_lock_t*	lock,		/*!< in: rw-lock */
	ulint		lock_type)	/*!< in: lock type: RW_LOCK_S,
					RW_LOCK_X */
{
	ut_ad(lock);
	ut_ad(rw_lock_validate(lock));

	rw_lock_debug_mutex_enter();

	for (const rw_lock_debug_t* info = UT_LIST_GET_FIRST(lock->debug_list);
	     info != NULL;
	     info = UT_LIST_GET_NEXT(list, info)) {

		if (os_thread_eq(info->thread_id, os_thread_get_curr_id())
		    && info->pass == 0
		    && info->lock_type == lock_type) {

			rw_lock_debug_mutex_exit();
			/* Found! */

			return(TRUE);
		}
	}
	rw_lock_debug_mutex_exit();

	return(FALSE);
}

/******************************************************************//**
Checks if the thread has locked the rw-lock in the specified mode, with
the pass value == 0.
@return true if locked */

bool
rw_lock_own_flagged(
/*================*/
	const rw_lock_t*	lock,	/*!< in: rw-lock */
	rw_lock_flags_t		flags)	/*!< in: specify lock types with
					OR of the rw_lock_flag_t values */
{
	rw_lock_debug_t*	info;

	ut_ad(lock);
	ut_ad(rw_lock_validate(lock));

	rw_lock_debug_mutex_enter();

	info = UT_LIST_GET_FIRST(lock->debug_list);

	while (info != NULL) {

		if (os_thread_eq(info->thread_id, os_thread_get_curr_id())
		    && (info->pass == 0)) {
			ulint	flag = 0;

			switch (info->lock_type) {
			case RW_LOCK_SHARED:
				flag = RW_LOCK_FLAG_S;
				break;
			case RW_LOCK_EX:
				flag = RW_LOCK_FLAG_X;
				break;
			case RW_LOCK_SX:
				flag = RW_LOCK_FLAG_SX;
			}

			if (flags & flag) {
				rw_lock_debug_mutex_exit();
				/* Found! */

				return(true);
			}
		}

		info = UT_LIST_GET_NEXT(list, info);
	}
	rw_lock_debug_mutex_exit();

	return(false);
}
#endif /* UNIV_SYNC_DEBUG */

/******************************************************************//**
Checks if somebody has locked the rw-lock in the specified mode.
@return true if locked */

bool
rw_lock_is_locked(
/*==============*/
	rw_lock_t*	lock,		/*!< in: rw-lock */
<<<<<<< HEAD
	ulint		lock_type)	/*!< in: lock type: RW_LOCK_S,
					RW_LOCK_X */
=======
	ulint		lock_type)	/*!< in: lock type: RW_LOCK_SHARED,
					RW_LOCK_EX or RW_LOCK_SX */
>>>>>>> 4e5a292c
{
	ut_ad(lock);
	ut_ad(rw_lock_validate(lock));

<<<<<<< HEAD
	if (lock_type == RW_LOCK_S) {
		if (rw_lock_get_reader_count(lock) > 0) {
			ret = TRUE;
		}
	} else if (lock_type == RW_LOCK_X) {
		if (rw_lock_get_writer(lock) == RW_LOCK_X) {
			ret = TRUE;
		}
	} else {
=======
	switch (lock_type) {
	case RW_LOCK_SHARED:
		return(rw_lock_get_reader_count(lock) > 0);

	case RW_LOCK_EX:
		return(rw_lock_get_writer(lock) == RW_LOCK_EX);

	case RW_LOCK_SX:
		return(rw_lock_get_sx_lock_count(lock) > 0);

	default:
>>>>>>> 4e5a292c
		ut_error;
	}
}

#ifdef UNIV_SYNC_DEBUG
/***************************************************************//**
Prints debug info of currently locked rw-locks. */

void
rw_lock_list_print_info(
/*====================*/
	FILE*	file)		/*!< in: file where to print */
{
	ulint		count = 0;

	mutex_enter(&rw_lock_list_mutex);

	fputs("-------------\n"
	      "RW-LATCH INFO\n"
	      "-------------\n", file);

	for (const rw_lock_t* lock = UT_LIST_GET_FIRST(rw_lock_list);
	     lock != NULL;
	     lock = UT_LIST_GET_NEXT(list, lock)) {

		count++;

#ifndef INNODB_RW_LOCKS_USE_ATOMICS
		mutex_enter(&lock->mutex);
#endif /* INNODB_RW_LOCKS_USE_ATOMICS */

		if (lock->lock_word != X_LOCK_DECR) {

			fprintf(file, "RW-LOCK: %p ", (void*) lock);

			if (rw_lock_get_waiters(lock)) {
				fputs(" Waiters for the lock exist\n", file);
			} else {
				putc('\n', file);
			}

			rw_lock_debug_t* info;

			rw_lock_debug_mutex_enter();

			for (info = UT_LIST_GET_FIRST(lock->debug_list);
			     info != NULL;
			     info = UT_LIST_GET_NEXT(list, info)) {

				rw_lock_debug_print(file, info);
			}

			rw_lock_debug_mutex_exit();
		}

#ifndef INNODB_RW_LOCKS_USE_ATOMICS
		mutex_exit(&lock->mutex);
#endif /* INNODB_RW_LOCKS_USE_ATOMICS */
	}

	fprintf(file, "Total number of rw-locks %ld\n", count);
	mutex_exit(&rw_lock_list_mutex);
}

/***************************************************************//**
Prints debug info of an rw-lock. */

void
rw_lock_print(
/*==========*/
	rw_lock_t*	lock)	/*!< in: rw-lock */
{
	rw_lock_debug_t* info;

	fprintf(stderr,
		"-------------\n"
		"RW-LATCH INFO\n"
		"RW-LATCH: %p ", (void*) lock);

#ifndef INNODB_RW_LOCKS_USE_ATOMICS
	/* We used to acquire lock->mutex here, but it would cause a
	recursive call to sync_thread_add_level() if UNIV_SYNC_DEBUG
	is defined.  Since this function is only invoked from
	sync_thread_levels_g(), let us choose the smaller evil:
	performing dirty reads instead of causing bogus deadlocks or
	assertion failures. */
#endif /* INNODB_RW_LOCKS_USE_ATOMICS */

	if (lock->lock_word != X_LOCK_DECR) {

		if (rw_lock_get_waiters(lock)) {
			fputs(" Waiters for the lock exist\n", stderr);
		} else {
			putc('\n', stderr);
		}

		rw_lock_debug_mutex_enter();

		for (info = UT_LIST_GET_FIRST(lock->debug_list);
		     info != NULL;
		     info = UT_LIST_GET_NEXT(list, info)) {

			rw_lock_debug_print(stderr, info);
		}

		rw_lock_debug_mutex_exit();
	}
}

/*********************************************************************//**
Prints info of a debug struct. */

void
rw_lock_debug_print(
/*================*/
	FILE*			f,	/*!< in: output stream */
	const rw_lock_debug_t*	info)	/*!< in: debug struct */
{
	ulint	rwt = info->lock_type;

	fprintf(f, "Locked: thread %lu file %s line %lu  ",
		(ulong) os_thread_pf(info->thread_id), info->file_name,
		(ulong) info->line);
<<<<<<< HEAD
	if (rwt == RW_LOCK_S) {
		fprintf(f, "S-LOCK");
	} else if (rwt == RW_LOCK_X) {
		fprintf(f, "X-LOCK");
	} else if (rwt == RW_LOCK_X_WAIT) {
		fprintf(f, "WAIT X-LOCK");
	} else {
=======

	switch (rwt) {
	case RW_LOCK_SHARED:
		fputs("S-LOCK", f);
		break;
	case RW_LOCK_EX:
		fputs("X-LOCK", f);
		break;
	case RW_LOCK_SX:
		fputs("SX-LOCK", f);
		break;
	case RW_LOCK_WAIT_EX:
		fputs("WAIT X-LOCK", f);
		break;
	default:
>>>>>>> 4e5a292c
		ut_error;
	}

	if (info->pass != 0) {
		fprintf(f, " pass value %lu", (ulong) info->pass);
	}

	fprintf(f, "\n");
}

/***************************************************************//**
Returns the number of currently locked rw-locks. Works only in the debug
version.
@return number of locked rw-locks */

ulint
rw_lock_n_locked(void)
/*==================*/
{
	ulint		count = 0;

	mutex_enter(&rw_lock_list_mutex);

	for (const rw_lock_t* lock = UT_LIST_GET_FIRST(rw_lock_list);
	     lock != NULL;
	     lock = UT_LIST_GET_NEXT(list, lock)) {

		if (lock->lock_word != X_LOCK_DECR) {
			count++;
		}
	}

	mutex_exit(&rw_lock_list_mutex);

	return(count);
}

#endif /* UNIV_SYNC_DEBUG */

#ifdef UNIV_DEBUG
/**
Print the rw-lock information. */

void
rw_lock_t::print(FILE* stream) const
{
	fprintf(stream,
		"-------------\n"
		"RW-LATCH INFO\n"
		"RW-LATCH: %p ", (void*) this);

#ifndef INNODB_RW_LOCKS_USE_ATOMICS
	/* We used to acquire lock->mutex here, but it would cause a
	recursive call to sync_thread_add_level() if UNIV_SYNC_DEBUG
	is defined.  Since this function is only invoked from
	sync_thread_levels_g(), let us choose the smaller evil:
	performing dirty reads instead of causing bogus deadlocks or
	assertion failures. */
#endif /* INNODB_RW_LOCKS_USE_ATOMICS */

	if (lock_word != X_LOCK_DECR) {

		if (rw_lock_get_waiters(this)) {
			fprintf(stream, " Waiters for the lock exist\n");
		} else {
			fprintf(stream, "\n");
		}

#ifdef UNIV_SYNC_DEBUG
		rw_lock_debug_mutex_enter();

		for (const rw_lock_debug_t* dbg = UT_LIST_GET_FIRST(debug_list);
		     dbg !=0;
		     dbg = UT_LIST_GET_NEXT(list, dbg)) {

			rw_lock_debug_print(stream, dbg);
		}

		rw_lock_debug_mutex_exit();
#endif /* UNIV_SYNC_DEBUG */
	}
}
#endif /* UNIV_DEBUG */<|MERGE_RESOLUTION|>--- conflicted
+++ resolved
@@ -40,13 +40,10 @@
 #include "os0thread.h"
 #include "mem0mem.h"
 #include "srv0srv.h"
-<<<<<<< HEAD
 #include "os0event.h"
 #include "sync0debug.h"
 #include "ha_prototypes.h"
-=======
 #include <my_sys.h>
->>>>>>> 4e5a292c
 
 /*
 	IMPLEMENTATION OF THE RW_LOCK
@@ -165,16 +162,11 @@
 		   Verify lock_word == 0 (waiting thread holds x_lock)
 */
 
-rw_lock_stats_t	rw_lock_stats;
+rw_lock_stats_t		rw_lock_stats;
 
 /* The global list of rw-locks */
-rw_lock_list_t	rw_lock_list;
+rw_lock_list_t		rw_lock_list;
 ib_mutex_t		rw_lock_list_mutex;
-
-#ifdef UNIV_PFS_MUTEX
-mysql_pfs_key_t	rw_lock_mutex_key;
-mysql_pfs_key_t	rw_lock_list_mutex_key;
-#endif /* UNIV_PFS_MUTEX */
 
 #ifdef UNIV_SYNC_DEBUG
 /* The global mutex which protects debug info lists of all rw-locks.
@@ -183,15 +175,12 @@
 
 ib_mutex_t		rw_lock_debug_mutex;
 
-# ifdef UNIV_PFS_MUTEX
-mysql_pfs_key_t	rw_lock_debug_mutex_key;
-# endif
-
 /* If deadlock detection does not get immediately the mutex,
 it may wait for this event */
 os_event_t		rw_lock_debug_event;
+
 /* This is set to TRUE, if there may be waiters for the event */
-ibool		rw_lock_debug_waiters;
+ibool			rw_lock_debug_waiters;
 
 /******************************************************************//**
 Creates a debug info struct. */
@@ -433,13 +422,9 @@
 		lock->count_os_wait++;
 		rw_lock_stats.rw_s_os_wait_count.inc();
 
-<<<<<<< HEAD
+		DEBUG_SYNC_C("rw_s_lock_waiting");
+
 		sync_array_wait_event(sync_arr, cell);
-=======
-		DEBUG_SYNC_C("rw_s_lock_waiting");
-
-		sync_array_wait_event(sync_arr, index);
->>>>>>> 4e5a292c
 
 		i = 0;
 		goto lock_loop;
@@ -574,15 +559,10 @@
 	} else {
 		os_thread_id_t	thread_id = os_thread_get_curr_id();
 
-<<<<<<< HEAD
-		/* Decrement failed: relock or failed lock */
+		/* Decrement failed: An X or SX lock is held by either
+		this thread or another. Try to relock. */
 		if (!pass
 		    && lock->recursive
-=======
-		/* Decrement failed: An X or SX lock is held by either
-		this thread or another. Try to relock. */
-		if (!pass && lock->recursive
->>>>>>> 4e5a292c
 		    && os_thread_eq(lock->writer_thread, thread_id)) {
 			/* Other s-locks can be allowed. If it is request x
 			recursively while holding sx lock, this x lock should
@@ -720,19 +700,9 @@
 	const char*	file_name,/*!< in: file name where lock requested */
 	ulint		line)	/*!< in: line where requested */
 {
-	ulint		i;	/*!< spin round count */
+	ulint		i;
 	sync_array_t*	sync_arr;
-<<<<<<< HEAD
-	ibool		spinning = FALSE;
-=======
 	bool		spinning = false;
-	size_t		counter_index;
-
-	/* We reuse the thread id to index into the counter, cache
-	it here for efficiency. */
-
-	counter_index = (size_t) os_thread_get_curr_id();
->>>>>>> 4e5a292c
 
 	ut_ad(rw_lock_validate(lock));
 #ifdef UNIV_SYNC_DEBUG
@@ -744,9 +714,11 @@
 lock_loop:
 
 	if (rw_lock_x_lock_low(lock, pass, file_name, line)) {
+
 		rw_lock_stats.rw_x_spin_round_count.inc();
 
-		return;	/* Locking succeeded */
+		/* Locking succeeded */
+		return;
 
 	} else {
 
@@ -757,20 +729,17 @@
 		}
 
 		/* Spin waiting for the lock_word to become free */
-<<<<<<< HEAD
 		while (i < srv_n_spin_wait_rounds
-		       && lock->lock_word <= 0) {
-=======
-		while (i < SYNC_SPIN_ROUNDS
 		       && lock->lock_word <= X_LOCK_HALF_DECR) {
->>>>>>> 4e5a292c
+
 			if (srv_spin_wait_delay) {
-				ut_delay(ut_rnd_interval(0,
-							 srv_spin_wait_delay));
+				ut_delay(ut_rnd_interval(
+						0, srv_spin_wait_delay));
 			}
 
 			i++;
 		}
+
 		if (i == srv_n_spin_wait_rounds) {
 			os_thread_yield();
 		} else {
@@ -791,7 +760,9 @@
 
 	if (rw_lock_x_lock_low(lock, pass, file_name, line)) {
 		sync_array_free_cell(sync_arr, cell);
-		return; /* Locking succeeded */
+
+		/* Locking succeeded */
+		return;
 	}
 
 	/* these stats may not be accurate */
@@ -825,7 +796,6 @@
 
 {
 	ulint		i;	/*!< spin round count */
-	ulint		index;	/*!< index of the reserved wait cell */
 	sync_array_t*	sync_arr;
 	ibool		spinning = false;
 	size_t		counter_index;
@@ -837,7 +807,7 @@
 
 	ut_ad(rw_lock_validate(lock));
 #ifdef UNIV_SYNC_DEBUG
-	ut_ad(!rw_lock_own(lock, RW_LOCK_SHARED));
+	ut_ad(!rw_lock_own(lock, RW_LOCK_S));
 #endif /* UNIV_SYNC_DEBUG */
 
 	i = 0;
@@ -845,9 +815,11 @@
 lock_loop:
 
 	if (rw_lock_sx_lock_low(lock, pass, file_name, line)) {
+
 		rw_lock_stats.rw_sx_spin_round_count.add(counter_index, i);
 
-		return;	/* Locking succeeded */
+		/* Locking succeeded */
+		return;
 
 	} else {
 
@@ -859,16 +831,18 @@
 		}
 
 		/* Spin waiting for the lock_word to become free */
-		while (i < SYNC_SPIN_ROUNDS
+		while (i < srv_n_spin_wait_rounds
 		       && lock->lock_word <= X_LOCK_HALF_DECR) {
+
 			if (srv_spin_wait_delay) {
-				ut_delay(ut_rnd_interval(0,
-							 srv_spin_wait_delay));
+				ut_delay(ut_rnd_interval(
+						0, srv_spin_wait_delay));
 			}
 
 			i++;
 		}
-		if (i == SYNC_SPIN_ROUNDS) {
+
+		if (i == srv_n_spin_wait_rounds) {
 			os_thread_yield();
 		} else {
 			goto lock_loop;
@@ -879,23 +853,25 @@
 
 	sync_arr = sync_array_get();
 
-	sync_array_reserve_cell(
-		sync_arr, lock, RW_LOCK_SX, file_name, line, &index);
+	sync_cell_t*	cell = sync_array_reserve_cell(
+		sync_arr, lock, RW_LOCK_SX, file_name, line);
 
 	/* Waiters must be set before checking lock_word, to ensure signal
 	is sent. This could lead to a few unnecessary wake-up signals. */
 	rw_lock_set_waiter_flag(lock);
 
 	if (rw_lock_sx_lock_low(lock, pass, file_name, line)) {
-		sync_array_free_cell(sync_arr, index);
-		return; /* Locking succeeded */
+		sync_array_free_cell(sync_arr, cell);
+
+		/* Locking succeeded */
+		return;
 	}
 
 	/* these stats may not be accurate */
-	lock->count_os_wait++;
+	++lock->count_os_wait;
 	rw_lock_stats.rw_sx_os_wait_count.add(counter_index, 1);
 
-	sync_array_wait_event(sync_arr, index);
+	sync_array_wait_event(sync_arr, cell);
 
 	i = 0;
 	goto lock_loop;
@@ -958,46 +934,37 @@
 	const char*	file_name,	/*!< in: file where requested */
 	ulint		line)		/*!< in: line where requested */
 {
-	rw_lock_debug_t*	info;
-
-	ut_ad(lock);
-	ut_ad(file_name);
-
-	info = rw_lock_debug_create();
+	ut_ad(file_name != NULL);
+
+	rw_lock_debug_t*	info = rw_lock_debug_create();
 
 	rw_lock_debug_mutex_enter();
 
-	info->file_name = file_name;
+	info->pass	= pass;
 	info->line	= line;
 	info->lock_type = lock_type;
+	info->file_name = file_name;
 	info->thread_id = os_thread_get_curr_id();
-	info->pass	= pass;
 
 	UT_LIST_ADD_FIRST(lock->debug_list, info);
 
 	rw_lock_debug_mutex_exit();
 
-<<<<<<< HEAD
 	if (pass == 0 && lock_type != RW_LOCK_X_WAIT) {
 
-		if (lock_type == RW_LOCK_X && lock->lock_word < 0) {
+		/* Recursive x while holding SX
+		(lock_type == RW_LOCK_X && lock_word == -X_LOCK_HALF_DECR)
+		is treated as not-relock (new lock). */
+
+		if ((lock_type == RW_LOCK_X
+		     && lock->lock_word <  -X_LOCK_HALF_DECR)
+		    || (lock_type == RW_LOCK_SX
+		       && (lock->lock_word < 0 || lock->sx_recursive > 1))) {
+
 			sync_check_lock(lock);
 		} else {
 			sync_check_relock(lock);
 		}
-=======
-	if ((pass == 0) && (lock_type != RW_LOCK_WAIT_EX)) {
-		/* recursive x while holding sx
-		(lock_type == RW_LOCK_EX && lock_word == -X_LOCK_HALF_DECR)
-		is treated as not-relock (new lock). */
-		lint	lock_word = lock->lock_word;
-		sync_thread_add_level(lock, lock->level,
-				      (lock_type == RW_LOCK_EX
-				       && lock_word < -X_LOCK_HALF_DECR)
-				      || (lock_type == RW_LOCK_SX
-					  && (lock_word < 0
-					      || lock->sx_recursive > 1)));
->>>>>>> 4e5a292c
 	}
 }
 
@@ -1095,26 +1062,25 @@
 	rw_lock_flags_t		flags)	/*!< in: specify lock types with
 					OR of the rw_lock_flag_t values */
 {
-	rw_lock_debug_t*	info;
-
 	ut_ad(lock);
 	ut_ad(rw_lock_validate(lock));
 
 	rw_lock_debug_mutex_enter();
 
-	info = UT_LIST_GET_FIRST(lock->debug_list);
-
-	while (info != NULL) {
+	for (rw_lock_debug_t* info = UT_LIST_GET_FIRST(lock->debug_list);
+	     info != NULL;
+	     info = UT_LIST_GET_NEXT(list, info)) {
 
 		if (os_thread_eq(info->thread_id, os_thread_get_curr_id())
-		    && (info->pass == 0)) {
+		    && info->pass == 0) {
+
 			ulint	flag = 0;
 
 			switch (info->lock_type) {
-			case RW_LOCK_SHARED:
+			case RW_LOCK_S:
 				flag = RW_LOCK_FLAG_S;
 				break;
-			case RW_LOCK_EX:
+			case RW_LOCK_X:
 				flag = RW_LOCK_FLAG_X;
 				break;
 			case RW_LOCK_SX:
@@ -1122,15 +1088,16 @@
 			}
 
 			if (flags & flag) {
+
+				/* Found! */
+
 				rw_lock_debug_mutex_exit();
-				/* Found! */
 
 				return(true);
 			}
 		}
-
-		info = UT_LIST_GET_NEXT(list, info);
-	}
+	}
+
 	rw_lock_debug_mutex_exit();
 
 	return(false);
@@ -1145,40 +1112,22 @@
 rw_lock_is_locked(
 /*==============*/
 	rw_lock_t*	lock,		/*!< in: rw-lock */
-<<<<<<< HEAD
 	ulint		lock_type)	/*!< in: lock type: RW_LOCK_S,
-					RW_LOCK_X */
-=======
-	ulint		lock_type)	/*!< in: lock type: RW_LOCK_SHARED,
-					RW_LOCK_EX or RW_LOCK_SX */
->>>>>>> 4e5a292c
-{
-	ut_ad(lock);
+					RW_LOCK_X or RW_LOCK_SX */
+{
 	ut_ad(rw_lock_validate(lock));
 
-<<<<<<< HEAD
-	if (lock_type == RW_LOCK_S) {
-		if (rw_lock_get_reader_count(lock) > 0) {
-			ret = TRUE;
-		}
-	} else if (lock_type == RW_LOCK_X) {
-		if (rw_lock_get_writer(lock) == RW_LOCK_X) {
-			ret = TRUE;
-		}
-	} else {
-=======
 	switch (lock_type) {
-	case RW_LOCK_SHARED:
+	case RW_LOCK_S:
 		return(rw_lock_get_reader_count(lock) > 0);
 
-	case RW_LOCK_EX:
-		return(rw_lock_get_writer(lock) == RW_LOCK_EX);
+	case RW_LOCK_X:
+		return(rw_lock_get_writer(lock) == RW_LOCK_X);
 
 	case RW_LOCK_SX:
 		return(rw_lock_get_sx_lock_count(lock) > 0);
 
 	default:
->>>>>>> 4e5a292c
 		ut_error;
 	}
 }
@@ -1302,31 +1251,21 @@
 	fprintf(f, "Locked: thread %lu file %s line %lu  ",
 		(ulong) os_thread_pf(info->thread_id), info->file_name,
 		(ulong) info->line);
-<<<<<<< HEAD
-	if (rwt == RW_LOCK_S) {
-		fprintf(f, "S-LOCK");
-	} else if (rwt == RW_LOCK_X) {
-		fprintf(f, "X-LOCK");
-	} else if (rwt == RW_LOCK_X_WAIT) {
-		fprintf(f, "WAIT X-LOCK");
-	} else {
-=======
 
 	switch (rwt) {
-	case RW_LOCK_SHARED:
+	case RW_LOCK_S:
 		fputs("S-LOCK", f);
 		break;
-	case RW_LOCK_EX:
+	case RW_LOCK_X:
 		fputs("X-LOCK", f);
 		break;
 	case RW_LOCK_SX:
 		fputs("SX-LOCK", f);
 		break;
-	case RW_LOCK_WAIT_EX:
+	case RW_LOCK_X_WAIT:
 		fputs("WAIT X-LOCK", f);
 		break;
 	default:
->>>>>>> 4e5a292c
 		ut_error;
 	}
 
