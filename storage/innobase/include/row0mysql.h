--- conflicted
+++ resolved
@@ -727,8 +727,8 @@
 	mem_heap_t*	heap;		/*!< memory heap from which
 					these auxiliary structures are
 					allocated when needed */
-	mem_heap_t*	cursor_heap;    /*!< memory heap from which
-					innodb_api_buf is allocated per session*/
+	mem_heap_t*     cursor_heap;	/*!< memory heap from which
+					innodb_api_buf is allocated per session */
 	ins_node_t*	ins_node;	/*!< Innobase SQL insert node
 					used to perform inserts
 					to the table */
@@ -878,7 +878,9 @@
 	unsigned	innodb_api:1;	/*!< whether this is a InnoDB API
 					query */
 	const rec_t*	innodb_api_rec;	/*!< InnoDB API search result */
-<<<<<<< HEAD
+	void*           innodb_api_buf; /*!< Buffer holding copy of the physical
+					Innodb API search record */
+	ulint           innodb_api_rec_size; /*!< Size of the Innodb API record */
 	/*----------------------*/
 
 	/*----------------------*/
@@ -892,11 +894,6 @@
 
 	innodb_session_t*
 			session;	/*!< InnoDB session handler. */
-=======
-	void*		innodb_api_buf; /*!< Buffer holding copy of the physical
-					Innodb API search record */
-	ulint		innodb_api_rec_size; /*!< Size of the Innodb API record */
->>>>>>> d9bc5e03
 	byte*		srch_key_val1;  /*!< buffer used in converting
 					search key values from MySQL format
 					to InnoDB format.*/
