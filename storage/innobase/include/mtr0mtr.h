--- conflicted
+++ resolved
@@ -179,13 +179,10 @@
 		value MTR_LOG_ALL */
 		mtr_log_t	m_log_mode;
 
-<<<<<<< HEAD
-=======
 		/** MLOG_FILE_NAME tablespace associated with the
 		mini-transaction, or 0 (TRX_SYS_SPACE) if none yet */
 		ulint		m_named_space;
-#ifdef UNIV_DEBUG
->>>>>>> a5535069
+
 		/** State of the transaction */
 		mtr_state_t	m_state;
 
