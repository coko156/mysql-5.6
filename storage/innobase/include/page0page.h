/*****************************************************************************

Copyright (c) 1994, 2014, Oracle and/or its affiliates. All Rights Reserved.

This program is free software; you can redistribute it and/or modify it under
the terms of the GNU General Public License as published by the Free Software
Foundation; version 2 of the License.

This program is distributed in the hope that it will be useful, but WITHOUT
ANY WARRANTY; without even the implied warranty of MERCHANTABILITY or FITNESS
FOR A PARTICULAR PURPOSE. See the GNU General Public License for more details.

You should have received a copy of the GNU General Public License along with
this program; if not, write to the Free Software Foundation, Inc.,
51 Franklin Street, Suite 500, Boston, MA 02110-1335 USA

*****************************************************************************/

/**************************************************//**
@file include/page0page.h
Index page routines

Created 2/2/1994 Heikki Tuuri
*******************************************************/

#ifndef page0page_h
#define page0page_h

#include "univ.i"

#include "page0types.h"
#ifndef UNIV_INNOCHECKSUM
#include "fil0fil.h"
#include "buf0buf.h"
#include "data0data.h"
#include "dict0dict.h"
#include "rem0rec.h"
#endif /* !UNIV_INNOCHECKSUM*/
#include "fsp0fsp.h"
#ifndef UNIV_INNOCHECKSUM
#include "mtr0mtr.h"

#ifdef UNIV_MATERIALIZE
#undef UNIV_INLINE
#define UNIV_INLINE
#endif

/*			PAGE HEADER
			===========

Index page header starts at the first offset left free by the FIL-module */

typedef	byte		page_header_t;
#endif /* !UNIV_INNOCHECKSUM */

#define	PAGE_HEADER	FSEG_PAGE_DATA	/* index page header starts at this
				offset */
/*-----------------------------*/
#define PAGE_N_DIR_SLOTS 0	/* number of slots in page directory */
#define	PAGE_HEAP_TOP	 2	/* pointer to record heap top */
#define	PAGE_N_HEAP	 4	/* number of records in the heap,
				bit 15=flag: new-style compact page format */
#define	PAGE_FREE	 6	/* pointer to start of page free record list */
#define	PAGE_GARBAGE	 8	/* number of bytes in deleted records */
#define	PAGE_LAST_INSERT 10	/* pointer to the last inserted record, or
				NULL if this info has been reset by a delete,
				for example */
#define	PAGE_DIRECTION	 12	/* last insert direction: PAGE_LEFT, ... */
#define	PAGE_N_DIRECTION 14	/* number of consecutive inserts to the same
				direction */
#define	PAGE_N_RECS	 16	/* number of user records on the page */
#define PAGE_MAX_TRX_ID	 18	/* highest id of a trx which may have modified
				a record on the page; trx_id_t; defined only
				in secondary indexes and in the insert buffer
				tree */
#define PAGE_HEADER_PRIV_END 26	/* end of private data structure of the page
				header which are set in a page create */
/*----*/
#define	PAGE_LEVEL	 26	/* level of the node in an index tree; the
				leaf level is the level 0.  This field should
				not be written to after page creation. */
#define	PAGE_INDEX_ID	 28	/* index id where the page belongs.
				This field should not be written to after
				page creation. */

#ifndef UNIV_INNOCHECKSUM

#define PAGE_BTR_SEG_LEAF 36	/* file segment header for the leaf pages in
				a B-tree: defined only on the root page of a
				B-tree, but not in the root of an ibuf tree */
#define PAGE_BTR_IBUF_FREE_LIST	PAGE_BTR_SEG_LEAF
#define PAGE_BTR_IBUF_FREE_LIST_NODE PAGE_BTR_SEG_LEAF
				/* in the place of PAGE_BTR_SEG_LEAF and _TOP
				there is a free list base node if the page is
				the root page of an ibuf tree, and at the same
				place is the free list node if the page is in
				a free list */
#define PAGE_BTR_SEG_TOP (36 + FSEG_HEADER_SIZE)
				/* file segment header for the non-leaf pages
				in a B-tree: defined only on the root page of
				a B-tree, but not in the root of an ibuf
				tree */
/*----*/
#define PAGE_DATA	(PAGE_HEADER + 36 + 2 * FSEG_HEADER_SIZE)
				/* start of data on the page */

#define PAGE_OLD_INFIMUM	(PAGE_DATA + 1 + REC_N_OLD_EXTRA_BYTES)
				/* offset of the page infimum record on an
				old-style page */
#define PAGE_OLD_SUPREMUM	(PAGE_DATA + 2 + 2 * REC_N_OLD_EXTRA_BYTES + 8)
				/* offset of the page supremum record on an
				old-style page */
#define PAGE_OLD_SUPREMUM_END (PAGE_OLD_SUPREMUM + 9)
				/* offset of the page supremum record end on
				an old-style page */
#define PAGE_NEW_INFIMUM	(PAGE_DATA + REC_N_NEW_EXTRA_BYTES)
				/* offset of the page infimum record on a
				new-style compact page */
#define PAGE_NEW_SUPREMUM	(PAGE_DATA + 2 * REC_N_NEW_EXTRA_BYTES + 8)
				/* offset of the page supremum record on a
				new-style compact page */
#define PAGE_NEW_SUPREMUM_END (PAGE_NEW_SUPREMUM + 8)
				/* offset of the page supremum record end on
				a new-style compact page */
/*-----------------------------*/

/* Heap numbers */
#define PAGE_HEAP_NO_INFIMUM	0	/* page infimum */
#define PAGE_HEAP_NO_SUPREMUM	1	/* page supremum */
#define PAGE_HEAP_NO_USER_LOW	2	/* first user record in
					creation (insertion) order,
					not necessarily collation order;
					this record may have been deleted */

/* Directions of cursor movement */
#define	PAGE_LEFT		1
#define	PAGE_RIGHT		2
#define	PAGE_SAME_REC		3
#define	PAGE_SAME_PAGE		4
#define	PAGE_NO_DIRECTION	5

/*			PAGE DIRECTORY
			==============
*/

typedef	byte			page_dir_slot_t;
typedef page_dir_slot_t		page_dir_t;

/* Offset of the directory start down from the page end. We call the
slot with the highest file address directory start, as it points to
the first record in the list of records. */
#define	PAGE_DIR		FIL_PAGE_DATA_END

/* We define a slot in the page directory as two bytes */
#define	PAGE_DIR_SLOT_SIZE	2

/* The offset of the physically lower end of the directory, counted from
page end, when the page is empty */
#define PAGE_EMPTY_DIR_START	(PAGE_DIR + 2 * PAGE_DIR_SLOT_SIZE)

/* The maximum and minimum number of records owned by a directory slot. The
number may drop below the minimum in the first and the last slot in the
directory. */
#define PAGE_DIR_SLOT_MAX_N_OWNED	8
#define	PAGE_DIR_SLOT_MIN_N_OWNED	4

/************************************************************//**
Gets the start of a page.
@return start of the page */
UNIV_INLINE
page_t*
page_align(
/*=======*/
	const void*	ptr)	/*!< in: pointer to page frame */
		__attribute__((const));
/************************************************************//**
Gets the offset within a page.
@return offset from the start of the page */
UNIV_INLINE
ulint
page_offset(
/*========*/
	const void*	ptr)	/*!< in: pointer to page frame */
		__attribute__((const));
/*************************************************************//**
Returns the max trx id field value. */
UNIV_INLINE
trx_id_t
page_get_max_trx_id(
/*================*/
	const page_t*	page);	/*!< in: page */
/*************************************************************//**
Sets the max trx id field value. */

void
page_set_max_trx_id(
/*================*/
	buf_block_t*	block,	/*!< in/out: page */
	page_zip_des_t*	page_zip,/*!< in/out: compressed page, or NULL */
	trx_id_t	trx_id,	/*!< in: transaction id */
	mtr_t*		mtr);	/*!< in/out: mini-transaction, or NULL */
/*************************************************************//**
Sets the max trx id field value if trx_id is bigger than the previous
value. */
UNIV_INLINE
void
page_update_max_trx_id(
/*===================*/
	buf_block_t*	block,	/*!< in/out: page */
	page_zip_des_t*	page_zip,/*!< in/out: compressed page whose
				uncompressed part will be updated, or NULL */
	trx_id_t	trx_id,	/*!< in: transaction id */
	mtr_t*		mtr);	/*!< in/out: mini-transaction */

#endif /* !UNIV_INNOCHECKSUM */
/*************************************************************//**
Reads the given header field. */
UNIV_INLINE
ulint
page_header_get_field(
/*==================*/
	const page_t*	page,	/*!< in: page */
	ulint		field);	/*!< in: PAGE_N_DIR_SLOTS, ... */

#ifndef UNIV_INNOCHECKSUM
/*************************************************************//**
Sets the given header field. */
UNIV_INLINE
void
page_header_set_field(
/*==================*/
	page_t*		page,	/*!< in/out: page */
	page_zip_des_t*	page_zip,/*!< in/out: compressed page whose
				uncompressed part will be updated, or NULL */
	ulint		field,	/*!< in: PAGE_N_DIR_SLOTS, ... */
	ulint		val);	/*!< in: value */
/*************************************************************//**
Returns the offset stored in the given header field.
@return offset from the start of the page, or 0 */
UNIV_INLINE
ulint
page_header_get_offs(
/*=================*/
	const page_t*	page,	/*!< in: page */
	ulint		field)	/*!< in: PAGE_FREE, ... */
	__attribute__((nonnull, pure));

/*************************************************************//**
Returns the pointer stored in the given header field, or NULL. */
#define page_header_get_ptr(page, field)			\
	(page_header_get_offs(page, field)			\
	 ? page + page_header_get_offs(page, field) : NULL)
/*************************************************************//**
Sets the pointer stored in the given header field. */
UNIV_INLINE
void
page_header_set_ptr(
/*================*/
	page_t*		page,	/*!< in/out: page */
	page_zip_des_t*	page_zip,/*!< in/out: compressed page whose
				uncompressed part will be updated, or NULL */
	ulint		field,	/*!< in/out: PAGE_FREE, ... */
	const byte*	ptr);	/*!< in: pointer or NULL*/
#ifndef UNIV_HOTBACKUP
/*************************************************************//**
Resets the last insert info field in the page header. Writes to mlog
about this operation. */
UNIV_INLINE
void
page_header_reset_last_insert(
/*==========================*/
	page_t*		page,	/*!< in: page */
	page_zip_des_t*	page_zip,/*!< in/out: compressed page whose
				uncompressed part will be updated, or NULL */
	mtr_t*		mtr);	/*!< in: mtr */
#endif /* !UNIV_HOTBACKUP */
/************************************************************//**
Gets the offset of the first record on the page.
@return offset of the first record in record list, relative from page */
UNIV_INLINE
ulint
page_get_infimum_offset(
/*====================*/
	const page_t*	page);	/*!< in: page which must have record(s) */
/************************************************************//**
Gets the offset of the last record on the page.
@return offset of the last record in record list, relative from page */
UNIV_INLINE
ulint
page_get_supremum_offset(
/*=====================*/
	const page_t*	page);	/*!< in: page which must have record(s) */
#define page_get_infimum_rec(page) ((page) + page_get_infimum_offset(page))
#define page_get_supremum_rec(page) ((page) + page_get_supremum_offset(page))

/************************************************************//**
Returns the nth record of the record list.
This is the inverse function of page_rec_get_n_recs_before().
@return nth record */

const rec_t*
page_rec_get_nth_const(
/*===================*/
	const page_t*	page,	/*!< in: page */
	ulint		nth)	/*!< in: nth record */
	__attribute__((nonnull, warn_unused_result));
/************************************************************//**
Returns the nth record of the record list.
This is the inverse function of page_rec_get_n_recs_before().
@return nth record */
UNIV_INLINE
rec_t*
page_rec_get_nth(
/*=============*/
	page_t*	page,	/*< in: page */
	ulint	nth)	/*!< in: nth record */
	__attribute__((nonnull, warn_unused_result));

#ifndef UNIV_HOTBACKUP
/************************************************************//**
Returns the middle record of the records on the page. If there is an
even number of records in the list, returns the first record of the
upper half-list.
@return middle record */
UNIV_INLINE
rec_t*
page_get_middle_rec(
/*================*/
	page_t*	page)	/*!< in: page */
	__attribute__((nonnull, warn_unused_result));
#endif /* !UNIV_HOTBACKUP */
/*************************************************************//**
Gets the page number.
@return page number */
UNIV_INLINE
ulint
page_get_page_no(
/*=============*/
	const page_t*	page);	/*!< in: page */
/*************************************************************//**
Gets the tablespace identifier.
@return space id */
UNIV_INLINE
ulint
page_get_space_id(
/*==============*/
	const page_t*	page);	/*!< in: page */
/*************************************************************//**
Gets the number of user records on page (the infimum and supremum records
are not user records).
@return number of user records */
UNIV_INLINE
ulint
page_get_n_recs(
/*============*/
	const page_t*	page);	/*!< in: index page */
/***************************************************************//**
Returns the number of records before the given record in chain.
The number includes infimum and supremum records.
This is the inverse function of page_rec_get_nth().
@return number of records */

ulint
page_rec_get_n_recs_before(
/*=======================*/
	const rec_t*	rec);	/*!< in: the physical record */
/*************************************************************//**
Gets the number of records in the heap.
@return number of user records */
UNIV_INLINE
ulint
page_dir_get_n_heap(
/*================*/
	const page_t*	page);	/*!< in: index page */
/*************************************************************//**
Sets the number of records in the heap. */
UNIV_INLINE
void
page_dir_set_n_heap(
/*================*/
	page_t*		page,	/*!< in/out: index page */
	page_zip_des_t*	page_zip,/*!< in/out: compressed page whose
				uncompressed part will be updated, or NULL.
				Note that the size of the dense page directory
				in the compressed page trailer is
				n_heap * PAGE_ZIP_DIR_SLOT_SIZE. */
	ulint		n_heap);/*!< in: number of records */
/*************************************************************//**
Gets the number of dir slots in directory.
@return number of slots */
UNIV_INLINE
ulint
page_dir_get_n_slots(
/*=================*/
	const page_t*	page);	/*!< in: index page */
/*************************************************************//**
Sets the number of dir slots in directory. */
UNIV_INLINE
void
page_dir_set_n_slots(
/*=================*/
	page_t*		page,	/*!< in/out: page */
	page_zip_des_t*	page_zip,/*!< in/out: compressed page whose
				uncompressed part will be updated, or NULL */
	ulint		n_slots);/*!< in: number of slots */
#ifdef UNIV_DEBUG
/*************************************************************//**
Gets pointer to nth directory slot.
@return pointer to dir slot */
UNIV_INLINE
page_dir_slot_t*
page_dir_get_nth_slot(
/*==================*/
	const page_t*	page,	/*!< in: index page */
	ulint		n);	/*!< in: position */
#else /* UNIV_DEBUG */
# define page_dir_get_nth_slot(page, n)		\
	((page) + UNIV_PAGE_SIZE - PAGE_DIR	\
	 - (n + 1) * PAGE_DIR_SLOT_SIZE)
#endif /* UNIV_DEBUG */
/**************************************************************//**
Used to check the consistency of a record on a page.
@return TRUE if succeed */
UNIV_INLINE
ibool
page_rec_check(
/*===========*/
	const rec_t*	rec);	/*!< in: record */
/***************************************************************//**
Gets the record pointed to by a directory slot.
@return pointer to record */
UNIV_INLINE
const rec_t*
page_dir_slot_get_rec(
/*==================*/
	const page_dir_slot_t*	slot);	/*!< in: directory slot */
/***************************************************************//**
This is used to set the record offset in a directory slot. */
UNIV_INLINE
void
page_dir_slot_set_rec(
/*==================*/
	page_dir_slot_t* slot,	/*!< in: directory slot */
	rec_t*		 rec);	/*!< in: record on the page */
/***************************************************************//**
Gets the number of records owned by a directory slot.
@return number of records */
UNIV_INLINE
ulint
page_dir_slot_get_n_owned(
/*======================*/
	const page_dir_slot_t*	slot);	/*!< in: page directory slot */
/***************************************************************//**
This is used to set the owned records field of a directory slot. */
UNIV_INLINE
void
page_dir_slot_set_n_owned(
/*======================*/
	page_dir_slot_t*slot,	/*!< in/out: directory slot */
	page_zip_des_t*	page_zip,/*!< in/out: compressed page, or NULL */
	ulint		n);	/*!< in: number of records owned by the slot */
/************************************************************//**
Calculates the space reserved for directory slots of a given
number of records. The exact value is a fraction number
n * PAGE_DIR_SLOT_SIZE / PAGE_DIR_SLOT_MIN_N_OWNED, and it is
rounded upwards to an integer. */
UNIV_INLINE
ulint
page_dir_calc_reserved_space(
/*=========================*/
	ulint	n_recs);	/*!< in: number of records */
/***************************************************************//**
Looks for the directory slot which owns the given record.
@return the directory slot number */

ulint
page_dir_find_owner_slot(
/*=====================*/
	const rec_t*	rec);	/*!< in: the physical record */
/************************************************************//**
Determine whether the page is in new-style compact format.
@return nonzero if the page is in compact format, zero if it is in
old-style format */
UNIV_INLINE
ulint
page_is_comp(
/*=========*/
	const page_t*	page);	/*!< in: index page */
/************************************************************//**
TRUE if the record is on a page in compact format.
@return nonzero if in compact format */
UNIV_INLINE
ulint
page_rec_is_comp(
/*=============*/
	const rec_t*	rec);	/*!< in: record */
/***************************************************************//**
Returns the heap number of a record.
@return heap number */
UNIV_INLINE
ulint
page_rec_get_heap_no(
/*=================*/
	const rec_t*	rec);	/*!< in: the physical record */
/************************************************************//**
Determine whether the page is a B-tree leaf.
@return true if the page is a B-tree leaf (PAGE_LEVEL = 0) */
UNIV_INLINE
bool
page_is_leaf(
/*=========*/
	const page_t*	page)	/*!< in: page */
	__attribute__((nonnull, pure));
/************************************************************//**
Determine whether the page is empty.
@return true if the page is empty (PAGE_N_RECS = 0) */
UNIV_INLINE
bool
page_is_empty(
/*==========*/
	const page_t*	page)	/*!< in: page */
	__attribute__((nonnull, pure));
/************************************************************//**
Determine whether the page contains garbage.
@return true if the page contains garbage (PAGE_GARBAGE is not 0) */
UNIV_INLINE
bool
page_has_garbage(
/*=============*/
	const page_t*	page)	/*!< in: page */
	__attribute__((nonnull, pure));
/************************************************************//**
Gets the pointer to the next record on the page.
@return pointer to next record */
UNIV_INLINE
const rec_t*
page_rec_get_next_low(
/*==================*/
	const rec_t*	rec,	/*!< in: pointer to record */
	ulint		comp);	/*!< in: nonzero=compact page layout */
/************************************************************//**
Gets the pointer to the next record on the page.
@return pointer to next record */
UNIV_INLINE
rec_t*
page_rec_get_next(
/*==============*/
	rec_t*	rec);	/*!< in: pointer to record */
/************************************************************//**
Gets the pointer to the next record on the page.
@return pointer to next record */
UNIV_INLINE
const rec_t*
page_rec_get_next_const(
/*====================*/
	const rec_t*	rec);	/*!< in: pointer to record */
/************************************************************//**
Gets the pointer to the next non delete-marked record on the page.
If all subsequent records are delete-marked, then this function
will return the supremum record.
@return pointer to next non delete-marked record or pointer to supremum */
UNIV_INLINE
const rec_t*
page_rec_get_next_non_del_marked(
/*=============================*/
	const rec_t*	rec);	/*!< in: pointer to record */
/************************************************************//**
Sets the pointer to the next record on the page. */
UNIV_INLINE
void
page_rec_set_next(
/*==============*/
	rec_t*		rec,	/*!< in: pointer to record,
				must not be page supremum */
	const rec_t*	next);	/*!< in: pointer to next record,
				must not be page infimum */
/************************************************************//**
Gets the pointer to the previous record.
@return pointer to previous record */
UNIV_INLINE
const rec_t*
page_rec_get_prev_const(
/*====================*/
	const rec_t*	rec);	/*!< in: pointer to record, must not be page
				infimum */
/************************************************************//**
Gets the pointer to the previous record.
@return pointer to previous record */
UNIV_INLINE
rec_t*
page_rec_get_prev(
/*==============*/
	rec_t*		rec);	/*!< in: pointer to record,
				must not be page infimum */
/************************************************************//**
TRUE if the record is a user record on the page.
@return TRUE if a user record */
UNIV_INLINE
ibool
page_rec_is_user_rec_low(
/*=====================*/
	ulint	offset)	/*!< in: record offset on page */
	__attribute__((const));
/************************************************************//**
TRUE if the record is the supremum record on a page.
@return TRUE if the supremum record */
UNIV_INLINE
ibool
page_rec_is_supremum_low(
/*=====================*/
	ulint	offset)	/*!< in: record offset on page */
	__attribute__((const));
/************************************************************//**
TRUE if the record is the infimum record on a page.
@return TRUE if the infimum record */
UNIV_INLINE
ibool
page_rec_is_infimum_low(
/*====================*/
	ulint	offset)	/*!< in: record offset on page */
	__attribute__((const));

/************************************************************//**
TRUE if the record is a user record on the page.
@return TRUE if a user record */
UNIV_INLINE
ibool
page_rec_is_user_rec(
/*=================*/
	const rec_t*	rec)	/*!< in: record */
	__attribute__((const));
/************************************************************//**
TRUE if the record is the supremum record on a page.
@return TRUE if the supremum record */
UNIV_INLINE
ibool
page_rec_is_supremum(
/*=================*/
	const rec_t*	rec)	/*!< in: record */
	__attribute__((const));

/************************************************************//**
TRUE if the record is the infimum record on a page.
@return TRUE if the infimum record */
UNIV_INLINE
ibool
page_rec_is_infimum(
/*================*/
	const rec_t*	rec)	/*!< in: record */
	__attribute__((const));

/************************************************************//**
true if the record is the first user record on a page.
@return true if the first user record */
UNIV_INLINE
bool
page_rec_is_first(
/*==============*/
	const rec_t*	rec,	/*!< in: record */
	const page_t*	page)	/*!< in: page */
	__attribute__((const));

/************************************************************//**
true if the record is the second user record on a page.
@return true if the second user record */
UNIV_INLINE
bool
page_rec_is_second(
/*===============*/
	const rec_t*	rec,	/*!< in: record */
	const page_t*	page)	/*!< in: page */
	__attribute__((const));

/************************************************************//**
true if the record is the last user record on a page.
@return true if the last user record */
UNIV_INLINE
bool
page_rec_is_last(
/*=============*/
	const rec_t*	rec,	/*!< in: record */
	const page_t*	page)	/*!< in: page */
	__attribute__((const));

/************************************************************//**
true if the record is the second last user record on a page.
@return true if the second last user record */
UNIV_INLINE
bool
page_rec_is_second_last(
/*====================*/
	const rec_t*	rec,	/*!< in: record */
	const page_t*	page)	/*!< in: page */
	__attribute__((const));

/***************************************************************//**
Looks for the record which owns the given record.
@return the owner record */
UNIV_INLINE
rec_t*
page_rec_find_owner_rec(
/*====================*/
	rec_t*	rec);	/*!< in: the physical record */
#ifndef UNIV_HOTBACKUP
/***********************************************************************//**
Write a 32-bit field in a data dictionary record. */
UNIV_INLINE
void
page_rec_write_field(
/*=================*/
	rec_t*	rec,	/*!< in/out: record to update */
	ulint	i,	/*!< in: index of the field to update */
	ulint	val,	/*!< in: value to write */
	mtr_t*	mtr)	/*!< in/out: mini-transaction */
	__attribute__((nonnull));
#endif /* !UNIV_HOTBACKUP */
/************************************************************//**
Returns the maximum combined size of records which can be inserted on top
of record heap.
@return maximum combined size for inserted records */
UNIV_INLINE
ulint
page_get_max_insert_size(
/*=====================*/
	const page_t*	page,	/*!< in: index page */
	ulint		n_recs);/*!< in: number of records */
/************************************************************//**
Returns the maximum combined size of records which can be inserted on top
of record heap if page is first reorganized.
@return maximum combined size for inserted records */
UNIV_INLINE
ulint
page_get_max_insert_size_after_reorganize(
/*======================================*/
	const page_t*	page,	/*!< in: index page */
	ulint		n_recs);/*!< in: number of records */
/*************************************************************//**
Calculates free space if a page is emptied.
@return free space */
UNIV_INLINE
ulint
page_get_free_space_of_empty(
/*=========================*/
	ulint	comp)	/*!< in: nonzero=compact page format */
		__attribute__((const));
/**********************************************************//**
Returns the base extra size of a physical record.  This is the
size of the fixed header, independent of the record size.
@return REC_N_NEW_EXTRA_BYTES or REC_N_OLD_EXTRA_BYTES */
UNIV_INLINE
ulint
page_rec_get_base_extra_size(
/*=========================*/
	const rec_t*	rec);	/*!< in: physical record */
/************************************************************//**
Returns the sum of the sizes of the records in the record list
excluding the infimum and supremum records.
@return data in bytes */
UNIV_INLINE
ulint
page_get_data_size(
/*===============*/
	const page_t*	page);	/*!< in: index page */
/************************************************************//**
Allocates a block of memory from the head of the free list
of an index page. */
UNIV_INLINE
void
page_mem_alloc_free(
/*================*/
	page_t*		page,	/*!< in/out: index page */
	page_zip_des_t*	page_zip,/*!< in/out: compressed page with enough
				space available for inserting the record,
				or NULL */
	rec_t*		next_rec,/*!< in: pointer to the new head of the
				free record list */
	ulint		need);	/*!< in: number of bytes allocated */
/************************************************************//**
Allocates a block of memory from the heap of an index page.
@return pointer to start of allocated buffer, or NULL if allocation fails */

byte*
page_mem_alloc_heap(
/*================*/
	page_t*		page,	/*!< in/out: index page */
	page_zip_des_t*	page_zip,/*!< in/out: compressed page with enough
				space available for inserting the record,
				or NULL */
	ulint		need,	/*!< in: total number of bytes needed */
	ulint*		heap_no);/*!< out: this contains the heap number
				of the allocated record
				if allocation succeeds */
/************************************************************//**
Puts a record to free list. */
UNIV_INLINE
void
page_mem_free(
/*==========*/
	page_t*			page,	/*!< in/out: index page */
	page_zip_des_t*		page_zip,/*!< in/out: compressed page,
					 or NULL */
	rec_t*			rec,	/*!< in: pointer to the (origin of)
					record */
	const dict_index_t*	index,	/*!< in: index of rec */
	const ulint*		offsets);/*!< in: array returned by
					 rec_get_offsets() */
/**********************************************************//**
Create an uncompressed B-tree index page.
@return pointer to the page */

page_t*
page_create(
/*========*/
	buf_block_t*	block,		/*!< in: a buffer block where the
					page is created */
	mtr_t*		mtr,		/*!< in: mini-transaction handle */
	ulint		comp);		/*!< in: nonzero=compact page format */
/**********************************************************//**
Create a compressed B-tree index page.
@return pointer to the page */

page_t*
page_create_zip(
/*============*/
	buf_block_t*		block,		/*!< in/out: a buffer frame
						where the page is created */
	dict_index_t*		index,		/*!< in: the index of the
						page, or NULL when applying
						TRUNCATE log 
						record during recovery */
	ulint			level,		/*!< in: the B-tree level of
						the page */
	trx_id_t		max_trx_id,	/*!< in: PAGE_MAX_TRX_ID */
	const redo_page_compress_t* page_comp_info,
						/*!< in: used for applying
						TRUNCATE log
						record during recovery */
	mtr_t*			mtr);		/*!< in/out: mini-transaction
						handle */
/**********************************************************//**
Empty a previously created B-tree index page. */

void
page_create_empty(
/*==============*/
	buf_block_t*	block,	/*!< in/out: B-tree block */
	dict_index_t*	index,	/*!< in: the index of the page */
	mtr_t*		mtr)	/*!< in/out: mini-transaction */
	__attribute__((nonnull(1,2)));
/*************************************************************//**
Differs from page_copy_rec_list_end, because this function does not
touch the lock table and max trx id on page or compress the page.

IMPORTANT: The caller will have to update IBUF_BITMAP_FREE
if new_block is a compressed leaf page in a secondary index.
This has to be done either within the same mini-transaction,
or by invoking ibuf_reset_free_bits() before mtr_commit(). */

void
page_copy_rec_list_end_no_locks(
/*============================*/
	buf_block_t*	new_block,	/*!< in: index page to copy to */
	buf_block_t*	block,		/*!< in: index page of rec */
	rec_t*		rec,		/*!< in: record on page */
	dict_index_t*	index,		/*!< in: record descriptor */
	mtr_t*		mtr);		/*!< in: mtr */
/*************************************************************//**
Copies records from page to new_page, from the given record onward,
including that record. Infimum and supremum records are not copied.
The records are copied to the start of the record list on new_page.

IMPORTANT: The caller will have to update IBUF_BITMAP_FREE
if new_block is a compressed leaf page in a secondary index.
This has to be done either within the same mini-transaction,
or by invoking ibuf_reset_free_bits() before mtr_commit().

@return pointer to the original successor of the infimum record on
new_page, or NULL on zip overflow (new_block will be decompressed) */

rec_t*
page_copy_rec_list_end(
/*===================*/
	buf_block_t*	new_block,	/*!< in/out: index page to copy to */
	buf_block_t*	block,		/*!< in: index page containing rec */
	rec_t*		rec,		/*!< in: record on page */
	dict_index_t*	index,		/*!< in: record descriptor */
	mtr_t*		mtr)		/*!< in: mtr */
	__attribute__((nonnull));
/*************************************************************//**
Copies records from page to new_page, up to the given record, NOT
including that record. Infimum and supremum records are not copied.
The records are copied to the end of the record list on new_page.

IMPORTANT: The caller will have to update IBUF_BITMAP_FREE
if new_block is a compressed leaf page in a secondary index.
This has to be done either within the same mini-transaction,
or by invoking ibuf_reset_free_bits() before mtr_commit().

@return pointer to the original predecessor of the supremum record on
new_page, or NULL on zip overflow (new_block will be decompressed) */

rec_t*
page_copy_rec_list_start(
/*=====================*/
	buf_block_t*	new_block,	/*!< in/out: index page to copy to */
	buf_block_t*	block,		/*!< in: index page containing rec */
	rec_t*		rec,		/*!< in: record on page */
	dict_index_t*	index,		/*!< in: record descriptor */
	mtr_t*		mtr)		/*!< in: mtr */
	__attribute__((nonnull));
/*************************************************************//**
Deletes records from a page from a given record onward, including that record.
The infimum and supremum records are not deleted. */

void
page_delete_rec_list_end(
/*=====================*/
	rec_t*		rec,	/*!< in: pointer to record on page */
	buf_block_t*	block,	/*!< in: buffer block of the page */
	dict_index_t*	index,	/*!< in: record descriptor */
	ulint		n_recs,	/*!< in: number of records to delete,
				or ULINT_UNDEFINED if not known */
	ulint		size,	/*!< in: the sum of the sizes of the
				records in the end of the chain to
				delete, or ULINT_UNDEFINED if not known */
	mtr_t*		mtr)	/*!< in: mtr */
	__attribute__((nonnull));
/*************************************************************//**
Deletes records from page, up to the given record, NOT including
that record. Infimum and supremum records are not deleted. */

void
page_delete_rec_list_start(
/*=======================*/
	rec_t*		rec,	/*!< in: record on page */
	buf_block_t*	block,	/*!< in: buffer block of the page */
	dict_index_t*	index,	/*!< in: record descriptor */
	mtr_t*		mtr)	/*!< in: mtr */
	__attribute__((nonnull));
/*************************************************************//**
Moves record list end to another page. Moved records include
split_rec.

IMPORTANT: The caller will have to update IBUF_BITMAP_FREE
if new_block is a compressed leaf page in a secondary index.
This has to be done either within the same mini-transaction,
or by invoking ibuf_reset_free_bits() before mtr_commit().

@return TRUE on success; FALSE on compression failure (new_block will
be decompressed) */

ibool
page_move_rec_list_end(
/*===================*/
	buf_block_t*	new_block,	/*!< in/out: index page where to move */
	buf_block_t*	block,		/*!< in: index page from where to move */
	rec_t*		split_rec,	/*!< in: first record to move */
	dict_index_t*	index,		/*!< in: record descriptor */
	mtr_t*		mtr)		/*!< in: mtr */
	__attribute__((nonnull(1, 2, 4, 5)));
/*************************************************************//**
Moves record list start to another page. Moved records do not include
split_rec.

IMPORTANT: The caller will have to update IBUF_BITMAP_FREE
if new_block is a compressed leaf page in a secondary index.
This has to be done either within the same mini-transaction,
or by invoking ibuf_reset_free_bits() before mtr_commit().

@return TRUE on success; FALSE on compression failure */

ibool
page_move_rec_list_start(
/*=====================*/
	buf_block_t*	new_block,	/*!< in/out: index page where to move */
	buf_block_t*	block,		/*!< in/out: page containing split_rec */
	rec_t*		split_rec,	/*!< in: first record not to move */
	dict_index_t*	index,		/*!< in: record descriptor */
	mtr_t*		mtr)		/*!< in: mtr */
	__attribute__((nonnull(1, 2, 4, 5)));
/****************************************************************//**
Splits a directory slot which owns too many records. */

void
page_dir_split_slot(
/*================*/
	page_t*		page,	/*!< in: index page */
	page_zip_des_t*	page_zip,/*!< in/out: compressed page whose
				uncompressed part will be written, or NULL */
	ulint		slot_no)/*!< in: the directory slot */
	__attribute__((nonnull(1)));
/*************************************************************//**
Tries to balance the given directory slot with too few records
with the upper neighbor, so that there are at least the minimum number
of records owned by the slot; this may result in the merging of
two slots. */

void
page_dir_balance_slot(
/*==================*/
	page_t*		page,	/*!< in/out: index page */
	page_zip_des_t*	page_zip,/*!< in/out: compressed page, or NULL */
	ulint		slot_no)/*!< in: the directory slot */
	__attribute__((nonnull(1)));
/**********************************************************//**
Parses a log record of a record list end or start deletion.
@return end of log record or NULL */

byte*
page_parse_delete_rec_list(
/*=======================*/
	mlog_id_t	type,	/*!< in: MLOG_LIST_END_DELETE,
				MLOG_LIST_START_DELETE,
				MLOG_COMP_LIST_END_DELETE or
				MLOG_COMP_LIST_START_DELETE */
	byte*		ptr,	/*!< in: buffer */
	byte*		end_ptr,/*!< in: buffer end */
	buf_block_t*	block,	/*!< in/out: buffer block or NULL */
	dict_index_t*	index,	/*!< in: record descriptor */
	mtr_t*		mtr);	/*!< in: mtr or NULL */
<<<<<<< HEAD
/***********************************************************//**
Parses a redo log record of creating a page.
@return end of log record or NULL */

byte*
=======
/** Parses a redo log record of creating a page.
@param[in,out]	block	buffer block, or NULL
@param[in]	comp	nonzero=compact page format */

void
>>>>>>> a9800d0d
page_parse_create(
	buf_block_t*	block,
	ulint		comp);
#ifndef UNIV_HOTBACKUP
/************************************************************//**
Prints record contents including the data relevant only in
the index page context. */

void
page_rec_print(
/*===========*/
	const rec_t*	rec,	/*!< in: physical record */
	const ulint*	offsets);/*!< in: record descriptor */
# ifdef UNIV_BTR_PRINT
/***************************************************************//**
This is used to print the contents of the directory for
debugging purposes. */

void
page_dir_print(
/*===========*/
	page_t*	page,	/*!< in: index page */
	ulint	pr_n);	/*!< in: print n first and n last entries */
/***************************************************************//**
This is used to print the contents of the page record list for
debugging purposes. */

void
page_print_list(
/*============*/
	buf_block_t*	block,	/*!< in: index page */
	dict_index_t*	index,	/*!< in: dictionary index of the page */
	ulint		pr_n);	/*!< in: print n first and n last entries */
/***************************************************************//**
Prints the info in a page header. */

void
page_header_print(
/*==============*/
	const page_t*	page);	/*!< in: index page */
/***************************************************************//**
This is used to print the contents of the page for
debugging purposes. */

void
page_print(
/*=======*/
	buf_block_t*	block,	/*!< in: index page */
	dict_index_t*	index,	/*!< in: dictionary index of the page */
	ulint		dn,	/*!< in: print dn first and last entries
				in directory */
	ulint		rn);	/*!< in: print rn first and last records
				in directory */
# endif /* UNIV_BTR_PRINT */
#endif /* !UNIV_HOTBACKUP */
/***************************************************************//**
The following is used to validate a record on a page. This function
differs from rec_validate as it can also check the n_owned field and
the heap_no field.
@return TRUE if ok */

ibool
page_rec_validate(
/*==============*/
	const rec_t*	rec,	/*!< in: physical record */
	const ulint*	offsets);/*!< in: array returned by rec_get_offsets() */
#ifdef UNIV_DEBUG
/***************************************************************//**
Checks that the first directory slot points to the infimum record and
the last to the supremum. This function is intended to track if the
bug fixed in 4.0.14 has caused corruption to users' databases. */

void
page_check_dir(
/*===========*/
	const page_t*	page);	/*!< in: index page */
#endif /* UNIV_DEBUG */
/***************************************************************//**
This function checks the consistency of an index page when we do not
know the index. This is also resilient so that this should never crash
even if the page is total garbage.
@return TRUE if ok */

ibool
page_simple_validate_old(
/*=====================*/
	const page_t*	page);	/*!< in: index page in ROW_FORMAT=REDUNDANT */
/***************************************************************//**
This function checks the consistency of an index page when we do not
know the index. This is also resilient so that this should never crash
even if the page is total garbage.
@return TRUE if ok */

ibool
page_simple_validate_new(
/*=====================*/
	const page_t*	page);	/*!< in: index page in ROW_FORMAT!=REDUNDANT */
/***************************************************************//**
This function checks the consistency of an index page.
@return TRUE if ok */

ibool
page_validate(
/*==========*/
	const page_t*	page,	/*!< in: index page */
	dict_index_t*	index);	/*!< in: data dictionary index containing
				the page record type definition */
/***************************************************************//**
Looks in the page record list for a record with the given heap number.
@return record, NULL if not found */

const rec_t*
page_find_rec_with_heap_no(
/*=======================*/
	const page_t*	page,	/*!< in: index page */
	ulint		heap_no);/*!< in: heap number */
/** Get the last non-delete-marked record on a page.
@param[in]	page	index tree leaf page
@return the last record, not delete-marked
@retval infimum record if all records are delete-marked */

const rec_t*
page_find_rec_max_not_deleted(
	const page_t*	page);
#ifdef UNIV_MATERIALIZE
#undef UNIV_INLINE
#define UNIV_INLINE  UNIV_INLINE_ORIGINAL
#endif

#endif /* !UNIV_INNOCHECKSUM */
#ifndef UNIV_NONINL
#include "page0page.ic"
#endif

#endif<|MERGE_RESOLUTION|>--- conflicted
+++ resolved
@@ -1018,19 +1018,11 @@
 	buf_block_t*	block,	/*!< in/out: buffer block or NULL */
 	dict_index_t*	index,	/*!< in: record descriptor */
 	mtr_t*		mtr);	/*!< in: mtr or NULL */
-<<<<<<< HEAD
-/***********************************************************//**
-Parses a redo log record of creating a page.
-@return end of log record or NULL */
-
-byte*
-=======
 /** Parses a redo log record of creating a page.
 @param[in,out]	block	buffer block, or NULL
 @param[in]	comp	nonzero=compact page format */
 
 void
->>>>>>> a9800d0d
 page_parse_create(
 	buf_block_t*	block,
 	ulint		comp);
