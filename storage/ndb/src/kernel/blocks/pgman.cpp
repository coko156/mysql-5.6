/*
   Copyright (C) 2003 MySQL AB
    All rights reserved. Use is subject to license terms.

   This program is free software; you can redistribute it and/or modify
   it under the terms of the GNU General Public License as published by
   the Free Software Foundation; version 2 of the License.

   This program is distributed in the hope that it will be useful,
   but WITHOUT ANY WARRANTY; without even the implied warranty of
   MERCHANTABILITY or FITNESS FOR A PARTICULAR PURPOSE.  See the
   GNU General Public License for more details.

   You should have received a copy of the GNU General Public License
   along with this program; if not, write to the Free Software
   Foundation, Inc., 51 Franklin St, Fifth Floor, Boston, MA 02110-1301  USA
*/

#include "pgman.hpp"
#include <signaldata/FsRef.hpp>
#include <signaldata/FsConf.hpp>
#include <signaldata/FsReadWriteReq.hpp>
#include <signaldata/PgmanContinueB.hpp>
#include <signaldata/LCP.hpp>
#include <signaldata/DataFileOrd.hpp>
#include <signaldata/ReleasePages.hpp>

#include <dbtup/Dbtup.hpp>

#include <DebuggerNames.hpp>
#include <sha1.h>

/**
 * Requests that make page dirty
 */
#define DIRTY_FLAGS (Page_request::COMMIT_REQ | \
                     Page_request::DIRTY_REQ | \
                     Page_request::ALLOC_REQ)

static bool g_dbg_lcp = false;
#if 1
#define DBG_LCP(x)
#else
#define DBG_LCP(x) if(g_dbg_lcp) ndbout << x
#endif

Pgman::Pgman(Block_context& ctx, Uint32 instanceNumber) :
  SimulatedBlock(PGMAN, ctx, instanceNumber),
  m_file_map(m_data_buffer_pool),
  m_page_hashlist(m_page_entry_pool),
  m_page_stack(m_page_entry_pool),
  m_page_queue(m_page_entry_pool)
<<<<<<< HEAD
=======
#ifdef VM_TRACE
  ,debugOut(* new NullOutputStream())
  ,debugFlag(false)
  ,debugSummaryFlag(false)
#endif
>>>>>>> 6d015fb6
{
  BLOCK_CONSTRUCTOR(Pgman);

  // Add received signals
  addRecSignal(GSN_STTOR, &Pgman::execSTTOR);
  addRecSignal(GSN_READ_CONFIG_REQ, &Pgman::execREAD_CONFIG_REQ);
  addRecSignal(GSN_DUMP_STATE_ORD, &Pgman::execDUMP_STATE_ORD);
  addRecSignal(GSN_CONTINUEB, &Pgman::execCONTINUEB);
  addRecSignal(GSN_FSREADREF, &Pgman::execFSREADREF, true);
  addRecSignal(GSN_FSREADCONF, &Pgman::execFSREADCONF);
  addRecSignal(GSN_FSWRITEREF, &Pgman::execFSWRITEREF, true);
  addRecSignal(GSN_FSWRITECONF, &Pgman::execFSWRITECONF);

  addRecSignal(GSN_LCP_FRAG_ORD, &Pgman::execLCP_FRAG_ORD);
  addRecSignal(GSN_END_LCP_REQ, &Pgman::execEND_LCP_REQ);

  addRecSignal(GSN_DATA_FILE_ORD, &Pgman::execDATA_FILE_ORD);
  addRecSignal(GSN_RELEASE_PAGES_REQ, &Pgman::execRELEASE_PAGES_REQ);
  
  // loop status
  m_stats_loop_on = false;
  m_busy_loop_on = false;
  m_cleanup_loop_on = false;
  m_lcp_loop_on = false;

  // LCP variables
  m_last_lcp = 0;
  m_last_lcp_complete = 0;
  m_lcp_curr_bucket = ~(Uint32)0;
  m_lcp_outstanding = 0;

  // clean-up variables
  m_cleanup_ptr.i = RNIL;

  // should be a factor larger than number of pool pages
  m_data_buffer_pool.setSize(16);
  m_page_hashlist.setSize(512);
  
  for (Uint32 k = 0; k < Page_entry::SUBLIST_COUNT; k++)
    m_page_sublist[k] = new Page_sublist(m_page_entry_pool);

  {
    CallbackEntry& ce = m_callbackEntry[THE_NULL_CALLBACK];
    ce.m_function = TheNULLCallback.m_callbackFunction;
    ce.m_flags = 0;
  }
  {
    CallbackEntry& ce = m_callbackEntry[LOGSYNC_CALLBACK];
    ce.m_function = safe_cast(&Pgman::logsync_callback);
    ce.m_flags = 0;
  }
  {
    CallbackTable& ct = m_callbackTable;
    ct.m_count = COUNT_CALLBACKS;
    ct.m_entry = m_callbackEntry;
    m_callbackTableAddr = &ct;
  }
}

Pgman::~Pgman()
{
  for (Uint32 k = 0; k < Page_entry::SUBLIST_COUNT; k++)
    delete m_page_sublist[k];
}

BLOCK_FUNCTIONS(Pgman)

void 
Pgman::execREAD_CONFIG_REQ(Signal* signal)
{
  jamEntry();

  const ReadConfigReq * req = (ReadConfigReq*)signal->getDataPtr();

  Uint32 ref = req->senderRef;
  Uint32 senderData = req->senderData;

  const ndb_mgm_configuration_iterator * p = 
    m_ctx.m_config.getOwnConfigIterator();
  ndbrequire(p != 0);

  Uint64 page_buffer = 64*1024*1024;
  ndb_mgm_get_int64_parameter(p, CFG_DB_DISK_PAGE_BUFFER_MEMORY, &page_buffer);
  
  if (page_buffer > 0)
  {
<<<<<<< HEAD
    if (isNdbMtLqh())
    {
      // divide between workers - wl4391_todo give extra worker less
      Uint32 workers = getLqhWorkers() + 1;
      page_buffer = page_buffer / workers;
      Uint32 min_buffer = 4*1024*1024;
      if (page_buffer < min_buffer)
        page_buffer = min_buffer;
    }
    // convert to pages
    Uint32 page_cnt = Uint32((page_buffer + GLOBAL_PAGE_SIZE - 1) / GLOBAL_PAGE_SIZE);
    m_param.m_max_pages = page_cnt;
    m_page_entry_pool.setSize(m_param.m_lirs_stack_mult * page_cnt);
    m_param.m_max_hot_pages = (page_cnt * 9) / 10;
=======
    page_buffer = (page_buffer + GLOBAL_PAGE_SIZE - 1) / GLOBAL_PAGE_SIZE; // in pages
    m_param.m_max_pages = page_buffer;
    m_page_entry_pool.setSize(m_param.m_lirs_stack_mult * page_buffer);
    m_param.m_max_hot_pages = (page_buffer * 9) / 10;
    ndbrequire(m_param.m_max_hot_pages >= 1);
>>>>>>> 6d015fb6
  }

  Pool_context pc;
  pc.m_block = this;
  m_page_request_pool.wo_pool_init(RT_PGMAN_PAGE_REQUEST, pc);
  
  ReadConfigConf * conf = (ReadConfigConf*)signal->getDataPtrSend();
  conf->senderRef = reference();
  conf->senderData = senderData;
  sendSignal(ref, GSN_READ_CONFIG_CONF, signal, 
	     ReadConfigConf::SignalLength, JBB);
}

Pgman::Param::Param() :
  m_max_pages(64),      // smallish for testing
  m_lirs_stack_mult(10),
  m_max_hot_pages(56),
  m_max_loop_count(256),
  m_max_io_waits(256),
  m_stats_loop_delay(1000),
  m_cleanup_loop_delay(200),
  m_lcp_loop_delay(0)
{
}

Pgman::Stats::Stats() :
  m_num_pages(0),
  m_num_hot_pages(0),
  m_current_io_waits(0),
  m_page_hits(0),
  m_page_faults(0)
{
}

void
Pgman::execSTTOR(Signal* signal)
{
  jamEntry();

  const Uint32 startPhase  = signal->theData[1];

  switch (startPhase) {
  case 1:
    {
      if (!isNdbMtLqh()) {
        c_tup = (Dbtup*)globalData.getBlock(DBTUP);
      } else if (instance() <= getLqhWorkers()) {
        c_tup = (Dbtup*)globalData.getBlock(DBTUP, instance());
        ndbrequire(c_tup != 0);
      } else {
        // extra worker
        c_tup = 0;
      }
      c_lgman = (Lgman*)globalData.getBlock(LGMAN);
      c_tsman = (Tsman*)globalData.getBlock(TSMAN);
    }
    break;
  case 3:
    {
      // start forever loops
      do_stats_loop(signal);
      do_cleanup_loop(signal);
      m_stats_loop_on = true;
      m_cleanup_loop_on = true;
    }
    break;
  case 7:
    break;
  default:
    break;
  }

  sendSTTORRY(signal);
}

void
Pgman::sendSTTORRY(Signal* signal)
{
  signal->theData[0] = 0;
  signal->theData[3] = 1;
  signal->theData[4] = 3;
  signal->theData[5] = 7;
  signal->theData[6] = 255; // No more start phases from missra
  BlockReference cntrRef = !isNdbMtLqh() ? NDBCNTR_REF : PGMAN_REF;
  sendSignal(cntrRef, GSN_STTORRY, signal, 7, JBB);
}

void
Pgman::execCONTINUEB(Signal* signal)
{
  jamEntry();
  Uint32 data1 = signal->theData[1];

  switch (signal->theData[0]) {
  case PgmanContinueB::STATS_LOOP:
    jam();
    do_stats_loop(signal);
    break;
  case PgmanContinueB::BUSY_LOOP:
    jam();
    do_busy_loop(signal);
    break;
  case PgmanContinueB::CLEANUP_LOOP:
    jam();
    do_cleanup_loop(signal);
    break;
  case PgmanContinueB::LCP_LOOP:
    jam();
    do_lcp_loop(signal);
    break;
  case PgmanContinueB::LCP_LOCKED:
  {
    jam();
    Ptr<Page_entry> ptr;
    Page_sublist& pl = *m_page_sublist[Page_entry::SL_LOCKED];
    if (data1 != RNIL)
    {
      pl.getPtr(ptr, data1);
      process_lcp_locked(signal, ptr);
    }
    else
    {
      if (ERROR_INSERTED(11007))
      {
        ndbout << "No more writes..." << endl;
        SET_ERROR_INSERT_VALUE(11008);
        signal->theData[0] = 9999;
        sendSignalWithDelay(CMVMI_REF, GSN_NDB_TAMPER, signal, 10000, 1);
      }
      EndLcpConf* conf = (EndLcpConf*)signal->getDataPtrSend();
      conf->senderData = m_end_lcp_req.senderData;
      conf->senderRef = reference();
      sendSignal(m_end_lcp_req.senderRef, GSN_END_LCP_CONF,
                 signal, EndLcpConf::SignalLength, JBB);
    }
    return;
  }
  default:
    ndbrequire(false);
    break;
  }
}

// page entry

Pgman::Page_entry::Page_entry(Uint32 file_no, Uint32 page_no) :
  m_file_no(file_no),
  m_state(0),
  m_page_no(page_no),
  m_real_page_i(RNIL),
  m_lsn(0),
  m_last_lcp(0),
  m_dirty_count(0),
  m_copy_page_i(RNIL),
  m_busy_count(0),
  m_requests()
{
}

// page lists

Uint32
Pgman::get_sublist_no(Page_state state)
{
  if (state & Page_entry::REQUEST)
  {
    if (! (state & Page_entry::BOUND))
    {
      return Page_entry::SL_BIND;
    }
    if (! (state & Page_entry::MAPPED))
    {
      if (! (state & Page_entry::PAGEIN))
      {
        return Page_entry::SL_MAP;
      }
      return Page_entry::SL_MAP_IO;
    }
    if (! (state & Page_entry::PAGEOUT))
    {
      return Page_entry::SL_CALLBACK;
    }
    return Page_entry::SL_CALLBACK_IO;
  }
  if (state & Page_entry::BUSY)
  {
    return Page_entry::SL_BUSY;
  }
  if (state & Page_entry::LOCKED)
  {
    return Page_entry::SL_LOCKED;
  }
  if (state == Page_entry::ONSTACK) {
    return Page_entry::SL_IDLE;
  }
  if (state != 0)
  {
    return Page_entry::SL_OTHER;
  }
  return ZNIL;
}

void
Pgman::set_page_state(Ptr<Page_entry> ptr, Page_state new_state)
{
  D(">set_page_state: state=" << hex << new_state);
  D(ptr << ": before");

  Page_state old_state = ptr.p->m_state;
  if (old_state != new_state)
  {
    Uint32 old_list_no = get_sublist_no(old_state);
    Uint32 new_list_no = get_sublist_no(new_state);
    if (old_state != 0)
    {
      ndbrequire(old_list_no != ZNIL);
      if (old_list_no != new_list_no)
      {
        Page_sublist& old_list = *m_page_sublist[old_list_no];
        old_list.remove(ptr);
      }
    }
    if (new_state != 0)
    {
      ndbrequire(new_list_no != ZNIL);
      if (old_list_no != new_list_no)
      {
        Page_sublist& new_list = *m_page_sublist[new_list_no];
        new_list.add(ptr);
      }
    }
    ptr.p->m_state = new_state;

    bool old_hot = (old_state & Page_entry::HOT);
    bool new_hot = (new_state & Page_entry::HOT);
    if (! old_hot && new_hot)
    {
      jam();
      m_stats.m_num_hot_pages++;
    }
    if (old_hot && ! new_hot)
    {
      jam();
      ndbrequire(m_stats.m_num_hot_pages != 0);
      m_stats.m_num_hot_pages--;
    }
  }

<<<<<<< HEAD
  D(ptr << ": after");
  D("<set_page_state");
=======
#ifdef VM_TRACE
  debugOut << "PGMAN: " << ptr << ": after" << endl;
  verify_page_entry(ptr);
  debugOut << "PGMAN: <set_page_state" << endl;
#endif
>>>>>>> 6d015fb6
}

// seize/release pages and entries

bool
Pgman::seize_cache_page(Ptr<GlobalPage>& gptr)
{
  // page cache has no own pool yet
  bool ok = m_global_page_pool.seize(gptr);

  // zero is reserved as return value for queued request
  if (ok && gptr.i == 0)
    ok = m_global_page_pool.seize(gptr);

  if (ok)
  {
    ndbrequire(m_stats.m_num_pages < m_param.m_max_pages);
    m_stats.m_num_pages++;
  }
  return ok;
}

void
Pgman::release_cache_page(Uint32 i)
{
  m_global_page_pool.release(i);

  ndbrequire(m_stats.m_num_pages != 0);
  m_stats.m_num_pages--;
}

bool
Pgman::find_page_entry(Ptr<Page_entry>& ptr, Uint32 file_no, Uint32 page_no)
{
  Page_entry key;
  key.m_file_no = file_no;
  key.m_page_no = page_no;
  
  if (m_page_hashlist.find(ptr, key))
  {
    D("find_page_entry");
    D(ptr);
    return true;
  }
  return false;
}

Uint32
Pgman::seize_page_entry(Ptr<Page_entry>& ptr, Uint32 file_no, Uint32 page_no)
{
  if (m_page_entry_pool.seize(ptr))
  {
    new (ptr.p) Page_entry(file_no, page_no);
    m_page_hashlist.add(ptr);
#ifdef VM_TRACE
    ptr.p->m_this = this;
#endif
    D("seize_page_entry");
    D(ptr);

    return true;
  }
  return false;
}

bool
Pgman::get_page_entry(Ptr<Page_entry>& ptr, Uint32 file_no, Uint32 page_no)
{
  if (find_page_entry(ptr, file_no, page_no))
  {
    jam();
    ndbrequire(ptr.p->m_state != 0);
    m_stats.m_page_hits++;

    D("get_page_entry: found");
    D(ptr);
    return true;
  }

  if (m_page_entry_pool.getNoOfFree() == 0)
  {
    jam();
    Page_sublist& pl_idle = *m_page_sublist[Page_entry::SL_IDLE];
    Ptr<Page_entry> idle_ptr;
    if (pl_idle.first(idle_ptr))
    {
      jam();

      D("get_page_entry: re-use idle entry");
      D(idle_ptr);

      Page_state state = idle_ptr.p->m_state;
      ndbrequire(state == Page_entry::ONSTACK);

      Page_stack& pl_stack = m_page_stack;
      ndbrequire(pl_stack.hasPrev(idle_ptr));
      pl_stack.remove(idle_ptr);
      state &= ~ Page_entry::ONSTACK;
      set_page_state(idle_ptr, state);
      ndbrequire(idle_ptr.p->m_state == 0);

      release_page_entry(idle_ptr);
    }
  }

  if (seize_page_entry(ptr, file_no, page_no))
  {
    jam();
    ndbrequire(ptr.p->m_state == 0);
    m_stats.m_page_faults++;

    D("get_page_entry: seize");
    D(ptr);
    return true;
  }

  ndbrequire(false);
  
  return false;
}

void
Pgman::release_page_entry(Ptr<Page_entry>& ptr)
{
  D("release_page_entry");
  D(ptr);
  Page_state state = ptr.p->m_state;

  ndbrequire(ptr.p->m_requests.isEmpty());

  ndbrequire(! (state & Page_entry::ONSTACK));
  ndbrequire(! (state & Page_entry::ONQUEUE));
  ndbrequire(ptr.p->m_real_page_i == RNIL);

  if (! (state & Page_entry::LOCKED))
    ndbrequire(! (state & Page_entry::REQUEST));

  if (ptr.p->m_copy_page_i != RNIL)
  {
    m_global_page_pool.release(ptr.p->m_copy_page_i);
  }
  
  set_page_state(ptr, 0);
  m_page_hashlist.remove(ptr);
  m_page_entry_pool.release(ptr);
}

// LIRS

/*
 * After the hot entry at stack bottom is removed, additional entries
 * are removed until next hot entry is found.  There are 3 cases for the
 * removed entry:  1) a bound entry is already on queue 2) an unbound
 * entry with open requests enters queue at bind time 3) an unbound
 * entry without requests is returned to entry pool.
 */
void
Pgman::lirs_stack_prune()
{
  D(">lirs_stack_prune");
  Page_stack& pl_stack = m_page_stack;
  Ptr<Page_entry> ptr;

  while (pl_stack.first(ptr))      // first is stack bottom
  {
    Page_state state = ptr.p->m_state;
    if (state & Page_entry::HOT)
    {
      jam();
      break;
    }

    D(ptr << ": prune from stack");

    pl_stack.remove(ptr);
    state &= ~ Page_entry::ONSTACK;
    set_page_state(ptr, state);

    if (state & Page_entry::BOUND)
    {
      jam();
      ndbrequire(state & Page_entry::ONQUEUE);
    }
    else if (state & Page_entry::REQUEST)
    {
      // enters queue at bind
      jam();
      ndbrequire(! (state & Page_entry::ONQUEUE));
    }
    else
    {
      jam();
      release_page_entry(ptr);
    }
  }
  D("<lirs_stack_prune");
}

/*
 * Remove the hot entry at stack bottom and make it cold and do stack
 * pruning.  There are 2 cases for the removed entry:  1) a bound entry
 * is moved to queue 2) an unbound entry must have requests and enters
 * queue at bind time.
 */
void
Pgman::lirs_stack_pop()
{
  D("lirs_stack_pop");
  Page_stack& pl_stack = m_page_stack;
  Page_queue& pl_queue = m_page_queue;

  Ptr<Page_entry> ptr;
  bool ok = pl_stack.first(ptr);
  ndbrequire(ok);
  Page_state state = ptr.p->m_state;

  D(ptr << ": pop from stack");

  ndbrequire(state & Page_entry::HOT);
  ndbrequire(state & Page_entry::ONSTACK);
  pl_stack.remove(ptr);
  state &= ~ Page_entry::HOT;
  state &= ~ Page_entry::ONSTACK;
  ndbrequire(! (state & Page_entry::ONQUEUE));

  if (state & Page_entry::BOUND)
  {
    jam();
    pl_queue.add(ptr);
    state |= Page_entry::ONQUEUE;
  }
  else
  {
    // enters queue at bind
    jam();
    ndbrequire(state & Page_entry::REQUEST);
  }

  set_page_state(ptr, state);
  lirs_stack_prune();
}

/*
 * Update LIRS lists when page is referenced.
 */
void
Pgman::lirs_reference(Ptr<Page_entry> ptr)
{
  D(">lirs_reference");
  D(ptr);
  Page_stack& pl_stack = m_page_stack;
  Page_queue& pl_queue = m_page_queue;

  Page_state state = ptr.p->m_state;
  ndbrequire(! (state & Page_entry::LOCKED));

  ndbrequire(m_stats.m_num_hot_pages <= m_param.m_max_hot_pages);

  // LIRS kicks in when we have max hot pages
  if (m_stats.m_num_hot_pages == m_param.m_max_hot_pages)
  {
    if (state & Page_entry::HOT)
    {
      // case 1
      jam();
      ndbrequire(state & Page_entry::ONSTACK);
      bool at_bottom = ! pl_stack.hasPrev(ptr);
      pl_stack.remove(ptr);
      pl_stack.add(ptr);
      if (at_bottom)
      {
        jam();
        lirs_stack_prune();
      }
    }
    else if (state & Page_entry::ONSTACK)
    {
      // case 2a 3a
      jam();
      pl_stack.remove(ptr);
      if (! pl_stack.isEmpty())
      {
        jam();
        lirs_stack_pop();
      }
      pl_stack.add(ptr);
      state |= Page_entry::HOT;
      if (state & Page_entry::ONQUEUE)
      {
        jam();
        move_cleanup_ptr(ptr);
        pl_queue.remove(ptr);
        state &= ~ Page_entry::ONQUEUE;
      }
    }
    else
    {
      // case 2b 3b
      jam();
      pl_stack.add(ptr);
      state |= Page_entry::ONSTACK;
      /*
       * bug#48910.  Using hot page count (not total page count)
       * guarantees that stack is not empty here.  Therefore the new
       * entry (added to top) is not at bottom and need not be hot.
       */
      ndbrequire(pl_stack.hasPrev(ptr));
      if (state & Page_entry::ONQUEUE)
      {
        jam();
        move_cleanup_ptr(ptr);
        pl_queue.remove(ptr);
        state &= ~ Page_entry::ONQUEUE;
      }
      if (state & Page_entry::BOUND)
      {
        jam();
        pl_queue.add(ptr);
        state |= Page_entry::ONQUEUE;
      }
      else
      {
        // enters queue at bind
        jam();
      }
    }
  }
  else
  {
<<<<<<< HEAD
    D("hot: " << m_stats.m_num_pages << " of " << m_param.m_max_hot_pages);
=======
#ifdef VM_TRACE
    debugOut << "PGMAN: filling up hot pages: "
             << m_stats.m_num_hot_pages << "/"
             << m_param.m_max_hot_pages << endl;
#endif
>>>>>>> 6d015fb6
    jam();
    if (state & Page_entry::ONSTACK)
    {
      jam();
      bool at_bottom = ! pl_stack.hasPrev(ptr);
      pl_stack.remove(ptr);
      if (at_bottom)
      {
        jam();
        ndbassert(state & Page_entry::HOT);
        lirs_stack_prune();
      }
    }
    pl_stack.add(ptr);
    state |= Page_entry::ONSTACK;
    state |= Page_entry::HOT;
    // it could be on queue already
    if (state & Page_entry::ONQUEUE) {
      jam();
      pl_queue.remove(ptr);
      state &= ~Page_entry::ONQUEUE;
    }
  }

  set_page_state(ptr, state);
  D("<lirs_reference");
}

// continueB loops

void
Pgman::do_stats_loop(Signal* signal)
{
  D("do_stats_loop");
#ifdef VM_TRACE
  verify_all();
#endif
  Uint32 delay = m_param.m_stats_loop_delay;
  signal->theData[0] = PgmanContinueB::STATS_LOOP;
  sendSignalWithDelay(reference(), GSN_CONTINUEB, signal, delay, 1);
}

void
Pgman::do_busy_loop(Signal* signal, bool direct)
{
  D(">do_busy_loop on=" << m_busy_loop_on << " direct=" << direct);
  Uint32 restart = false;
  if (direct)
  {
    // may not cover the calling entry
    (void)process_bind(signal);
    (void)process_map(signal);
    // callback must be queued
    if (! m_busy_loop_on)
    {
      restart = true;
      m_busy_loop_on = true;
    }
  }
  else
  {
    ndbrequire(m_busy_loop_on);
    restart += process_bind(signal);
    restart += process_map(signal);
    restart += process_callback(signal);
    if (! restart)
    {
      m_busy_loop_on = false;
    }
  }
  if (restart)
  {
    signal->theData[0] = PgmanContinueB::BUSY_LOOP;
    sendSignal(reference(), GSN_CONTINUEB, signal, 1, JBB);
  }
  D("<do_busy_loop on=" << m_busy_loop_on << " restart=" << restart);
}

void
Pgman::do_cleanup_loop(Signal* signal)
{
  D("do_cleanup_loop");
  process_cleanup(signal);

  Uint32 delay = m_param.m_cleanup_loop_delay;
  signal->theData[0] = PgmanContinueB::CLEANUP_LOOP;
  sendSignalWithDelay(reference(), GSN_CONTINUEB, signal, delay, 1);
}

void
Pgman::do_lcp_loop(Signal* signal, bool direct)
{
  D(">do_lcp_loop on=" << m_lcp_loop_on << " direct=" << direct);
  Uint32 restart = false;
  if (direct)
  {
    ndbrequire(! m_lcp_loop_on);
    restart = true;
    m_lcp_loop_on = true;
  }
  else
  {
    ndbrequire(m_lcp_loop_on);
    restart += process_lcp(signal);
    if (! restart)
    {
      m_lcp_loop_on = false;
    }
  }
  if (restart)
  {
    Uint32 delay = m_param.m_lcp_loop_delay;
    signal->theData[0] = PgmanContinueB::LCP_LOOP;
    if (delay)
      sendSignalWithDelay(reference(), GSN_CONTINUEB, signal, delay, 1);
    else
      sendSignal(reference(), GSN_CONTINUEB, signal, 1, JBB);
  }
  D("<do_lcp_loop on=" << m_lcp_loop_on << " restart=" << restart);
}

// busy loop

bool
Pgman::process_bind(Signal* signal)
{
  D(">process_bind");
  int max_count = 32;
  Page_sublist& pl_bind = *m_page_sublist[Page_entry::SL_BIND];

  while (! pl_bind.isEmpty() && --max_count >= 0)
  {
    jam();
    Ptr<Page_entry> ptr;
    pl_bind.first(ptr);
    if (! process_bind(signal, ptr))
    {
      jam();
      break;
    }
  }
  D("<process_bind");
  return ! pl_bind.isEmpty();
}

bool
Pgman::process_bind(Signal* signal, Ptr<Page_entry> ptr)
{
  D(ptr << " : process_bind");
  Page_queue& pl_queue = m_page_queue;
  Ptr<GlobalPage> gptr;

  if (m_stats.m_num_pages < m_param.m_max_pages)
  {
    jam();
    bool ok = seize_cache_page(gptr);
    // to handle failure requires some changes in LIRS
    ndbrequire(ok);
  }
  else
  {
    jam();
    Ptr<Page_entry> clean_ptr;
    if (! pl_queue.first(clean_ptr))
    {
      jam();
      D("bind failed: queue empty");
      // XXX busy loop
      return false;
    }
    Page_state clean_state = clean_ptr.p->m_state;
    // under unusual circumstances it could still be paging in
    if (! (clean_state & Page_entry::MAPPED) ||
        clean_state & Page_entry::DIRTY ||
        clean_state & Page_entry::REQUEST)
    {
      jam();
      D("bind failed: queue front not evictable");
      D(clean_ptr);
      // XXX busy loop
      return false;
    }

    D(clean_ptr << " : evict");

    ndbassert(clean_ptr.p->m_dirty_count == 0);
    ndbrequire(clean_state & Page_entry::ONQUEUE);
    ndbrequire(clean_state & Page_entry::BOUND);
    ndbrequire(clean_state & Page_entry::MAPPED);

    move_cleanup_ptr(clean_ptr);
    pl_queue.remove(clean_ptr);
    clean_state &= ~ Page_entry::ONQUEUE;

    gptr.i = clean_ptr.p->m_real_page_i;

    clean_ptr.p->m_real_page_i = RNIL;
    clean_state &= ~ Page_entry::BOUND;
    clean_state &= ~ Page_entry::MAPPED;

    set_page_state(clean_ptr, clean_state);

    if (! (clean_state & Page_entry::ONSTACK))
      release_page_entry(clean_ptr);

    m_global_page_pool.getPtr(gptr);
  }

  Page_state state = ptr.p->m_state;

  ptr.p->m_real_page_i = gptr.i;
  state |= Page_entry::BOUND;
  if (state & Page_entry::EMPTY)
  {
    jam();
    state |= Page_entry::MAPPED;
  }

  if (! (state & Page_entry::LOCKED) &&
      ! (state & Page_entry::ONQUEUE) &&
      ! (state & Page_entry::HOT))
  {
    jam();

    D(ptr << " : add to queue at bind");
    pl_queue.add(ptr);
    state |= Page_entry::ONQUEUE;
  }

  set_page_state(ptr, state);
  return true;
}

bool
Pgman::process_map(Signal* signal)
{
  D(">process_map");
  int max_count = 0;
  if (m_param.m_max_io_waits > m_stats.m_current_io_waits) {
    max_count = m_param.m_max_io_waits - m_stats.m_current_io_waits;
    max_count = max_count / 2 + 1;
  }
  Page_sublist& pl_map = *m_page_sublist[Page_entry::SL_MAP];

  while (! pl_map.isEmpty() && --max_count >= 0)
  {
    jam();
    Ptr<Page_entry> ptr;
    pl_map.first(ptr);
    if (! process_map(signal, ptr))
    {
      jam();
      break;
    }
  }
  D("<process_map");
  return ! pl_map.isEmpty();
}

bool
Pgman::process_map(Signal* signal, Ptr<Page_entry> ptr)
{
  D(ptr << " : process_map");
  pagein(signal, ptr);
  return true;
}

bool
Pgman::process_callback(Signal* signal)
{
  D(">process_callback");
  int max_count = 1;
  Page_sublist& pl_callback = *m_page_sublist[Page_entry::SL_CALLBACK];

  Ptr<Page_entry> ptr;
  pl_callback.first(ptr);

  while (! ptr.isNull() && --max_count >= 0)
  {
    jam();
    Ptr<Page_entry> curr = ptr;
    pl_callback.next(ptr);
    
    if (! process_callback(signal, curr))
    {
      jam();
      break;
    }
  }
  D("<process_callback");
  return ! pl_callback.isEmpty();
}

bool
Pgman::process_callback(Signal* signal, Ptr<Page_entry> ptr)
{
  D(ptr << " : process_callback");
  int max_count = 1;

  while (! ptr.p->m_requests.isEmpty() && --max_count >= 0)
  {
    jam();
    Page_state state = ptr.p->m_state;
    SimulatedBlock* b;
    Callback callback;
    {
      /**
       * Make sure list is in own scope if callback will access this
       * list again (destructor restores list head).
       */
      Local_page_request_list req_list(m_page_request_pool, ptr.p->m_requests);
      Ptr<Page_request> req_ptr;

      req_list.first(req_ptr);
      D(req_ptr << " : process_callback");

#ifdef ERROR_INSERT
      if (req_ptr.p->m_flags & Page_request::DELAY_REQ)
      {
	Uint64 now = NdbTick_CurrentMillisecond();
	if (now < req_ptr.p->m_delay_until_time)
	{
	  break;
	}
      }
#endif
      
      Uint32 blockNo = blockToMain(req_ptr.p->m_block);
      Uint32 instanceNo = blockToInstance(req_ptr.p->m_block);
      b = globalData.getBlock(blockNo, instanceNo);
      callback = req_ptr.p->m_callback;
      
      if (req_ptr.p->m_flags & DIRTY_FLAGS)
      {
        jam();
        state |= Page_entry::DIRTY;
	ndbassert(ptr.p->m_dirty_count);
	ptr.p->m_dirty_count --;
      }

      req_list.releaseFirst(req_ptr);
    }
    ndbrequire(state & Page_entry::BOUND);
    ndbrequire(state & Page_entry::MAPPED);

    // make REQUEST state consistent before set_page_state()
    if (ptr.p->m_requests.isEmpty())
    {
      jam();
      state &= ~ Page_entry::REQUEST;
    }
    
    // callback may re-enter PGMAN and change page state
    set_page_state(ptr, state);
    b->execute(signal, callback, ptr.p->m_real_page_i);
  }
  return true;
}

// cleanup loop

bool
Pgman::process_cleanup(Signal* signal)
{
  D(">process_cleanup");
  Page_queue& pl_queue = m_page_queue;

  // XXX for now start always from beginning
  m_cleanup_ptr.i = RNIL;

  if (m_cleanup_ptr.i == RNIL && ! pl_queue.first(m_cleanup_ptr))
  {
    jam();
    D("<process_cleanup: empty queue");
    return false;
  }

  int max_loop_count = m_param.m_max_loop_count;
  int max_count = 0;
  if (m_param.m_max_io_waits > m_stats.m_current_io_waits) {
    max_count = m_param.m_max_io_waits - m_stats.m_current_io_waits;
    max_count = max_count / 2 + 1;
  }

  Ptr<Page_entry> ptr = m_cleanup_ptr;
  while (max_loop_count != 0 && max_count != 0)
  {
    Page_state state = ptr.p->m_state;
    ndbrequire(! (state & Page_entry::LOCKED));
    if (state & Page_entry::BUSY)
    {
      D("process_cleanup: break on busy page");
      D(ptr);
      break;
    }
    if (state & Page_entry::DIRTY &&
        ! (state & Page_entry::PAGEIN) &&
        ! (state & Page_entry::PAGEOUT))
    {
      D(ptr << " : process_cleanup");
      if (c_tup != 0)
        c_tup->disk_page_unmap_callback(0, 
                                        ptr.p->m_real_page_i, 
                                        ptr.p->m_dirty_count);
      pageout(signal, ptr);
      max_count--;
    }
    if (! pl_queue.hasNext(ptr))
      break;
    pl_queue.next(ptr);
    max_loop_count--;
  }
  m_cleanup_ptr = ptr;
  D("<process_cleanup");
  return true;
}

/*
 * Call this before queue.remove(ptr).  If the removed entry is the
 * clean-up pointer, move it towards front.
 */
void
Pgman::move_cleanup_ptr(Ptr<Page_entry> ptr)
{
  Page_queue& pl_queue = m_page_queue;
  if (ptr.i == m_cleanup_ptr.i)
  {
    jam();
    pl_queue.prev(m_cleanup_ptr);
  }
}

// LCP


void
Pgman::execLCP_FRAG_ORD(Signal* signal)
{
  if (ERROR_INSERTED(11008))
  {
    ndbout_c("Ignore LCP_FRAG_ORD");
    return;
  }
  LcpFragOrd* ord = (LcpFragOrd*)signal->getDataPtr();
  ndbrequire(ord->lcpId >= m_last_lcp_complete + 1 || m_last_lcp_complete == 0);
  m_last_lcp = ord->lcpId;
  DBG_LCP("Pgman::execLCP_FRAG_ORD lcp: " << m_last_lcp << endl);
  
  D("execLCP_FRAG_ORD"
    << " this=" << m_last_lcp
    << " last_complete=" << m_last_lcp_complete
    << " bucket=" << m_lcp_curr_bucket);
}

void
Pgman::execEND_LCP_REQ(Signal* signal)
{
  if (ERROR_INSERTED(11008))
  {
    ndbout_c("Ignore END_LCP");
    return;
  }

  EndLcpReq* req = (EndLcpReq*)signal->getDataPtr();
  m_end_lcp_req = *req;

  DBG_LCP("execEND_LCP_REQ" << endl);

  ndbrequire(!m_lcp_outstanding);
  m_lcp_curr_bucket = 0;
  
  D("execEND_LCP_REQ"
    << " this=" << m_last_lcp
    << " last_complete=" << m_last_lcp_complete
    << " bucket=" << m_lcp_curr_bucket
    << " outstanding=" << m_lcp_outstanding);

  m_last_lcp_complete = m_last_lcp;
  
  do_lcp_loop(signal, true);
}

bool
Pgman::process_lcp(Signal* signal)
{
  Page_hashlist& pl_hash = m_page_hashlist;

  int max_count = 0;
  if (m_param.m_max_io_waits > m_stats.m_current_io_waits) {
    max_count = m_param.m_max_io_waits - m_stats.m_current_io_waits;
    max_count = max_count / 2 + 1;
  }

  D("process_lcp"
    << " this=" << m_last_lcp
    << " last_complete=" << m_last_lcp_complete
    << " bucket=" << m_lcp_curr_bucket
    << " outstanding=" << m_lcp_outstanding);

  // start or re-start from beginning of current hash bucket
  if (m_lcp_curr_bucket != ~(Uint32)0)
  {
    Page_hashlist::Iterator iter;
    pl_hash.next(m_lcp_curr_bucket, iter);
    Uint32 loop = 0;
    while (iter.curr.i != RNIL && 
	   m_lcp_outstanding < (Uint32) max_count &&
	   (loop ++ < 32 || iter.bucket == m_lcp_curr_bucket))
    {
      Ptr<Page_entry>& ptr = iter.curr;
      Page_state state = ptr.p->m_state;
      
      DBG_LCP("LCP " << ptr << " - ");
      
      if (ptr.p->m_last_lcp < m_last_lcp &&
          (state & Page_entry::DIRTY) &&
	  (! (state & Page_entry::LOCKED)))
      {
        if(! (state & Page_entry::BOUND))
        {
          ndbout << ptr << endl;
          ndbrequire(false);
        }
        if (state & Page_entry::BUSY)
        {
	  DBG_LCP(" BUSY" << endl);
          break;  // wait for it
        } 
	else if (state & Page_entry::PAGEOUT)
        {
	  DBG_LCP(" PAGEOUT -> state |= LCP" << endl);
          set_page_state(ptr, state | Page_entry::LCP);
        }
        else
        {
	  DBG_LCP(" pageout()" << endl);
          ptr.p->m_state |= Page_entry::LCP;
          if (c_tup != 0)
            c_tup->disk_page_unmap_callback(0,
                                            ptr.p->m_real_page_i, 
                                            ptr.p->m_dirty_count);
          pageout(signal, ptr);
        }
        ptr.p->m_last_lcp = m_last_lcp;
        m_lcp_outstanding++;
      }
      else
      {
	DBG_LCP(" NOT DIRTY" << endl);
      }	
      pl_hash.next(iter);
    }
    
    m_lcp_curr_bucket = (iter.curr.i != RNIL ? iter.bucket : ~(Uint32)0);
  }

  if (m_lcp_curr_bucket == ~(Uint32)0  && !m_lcp_outstanding)
  {
    jam();
    Ptr<Page_entry> ptr;
    Page_sublist& pl = *m_page_sublist[Page_entry::SL_LOCKED];
    if (pl.first(ptr))
    {
      jam();
      process_lcp_locked(signal, ptr);
    }
    else
    {
      jam();
      if (ERROR_INSERTED(11007))
      {
        ndbout << "No more writes..." << endl;
        signal->theData[0] = 9999;
        sendSignalWithDelay(CMVMI_REF, GSN_NDB_TAMPER, signal, 10000, 1);
        SET_ERROR_INSERT_VALUE(11008);
      }
      EndLcpConf* conf = (EndLcpConf*)signal->getDataPtrSend();
      conf->senderData = m_end_lcp_req.senderData;
      conf->senderRef = reference();
      sendSignal(m_end_lcp_req.senderRef, GSN_END_LCP_CONF,
                 signal, EndLcpConf::SignalLength, JBB);
    }
    return false;
  }
  
  return true;
}

void
Pgman::process_lcp_locked(Signal* signal, Ptr<Page_entry> ptr)
{
  CRASH_INSERTION(11006);

  // protect from tsman parallel access
  Tablespace_client tsman(signal, this, c_tsman, 0, 0, 0);
  ptr.p->m_last_lcp = m_last_lcp;
  if (ptr.p->m_state & Page_entry::DIRTY)
  {
    Ptr<GlobalPage> org, copy;
    ndbrequire(m_global_page_pool.seize(copy));
    m_global_page_pool.getPtr(org, ptr.p->m_real_page_i);
    memcpy(copy.p, org.p, sizeof(GlobalPage));
    ptr.p->m_copy_page_i = copy.i;

    m_lcp_outstanding++;
    ptr.p->m_state |= Page_entry::LCP;
    pageout(signal, ptr);
    return;
  }
  
  Page_sublist& pl = *m_page_sublist[Page_entry::SL_LOCKED];
  pl.next(ptr);
  
  signal->theData[0] = PgmanContinueB::LCP_LOCKED;
  signal->theData[1] = ptr.i;
  sendSignal(reference(), GSN_CONTINUEB, signal, 2, JBB);
}

void
Pgman::process_lcp_locked_fswriteconf(Signal* signal, Ptr<Page_entry> ptr)
{
  Ptr<GlobalPage> org, copy;
  m_global_page_pool.getPtr(copy, ptr.p->m_copy_page_i);
  m_global_page_pool.getPtr(org, ptr.p->m_real_page_i);
  memcpy(org.p, copy.p, sizeof(GlobalPage));
  m_global_page_pool.release(copy);
  ptr.p->m_copy_page_i = RNIL;

  Page_sublist& pl = *m_page_sublist[Page_entry::SL_LOCKED];
  pl.next(ptr);
  
  signal->theData[0] = PgmanContinueB::LCP_LOCKED;
  signal->theData[1] = ptr.i;
  sendSignal(reference(), GSN_CONTINUEB, signal, 2, JBB);
}

// page read and write

void
Pgman::pagein(Signal* signal, Ptr<Page_entry> ptr)
{
  D("pagein");
  D(ptr);

  ndbrequire(! (ptr.p->m_state & Page_entry::PAGEIN));
  set_page_state(ptr, ptr.p->m_state | Page_entry::PAGEIN);

  fsreadreq(signal, ptr);
  m_stats.m_current_io_waits++;
}

void
Pgman::fsreadconf(Signal* signal, Ptr<Page_entry> ptr)
{
  D("fsreadconf");
  D(ptr);

  ndbrequire(ptr.p->m_state & Page_entry::PAGEIN);
  Page_state state = ptr.p->m_state;

  state &= ~ Page_entry::PAGEIN;
  state &= ~ Page_entry::EMPTY;
  state |= Page_entry::MAPPED;
  set_page_state(ptr, state);

  {
    /**
     * Update lsn record on page
     *   as it can be modified/flushed wo/ update_lsn has been called
     *   (e.g. prealloc) and it then would get lsn 0, which is bad
     *   when running undo and following SR
     */
    Ptr<GlobalPage> pagePtr;
    m_global_page_pool.getPtr(pagePtr, ptr.p->m_real_page_i);
    File_formats::Datafile::Data_page* page =
      (File_formats::Datafile::Data_page*)pagePtr.p;
    
    Uint64 lsn = 0;
    lsn += page->m_page_header.m_page_lsn_hi; lsn <<= 32;
    lsn += page->m_page_header.m_page_lsn_lo;
    ptr.p->m_lsn = lsn;
  }
  
  ndbrequire(m_stats.m_current_io_waits > 0);
  m_stats.m_current_io_waits--;

  ptr.p->m_last_lcp = m_last_lcp_complete;
  do_busy_loop(signal, true);
}

void
Pgman::pageout(Signal* signal, Ptr<Page_entry> ptr)
{
  D("pageout");
  D(ptr);
  
  Page_state state = ptr.p->m_state;
  ndbrequire(state & Page_entry::BOUND);
  ndbrequire(state & Page_entry::MAPPED);
  ndbrequire(! (state & Page_entry::BUSY));
  ndbrequire(! (state & Page_entry::PAGEOUT));

  state |= Page_entry::PAGEOUT;

  // update lsn on page prior to write
  Ptr<GlobalPage> pagePtr;
  m_global_page_pool.getPtr(pagePtr, ptr.p->m_real_page_i);
  File_formats::Datafile::Data_page* page =
    (File_formats::Datafile::Data_page*)pagePtr.p;
  page->m_page_header.m_page_lsn_hi = (Uint32)(ptr.p->m_lsn >> 32);
  page->m_page_header.m_page_lsn_lo = (Uint32)(ptr.p->m_lsn & 0xFFFFFFFF);

  // undo WAL
  Logfile_client::Request req;
  req.m_callback.m_callbackData = ptr.i;
  req.m_callback.m_callbackIndex = LOGSYNC_CALLBACK;
  D("Logfile_client - pageout");
  Logfile_client lgman(this, c_lgman, RNIL);
  int ret = lgman.sync_lsn(signal, ptr.p->m_lsn, &req, 0);
  if (ret > 0)
  {
    fswritereq(signal, ptr);
    m_stats.m_current_io_waits++;
  }
  else
  {
    ndbrequire(ret == 0);
    state |= Page_entry::LOGSYNC;
  }
  set_page_state(ptr, state);
}

void
Pgman::logsync_callback(Signal* signal, Uint32 ptrI, Uint32 res)
{
  Ptr<Page_entry> ptr;
  m_page_entry_pool.getPtr(ptr, ptrI);

  D("logsync_callback");
  D(ptr);

  // it is OK to be "busy" at this point (the commit is queued)
  Page_state state = ptr.p->m_state;
  ndbrequire(state & Page_entry::PAGEOUT);
  ndbrequire(state & Page_entry::LOGSYNC);
  state &= ~ Page_entry::LOGSYNC;
  set_page_state(ptr, state);

  fswritereq(signal, ptr);
  m_stats.m_current_io_waits++;
}

void
Pgman::fswriteconf(Signal* signal, Ptr<Page_entry> ptr)
{
  D("fswriteconf");
  D(ptr);

  Page_state state = ptr.p->m_state;
  ndbrequire(state & Page_entry::PAGEOUT);

  if (c_tup != 0)
    c_tup->disk_page_unmap_callback(1, 
                                    ptr.p->m_real_page_i, 
                                    ptr.p->m_dirty_count);
  
  state &= ~ Page_entry::PAGEOUT;
  state &= ~ Page_entry::EMPTY;
  state &= ~ Page_entry::DIRTY;

  ndbrequire(m_stats.m_current_io_waits > 0);
  m_stats.m_current_io_waits--;

  if (state & Page_entry::LCP)
  {
    jam();
    state &= ~ Page_entry::LCP;
    ndbrequire(m_lcp_outstanding);
    m_lcp_outstanding--;
    if (ptr.p->m_copy_page_i != RNIL)
    {
      jam();
      Tablespace_client tsman(signal, this, c_tsman, 0, 0, 0);
      process_lcp_locked_fswriteconf(signal, ptr);
      set_page_state(ptr, state);
      do_busy_loop(signal, true);
      return;
    }
  }
  
  set_page_state(ptr, state);
  do_busy_loop(signal, true);
}

// file system interface

void
Pgman::fsreadreq(Signal* signal, Ptr<Page_entry> ptr)
{
  File_map::ConstDataBufferIterator it;
  bool ret = m_file_map.first(it) && m_file_map.next(it, ptr.p->m_file_no);
  ndbrequire(ret);
  Uint32 fd = * it.data;

  ndbrequire(ptr.p->m_page_no > 0);

  FsReadWriteReq* req = (FsReadWriteReq*)signal->getDataPtrSend();
  req->filePointer = fd;
  req->userReference = reference();
  req->userPointer = ptr.i;
  req->varIndex = ptr.p->m_page_no;
  req->numberOfPages = 1;
  req->operationFlag = 0;
  FsReadWriteReq::setFormatFlag(req->operationFlag,
				FsReadWriteReq::fsFormatGlobalPage);
  req->data.pageData[0] = ptr.p->m_real_page_i;
  sendSignal(NDBFS_REF, GSN_FSREADREQ, signal,
	     FsReadWriteReq::FixedLength + 1, JBA);
}

void
Pgman::execFSREADCONF(Signal* signal)
{
  jamEntry();
  FsConf* conf = (FsConf*)signal->getDataPtr();
  Ptr<Page_entry> ptr;
  m_page_entry_pool.getPtr(ptr, conf->userPointer);

  fsreadconf(signal, ptr);
}

void
Pgman::execFSREADREF(Signal* signal)
{
  jamEntry();
  SimulatedBlock::execFSREADREF(signal);
  ndbrequire(false);
}

void
Pgman::fswritereq(Signal* signal, Ptr<Page_entry> ptr)
{
  File_map::ConstDataBufferIterator it;
  m_file_map.first(it);
  m_file_map.next(it, ptr.p->m_file_no);
  Uint32 fd = * it.data;

  ndbrequire(ptr.p->m_page_no > 0);

  FsReadWriteReq* req = (FsReadWriteReq*)signal->getDataPtrSend();
  req->filePointer = fd;
  req->userReference = reference();
  req->userPointer = ptr.i;
  req->varIndex = ptr.p->m_page_no;
  req->numberOfPages = 1;
  req->operationFlag = 0;
  FsReadWriteReq::setFormatFlag(req->operationFlag,
				FsReadWriteReq::fsFormatGlobalPage);
  req->data.pageData[0] = ptr.p->m_real_page_i;

#if ERROR_INSERT_CODE
  if (ptr.p->m_state & Page_entry::LOCKED)
  {
    sendSignalWithDelay(NDBFS_REF, GSN_FSWRITEREQ, signal,
			3000, FsReadWriteReq::FixedLength + 1);
    ndbout_c("pageout locked (3s)");
    return;
  }
#endif
  
  if (!ERROR_INSERTED(11008))
  {
    sendSignal(NDBFS_REF, GSN_FSWRITEREQ, signal,
               FsReadWriteReq::FixedLength + 1, JBA);
  }
}

void
Pgman::execFSWRITECONF(Signal* signal)
{
  jamEntry();
  FsConf* conf = (FsConf*)signal->getDataPtr();
  Ptr<Page_entry> ptr;
  m_page_entry_pool.getPtr(ptr, conf->userPointer);

  fswriteconf(signal, ptr);
}


void
Pgman::execFSWRITEREF(Signal* signal)
{
  jamEntry();
  SimulatedBlock::execFSWRITEREF(signal);
  ndbrequire(false);
}

// client methods

int
Pgman::get_page_no_lirs(Signal* signal, Ptr<Page_entry> ptr, Page_request page_req)
{
  jamEntry();
  Ptr<Page_request> tmp = { &page_req, RNIL};

  D(">get_page");
  D(ptr);
  D(tmp);

  Uint32 req_flags = page_req.m_flags;

  if (req_flags & Page_request::EMPTY_PAGE)
  {
    // Only one can "init" a page at a time
    //ndbrequire(ptr.p->m_requests.isEmpty());
  }

  Page_state state = ptr.p->m_state;
  bool is_new = (state == 0);
  bool busy_count = false;

  if (req_flags & Page_request::LOCK_PAGE)
  {
    jam();
    state |= Page_entry::LOCKED;
  }
  
  if (req_flags & Page_request::ALLOC_REQ)
  {
    jam();
  }
  else if (req_flags & Page_request::COMMIT_REQ)
  {
    busy_count = true;
    state |= Page_entry::BUSY;
  }
  else if ((req_flags & Page_request::OP_MASK) != ZREAD)
  {
    jam();
  }

  const Page_state LOCKED = Page_entry::LOCKED | Page_entry::MAPPED;
  if ((state & LOCKED) == LOCKED && 
      ! (req_flags & Page_request::UNLOCK_PAGE))
  {
    ptr.p->m_state |= (req_flags & DIRTY_FLAGS ? Page_entry::DIRTY : 0);
    if (ptr.p->m_copy_page_i != RNIL)
    {
      D("<get_page: immediate copy_page");
      return ptr.p->m_copy_page_i;
    }
    
    D("<get_page: immediate locked");
    return ptr.p->m_real_page_i;
  }
  
  bool only_request = ptr.p->m_requests.isEmpty();
#ifdef ERROR_INSERT
  if (req_flags & Page_request::DELAY_REQ)
  {
    jam();
    only_request = false;
  }
#endif  
  if (only_request &&
      state & Page_entry::MAPPED)
  {
    if (! (state & Page_entry::PAGEOUT))
    {
      if (req_flags & DIRTY_FLAGS)
	state |= Page_entry::DIRTY;
      
      ptr.p->m_busy_count += busy_count;
      set_page_state(ptr, state);
      
      D("<get_page: immediate");

      ndbrequire(ptr.p->m_real_page_i != RNIL);
      return ptr.p->m_real_page_i;
    }
  }

  if (! (req_flags & (Page_request::LOCK_PAGE | Page_request::UNLOCK_PAGE)))
  {
    ndbrequire(! (state & Page_entry::LOCKED));
  }

  // queue the request
  Ptr<Pgman::Page_request> req_ptr;
  {
    Local_page_request_list req_list(m_page_request_pool, ptr.p->m_requests);
    if (! (req_flags & Page_request::ALLOC_REQ))
      req_list.seizeLast(req_ptr);
    else
      req_list.seizeFirst(req_ptr);
  }
  
  if (req_ptr.i == RNIL)
  {
    if (is_new)
    {
      release_page_entry(ptr);
    }
    D("<get_page: error out of requests");
    return -1;
  }

  req_ptr.p->m_block = page_req.m_block;
  req_ptr.p->m_flags = page_req.m_flags;
  req_ptr.p->m_callback = page_req.m_callback;
#ifdef ERROR_INSERT
  req_ptr.p->m_delay_until_time = page_req.m_delay_until_time;
#endif
  
  state |= Page_entry::REQUEST;
  if (only_request && (req_flags & Page_request::EMPTY_PAGE))
  {
    state |= Page_entry::EMPTY;
  }

  if (req_flags & Page_request::UNLOCK_PAGE)
  {
    // keep it locked
  }
  
  ptr.p->m_busy_count += busy_count;
  ptr.p->m_dirty_count += !!(req_flags & DIRTY_FLAGS);
  set_page_state(ptr, state);

  D(req_ptr);
  D("<get_page: queued");
  return 0;
}

int
Pgman::get_page(Signal* signal, Ptr<Page_entry> ptr, Page_request page_req)
{
  int i = get_page_no_lirs(signal, ptr, page_req);
  if (unlikely(i == -1))
  {
    jam();
    return -1;
  }

  Uint32 req_flags = page_req.m_flags;
  Page_state state = ptr.p->m_state;

  // update LIRS
  if (! (state & Page_entry::LOCKED) &&
      ! (req_flags & Page_request::CORR_REQ))
  {
    jam();
    lirs_reference(ptr);
  }

  // start processing if request was queued
  if (i == 0)
  {
    jam();
    do_busy_loop(signal, true);
  }

  return i;
}

void
Pgman::update_lsn(Ptr<Page_entry> ptr, Uint32 block, Uint64 lsn)
{
  jamEntry();
  D(">update_lsn: block=" << hex << block << dec << " lsn=" << lsn);
  D(ptr);

  Page_state state = ptr.p->m_state;
  ptr.p->m_lsn = lsn;
  
  if (state & Page_entry::BUSY)
  {
    ndbrequire(ptr.p->m_busy_count != 0);
    if (--ptr.p->m_busy_count == 0)
    {
      state &= ~ Page_entry::BUSY;
    }
  }
  
  state |= Page_entry::DIRTY;
  set_page_state(ptr, state);
  
  D(ptr);
  D("<update_lsn");
}

Uint32
Pgman::create_data_file()
{
  File_map::DataBufferIterator it;
  if(m_file_map.first(it))
  {
    do 
    {
      if(*it.data == RNIL)
      {
	*it.data = (1u << 31) | it.pos;
        D("create_data_file:" << V(it.pos));
	return it.pos;
      }
    } while(m_file_map.next(it));
  }

  Uint32 file_no = m_file_map.getSize();
  Uint32 fd = (1u << 31) | file_no;

  if (m_file_map.append(&fd, 1))
  {
    D("create_data_file:" << V(file_no));
    return file_no;
  }
  D("create_data_file: RNIL");
  return RNIL;
}

Uint32
Pgman::alloc_data_file(Uint32 file_no)
{
  Uint32 sz = m_file_map.getSize();
  if (file_no >= sz)
  {
    Uint32 len = file_no - sz + 1;
    Uint32 fd = RNIL;
    while (len--)
    {
      if (! m_file_map.append(&fd, 1))
      {
        D("alloc_data_file: RNIL");
	return RNIL;
      }
    }
  }

  File_map::DataBufferIterator it;
  m_file_map.first(it);
  m_file_map.next(it, file_no);
  if (* it.data != RNIL)
  {
    D("alloc_data_file: RNIL");
    return RNIL;
  }

  *it.data = (1u << 31) | file_no;
  D("alloc_data_file:" << V(file_no));
  return file_no;
}

void
Pgman::map_file_no(Uint32 file_no, Uint32 fd)
{
  File_map::DataBufferIterator it;
  m_file_map.first(it);
  m_file_map.next(it, file_no);

  assert(*it.data == ((1u << 31) | file_no));
  *it.data = fd;
  D("map_file_no:" << V(file_no) << V(fd));
}

void
Pgman::free_data_file(Uint32 file_no, Uint32 fd)
{
  File_map::DataBufferIterator it;
  m_file_map.first(it);
  m_file_map.next(it, file_no);
  
  if (fd == RNIL)
  {
    ndbrequire(*it.data == ((1u << 31) | file_no));
  }
  else
  {
    ndbrequire(*it.data == fd);
  }
  *it.data = RNIL;
  D("free_data_file:" << V(file_no) << V(fd));
}

void
Pgman::execDATA_FILE_ORD(Signal* signal)
{
  const DataFileOrd* ord = (const DataFileOrd*)signal->getDataPtr();
  Uint32 ret;
  switch (ord->cmd) {
  case DataFileOrd::CreateDataFile:
    ret = create_data_file();
    ndbrequire(ret == ord->ret);
    break;
  case DataFileOrd::AllocDataFile:
    ret = alloc_data_file(ord->file_no);
    ndbrequire(ret == ord->ret);
    break;
  case DataFileOrd::MapFileNo:
    map_file_no(ord->file_no, ord->fd);
    break;
  case DataFileOrd::FreeDataFile:
    free_data_file(ord->file_no, ord->fd);
    break;
  default:
    ndbrequire(false);
    break;
  }
}

int
Pgman::drop_page(Ptr<Page_entry> ptr)
{
  D("drop_page");
  D(ptr);

  Page_stack& pl_stack = m_page_stack;
  Page_queue& pl_queue = m_page_queue;

  Page_state state = ptr.p->m_state;
  if (! (state & (Page_entry::PAGEIN | Page_entry::PAGEOUT)))
  {
    if (state & Page_entry::ONSTACK)
    {
      jam();
      bool at_bottom = ! pl_stack.hasPrev(ptr);
      pl_stack.remove(ptr);
      state &= ~ Page_entry::ONSTACK;
      if (at_bottom)
      {
        jam();
        lirs_stack_prune();
      }
      if (state & Page_entry::HOT)
      {
        jam();
        state &= ~ Page_entry::HOT;
      }
    }

    if (state & Page_entry::ONQUEUE)
    {
      jam();
      pl_queue.remove(ptr);
      state &= ~ Page_entry::ONQUEUE;
    }

    if (state & Page_entry::BUSY)
    {
      jam();
      state &= ~ Page_entry::BUSY;
    }

    if (state & Page_entry::DIRTY)
    {
      jam();
      state &= ~ Page_entry::DIRTY;
    }

    if (state & Page_entry::EMPTY)
    {
      jam();
      state &= ~ Page_entry::EMPTY;
    }

    if (state & Page_entry::MAPPED)
    {
      jam();
      state &= ~ Page_entry::MAPPED;
    }

    if (state & Page_entry::BOUND)
    {
      jam();
      ndbrequire(ptr.p->m_real_page_i != RNIL);
      release_cache_page(ptr.p->m_real_page_i);
      ptr.p->m_real_page_i = RNIL;
      state &= ~ Page_entry::BOUND;
    }

    set_page_state(ptr, state);
    release_page_entry(ptr);
    return 1;
  }
  
  ndbrequire(false);
  return -1;
}

void
Pgman::execRELEASE_PAGES_REQ(Signal* signal)
{
  const ReleasePagesReq* req = (const ReleasePagesReq*)signal->getDataPtr();
  const Uint32 senderData = req->senderData;
  const Uint32 senderRef = req->senderRef;
  const Uint32 requestType = req->requestType;
  const Uint32 bucket = req->requestData;
  ndbrequire(req->requestType == ReleasePagesReq::RT_RELEASE_UNLOCKED);

  Page_hashlist& pl_hash = m_page_hashlist;
  Page_hashlist::Iterator iter;
  pl_hash.next(bucket, iter);

  Uint32 loop = 0;
  while (iter.curr.i != RNIL && (loop++ < 8 || iter.bucket == bucket))
  {
    jam();
    Ptr<Page_entry> ptr = iter.curr;
    if (!(ptr.p->m_state & Page_entry::LOCKED) &&
        (ptr.p->m_state & Page_entry::BOUND) &&
        (ptr.p->m_state & Page_entry::MAPPED)) // should be
    {
      jam();
      D(ptr << ": release");
      ndbrequire(!(ptr.p->m_state & Page_entry::REQUEST));
      ndbrequire(!(ptr.p->m_state & Page_entry::EMPTY));
      ndbrequire(!(ptr.p->m_state & Page_entry::DIRTY));
      ndbrequire(!(ptr.p->m_state & Page_entry::BUSY));
      ndbrequire(!(ptr.p->m_state & Page_entry::PAGEIN));
      ndbrequire(!(ptr.p->m_state & Page_entry::PAGEOUT));
      ndbrequire(!(ptr.p->m_state & Page_entry::LOGSYNC));
      drop_page(ptr);
    }
    pl_hash.next(iter);
  }

  if (iter.curr.i != RNIL) {
    jam();
    ndbassert(iter.bucket > bucket);
    ReleasePagesReq* req = (ReleasePagesReq*)signal->getDataPtrSend();
    req->senderData = senderData;
    req->senderRef = senderRef;
    req->requestType = requestType;
    req->requestData = iter.bucket;
    sendSignal(reference(), GSN_RELEASE_PAGES_REQ,
               signal, ReleasePagesReq::SignalLength, JBB);
    return;
  }

  ReleasePagesConf* conf = (ReleasePagesConf*)signal->getDataPtrSend();
  conf->senderData = senderData;
  conf->senderRef = reference();
  sendSignal(senderRef, GSN_RELEASE_PAGES_CONF,
             signal, ReleasePagesConf::SignalLength, JBB);
}

// page cache client

#include <PgmanProxy.hpp>

Page_cache_client::Page_cache_client(SimulatedBlock* block,
                                     SimulatedBlock* pgman)
{
  m_block = numberToBlock(block->number(), block->instance());

  if (pgman->isNdbMtLqh() && pgman->instance() == 0) {
    m_pgman_proxy = (PgmanProxy*)pgman;
    m_pgman = 0;
  } else {
    m_pgman_proxy = 0;
    m_pgman = (Pgman*)pgman;
  }
}

int
Page_cache_client::get_page(Signal* signal, Request& req, Uint32 flags)
{
  if (m_pgman_proxy != 0) {
    return m_pgman_proxy->get_page(*this, signal, req, flags);
  }

  Ptr<Pgman::Page_entry> entry_ptr;
  Uint32 file_no = req.m_page.m_file_no;
  Uint32 page_no = req.m_page.m_page_no;

  D("get_page" << V(file_no) << V(page_no) << hex << V(flags));

  // make sure TUP does not peek at obsolete data
  m_ptr.i = RNIL;
  m_ptr.p = 0;

  // find or seize
  bool ok = m_pgman->get_page_entry(entry_ptr, file_no, page_no);
  if (! ok)
  {
    return -1;
  }

  Pgman::Page_request page_req;
  page_req.m_block = m_block;
  page_req.m_flags = flags;
  page_req.m_callback = req.m_callback;
#ifdef ERROR_INSERT
  page_req.m_delay_until_time = req.m_delay_until_time;
#endif
  
  int i = m_pgman->get_page(signal, entry_ptr, page_req);
  if (i > 0)
  {
    // TODO remove
    m_pgman->m_global_page_pool.getPtr(m_ptr, (Uint32)i);
  }
  return i;
}

void
Page_cache_client::update_lsn(Local_key key, Uint64 lsn)
{
  if (m_pgman_proxy != 0) {
    m_pgman_proxy->update_lsn(*this, key, lsn);
    return;
  }

  Ptr<Pgman::Page_entry> entry_ptr;
  Uint32 file_no = key.m_file_no;
  Uint32 page_no = key.m_page_no;

  D("update_lsn" << V(file_no) << V(page_no) << V(lsn));

  bool found = m_pgman->find_page_entry(entry_ptr, file_no, page_no);
  assert(found);

  m_pgman->update_lsn(entry_ptr, m_block, lsn);
}

int
Page_cache_client::drop_page(Local_key key, Uint32 page_id)
{
  if (m_pgman_proxy != 0) {
    return m_pgman_proxy->drop_page(*this, key, page_id);
  }

  Ptr<Pgman::Page_entry> entry_ptr;
  Uint32 file_no = key.m_file_no;
  Uint32 page_no = key.m_page_no;

  D("drop_page" << V(file_no) << V(page_no));

  bool found = m_pgman->find_page_entry(entry_ptr, file_no, page_no);
  assert(found);
  assert(entry_ptr.p->m_real_page_i == page_id);

  return m_pgman->drop_page(entry_ptr);
}

Uint32
Page_cache_client::create_data_file(Signal* signal)
{
  if (m_pgman_proxy != 0) {
    return m_pgman_proxy->create_data_file(signal);
  }
  return m_pgman->create_data_file();
}

Uint32
Page_cache_client::alloc_data_file(Signal* signal, Uint32 file_no)
{
  if (m_pgman_proxy != 0) {
    return m_pgman_proxy->alloc_data_file(signal, file_no);
  }
  return m_pgman->alloc_data_file(file_no);
}

void
Page_cache_client::map_file_no(Signal* signal, Uint32 file_no, Uint32 fd)
{
  if (m_pgman_proxy != 0) {
    m_pgman_proxy->map_file_no(signal, file_no, fd);
    return;
  }
  m_pgman->map_file_no(file_no, fd);
}

void
Page_cache_client::free_data_file(Signal* signal, Uint32 file_no, Uint32 fd)
{
  if (m_pgman_proxy != 0) {
    m_pgman_proxy->free_data_file(signal, file_no, fd);
    return;
  }
  m_pgman->free_data_file(file_no, fd);
}

// debug

#ifdef VM_TRACE

void
Pgman::verify_page_entry(Ptr<Page_entry> ptr)
{
  Page_stack& pl_stack = m_page_stack;

  Uint32 ptrI = ptr.i;
  Page_state state = ptr.p->m_state;

  bool has_req = state & Page_entry::REQUEST;
  bool has_req2 = ! ptr.p->m_requests.isEmpty();
  ndbrequire(has_req == has_req2 || dump_page_lists(ptrI));

  bool is_bound = state & Page_entry::BOUND;
  bool is_bound2 = ptr.p->m_real_page_i != RNIL;
  ndbrequire(is_bound == is_bound2 || dump_page_lists(ptrI));

  bool is_mapped = state & Page_entry::MAPPED;
  // mapped implies bound
  ndbrequire(! is_mapped || is_bound || dump_page_lists(ptrI));
  // bound is mapped or has open requests
  ndbrequire(! is_bound || is_mapped || has_req || dump_page_lists(ptrI));

  bool on_stack = state & Page_entry::ONSTACK;
  bool is_hot = state & Page_entry::HOT;
  // hot entry must be on stack
  ndbrequire(! is_hot || on_stack || dump_page_lists(ptrI));

  // stack bottom is hot
  bool at_bottom = on_stack && ! pl_stack.hasPrev(ptr);
  ndbrequire(! at_bottom || is_hot || dump_page_lists(ptrI));

  bool on_queue = state & Page_entry::ONQUEUE;
  // hot entry is not on queue
  ndbrequire(! is_hot || ! on_queue || dump_page_lists(ptrI));

  bool is_locked = state & Page_entry::LOCKED;
  bool on_queue2 = ! is_locked && ! is_hot && is_bound;
  ndbrequire(on_queue == on_queue2 || dump_page_lists(ptrI));

  // entries waiting to enter queue
  bool to_queue = ! is_locked && ! is_hot && ! is_bound && has_req;

  // page is about to be released
  bool to_release = (state == 0);

  // page is either LOCKED or under LIRS or about to be released
  bool is_lirs = on_stack || to_queue || on_queue;
  ndbrequire(to_release || is_locked == ! is_lirs || dump_page_lists(ptrI));

  bool pagein = state & Page_entry::PAGEIN;
  bool pageout = state & Page_entry::PAGEOUT;
  // cannot read and write at same time
  ndbrequire(! pagein || ! pageout || dump_page_lists(ptrI));

  Uint32 no = get_sublist_no(state);
  switch (no) {
  case Page_entry::SL_BIND:
    ndbrequire(! pagein && ! pageout || dump_page_lists(ptrI));
    break;
  case Page_entry::SL_MAP:
    ndbrequire(! pagein && ! pageout || dump_page_lists(ptrI));
    break;
  case Page_entry::SL_MAP_IO:
    ndbrequire(pagein && ! pageout || dump_page_lists(ptrI));
    break;
  case Page_entry::SL_CALLBACK:
    ndbrequire(! pagein && ! pageout || dump_page_lists(ptrI));
    break;
  case Page_entry::SL_CALLBACK_IO:
    ndbrequire(! pagein && pageout || dump_page_lists(ptrI));
    break;
  case Page_entry::SL_BUSY:
    break;
  case Page_entry::SL_LOCKED:
    break;
  case Page_entry::SL_IDLE:
    break;
  case Page_entry::SL_OTHER:
    break;
  case ZNIL:
    ndbrequire(to_release || dump_page_lists(ptrI));
    break;
  default:
    ndbrequire(false || dump_page_lists(ptrI));
    break;
  }
}

void
Pgman::verify_page_lists()
{
  const Stats& stats = m_stats;
  const Param& param = m_param;
  Page_hashlist& pl_hash = m_page_hashlist;
  Page_stack& pl_stack = m_page_stack;
  Page_queue& pl_queue = m_page_queue;
  Ptr<Page_entry> ptr;

  Uint32 is_locked = 0;
  Uint32 is_bound = 0;
  Uint32 is_mapped = 0;
  Uint32 is_hot = 0;
  Uint32 on_stack = 0;
  Uint32 on_queue = 0;
  Uint32 to_queue = 0;

  Page_hashlist::Iterator iter;
  pl_hash.next(0, iter);
  while (iter.curr.i != RNIL)
  {
    ptr = iter.curr;
    Page_state state = ptr.p->m_state;
    // (state == 0) occurs only within a time-slice
    ndbrequire(state != 0);
    verify_page_entry(ptr);

    if (state & Page_entry::LOCKED)
      is_locked++;
    if (state & Page_entry::BOUND)
      is_bound++;
    if (state & Page_entry::MAPPED)
      is_mapped++;
    if (state & Page_entry::HOT)
      is_hot++;
    if (state & Page_entry::ONSTACK)
      on_stack++;
    if (state & Page_entry::ONQUEUE)
      on_queue++;
    if (! (state & Page_entry::LOCKED) &&
        ! (state & Page_entry::HOT) &&
        (state & Page_entry::REQUEST) &&
        ! (state & Page_entry::BOUND))
      to_queue++;
    pl_hash.next(iter);
  }

  for (pl_stack.first(ptr); ptr.i != RNIL; pl_stack.next(ptr))
  {
    Page_state state = ptr.p->m_state;
    ndbrequire(state & Page_entry::ONSTACK || dump_page_lists(ptr.i));
    if (! pl_stack.hasPrev(ptr))
      ndbrequire(state & Page_entry::HOT || dump_page_lists(ptr.i));
  }

  for (pl_queue.first(ptr); ptr.i != RNIL; pl_queue.next(ptr))
  {
    Page_state state = ptr.p->m_state;
    ndbrequire(state & Page_entry::ONQUEUE || dump_page_lists(ptr.i));
    ndbrequire(state & Page_entry::BOUND || dump_page_lists(ptr.i));
    ndbrequire(! (state & Page_entry::HOT) || dump_page_lists(ptr.i));
  }

  ndbrequire(is_bound == stats.m_num_pages || dump_page_lists());
  ndbrequire(is_hot == stats.m_num_hot_pages || dump_page_lists());
  ndbrequire(on_stack == pl_stack.count() || dump_page_lists());
  ndbrequire(on_queue == pl_queue.count() || dump_page_lists());

  Uint32 k;
  Uint32 entry_count = 0;
  char sublist_info[200] = "";
  for (k = 0; k < Page_entry::SUBLIST_COUNT; k++)
  {
    const Page_sublist& pl = *m_page_sublist[k];
    for (pl.first(ptr); ptr.i != RNIL; pl.next(ptr))
      ndbrequire(get_sublist_no(ptr.p->m_state) == k || dump_page_lists(ptr.i));
    entry_count += pl.count();
    sprintf(sublist_info + strlen(sublist_info),
            " %s:%u", get_sublist_name(k), pl.count());
  }
  ndbrequire(entry_count == pl_hash.count() || dump_page_lists());

<<<<<<< HEAD
  D("loop"
    << " stats=" << m_stats_loop_on
    << " busy=" << m_busy_loop_on
    << " cleanup=" << m_cleanup_loop_on
    << " lcp=" << m_lcp_loop_on);

  D("stat"
    << " entry:" << pl_hash.count()
    << " cache:" << m_stats.m_num_pages
    << "(" << locked_bound_count << "L)"
    << " stack:" << pl_stack.count()
    << " hot:" << hot_count
    << " hot_bound:" << hot_bound_count
    << " stack_request:" << stack_request_count
    << " queue:" << pl_queue.count()
    << " queue_request:" << queue_request_count
    << " queuewait:" << queuewait_count);

  char countbuf[200];
  countbuf[0] = 0;
  for (k = 0; k < Page_entry::SUBLIST_COUNT; k++)
  {
    const Page_sublist& pl = *m_page_sublist[k];
    sprintf(countbuf + strlen(countbuf), " %s:%u",
            get_sublist_name(k), pl.count());
  }
  D("list" << countbuf);
=======
  Uint32 hit_pct = 0;
  char hit_pct_str[20];
  if (stats.m_page_hits + stats.m_page_faults != 0)
    hit_pct = 10000 * stats.m_page_hits /
              (stats.m_page_hits + stats.m_page_faults);
  sprintf(hit_pct_str, "%u.%02u", hit_pct / 100, hit_pct % 100);

  if (! debugFlag && debugSummaryFlag)
    open_debug_file(1);

  debugOut
    << "PGMAN: loop"
    << " stats:" << m_stats_loop_on
    << " busy:" << m_busy_loop_on
    << " cleanup:" << m_cleanup_loop_on
    << " lcp:" << m_lcp_loop_on << endl;

  debugOut
    << "PGMAN:"
    << " entries:" << pl_hash.count()
    << " pages:" << stats.m_num_pages << "/" << param.m_max_pages
    << " mapped:" << is_mapped
    << " hot:" << is_hot
    << " io:" << stats.m_current_io_waits << "/" << param.m_max_io_waits
    << " hit pct:" << hit_pct_str << endl;

  debugOut
    << "PGMAN:"
    << " locked:" << is_locked
    << " stack:" << pl_stack.count()
    << " queue:" << pl_queue.count()
    << " to queue:" << to_queue << endl;

  debugOut
    << "PGMAN:"
    << sublist_info << endl;

  if (! debugFlag && debugSummaryFlag)
    open_debug_file(0);
>>>>>>> 6d015fb6
}

void
Pgman::verify_all()
{
  Page_sublist& pl_bind = *m_page_sublist[Page_entry::SL_BIND];
  Page_sublist& pl_map = *m_page_sublist[Page_entry::SL_MAP];
  Page_sublist& pl_callback = *m_page_sublist[Page_entry::SL_CALLBACK];

  if (! pl_bind.isEmpty() || ! pl_map.isEmpty() || ! pl_callback.isEmpty())
  {
    ndbrequire(m_busy_loop_on || dump_page_lists());
  }
  verify_page_lists();
}

bool
Pgman::dump_page_lists(Uint32 ptrI)
{
<<<<<<< HEAD
  // use debugOut directly
  debugOut << "PGMAN: page list dump" << endl;
=======
  if (! debugFlag)
    open_debug_file(1);

  debugOut << "PGMAN: page list dump" << "\n";
>>>>>>> 6d015fb6
  if (ptrI != RNIL)
    debugOut << "PGMAN: error on PE [" << ptrI << "]" << "\n";

  Page_hashlist& pl_hash = m_page_hashlist;
  Page_stack& pl_stack = m_page_stack;
  Page_queue& pl_queue = m_page_queue;
  Ptr<Page_entry> ptr;
  Uint32 n;

  debugOut << "stack:" << "\n";
  n = 0;
  for (pl_stack.first(ptr); ptr.i != RNIL; pl_stack.next(ptr))
    debugOut << n++ << " " << ptr << "\n";

  debugOut << "queue:" << "\n";
  n = 0;
  for (pl_queue.first(ptr); ptr.i != RNIL; pl_queue.next(ptr))
    debugOut << n++ << " " << ptr << "\n";

  Uint32 k;
  for (k = 0; k < Page_entry::SUBLIST_COUNT; k++)
  {
    debugOut << get_sublist_name(k) << ":" << "\n";
    const Page_sublist& pl = *m_page_sublist[k];
    n = 0;
    for (pl.first(ptr); ptr.i != RNIL; pl.next(ptr))
      debugOut << n++ << " " << ptr << "\n";
  }

<<<<<<< HEAD
=======
  debugOut.flushline();
  if (! debugFlag)
    open_debug_file(0);

>>>>>>> 6d015fb6
  return false;
}

#endif

const char*
Pgman::get_sublist_name(Uint32 list_no)
{
  switch (list_no) {
  case Page_entry::SL_BIND:
    return "bind";
  case Page_entry::SL_MAP:
    return "map";
  case Page_entry::SL_MAP_IO:
    return "map_io";
  case Page_entry::SL_CALLBACK:
    return "cb";
  case Page_entry::SL_CALLBACK_IO:
    return "cb_io";
  case Page_entry::SL_BUSY:
    return "busy";
  case Page_entry::SL_LOCKED:
    return "locked";
  case Page_entry::SL_IDLE:
    return "idle";
  case Page_entry::SL_OTHER:
    return "other";
  }
  return "?";
}

NdbOut&
operator<<(NdbOut& out, Ptr<Pgman::Page_request> ptr)
{
  const Pgman::Page_request& pr = *ptr.p;
  out << "PR";
  if (ptr.i != RNIL)
    out << " [" << dec << ptr.i << "]";
  out << " block=" << hex << pr.m_block;
  out << " flags=" << hex << pr.m_flags;
  out << "," << dec << (pr.m_flags & Pgman::Page_request::OP_MASK);
  {
    if (pr.m_flags & Pgman::Page_request::LOCK_PAGE)
      out << ",lock_page";
    if (pr.m_flags & Pgman::Page_request::EMPTY_PAGE)
      out << ",empty_page";
    if (pr.m_flags & Pgman::Page_request::ALLOC_REQ)
      out << ",alloc_req";
    if (pr.m_flags & Pgman::Page_request::COMMIT_REQ)
      out << ",commit_req";
    if (pr.m_flags & Pgman::Page_request::DIRTY_REQ)
      out << ",dirty_req";
    if (pr.m_flags & Pgman::Page_request::CORR_REQ)
      out << ",corr_req";
  }
  return out;
}

NdbOut&
operator<<(NdbOut& out, Ptr<Pgman::Page_entry> ptr)
{
  const Pgman::Page_entry pe = *ptr.p;
  Uint32 list_no = Pgman::get_sublist_no(pe.m_state);
  out << "PE [" << dec << ptr.i << "]";
  out << " state=" << hex << pe.m_state;
  {
    if (pe.m_state & Pgman::Page_entry::REQUEST)
      out << ",request";
    if (pe.m_state & Pgman::Page_entry::EMPTY)
      out << ",empty";
    if (pe.m_state & Pgman::Page_entry::BOUND)
      out << ",bound";
    if (pe.m_state & Pgman::Page_entry::MAPPED)
      out << ",mapped";
    if (pe.m_state & Pgman::Page_entry::DIRTY)
      out << ",dirty";
    if (pe.m_state & Pgman::Page_entry::USED)
      out << ",used";
    if (pe.m_state & Pgman::Page_entry::BUSY)
      out << ",busy";
    if (pe.m_state & Pgman::Page_entry::LOCKED)
      out << ",locked";
    if (pe.m_state & Pgman::Page_entry::PAGEIN)
      out << ",pagein";
    if (pe.m_state & Pgman::Page_entry::PAGEOUT)
      out << ",pageout";
    if (pe.m_state & Pgman::Page_entry::LOGSYNC)
      out << ",logsync";
    if (pe.m_state & Pgman::Page_entry::LCP)
      out << ",lcp";
    if (pe.m_state & Pgman::Page_entry::HOT)
      out << ",hot";
    if (pe.m_state & Pgman::Page_entry::ONSTACK)
      out << ",onstack";
    if (pe.m_state & Pgman::Page_entry::ONQUEUE)
      out << ",onqueue";
  }
  out << " list=";
  if (list_no == ZNIL)
    out << "NONE";
  else
  {
    out << dec << list_no;
    out << "," << Pgman::get_sublist_name(list_no);
  }
  out << " diskpage=" << dec << pe.m_file_no << "," << pe.m_page_no;
  if (pe.m_real_page_i == RNIL)
    out << " realpage=RNIL";
  else {
    out << " realpage=" << dec << pe.m_real_page_i;
#ifdef VM_TRACE
    if (pe.m_state & Pgman::Page_entry::MAPPED) {
      Ptr<GlobalPage> gptr;
      pe.m_this->m_global_page_pool.getPtr(gptr, pe.m_real_page_i);
      SHA1_CONTEXT c;
      uint8 digest[SHA1_HASH_SIZE];
      mysql_sha1_reset(&c);
      mysql_sha1_input(&c, (uchar*)gptr.p->data, sizeof(gptr.p->data));
      mysql_sha1_result(&c, digest);
      char buf[100];
      int i;
      for (i = 0; i < 20; i++) {
        const char* const hexdigit = "0123456789abcdef";
        uint8 x = digest[i];
        buf[2*i + 0] = hexdigit[x >> 4];
        buf[2*i + 1] = hexdigit[x & 0xF];
      }
      buf[2*i] = 0;
      out << " sha1=" << buf;
    }
#endif
  }
  out << " lsn=" << dec << pe.m_lsn;
  out << " busy_count=" << dec << pe.m_busy_count;
#ifdef VM_TRACE
  {
    Pgman::Page_stack& pl_stack = pe.m_this->m_page_stack;
    if (! pl_stack.hasNext(ptr))
      out << " top";
    if (! pl_stack.hasPrev(ptr))
      out << " bottom";
  }
  {
    Pgman::Local_page_request_list 
      req_list(ptr.p->m_this->m_page_request_pool, ptr.p->m_requests);
    if (! req_list.isEmpty())
    {
      Ptr<Pgman::Page_request> req_ptr;
      out << " req:";
      for (req_list.first(req_ptr); req_ptr.i != RNIL; req_list.next(req_ptr))
      {
        out << " " << req_ptr;
      }
    }
  }
#endif
  return out;
}

void
Pgman::execDUMP_STATE_ORD(Signal* signal)
{
  jamEntry();
  Page_hashlist& pl_hash = m_page_hashlist;
<<<<<<< HEAD
=======
#ifdef VM_TRACE
  if (signal->theData[0] == 11000 && signal->getLength() == 2)
  {
    Uint32 flag = signal->theData[1];
    debugFlag = flag & 1;
    debugSummaryFlag = flag & 2;
    open_debug_file(debugFlag);
  }
#endif
>>>>>>> 6d015fb6

  if (signal->theData[0] == 11001)
  {
    // XXX print hash list if no sublist
    Uint32 list = 0;
    if (signal->getLength() > 1)
      list = signal->theData[1];

    Page_sublist& pl = *m_page_sublist[list];
    Ptr<Page_entry> ptr;
    
    for (pl.first(ptr); ptr.i != RNIL; pl.next(ptr))
    {
      ndbout << ptr << endl;
      infoEvent(" PE [ file: %d page: %d ] state: %x lsn: %lld lcp: %d busy: %d req-list: %d",
		ptr.p->m_file_no, ptr.p->m_page_no,
		ptr.p->m_state, ptr.p->m_lsn, ptr.p->m_last_lcp,
		ptr.p->m_busy_count,
		!ptr.p->m_requests.isEmpty());
    }
  }

  if (signal->theData[0] == 11002 && signal->getLength() == 3)
  {
    Page_entry key;
    key.m_file_no = signal->theData[1];
    key.m_page_no = signal->theData[2];
    
    Ptr<Page_entry> ptr;
    if (pl_hash.find(ptr, key))
    {
      ndbout << "pageout " << ptr << endl;
      if (c_tup != 0)
        c_tup->disk_page_unmap_callback(0,
                                        ptr.p->m_real_page_i, 
                                        ptr.p->m_dirty_count);
      pageout(signal, ptr);
    }
  }
  

  if (signal->theData[0] == 11003)
  {
#ifdef VM_TRACE
    verify_page_lists();
    dump_page_lists();
#else
    ndbout << "Only in VM_TRACE builds" << endl;
#endif
  }

  if (signal->theData[0] == 11004)
  {
    ndbout << "Dump LCP bucket m_lcp_outstanding: " << m_lcp_outstanding;
    if (m_lcp_curr_bucket != ~(Uint32)0)
    {
      Page_hashlist::Iterator iter;
      pl_hash.next(m_lcp_curr_bucket, iter);
      
      ndbout_c(" %d", m_lcp_curr_bucket);

      while (iter.curr.i != RNIL && iter.bucket == m_lcp_curr_bucket)
      {
	Ptr<Page_entry>& ptr = iter.curr;
	ndbout << ptr << endl;
	pl_hash.next(iter);
      }

      ndbout_c("-- done");
    }
    else
    {
      ndbout_c(" == ~0");
    }
  }

  if (signal->theData[0] == 11005)
  {
    g_dbg_lcp = !g_dbg_lcp;
  }

  if (signal->theData[0] == 11006)
  {
    SET_ERROR_INSERT_VALUE(11006);
  }

  if (signal->theData[0] == 11007)
  {
    SET_ERROR_INSERT_VALUE(11007);
  }

  if (signal->theData[0] == 11008)
  {
    SET_ERROR_INSERT_VALUE(11008);
  }
}<|MERGE_RESOLUTION|>--- conflicted
+++ resolved
@@ -50,14 +50,10 @@
   m_page_hashlist(m_page_entry_pool),
   m_page_stack(m_page_entry_pool),
   m_page_queue(m_page_entry_pool)
-<<<<<<< HEAD
-=======
 #ifdef VM_TRACE
-  ,debugOut(* new NullOutputStream())
   ,debugFlag(false)
   ,debugSummaryFlag(false)
 #endif
->>>>>>> 6d015fb6
 {
   BLOCK_CONSTRUCTOR(Pgman);
 
@@ -144,7 +140,6 @@
   
   if (page_buffer > 0)
   {
-<<<<<<< HEAD
     if (isNdbMtLqh())
     {
       // divide between workers - wl4391_todo give extra worker less
@@ -159,13 +154,7 @@
     m_param.m_max_pages = page_cnt;
     m_page_entry_pool.setSize(m_param.m_lirs_stack_mult * page_cnt);
     m_param.m_max_hot_pages = (page_cnt * 9) / 10;
-=======
-    page_buffer = (page_buffer + GLOBAL_PAGE_SIZE - 1) / GLOBAL_PAGE_SIZE; // in pages
-    m_param.m_max_pages = page_buffer;
-    m_page_entry_pool.setSize(m_param.m_lirs_stack_mult * page_buffer);
-    m_param.m_max_hot_pages = (page_buffer * 9) / 10;
     ndbrequire(m_param.m_max_hot_pages >= 1);
->>>>>>> 6d015fb6
   }
 
   Pool_context pc;
@@ -414,16 +403,9 @@
     }
   }
 
-<<<<<<< HEAD
   D(ptr << ": after");
+  verify_page_entry(ptr);
   D("<set_page_state");
-=======
-#ifdef VM_TRACE
-  debugOut << "PGMAN: " << ptr << ": after" << endl;
-  verify_page_entry(ptr);
-  debugOut << "PGMAN: <set_page_state" << endl;
-#endif
->>>>>>> 6d015fb6
 }
 
 // seize/release pages and entries
@@ -753,15 +735,8 @@
   }
   else
   {
-<<<<<<< HEAD
-    D("hot: " << m_stats.m_num_pages << " of " << m_param.m_max_hot_pages);
-=======
-#ifdef VM_TRACE
-    debugOut << "PGMAN: filling up hot pages: "
-             << m_stats.m_num_hot_pages << "/"
-             << m_param.m_max_hot_pages << endl;
-#endif
->>>>>>> 6d015fb6
+    D("filling up hot pages: " << m_stats.m_num_hot_pages << "/"
+                               << m_param.m_max_hot_pages);
     jam();
     if (state & Page_entry::ONSTACK)
     {
@@ -2419,35 +2394,6 @@
   }
   ndbrequire(entry_count == pl_hash.count() || dump_page_lists());
 
-<<<<<<< HEAD
-  D("loop"
-    << " stats=" << m_stats_loop_on
-    << " busy=" << m_busy_loop_on
-    << " cleanup=" << m_cleanup_loop_on
-    << " lcp=" << m_lcp_loop_on);
-
-  D("stat"
-    << " entry:" << pl_hash.count()
-    << " cache:" << m_stats.m_num_pages
-    << "(" << locked_bound_count << "L)"
-    << " stack:" << pl_stack.count()
-    << " hot:" << hot_count
-    << " hot_bound:" << hot_bound_count
-    << " stack_request:" << stack_request_count
-    << " queue:" << pl_queue.count()
-    << " queue_request:" << queue_request_count
-    << " queuewait:" << queuewait_count);
-
-  char countbuf[200];
-  countbuf[0] = 0;
-  for (k = 0; k < Page_entry::SUBLIST_COUNT; k++)
-  {
-    const Page_sublist& pl = *m_page_sublist[k];
-    sprintf(countbuf + strlen(countbuf), " %s:%u",
-            get_sublist_name(k), pl.count());
-  }
-  D("list" << countbuf);
-=======
   Uint32 hit_pct = 0;
   char hit_pct_str[20];
   if (stats.m_page_hits + stats.m_page_faults != 0)
@@ -2455,39 +2401,27 @@
               (stats.m_page_hits + stats.m_page_faults);
   sprintf(hit_pct_str, "%u.%02u", hit_pct / 100, hit_pct % 100);
 
-  if (! debugFlag && debugSummaryFlag)
-    open_debug_file(1);
-
-  debugOut
-    << "PGMAN: loop"
+  D("loop"
     << " stats:" << m_stats_loop_on
     << " busy:" << m_busy_loop_on
     << " cleanup:" << m_cleanup_loop_on
-    << " lcp:" << m_lcp_loop_on << endl;
-
-  debugOut
-    << "PGMAN:"
+    << " lcp:" << m_lcp_loop_on);
+
+  D("page"
     << " entries:" << pl_hash.count()
     << " pages:" << stats.m_num_pages << "/" << param.m_max_pages
     << " mapped:" << is_mapped
     << " hot:" << is_hot
     << " io:" << stats.m_current_io_waits << "/" << param.m_max_io_waits
-    << " hit pct:" << hit_pct_str << endl;
-
-  debugOut
-    << "PGMAN:"
+    << " hit pct:" << hit_pct_str);
+
+  D("list"
     << " locked:" << is_locked
     << " stack:" << pl_stack.count()
     << " queue:" << pl_queue.count()
-    << " to queue:" << to_queue << endl;
-
-  debugOut
-    << "PGMAN:"
-    << sublist_info << endl;
-
-  if (! debugFlag && debugSummaryFlag)
-    open_debug_file(0);
->>>>>>> 6d015fb6
+    << " to queue:" << to_queue);
+
+  D(sublist_info);
 }
 
 void
@@ -2507,15 +2441,8 @@
 bool
 Pgman::dump_page_lists(Uint32 ptrI)
 {
-<<<<<<< HEAD
   // use debugOut directly
   debugOut << "PGMAN: page list dump" << endl;
-=======
-  if (! debugFlag)
-    open_debug_file(1);
-
-  debugOut << "PGMAN: page list dump" << "\n";
->>>>>>> 6d015fb6
   if (ptrI != RNIL)
     debugOut << "PGMAN: error on PE [" << ptrI << "]" << "\n";
 
@@ -2545,13 +2472,7 @@
       debugOut << n++ << " " << ptr << "\n";
   }
 
-<<<<<<< HEAD
-=======
   debugOut.flushline();
-  if (! debugFlag)
-    open_debug_file(0);
-
->>>>>>> 6d015fb6
   return false;
 }
 
@@ -2716,18 +2637,15 @@
 {
   jamEntry();
   Page_hashlist& pl_hash = m_page_hashlist;
-<<<<<<< HEAD
-=======
 #ifdef VM_TRACE
   if (signal->theData[0] == 11000 && signal->getLength() == 2)
   {
+    // has no effect currently
     Uint32 flag = signal->theData[1];
     debugFlag = flag & 1;
     debugSummaryFlag = flag & 2;
-    open_debug_file(debugFlag);
   }
 #endif
->>>>>>> 6d015fb6
 
   if (signal->theData[0] == 11001)
   {
