/*
   Copyright (C) 2003 MySQL AB
    All rights reserved. Use is subject to license terms.

   This program is free software; you can redistribute it and/or modify
   it under the terms of the GNU General Public License as published by
   the Free Software Foundation; version 2 of the License.

   This program is distributed in the hope that it will be useful,
   but WITHOUT ANY WARRANTY; without even the implied warranty of
   MERCHANTABILITY or FITNESS FOR A PARTICULAR PURPOSE.  See the
   GNU General Public License for more details.

   You should have received a copy of the GNU General Public License
   along with this program; if not, write to the Free Software
   Foundation, Inc., 51 Franklin St, Fifth Floor, Boston, MA 02110-1301  USA
*/

#ifndef DBTUP_H
#define DBTUP_H

#include <pc.hpp>
#include <SimulatedBlock.hpp>
#include <ndb_limits.h>
#include <trigger_definitions.h>
#include <AttributeHeader.hpp>
#include <Bitmask.hpp>
#include <signaldata/TupKey.hpp>
#include <signaldata/CreateTrig.hpp>
#include <signaldata/CreateTrigImpl.hpp>
#include <signaldata/DropTrig.hpp>
#include <signaldata/DropTrigImpl.hpp>
#include <signaldata/TrigAttrInfo.hpp>
#include <signaldata/BuildIndxImpl.hpp>
#include <signaldata/AlterTab.hpp>
#include <AttributeDescriptor.hpp>
#include "AttributeOffset.hpp"
#include "Undo_buffer.hpp"
#include "tuppage.hpp"
#include <DynArr256.hpp>
#include "../pgman.hpp"
#include "../tsman.hpp"

// jams
#undef jam
#undef jamEntry
#ifdef DBTUP_BUFFER_CPP
#define jam()	 	jamLine(10000 + __LINE__)
#define jamEntry() 	jamEntryLine(10000 + __LINE__)
#endif
#ifdef DBTUP_ROUTINES_CPP
#define jam()           jamLine(15000 + __LINE__)
#define jamEntry()      jamEntryLine(15000 + __LINE__)
#endif
#ifdef DBTUP_COMMIT_CPP
#define jam()           jamLine(20000 + __LINE__)
#define jamEntry()      jamEntryLine(20000 + __LINE__)
#endif
#ifdef DBTUP_FIXALLOC_CPP
#define jam()           jamLine(25000 + __LINE__)
#define jamEntry()      jamEntryLine(25000 + __LINE__)
#endif
#ifdef DBTUP_TRIGGER_CPP
#define jam()           jamLine(30000 + __LINE__)
#define jamEntry()      jamEntryLine(30000 + __LINE__)
#endif
#ifdef DBTUP_ABORT_CPP
#define jam()           jamLine(35000 + __LINE__)
#define jamEntry()      jamEntryLine(35000 + __LINE__)
#endif
#ifdef DBTUP_PAGE_MAP_CPP
#define jam()           jamLine(40000 + __LINE__)
#define jamEntry()      jamEntryLine(40000 + __LINE__)
#endif
#ifdef DBTUP_PAG_MAN_CPP
#define jam()           jamLine(45000 + __LINE__)
#define jamEntry()      jamEntryLine(45000 + __LINE__)
#endif
#ifdef DBTUP_STORE_PROC_DEF_CPP
#define jam()           jamLine(50000 + __LINE__)
#define jamEntry()      jamEntryLine(50000 + __LINE__)
#endif
#ifdef DBTUP_META_CPP
#define jam()           jamLine(55000 + __LINE__)
#define jamEntry()      jamEntryLine(55000 + __LINE__)
#endif
#ifdef DBTUP_TAB_DES_MAN_CPP
#define jam()           jamLine(60000 + __LINE__)
#define jamEntry()      jamEntryLine(60000 + __LINE__)
#endif
#ifdef DBTUP_GEN_CPP
#define jam()           jamLine(65000 + __LINE__)
#define jamEntry()      jamEntryLine(65000 + __LINE__)
#endif
#ifdef DBTUP_INDEX_CPP
#define jam()           jamLine(70000 + __LINE__)
#define jamEntry()      jamEntryLine(70000 + __LINE__)
#endif
#ifdef DBTUP_DEBUG_CPP
#define jam()           jamLine(75000 + __LINE__)
#define jamEntry()      jamEntryLine(75000 + __LINE__)
#endif
#ifdef DBTUP_VAR_ALLOC_CPP
#define jam()           jamLine(80000 + __LINE__)
#define jamEntry()      jamEntryLine(80000 + __LINE__)
#endif
#ifdef DBTUP_SCAN_CPP
#define jam()           jamLine(85000 + __LINE__)
#define jamEntry()      jamEntryLine(85000 + __LINE__)
#endif
#ifdef DBTUP_DISK_ALLOC_CPP
#define jam()           jamLine(90000 + __LINE__)
#define jamEntry()      jamEntryLine(90000 + __LINE__)
#endif
#ifndef jam
#define jam()           jamLine(__LINE__)
#define jamEntry()      jamEntryLine(__LINE__)
#endif

#ifdef VM_TRACE
inline const char* dbgmask(const Bitmask<MAXNROFATTRIBUTESINWORDS>& bm) {
  static int i=0; static char buf[5][200];
  bm.getText(buf[i%5]); return buf[i++%5]; }
inline const char* dbgmask(const Uint32 bm[2]) {
  static int i=0; static char buf[5][200];
  sprintf(buf[i%5],"%08x%08x",bm[1],bm[0]); return buf[i++%5]; }
#endif

#define ZWORDS_ON_PAGE 8192          /* NUMBER OF WORDS ON A PAGE.      */
#define ZMIN_PAGE_LIMIT_TUPKEYREQ 5
#define ZTUP_VERSION_BITS 15
#define ZTUP_VERSION_MASK ((1 << ZTUP_VERSION_BITS) - 1)
#define MAX_FREE_LIST 4

inline Uint32* ALIGN_WORD(void * ptr)
{
  return (Uint32*)(((UintPtr(ptr) + 3) >> 2) << 2);
}

inline const Uint32* ALIGN_WORD(const void* ptr)
{
  return (Uint32*)(((UintPtr(ptr) + 3) >> 2) << 2);
}

#ifdef DBTUP_C
//------------------------------------------------------------------
// Jam Handling:
//
// When DBTUP reports lines through jam in the trace files it has to
// be interpreted. 4024 means as an example line 24 in DbtupCommit.cpp
// Thus 4000 is added to the line number beacuse it is located in the
// file DbtupCommit.cpp. The following is the exhaustive list of the
// added value in the various files. ndbrequire, ptrCheckGuard still
// only reports the line number in the file it currently is located in.
// 
// DbtupExecQuery.cpp         0
// DbtupBuffer.cpp         10000
// DbtupRoutines.cpp       15000
// DbtupCommit.cpp         20000
// DbtupFixAlloc.cpp       25000
// DbtupTrigger.cpp        30000
// DbtupAbort.cpp          35000
// DbtupPageMap.cpp        40000
// DbtupPagMan.cpp         45000
// DbtupStoredProcDef.cpp  50000
// DbtupMeta.cpp           55000
// DbtupTabDesMan.cpp      60000
// DbtupGen.cpp            65000
// DbtupIndex.cpp          70000
// DbtupDebug.cpp          75000
// DbtupVarAlloc.cpp       80000
// DbtupScan.cpp           85000
// DbtupDiskAlloc.cpp      90000
//------------------------------------------------------------------

/*
2.2 LOCAL SYMBOLS
-----------------
*/
/* ---------------------------------------------------------------- */
/*       S I Z E              O F               R E C O R D S       */
/* ---------------------------------------------------------------- */
#define ZNO_OF_CONCURRENT_OPEN_OP 40        /* NUMBER OF CONCURRENT OPENS      */
#define ZNO_OF_CONCURRENT_WRITE_OP 80       /* NUMBER OF CONCURRENT DISK WRITES*/
#define ZNO_OF_FRAGOPREC 20                 /* NUMBER OF CONCURRENT ADD FRAG.  */
#define TOT_PAGE_RECORD_SPACE 262144        /* SIZE OF PAGE RECORD FILE.       */
#define ZNO_OF_PAGE TOT_PAGE_RECORD_SPACE/ZWORDS_ON_PAGE   
#define ZNO_OF_PAGE_RANGE_REC 128           /* SIZE OF PAGE RANGE FILE         */
// Trigger constants
#define ZDEFAULT_MAX_NO_TRIGGERS_PER_TABLE 16

/* ---------------------------------------------------------------- */
/* A ATTRIBUTE MAY BE NULL, DYNAMIC OR NORMAL. A NORMAL ATTRIBUTE   */
/* IS A ATTRIBUTE THAT IS NOT NULL OR DYNAMIC. A NULL ATTRIBUTE     */
/* MAY HAVE NO VALUE. A DYNAMIC ATTRIBUTE IS A NULL ATTRIBUTE THAT  */
/* DOES NOT HAVE TO BE A MEMBER OF EVERY TUPLE I A CERTAIN TABLE.   */
/* ---------------------------------------------------------------- */
/**
 * #defines moved into include/kernel/Interpreter.hpp
 */
#define ZINSERT_DELETE 0
#define ZUPDATE_ALL 8
/* ---------------------------------------------------------------- */
/* THE MINIMUM SIZE OF AN 'EMPTY' TUPLE HEADER IN R-WORDS           */
/* ---------------------------------------------------------------- */
          /* THE TUPLE HEADER FIELD 'SIZE OF NULL ATTR. FIELD' SPECIFYES    */
          /* THE SIZE OF THE TUPLE HEADER FIELD 'NULL ATTR. FIELD'.         */
          /* THE TUPLE HEADER FIELD 'TYPE' SPECIFYES THE TYPE OF THE TUPLE  */
          /* HEADER.                                                        */
                               /* TUPLE ATTRIBUTE INDEX CLUSTERS, ATTRIBUTE */
                               /* CLUSTERS AND A DYNAMIC ATTRIBUTE HEADER.  */
                               /* IT MAY ALSO CONTAIN SHORT ATTRIBUTES AND  */
                               /* POINTERS TO LONG ATTRIBUTE HEADERS.       */
                               /* TUPLE ATTRIBUTE INDEX CLUSTERS, ATTRIBUTE */
                               /* CLUSTERS AND A DYNAMIC ATTRIBUTE HEADER.  */

          /* DATA STRUCTURE TYPES */
          /* WHEN ATTRIBUTE INFO IS SENT WITH A ATTRINFO-SIGNAL THE         */
          /* VARIABLE TYPE IS SPECIFYED. THIS MUST BE DONE TO BE ABLE TO    */
          /* NOW HOW MUCH DATA OF A ATTRIBUTE TO READ FROM ATTRINFO.        */

          /* WHEN A REQUEST CAN NOT BE EXECUTED BECAUSE OF A ERROR THE      */
          /* ERROR MUST BE IDENTIFYED BY MEANS OF A ERROR CODE AND SENT TO  */
          /* THE REQUESTER.                                                 */
#define ZGET_OPREC_ERROR 804            // TUP_SEIZEREF

#define ZEXIST_FRAG_ERROR 816           // Add fragment
#define ZFULL_FRAGRECORD_ERROR 817      // Add fragment
#define ZNO_FREE_PAGE_RANGE_ERROR 818   // Add fragment
#define ZNOFREE_FRAGOP_ERROR 830        // Add fragment
#define ZTOO_LARGE_TUPLE_ERROR 851      // Add fragment
#define ZNO_FREE_TAB_ENTRY_ERROR 852    // Add fragment
#define ZNO_PAGES_ALLOCATED_ERROR 881   // Add fragment

#define ZGET_REALPID_ERROR 809
#define ZNOT_IMPLEMENTED_ERROR 812
#define ZSEIZE_ATTRINBUFREC_ERROR 805
#define ZTOO_MUCH_ATTRINFO_ERROR 823
#define ZMEM_NOTABDESCR_ERROR 826
#define ZMEM_NOMEM_ERROR 827
#define ZAI_INCONSISTENCY_ERROR 829
#define ZNO_ILLEGAL_NULL_ATTR 839
#define ZNOT_NULL_ATTR 840
#define ZNO_INSTRUCTION_ERROR 871
#define ZOUTSIDE_OF_PROGRAM_ERROR 876
#define ZSTORED_PROC_ID_ERROR 877
#define ZREGISTER_INIT_ERROR 878
#define ZATTRIBUTE_ID_ERROR 879
#define ZTRY_TO_READ_TOO_MUCH_ERROR 880
#define ZTOTAL_LEN_ERROR 882
#define ZATTR_INTERPRETER_ERROR 883
#define ZSTACK_OVERFLOW_ERROR 884
#define ZSTACK_UNDERFLOW_ERROR 885
#define ZTOO_MANY_INSTRUCTIONS_ERROR 886
#define ZTRY_TO_UPDATE_ERROR 888
#define ZCALL_ERROR 890
#define ZTEMPORARY_RESOURCE_FAILURE 891
#define ZUNSUPPORTED_BRANCH 892

#define ZSTORED_SEIZE_ATTRINBUFREC_ERROR 873 // Part of Scan
#define ZSTORED_TOO_MUCH_ATTRINFO_ERROR 874

#define ZREAD_ONLY_CONSTRAINT_VIOLATION 893
#define ZVAR_SIZED_NOT_SUPPORTED 894
#define ZINCONSISTENT_NULL_ATTRIBUTE_COUNT 895
#define ZTUPLE_CORRUPTED_ERROR 896
#define ZTRY_UPDATE_PRIMARY_KEY 897
#define ZMUST_BE_ABORTED_ERROR 898
#define ZTUPLE_DELETED_ERROR 626
#define ZINSERT_ERROR 630

#define ZINVALID_CHAR_FORMAT 744
#define ZROWID_ALLOCATED 899
#define ZINVALID_ALTER_TAB 741

          /* SOME WORD POSITIONS OF FIELDS IN SOME HEADERS */

#define ZTH_MM_FREE 3                     /* PAGE STATE, TUPLE HEADER PAGE WITH FREE AREA      */
#define ZTH_MM_FULL 4                     /* PAGE STATE, TUPLE HEADER PAGE WHICH IS FULL       */

#define ZTD_HEADER 0                      /* HEADER POSITION                   */
#define ZTD_DATASIZE 1                    /* SIZE OF THE DATA IN THIS CHUNK    */
#define ZTD_SIZE 2                        /* TOTAL SIZE OF TABLE DESCRIPTOR    */

          /* TRAILER POSITIONS FROM END OF TABLE DESCRIPTOR RECORD               */
#define ZTD_TR_SIZE 1                     /* SIZE DESCRIPTOR POS FROM END+1    */
#define ZTD_TR_TYPE 2
#define ZTD_TRAILER_SIZE 2                /* TOTAL SIZE OF TABLE TRAILER       */
#define ZAD_SIZE 2                        /* TOTAL SIZE OF ATTR DESCRIPTOR     */
#define ZAD_LOG_SIZE 1                    /* TWO LOG OF TOTAL SIZE OF ATTR DESCRIPTOR     */

          /* CONSTANTS USED TO HANDLE TABLE DESCRIPTOR AS A FREELIST             */
#define ZTD_FL_HEADER 0                   /* HEADER POSITION                   */
#define ZTD_FL_SIZE 1                     /* TOTAL SIZE OF THIS FREELIST ENTRY */
#define ZTD_FL_PREV 2                     /* PREVIOUS RECORD IN FREELIST       */
#define ZTD_FL_NEXT 3                     /* NEXT RECORD IN FREELIST           */
#define ZTD_FREE_SIZE 16                  /* SIZE NEEDED TO HOLD ONE FL ENTRY  */

          /* CONSTANTS USED IN LSB OF TABLE DESCRIPTOR HEADER DESCRIBING USAGE   */
#define ZTD_TYPE_FREE 0                   /* RECORD LINKED INTO FREELIST       */
#define ZTD_TYPE_NORMAL 1                 /* RECORD USED AS TABLE DESCRIPTOR   */
          /* ATTRIBUTE OPERATION CONSTANTS */
#define ZLEAF 1
#define ZNON_LEAF 2

          /* RETURN POINTS. */
          /* RESTART PHASES */
#define ZSTARTPHASE1 1
#define ZSTARTPHASE2 2
#define ZSTARTPHASE3 3
#define ZSTARTPHASE4 4
#define ZSTARTPHASE6 6

#define ZADDFRAG 0

//------------------------------------------------------------
// TUP_CONTINUEB codes
//------------------------------------------------------------
#define ZINITIALISE_RECORDS 6
#define ZREL_FRAG 7
#define ZREPORT_MEMORY_USAGE 8
#define ZBUILD_INDEX 9
#define ZTUP_SCAN 10
#define ZFREE_EXTENT 11
#define ZUNMAP_PAGES 12
#define ZFREE_VAR_PAGES 13
#define ZFREE_PAGES 14
#define ZREBUILD_FREE_PAGE_LIST 15
#define ZDISK_RESTART_UNDO 16

#define ZSCAN_PROCEDURE 0
#define ZCOPY_PROCEDURE 2
#define ZSTORED_PROCEDURE_DELETE 3
#define ZSTORED_PROCEDURE_FREE 0xffff
#define ZMIN_PAGE_LIMIT_TUP_COMMITREQ 2

#define ZSKIP_TUX_TRIGGERS 0x1 // flag for TUP_ABORTREQ

#endif

class Dbtup: public SimulatedBlock {
friend class DbtupProxy;
friend class Suma;
public:
struct KeyReqStruct;
friend struct KeyReqStruct; // CC
typedef bool (Dbtup::* ReadFunction)(Uint8*,
                                     KeyReqStruct*,
                                     AttributeHeader*,
                                     Uint32);
typedef bool (Dbtup::* UpdateFunction)(Uint32*,
                                       KeyReqStruct*,
                                       Uint32);
private:
  
  typedef Tup_fixsize_page Fix_page;
  typedef Tup_varsize_page Var_page;

public:
  class Dblqh *c_lqh;
  Tsman* c_tsman;
  Lgman* c_lgman;
  Pgman* c_pgman;
  // copy of pgman.m_ptr set after each get_page
  Ptr<GlobalPage> m_pgman_ptr;

  enum CallbackIndex {
    // lgman
    UNDO_CREATETABLE_LOGSYNC_CALLBACK = 1,
    DROP_TABLE_LOGSYNC_CALLBACK = 2,
    UNDO_CREATETABLE_CALLBACK = 3,
    DROP_TABLE_LOG_BUFFER_CALLBACK = 4,
    DROP_FRAGMENT_FREE_EXTENT_LOG_BUFFER_CALLBACK = 5,
    NR_DELETE_LOG_BUFFER_CALLBACK = 6,
    DISK_PAGE_LOG_BUFFER_CALLBACK = 7,
    COUNT_CALLBACKS = 8
  };
  CallbackEntry m_callbackEntry[COUNT_CALLBACKS];
  CallbackTable m_callbackTable;

enum TransState {
  TRANS_IDLE = 0,
  TRANS_STARTED = 1,
  TRANS_NOT_USED_STATE = 2, // No longer used.
  TRANS_ERROR_WAIT_STORED_PROCREQ = 3,
  TRANS_ERROR_WAIT_TUPKEYREQ = 4,
  TRANS_TOO_MUCH_AI = 5,
  TRANS_DISCONNECTED = 6
};

enum TupleState {
  TUPLE_PREPARED = 1,
  TUPLE_ALREADY_ABORTED = 2,
  TUPLE_TO_BE_COMMITTED = 3
};
  
enum State {
  NOT_INITIALIZED = 0,
  IDLE = 17,
  ACTIVE = 18,
  SYSTEM_RESTART = 19,
  DEFINED = 34,
  NOT_DEFINED = 37,
  NORMAL_PAGE = 40,
  DEFINING = 65,
  DROPPING = 68
};


struct Fragoperrec {
  Uint64 minRows;
  Uint64 maxRows;
  Uint32 nextFragoprec;
  Uint32 lqhPtrFrag;
  Uint32 fragidFrag;
  Uint32 tableidFrag;
  Uint32 fragPointer;
  Uint32 attributeCount;
  Uint32 charsetIndex;
  Uint32 m_null_bits[2];
  union {
    BlockReference lqhBlockrefFrag;
    Uint32 m_senderRef;
  };
  Uint32 m_senderData;
  bool inUse;
  bool definingFragment;
};
typedef Ptr<Fragoperrec> FragoperrecPtr;

  /* Operation record used during alter table. */
  struct AlterTabOperation {
    AlterTabOperation() { memset(this, 0, sizeof(AlterTabOperation)); };
    Uint32 nextAlterTabOp;
    Uint32 newNoOfAttrs;
    Uint32 newNoOfCharsets;
    Uint32 newNoOfKeyAttrs;
    Uint32 noOfDynNullBits;
    Uint32 noOfDynVar;
    Uint32 noOfDynFix;
    Uint32 noOfDynamic;
    Uint32 tabDesOffset[7];
    Uint32 tableDescriptor;
    Uint32 dynTabDesOffset[3];
    Uint32 dynTableDescriptor;
  };
  typedef Ptr<AlterTabOperation> AlterTabOperationPtr;

  typedef Tup_page Page;
  typedef Ptr<Page> PagePtr;

  // Scan position
  struct ScanPos {
    enum Get {
      Get_undef = 0,
      Get_next_page,
      Get_page,
      Get_next_page_mm,
      Get_page_mm,
      Get_next_page_dd,
      Get_page_dd,
      Get_next_tuple,
      Get_tuple,
      Get_next_tuple_fs,
      Get_tuple_fs
    };
    Get m_get;                  // entry point in scanNext
    Local_key m_key;            // scan position pointer MM or DD
    Page* m_page;               // scanned MM or DD (cache) page
    Local_key m_key_mm;         // MM local key returned
    Uint32 m_realpid_mm;        // MM real page id
    Uint32 m_extent_info_ptr_i;
  };

  // Scan Lock
  struct ScanLock {
    ScanLock() {}
    Uint32 m_accLockOp;
    union {
      Uint32 nextPool;
      Uint32 nextList;
    };
    Uint32 prevList;
  };
  typedef Ptr<ScanLock> ScanLockPtr;
  ArrayPool<ScanLock> c_scanLockPool;

  // Tup scan, similar to Tux scan.  Later some of this could
  // be moved to common superclass.
  struct ScanOp {
    ScanOp() :
      m_state(Undef),
      m_bits(0),
      m_userPtr(RNIL),
      m_userRef(RNIL),
      m_tableId(RNIL),
      m_fragId(~(Uint32)0),
      m_fragPtrI(RNIL),
      m_transId1(0),
      m_transId2(0),
      m_savePointId(0),
      m_accLockOp(RNIL)
    {}

    enum State {
      Undef = 0,
      First = 1,                // before first entry
      Current = 2,              // at current before locking
      Blocked = 3,              // at current waiting for ACC lock
      Locked = 4,               // at current and locked or no lock needed
      Next = 5,                 // looking for next extry
      Last = 6,                 // after last entry
      Aborting = 7,             // lock wait at scan close
      Invalid = 9               // cannot return REF to LQH currently
    };
    Uint16 m_state;

    enum Bits {
      SCAN_DD        = 0x01,        // scan disk pages
      SCAN_VS        = 0x02,        // page format is var size
      SCAN_LCP       = 0x04,        // LCP mem page scan
      SCAN_LOCK_SH   = 0x10,        // lock mode shared
      SCAN_LOCK_EX   = 0x20,        // lock mode exclusive
      SCAN_LOCK_WAIT = 0x40,        // lock wait
      // any lock mode
      SCAN_LOCK      = SCAN_LOCK_SH | SCAN_LOCK_EX,
      SCAN_NR        = 0x80        // Node recovery scan
    };
    Uint16 m_bits;
    
    Uint32 m_userPtr;           // scanptr.i in LQH
    Uint32 m_userRef;
    Uint32 m_tableId;
    Uint32 m_fragId;
    Uint32 m_fragPtrI;
    Uint32 m_transId1;
    Uint32 m_transId2;
    union {
      Uint32 m_savePointId;
      Uint32 m_scanGCI;
    };
    Uint32 m_endPage;
    // lock waited for or obtained and not yet passed to LQH
    Uint32 m_accLockOp;

    ScanPos m_scanPos;

    DLFifoList<ScanLock>::Head m_accLockOps;

    union {
    Uint32 nextPool;
    Uint32 nextList;
    };
    Uint32 prevList;
  };
  typedef Ptr<ScanOp> ScanOpPtr;
  ArrayPool<ScanOp> c_scanOpPool;

  void scanReply(Signal*, ScanOpPtr scanPtr);
  void scanFirst(Signal*, ScanOpPtr scanPtr);
  bool scanNext(Signal*, ScanOpPtr scanPtr);
  void scanCont(Signal*, ScanOpPtr scanPtr);
  void disk_page_tup_scan_callback(Signal*, Uint32 scanPtrI, Uint32 page_i);
  void scanClose(Signal*, ScanOpPtr scanPtr);
  void addAccLockOp(ScanOp& scan, Uint32 accLockOp);
  void removeAccLockOp(ScanOp& scan, Uint32 accLockOp);
  void releaseScanOp(ScanOpPtr& scanPtr);

  // for md5 of key (could maybe reuse existing temp buffer)
  Uint64 c_dataBuffer[ZWORDS_ON_PAGE/2 + 1];

  struct Page_request 
  {
    Page_request() {}
    Local_key m_key;
    Uint32 m_frag_ptr_i;
    Uint32 m_extent_info_ptr;
    Uint16 m_original_estimated_free_space; // in bytes/records
    Uint16 m_list_index;                  // in Disk_alloc_info.m_page_requests
    Uint16 m_ref_count;                   // Waiters for page
    Uint16 m_uncommitted_used_space;
    Uint32 nextList;
    Uint32 prevList;
    Uint32 m_magic;
  }; // 32 bytes
  
  typedef RecordPool<Page_request, WOPool> Page_request_pool;
  typedef DLFifoListImpl<Page_request_pool, Page_request> Page_request_list;
  typedef LocalDLFifoListImpl<Page_request_pool, Page_request> Local_page_request_list;

  STATIC_CONST( EXTENT_SEARCH_MATRIX_COLS = 4 ); // Guarantee size
  STATIC_CONST( EXTENT_SEARCH_MATRIX_ROWS = 5 ); // Total size
  STATIC_CONST( EXTENT_SEARCH_MATRIX_SIZE = 20 );
  
  struct Extent_list_t
  {
    Uint32 nextList;
  };

  struct Extent_info : public Extent_list_t
  {
    Uint32 m_magic;
    Uint32 m_first_page_no;
    Local_key m_key;
    Uint32 m_free_space;
    Uint32 m_free_matrix_pos;
    Uint16 m_free_page_count[EXTENT_SEARCH_MATRIX_COLS];
    union {
      Uint32 nextList;
      Uint32 nextPool;
    };
    Uint32 prevList;
    Uint32 nextHash, prevHash;

    Uint32 hashValue() const {
      return (m_key.m_file_no << 16) ^ m_key.m_page_idx;
    }

    Extent_info() {}
    bool equal(const Extent_info & rec) const {
      return m_key.m_file_no == rec.m_key.m_file_no &&
	m_key.m_page_idx == rec.m_key.m_page_idx;
    }
  }; // 40 bytes

  typedef RecordPool<Extent_info, RWPool> Extent_info_pool;
  typedef DLListImpl<Extent_info_pool, Extent_info> Extent_info_list;
  typedef LocalDLListImpl<Extent_info_pool, Extent_info> Local_extent_info_list;
  typedef DLHashTableImpl<Extent_info_pool, Extent_info> Extent_info_hash;
  typedef SLListImpl<Extent_info_pool, Extent_info, Extent_list_t> Fragment_extent_list;
  typedef LocalSLListImpl<Extent_info_pool, Extent_info, Extent_list_t> Local_fragment_extent_list;
  struct Tablerec;
  struct Disk_alloc_info 
  {
    Disk_alloc_info() {}
    Disk_alloc_info(const Tablerec* tabPtrP, 
		    Uint32 extent_size_in_pages);
    Uint32 m_extent_size;
    
    /**
     * Disk allocation
     *
     * 1) Allocate space on pages that already are dirty
     *    (4 free lists for different requests)
     * 2) Allocate space on pages waiting to maped that will be dirty
     *    (4 free lists for different requests)
     * 3) Check if "current" extent can accommodate request
     *    If so, allocate page from there
     *    Else put "current" into free matrix
     * 4) Search free matrix for extent with greatest amount of free space
     *    while still accommodating current request
     *    (20 free lists for different requests)
     */
    
    /**
     * Free list of pages in different size
     *   that are dirty
     */
    DLList<Page>::Head m_dirty_pages[MAX_FREE_LIST];   // In real page id's

    /**
     * Requests (for update) that have sufficient space left after request
     *   these are currently being "mapped"
     */
    Page_request_list::Head m_page_requests[MAX_FREE_LIST];

    DLList<Page>::Head m_unmap_pages;

    /**
     * Current extent
     */
    Uint32 m_curr_extent_info_ptr_i;
    
    /**
     * 
     */
    STATIC_CONST( SZ = EXTENT_SEARCH_MATRIX_SIZE );
    Extent_info_list::Head m_free_extents[SZ];
    Uint32 m_total_extent_free_space_thresholds[EXTENT_SEARCH_MATRIX_ROWS];
    Uint32 m_page_free_bits_map[EXTENT_SEARCH_MATRIX_COLS];

    Uint32 find_extent(Uint32 sz) const;
    Uint32 calc_extent_pos(const Extent_info*) const;

    /**
     * Compute minimum free space on page given bits
     */
    Uint32 calc_page_free_space(Uint32 bits) const {
      return m_page_free_bits_map[bits];
    }
  
    /**
     * Compute page free bits, given free space
     */
    Uint32 calc_page_free_bits(Uint32 free) const {
      for(Uint32 i = 0; i<EXTENT_SEARCH_MATRIX_COLS-1; i++)
	if(free >= m_page_free_bits_map[i])
	  return i;
      return EXTENT_SEARCH_MATRIX_COLS - 1;
    }

    Fragment_extent_list::Head m_extent_list;
  };
  
  void dump_disk_alloc(Disk_alloc_info&);

  STATIC_CONST( FREE_PAGE_BIT = 0x80000000 );
  STATIC_CONST( FREE_PAGE_RNIL = RNIL + 1 );

struct Fragrecord {
  Uint32 noOfPages;
  Uint32 noOfVarPages;

  Uint32 m_max_page_no;
  Uint32 m_free_page_id_list;
  DynArr256::Head m_page_map;
  DLFifoList<Page>::Head thFreeFirst;   // pages with atleast 1 free record
  
  Uint32 m_lcp_scan_op;
  Uint32 m_lcp_keep_list;

  enum FragState
  { FS_FREE
    ,FS_ONLINE           // Ordinary fragment
    ,FS_REORG_NEW        // A new (not yet "online" fragment)
    ,FS_REORG_COMMIT     // An ordinary fragment which has been split
    ,FS_REORG_COMMIT_NEW // An new fragment which is online
    ,FS_REORG_COMPLETE     // An ordinary fragment which has been split
    ,FS_REORG_COMPLETE_NEW // An new fragment which is online
  } fragStatus;
  Uint32 fragTableId;
  Uint32 fragmentId;
  Uint32 nextfreefrag;
  // +1 is as "full" pages are stored last
  DLList<Page>::Head free_var_page_array[MAX_FREE_LIST+1]; 
  
  DLList<ScanOp>::Head m_scanList;

  enum { UC_LCP = 1, UC_CREATE = 2, UC_SET_LCP = 3 };
  Uint32 m_restore_lcp_id;
  Uint32 m_undo_complete;
  Uint32 m_tablespace_id;
  Uint32 m_logfile_group_id;
  Disk_alloc_info m_disk_alloc_info;
};
typedef Ptr<Fragrecord> FragrecordPtr;


struct Operationrec {
  /*
   * Doubly linked list with anchor on tuple.
   * This is to handle multiple updates on the same tuple
   * by the same transaction.
   */
  Uint32 prevActiveOp;
  Uint32 nextActiveOp;

  Operationrec() {}
  bool is_first_operation() const { return prevActiveOp == RNIL;}
  bool is_last_operation() const { return nextActiveOp == RNIL;}

  Uint32 m_undo_buffer_space; // In words

  Uint32 m_any_value;
  Uint32 nextPool;
  
  /*
   * From fragment i-value we can find fragment and table record
   */
  Uint32 fragmentPtr;

  /*
   * We need references to both the original tuple and the copy tuple.
   * We keep the page's real i-value and its index and from there we
   * can find out about the fragment page id and the page offset.
   */
  Local_key m_tuple_location;
  Local_key m_copy_tuple_location;

  /*
   * We keep the record linked to the operation record in LQH.
   * This is needed due to writing of REDO log must be performed
   * in correct order, which is the same order as the writes
   * occurred. LQH can receive the records in different order.
   */
  Uint32 userpointer;

  /*
   * When responding to queries in the same transaction they will see
   * a result from the save point id the query was started. Again
   * functionality for multi-updates of the same record in one
   * transaction.
   */
  union {
    Uint32 savepointId;
    Uint32 m_commit_disk_callback_page;
  };

  /*
   * State variables on connection.
   * State variable on tuple after multi-updates
   * Is operation undo logged or not
   * Is operation in fragment list
   * Is operation in multi-update list
   * Operation type (READ, UPDATE, etc)
   * Is record primary replica
   * Is delete or insert performed
   */
  struct OpBitFields {
    unsigned int trans_state : 3;
    unsigned int tuple_state : 2;
    unsigned int in_active_list : 1;

    unsigned int op_type : 3;
    unsigned int delete_insert_flag : 1;
    unsigned int primary_replica : 1;
    unsigned int m_reorg : 2;
    unsigned int m_disk_preallocated : 1;
    unsigned int m_load_diskpage_on_commit : 1;
    unsigned int m_wait_log_buffer : 1;
  };
  union {
    OpBitFields op_struct;
    Uint16 op_bit_fields;
  };

  /*
   * TUX needs to know the tuple version of the tuple since it
   * keeps an entry for both the committed and all versions in
   * a transaction currently. So each update will create a new
   * version even if in the same transaction.
   */
  Uint16 tupVersion;
};
typedef Ptr<Operationrec> OperationrecPtr;

  /* ************* TRIGGER DATA ************* */
  /* THIS RECORD FORMS LISTS OF ACTIVE       */
  /* TRIGGERS FOR EACH TABLE.                 */
  /* THE RECORDS ARE MANAGED BY A TRIGGER     */
  /* POOL wHERE A TRIGGER RECORD IS SEIZED    */
  /* WHEN A TRIGGER IS ACTIVATED AND RELEASED */
  /* WHEN THE TRIGGER IS DEACTIVATED.         */
  /* **************************************** */
struct TupTriggerData {
  TupTriggerData() {}
  
  /**
   * Trigger id, used by DICT/TRIX to identify the trigger
   *
   * trigger Ids are unique per block for SUBSCRIPTION triggers.
   * This is so that BACKUP can use TUP triggers directly and delete them
   * properly.
   */
  Uint32 triggerId;

  /**
   * In 6.3 there is one trigger per operation
   */
  Uint32 oldTriggerIds[3]; // INS/UPD/DEL

  /**
   * Index id is needed for ordered index.
   */
  Uint32 indexId;

  /**
   * Trigger type etc, defines what the trigger is used for
   */
  TriggerType::Value triggerType;
  TriggerActionTime::Value triggerActionTime;
  TriggerEvent::Value triggerEvent;
  /**
   * Receiver block reference
   */
  Uint32 m_receiverRef;
  
  /**
   * Monitor all replicas, i.e. trigger will fire on all nodes where tuples
   * are stored
   */
  bool monitorReplicas;

  /**
   * Monitor all attributes, the trigger monitors all changes to attributes 
   * in the table
   */
  bool monitorAllAttributes;

  /**
   * Send only changed attributes at trigger firing time.
   */
  bool sendOnlyChangedAttributes;

  /**
   * Send also before values at trigger firing time.
   */
  bool sendBeforeValues;

  /**
   * Attribute mask, defines what attributes are to be monitored
   * Can be seen as a compact representation of SQL column name list
   */
  Bitmask<MAXNROFATTRIBUTESINWORDS> attributeMask;
  
  /**
   * Next ptr (used in pool/list)
   */
  union {
    Uint32 nextPool;
    Uint32 nextList;
  };
  
  /**
   * Prev pointer (used in list)
   */
  Uint32 prevList;

  inline void print(NdbOut & s) const { s << "[TriggerData = " << triggerId << "]"; };
};

typedef Ptr<TupTriggerData> TriggerPtr;
  
/**
 * Pool of trigger data record
 */
ArrayPool<TupTriggerData> c_triggerPool;

  /* ************ TABLE RECORD ************ */
  /* THIS RECORD FORMS A LIST OF TABLE      */
  /* REFERENCE INFORMATION. ONE RECORD      */
  /* PER TABLE REFERENCE.                   */
  /* ************************************** */
  STATIC_CONST( MM = 0 );
  STATIC_CONST( DD = 1 );
  STATIC_CONST( DYN_BM_LEN_BITS = 8 );
  STATIC_CONST( DYN_BM_LEN_MASK = ((1 << DYN_BM_LEN_BITS) - 1));
  
  struct Tablerec {
    Tablerec(ArrayPool<TupTriggerData> & triggerPool) : 
      afterInsertTriggers(triggerPool),
      afterDeleteTriggers(triggerPool),
      afterUpdateTriggers(triggerPool),
      subscriptionInsertTriggers(triggerPool),
      subscriptionDeleteTriggers(triggerPool),
      subscriptionUpdateTriggers(triggerPool),
      constraintUpdateTriggers(triggerPool),
      tuxCustomTriggers(triggerPool)
      {}
    
    Bitmask<MAXNROFATTRIBUTESINWORDS> notNullAttributeMask;
    Bitmask<MAXNROFATTRIBUTESINWORDS> blobAttributeMask;
    
    /*
      Extra table descriptor for dynamic attributes, or RNIL if none.
      The size of this depends on actual column definitions, so it is allocated
      _after_ seeing all columns, hence must be separate from the readKeyArray
      et al descriptor, which is allocated before seeing columns.
    */
    Uint32 dynTabDescriptor;

    /* Mask of variable-sized dynamic attributes. */
    Uint32* dynVarSizeMask;
    /*
      Mask of fixed-sized dynamic attributes. There is one bit set for each
      32-bit word occupied by fixed-size attributes, so fixed-size dynamic
      attributes >32bit have multiple bits here.
    */
    Uint32* dynFixSizeMask;

    ReadFunction* readFunctionArray;
    UpdateFunction* updateFunctionArray;
    CHARSET_INFO** charsetArray;
    
    Uint32 readKeyArray;
    /*
      Offset into Dbtup::tableDescriptor of the start of the descriptor
      words for each attribute.
      For attribute i, the AttributeDescriptor word is stored at index
      Tablerec::tabDescriptor+i*ZAD_SIZE, and the AttributeOffset word at
      index Tablerec::tabDescriptor+i*ZAD_SIZE+1.
    */
    Uint32 tabDescriptor;
    /*
      Offset into Dbtup::tableDescriptor of memory used as an array of Uint16.

      The values stored are offsets from Tablerec::tabDescriptor first for all
      fixed-sized static attributes, then static varsized attributes, then
      dynamic fixed-size, then dynamic varsized, and finally disk-stored fixed
      size:
              [mm_fix mm_var mm_dynfix mm_dynvar dd_fix]
      This is used to find the AttributeDescriptor and AttributeOffset words
      for an attribute. For example, the offset for the second dynamic
      fixed-size attribute is at index <num fixed> + <num varsize> + 1.
    */
    Uint32 m_real_order_descriptor;
    
    enum Bits
    {
      TR_Checksum = 0x1, // Need to be 1
      TR_RowGCI   = 0x2,
      TR_ForceVarPart = 0x4,
      TR_DiskPart  = 0x8
    };
    Uint16 m_bits;
    Uint16 total_rec_size; // Max total size for entire tuple in words
    
    /**
     * Aggregates
     */
    Uint16 m_no_of_attributes;
    Uint16 m_no_of_disk_attributes;
    Uint16 noOfKeyAttr;
    Uint16 noOfCharsets;
    Uint16 m_dyn_null_bits;

    bool need_expand() const { 
      return m_no_of_attributes > m_attributes[MM].m_no_of_fixsize;
    }

    bool need_expand(bool disk) const { 
      return m_attributes[MM].m_no_of_varsize > 0 ||
        m_attributes[MM].m_no_of_dynamic > 0 ||
	(disk && m_no_of_disk_attributes > 0);
    }
    
    bool need_shrink() const {
      return 
	m_attributes[MM].m_no_of_varsize > 0 ||
        m_attributes[MM].m_no_of_dynamic > 0 ||
	m_attributes[DD].m_no_of_varsize > 0;
    }
    
    bool need_shrink(bool disk) const {
      return 
	m_attributes[MM].m_no_of_varsize > 0 ||
	m_attributes[MM].m_no_of_dynamic > 0 ||
        (disk && m_attributes[DD].m_no_of_varsize > 0);
    }

    /**
     * Descriptors for MM and DD part
     */
    struct Tuple_offsets {
      Uint8 m_null_words;
      Uint8 m_null_offset;
      Uint16 m_disk_ref_offset; // In words relative m_data
      Uint16 m_fix_header_size; // For fix size tuples= total rec size(part)
      Uint16 m_max_var_offset;  // In bytes relative m_var_data.m_data_ptr
      Uint16 m_max_dyn_offset;  // In bytes relative m_var_data.m_dyn_data_ptr
      Uint16 m_dyn_null_words;  // 32-bit words in dynattr bitmap
    } m_offsets[2];
    
    Uint32 get_check_offset(Uint32 mm) const {
      return m_offsets[mm].m_fix_header_size;
    }

    struct {
      Uint16 m_no_of_fixsize;
      Uint16 m_no_of_varsize;
      Uint16 m_no_of_dynamic;                   // Total no. of dynamic attrs
      Uint16 m_no_of_dyn_fix;                   // No. of fixsize dynamic
      Uint16 m_no_of_dyn_var;                   // No. of varsize dynamic
      /*
        Note that due to bit types, we may have
            m_no_of_dynamic > m_no_of_dyn_fix + m_no_of_dyn_var
      */
    } m_attributes[2];
    
    // Lists of trigger data for active triggers
    DLList<TupTriggerData> afterInsertTriggers;
    DLList<TupTriggerData> afterDeleteTriggers;
    DLList<TupTriggerData> afterUpdateTriggers;
    DLList<TupTriggerData> subscriptionInsertTriggers;
    DLList<TupTriggerData> subscriptionDeleteTriggers;
    DLList<TupTriggerData> subscriptionUpdateTriggers;
    DLList<TupTriggerData> constraintUpdateTriggers;
    
    // List of ordered indexes
    DLList<TupTriggerData> tuxCustomTriggers;
    
    Uint32 fragid[MAX_FRAG_PER_NODE];
    Uint32 fragrec[MAX_FRAG_PER_NODE];

    union {
      struct {
        Uint32 tabUserPtr;
        Uint32 tabUserRef;
        Uint32 m_lcpno;
        Uint32 m_fragPtrI;
      } m_dropTable;
      struct {
        Uint32 m_fragOpPtrI;
      } m_createTable;
      struct {
        Uint32 m_gci_hi;
      } m_reorg_suma_filter;
    };

    State tableStatus;
  };  

  /*
    It is more space efficient to store dynamic fixed-size attributes
    of more than about 16 words as variable-sized internally.
   */
  STATIC_CONST(InternalMaxDynFix= 16);

  struct Disk_undo 
  {
    enum 
    {
      UNDO_ALLOC = File_formats::Undofile::UNDO_TUP_ALLOC
      ,UNDO_UPDATE = File_formats::Undofile::UNDO_TUP_UPDATE
      ,UNDO_FREE = File_formats::Undofile::UNDO_TUP_FREE
      ,UNDO_CREATE = File_formats::Undofile::UNDO_TUP_CREATE
      ,UNDO_DROP = File_formats::Undofile::UNDO_TUP_DROP
      ,UNDO_ALLOC_EXTENT = File_formats::Undofile::UNDO_TUP_ALLOC_EXTENT
      ,UNDO_FREE_EXTENT = File_formats::Undofile::UNDO_TUP_FREE_EXTENT
    };
    
    struct Alloc 
    {
      Uint32 m_file_no_page_idx; // 16 bit file_no, 16 bit page_idx
      Uint32 m_page_no;
      Uint32 m_type_length; // 16 bit type, 16 bit length
    };
    
    struct Update
    {
      Uint32 m_file_no_page_idx; // 16 bit file_no, 16 bit page_idx
      Uint32 m_page_no;
      Uint32 m_gci;
      Uint32 m_data[1];
      Uint32 m_type_length; // 16 bit type, 16 bit length
    };
    
    struct Free
    {
      Uint32 m_file_no_page_idx; // 16 bit file_no, 16 bit page_idx
      Uint32 m_page_no;
      Uint32 m_gci;
      Uint32 m_data[1];
      Uint32 m_type_length; // 16 bit type, 16 bit length
    };
    
    struct Create
    {
      Uint32 m_table;
      Uint32 m_type_length; // 16 bit type, 16 bit length
    };

    struct Drop
    {
      Uint32 m_table;
      Uint32 m_type_length; // 16 bit type, 16 bit length
    };

    struct AllocExtent
    {
      Uint32 m_table;
      Uint32 m_fragment;
      Uint32 m_page_no;
      Uint32 m_file_no;
      Uint32 m_type_length;
    };

    struct FreeExtent
    {
      Uint32 m_table;
      Uint32 m_fragment;
      Uint32 m_page_no;
      Uint32 m_file_no;
      Uint32 m_type_length;
    };
  };
  
  Extent_info_pool c_extent_pool;
  Extent_info_hash c_extent_hash;
  Page_request_pool c_page_request_pool;

  typedef Ptr<Tablerec> TablerecPtr;

  struct storedProc {
    Uint32 storedProcIVal;
    Uint32 nextPool;
    Uint16 storedCode;
  };

typedef Ptr<storedProc> StoredProcPtr;

ArrayPool<storedProc> c_storedProcPool;

/* **************************** TABLE_DESCRIPTOR RECORD ******************************** */
/* THIS VARIABLE IS USED TO STORE TABLE DESCRIPTIONS. A TABLE DESCRIPTION IS STORED AS A */
/* CONTIGUOS ARRAY IN THIS VARIABLE. WHEN A NEW TABLE IS ADDED A CHUNK IS ALLOCATED IN   */
/* THIS RECORD. WHEN ATTRIBUTES ARE ADDED TO THE TABLE, A NEW CHUNK OF PROPER SIZE IS    */
/* ALLOCATED AND ALL DATA IS COPIED TO THIS NEW CHUNK AND THEN THE OLD CHUNK IS PUT IN   */
/* THE FREE LIST. EACH TABLE IS DESCRIBED BY A NUMBER OF TABLE DESCRIPTIVE ATTRIBUTES    */
/* AND A NUMBER OF ATTRIBUTE DESCRIPTORS AS SHOWN IN FIGURE BELOW                        */
/*                                                                                       */
/* WHEN ALLOCATING A TABLE DESCRIPTOR THE SIZE IS ALWAYS A MULTIPLE OF 16 WORDS.         */
/*                                                                                       */
/*               ----------------------------------------------                          */
/*               |    TRAILER USED FOR ALLOC/DEALLOC          |                          */
/*               ----------------------------------------------                          */
/*               |    TABLE DESCRIPTIVE ATTRIBUTES            |                          */
/*               ----------------------------------------------                          */
/*               |    ATTRIBUTE DESCRIPTION 1                 |                          */
/*               ----------------------------------------------                          */
/*               |    ATTRIBUTE DESCRIPTION 2                 |                          */
/*               ----------------------------------------------                          */
/*               |                                            |                          */
/*               |                                            |                          */
/*               |                                            |                          */
/*               ----------------------------------------------                          */
/*               |    ATTRIBUTE DESCRIPTION N                 |                          */
/*               ----------------------------------------------                          */
/*                                                                                       */
/* THE TABLE DESCRIPTIVE ATTRIBUTES CONTAINS THE FOLLOWING ATTRIBUTES:                   */
/*                                                                                       */
/*               ----------------------------------------------                          */
/*               |    HEADER (TYPE OF INFO)                   |                          */
/*               ----------------------------------------------                          */
/*               |    SIZE OF WHOLE CHUNK (INCL. TRAILER)     |                          */
/*               ----------------------------------------------                          */
/*               |    TABLE IDENTITY                          |                          */
/*               ----------------------------------------------                          */
/*               |    FRAGMENT IDENTITY                       |                          */
/*               ----------------------------------------------                          */
/*               |    NUMBER OF ATTRIBUTES                    |                          */
/*               ----------------------------------------------                          */
/*               |    SIZE OF FIXED ATTRIBUTES                |                          */
/*               ----------------------------------------------                          */
/*               |    NUMBER OF NULL FIELDS                   |                          */
/*               ----------------------------------------------                          */
/*               |    NOT USED                                |                          */
/*               ----------------------------------------------                          */
/*                                                                                       */
/* THESE ATTRIBUTES ARE ALL ONE R-VARIABLE IN THE RECORD.                                */
/* NORMALLY ONLY ONE TABLE DESCRIPTOR IS USED. DURING SCHEMA CHANGES THERE COULD         */
/* HOWEVER EXIST MORE THAN ONE TABLE DESCRIPTION SINCE THE SCHEMA CHANGE OF VARIOUS      */
/* FRAGMENTS ARE NOT SYNCHRONISED. THIS MEANS THAT ALTHOUGH THE SCHEMA HAS CHANGED       */
/* IN ALL FRAGMENTS, BUT THE FRAGMENTS HAVE NOT REMOVED THE ATTRIBUTES IN THE SAME       */
/* TIME-FRAME. THEREBY SOME ATTRIBUTE INFORMATION MIGHT DIFFER BETWEEN FRAGMENTS.        */
/* EXAMPLES OF ATTRIBUTES THAT MIGHT DIFFER ARE SIZE OF FIXED ATTRIBUTES, NUMBER OF      */
/* ATTRIBUTES, FIELD START WORD, START BIT.                                              */
/*                                                                                       */
/* AN ATTRIBUTE DESCRIPTION CONTAINS THE FOLLOWING ATTRIBUTES:                           */
/*                                                                                       */
/*               ----------------------------------------------                          */
/*               |    Field Type, 4 bits (LSB Bits)           |                          */
/*               ----------------------------------------------                          */
/*               |    Attribute Size, 4 bits                  |                          */
/*               ----------------------------------------------                          */
/*               |    NULL indicator 1 bit                    |                          */
/*               ----------------------------------------------                          */
/*               |    Indicator if TUP stores attr. 1 bit     |                          */
/*               ----------------------------------------------                          */
/*               |    Not used 6 bits                         |                          */
/*               ----------------------------------------------                          */
/*               |    No. of elements in fixed array 16 bits  |                          */
/*               ----------------------------------------------                          */
/*               ----------------------------------------------                          */
/*               |    Field Start Word, 21 bits (LSB Bits)    |                          */
/*               ----------------------------------------------                          */
/*               |    NULL Bit, 11 bits                       |                          */
/*               ----------------------------------------------                          */
/*                                                                                       */
/* THE ATTRIBUTE SIZE CAN BE 1,2,4,8,16,32,64 AND 128 BITS.                              */
/*                                                                                       */
/* THE UNUSED PARTS OF THE RECORDS ARE PUT IN A LINKED LIST OF FREE PARTS. EACH OF       */
/* THOSE FREE PARTS HAVE THREE RECORDS ASSIGNED AS SHOWN IN THIS STRUCTURE               */
/* ALL FREE PARTS ARE SET INTO A CHUNK LIST WHERE EACH CHUNK IS AT LEAST 16 WORDS        */
/*                                                                                       */
/*               ----------------------------------------------                          */
/*               |    HEADER = RNIL                           |                          */
/*               ----------------------------------------------                          */
/*               |    SIZE OF FREE AREA                       |                          */
/*               ----------------------------------------------                          */
/*               |    POINTER TO PREVIOUS FREE AREA           |                          */
/*               ----------------------------------------------                          */
/*               |    POINTER TO NEXT FREE AREA               |                          */
/*               ----------------------------------------------                          */
/*                                                                                       */
/* IF THE POINTER TO THE NEXT AREA IS RNIL THEN THIS IS THE LAST FREE AREA.              */
/*                                                                                       */
/*****************************************************************************************/
struct TableDescriptor {
  Uint32 tabDescr;
};
typedef Ptr<TableDescriptor> TableDescriptorPtr;

struct HostBuffer {
  bool  inPackedList;
  Uint32 packetLenTA;
  Uint32 noOfPacketsTA;
  Uint32 packetBufferTA[30];
};
typedef Ptr<HostBuffer> HostBufferPtr;

  /*
   * Build index operation record.
   */
  struct BuildIndexRec {
<<<<<<< HEAD
    BuildIndxImplReq m_request;
=======
    BuildIndexRec() {}
    // request cannot use signal class due to extra members
    Uint32 m_request[BuildIndxReq::SignalLength];
>>>>>>> 31c4b47a
    Uint8  m_build_vs;          // varsize pages
    Uint32 m_indexId;           // the index
    Uint32 m_fragNo;            // fragment number under Tablerec
    Uint32 m_pageId;            // logical fragment page id
    Uint32 m_tupleNo;           // tuple number on page
    Uint32 m_buildRef;          // Where to send tuples
    BuildIndxImplRef::ErrorCode m_errorCode;
    union {
      Uint32 nextPool;
      Uint32 nextList;
    };
    Uint32 prevList;
  };
  typedef Ptr<BuildIndexRec> BuildIndexPtr;
  ArrayPool<BuildIndexRec> c_buildIndexPool;
  DLList<BuildIndexRec> c_buildIndexList;
  Uint32 c_noOfBuildIndexRec;

  /**
   * Reference to variable part when a tuple is chained
   */
  struct Var_part_ref 
  {
#ifdef NDB_32BIT_VAR_REF
    /*
      In versions prior to ndb 6.1.6, 6.2.1 and mysql 5.1.17
      Running this code limits DataMemory to 16G, also online
      upgrade not possible between versions
     */
    Uint32 m_ref;
    STATIC_CONST( SZ32 = 1 );

    void copyout(Local_key* dst) const {
      dst->m_page_no = m_ref >> MAX_TUPLES_BITS;
      dst->m_page_idx = m_ref & MAX_TUPLES_PER_PAGE;
    }

    void assign(const Local_key* src) {
      m_ref = (src->m_page_no << MAX_TUPLES_BITS) | src->m_page_idx;
    }
#else
    Uint32 m_page_no;
    Uint32 m_page_idx;
    STATIC_CONST( SZ32 = 2 );

    void copyout(Local_key* dst) const {
      dst->m_page_no = m_page_no;
      dst->m_page_idx = m_page_idx;
    }

    void assign(const Local_key* src) {
      m_page_no = src->m_page_no;
      m_page_idx = src->m_page_idx;
    }
#endif    
  };
  
  struct Disk_part_ref
  {
    STATIC_CONST( SZ32 = 2 );
  };

  struct Tuple_header
  {
    union {
      /**
       * List of prepared operations for this tuple.
       * Points to most recent/last operation, ie. to walk the list must follow
       * regOperPtr->prevActiveOp links.
       */
      Uint32 m_operation_ptr_i;  // OperationPtrI
      Uint32 m_base_record_ref;  // For disk tuple, ref to MM tuple
    };
    Uint32 m_header_bits;      // Header word
    union {
      Uint32 m_checksum;
      Uint32 m_data[1];
      Uint32 m_null_bits[1];
    };

    STATIC_CONST( HeaderSize = 2 );
    
    /*
     Header bits.

     MM_GROWN: When a tuple is updated to a bigger size, the original varpart
     of the tuple is immediately re-allocated to a location with sufficient
     size for the new data (but containing only the original smaller-sized
     data). This is so that commit can be sure to find room for the extra
     data. In the case of abort, the varpart must then be shrunk. For a
     MM_GROWN tuple, the original size is stored in the last word of the
     varpart until commit.
    */
    STATIC_CONST( TUP_VERSION_MASK = 0xFFFF );
    STATIC_CONST( COPY_TUPLE  = 0x00010000 ); // Is this a copy tuple
    STATIC_CONST( DISK_PART   = 0x00020000 ); // Is there a disk part
    STATIC_CONST( DISK_ALLOC  = 0x00040000 ); // Is disk part allocated
    STATIC_CONST( DISK_INLINE = 0x00080000 ); // Is disk inline
    STATIC_CONST( ALLOC       = 0x00100000 ); // Is record allocated now
    STATIC_CONST( MM_SHRINK   = 0x00200000 ); // Has MM part shrunk
    STATIC_CONST( MM_GROWN    = 0x00400000 ); // Has MM part grown
    STATIC_CONST( FREED       = 0x00800000 ); // Is freed
    STATIC_CONST( LCP_SKIP    = 0x01000000 ); // Should not be returned in LCP
    STATIC_CONST( LCP_KEEP    = 0x02000000 ); // Should be returned in LCP
    STATIC_CONST( FREE        = 0x02800000 ); // Is free
    STATIC_CONST( VAR_PART    = 0x04000000 ); // Is there a varpart
    STATIC_CONST( REORG_MOVE  = 0x08000000 );

    Tuple_header() {}
    Uint32 get_tuple_version() const { 
      return m_header_bits & TUP_VERSION_MASK;
    }
    void set_tuple_version(Uint32 version) { 
      m_header_bits= 
	(m_header_bits & ~(Uint32)TUP_VERSION_MASK) | 
	(version & TUP_VERSION_MASK);
    }

    Uint32* get_null_bits(const Tablerec* tabPtrP) {
      return m_null_bits+tabPtrP->m_offsets[MM].m_null_offset;
    }

    Uint32* get_null_bits(const Tablerec* tabPtrP, Uint32 mm) {
      return m_null_bits+tabPtrP->m_offsets[mm].m_null_offset;
    }
    
    Var_part_ref* get_var_part_ref_ptr(const Tablerec* tabPtrP) {
      return (Var_part_ref*)(get_disk_ref_ptr(tabPtrP) + Disk_part_ref::SZ32);
    }

    const Var_part_ref* get_var_part_ref_ptr(const Tablerec* tabPtrP) const {
      return (Var_part_ref*)(get_disk_ref_ptr(tabPtrP) + Disk_part_ref::SZ32);
    }
    
    Uint32* get_end_of_fix_part_ptr(const Tablerec* tabPtrP) {
      return m_data + tabPtrP->m_offsets[MM].m_fix_header_size - 
        Tuple_header::HeaderSize;
    }
    
    const Uint32* get_end_of_fix_part_ptr(const Tablerec* tabPtrP) const {
      return m_data + tabPtrP->m_offsets[MM].m_fix_header_size - 
        Tuple_header::HeaderSize;
    }
    
    Uint32* get_disk_ref_ptr(const Tablerec* tabPtrP) {
      return m_data + tabPtrP->m_offsets[MM].m_disk_ref_offset;
    }

    const Uint32* get_disk_ref_ptr(const Tablerec* tabPtrP) const {
      return m_data + tabPtrP->m_offsets[MM].m_disk_ref_offset;
    }

    Uint32 *get_mm_gci(const Tablerec* tabPtrP){
      assert(tabPtrP->m_bits & Tablerec::TR_RowGCI);
      return m_data + (tabPtrP->m_bits & Tablerec::TR_Checksum);
    }

    Uint32 *get_dd_gci(const Tablerec* tabPtrP, Uint32 mm){
      assert(tabPtrP->m_bits & Tablerec::TR_RowGCI);
      return m_data;
    }
  };

  /**
   * Format of varpart after insert/update
   */
  struct Varpart_copy
  {
    Uint32 m_len;
    Uint32 m_data[1]; // Only used for easy offset handling

    STATIC_CONST( SZ32 = 1 );
  };

struct KeyReqStruct {

#if defined VM_TRACE || defined ERROR_INSERT
  KeyReqStruct() {
    memset(this, 0xf3, sizeof(* this));
  }
#endif
  
/**
 * These variables are used as temporary storage during execution of the
 * TUPKEYREQ signal.
 * The first set of variables defines a number of variables needed for
 * the fix part of the tuple.
 *
 * The second part defines a number of commonly used meta data variables.
 *
 * The third set of variables defines a set of variables needed for the
 * variable part.
 *
 * The fourth part is variables needed only for updates and inserts.
 *
 * The fifth part is a long array of real lengths which is is put last
 * for cache memory reasons. This is part of the variable part and
 * contains the real allocated lengths whereas the tuple contains
 * the length of attribute stored.
 */
  Tuple_header *m_tuple_ptr;

  Uint32 check_offset[2];

  TableDescriptor *attr_descr;
  Uint32          max_read;
  Uint32          out_buf_index;
  Uint32          out_buf_bits;
  Uint32          in_buf_index;
  union {
    Uint32 in_buf_len;
    Uint32 m_lcp_varpart_len;
  };
  Uint32          attr_descriptor;
  bool            xfrm_flag;

  /* Flag: is tuple in expanded or in shrunken/stored format? */
  bool is_expanded;
  bool m_is_lcp;

  struct Var_data {
    /*
      These are the pointers and offsets to the variable-sized part of the row
      (static part, alwways stored even if NULL). They are used both for
      expanded and shrunken form, with different values to allow using the
      same read/update code for both forms.
    */
    char *m_data_ptr;
    Uint16 *m_offset_array_ptr;
    Uint16 m_var_len_offset;
    Uint16 m_max_var_offset;
    Uint16 m_max_dyn_offset;

    /* These are the pointers and offsets to the dynamic part of the row. */

    /* Pointer to the start of the bitmap for the dynamic part of the row. */
    char *m_dyn_data_ptr;
    /* Number of 32-bit words in dynamic part (stored/shrunken format). */
    Uint32 m_dyn_part_len;
    /*
      Pointer to array with one element for each dynamic attribute (both
      variable and fixed size). Each value is the offset from the end of the
      bitmap to the start of the data for that attribute.
    */
    Uint16 *m_dyn_offset_arr_ptr;
    /*
      Offset from m_dyn_offset_array_ptr of array with one element for each
      dynamic attribute. Each value is the offset to the end of data for that
      attribute, so the difference to m_dyn_offset_array_ptr elements provides
      the data lengths.
    */
    Uint16 m_dyn_len_offset;
  } m_var_data[2];

  Tuple_header *m_disk_ptr;
  PagePtr m_page_ptr;
  PagePtr m_varpart_page_ptr;    // could be same as m_page_ptr_p
  PagePtr m_disk_page_ptr;       //
  Local_key m_row_id;
  Uint32 optimize_options;
  
  bool            dirty_op;
  bool            interpreted_exec;
  bool            last_row;
  bool            m_use_rowid;
  Uint8           m_reorg;

  Signal*         signal;
  Uint32 no_fired_triggers;
  Uint32 frag_page_id;
  Uint32 hash_value;
  Uint32 gci_hi;
  Uint32 gci_lo;
  Uint32 log_size;
  Uint32 read_length;
  Uint32 attrinfo_len;
  Uint32 tc_operation_ptr;
  Uint32 trans_id1;
  Uint32 trans_id2;
  Uint32 TC_index;
  // next 2 apply only to attrids >= 64 (zero otherwise)
  BlockReference TC_ref;
  BlockReference rec_blockref;

  /*
   * A bit mask where a bit set means that the update or insert
   * was updating this record.
   */
  Bitmask<MAXNROFATTRIBUTESINWORDS> changeMask;
  Uint16 var_pos_array[2*MAX_ATTRIBUTES_IN_TABLE + 1];
  OperationrecPtr prevOpPtr;
};

  friend struct Undo_buffer;
  Undo_buffer c_undo_buffer;
  
/*
 No longer used:
 Implemented by shift instructions in subroutines instead
 
struct TupHeadInfo {
  struct BitPart {
    unsigned int disk_indicator : 1;
    unsigned int var_part_loc_ind : 1;
    unsigned int initialised : 1;
    unsigned int not_used_yet : 5;
    unsigned int no_var_sized : 8;
    unsigned int tuple_version : 16;
  };
  union {
    Uint32 all;
    BitPart bit_part;
  };
};
*/

// updateAttributes module
  Uint32          terrorCode;

public:
  Dbtup(Block_context&, Uint32 instanceNumber = 0);
  virtual ~Dbtup();

  /*
   * TUX uses logical tuple address when talking to ACC and LQH.
   */
  void tuxGetTupAddr(Uint32 fragPtrI, Uint32 pageId, Uint32 pageOffset, Uint32& tupAddr);

  /*
   * TUX index in TUP has single Uint32 array attribute which stores an
   * index node.  TUX reads and writes the node directly via pointer.
   */
  int tuxAllocNode(Signal* signal, Uint32 fragPtrI, Uint32& pageId, Uint32& pageOffset, Uint32*& node);
  void tuxFreeNode(Signal* signal, Uint32 fragPtrI, Uint32 pageId, Uint32 pageOffset, Uint32* node);
  void tuxGetNode(Uint32 fragPtrI, Uint32 pageId, Uint32 pageOffset, Uint32*& node);

  /*
   * TUX reads primary table attributes for index keys.  Tuple is
   * specified by location of original tuple and version number.  Input
   * is attribute ids in AttributeHeader format.  Output is attribute
   * data with headers.  Uses readAttributes with xfrm option set.
   * Returns number of words or negative (-terrorCode) on error.
   */
  int tuxReadAttrs(Uint32 fragPtrI, Uint32 pageId, Uint32 pageOffset, Uint32 tupVersion, const Uint32* attrIds, Uint32 numAttrs, Uint32* dataOut);

  /*
   * TUX reads primary key without headers into an array of words.  Used
   * for md5 summing and when returning keyinfo.  Returns number of
   * words or negative (-terrorCode) on error.
   */
  int tuxReadPk(Uint32 fragPtrI, Uint32 pageId, Uint32 pageOffset, Uint32* dataOut, bool xfrmFlag);

  /*
   * ACC reads primary key without headers into an array of words.  At
   * this point in ACC deconstruction, ACC still uses logical references
   * to fragment and tuple.
   */
  int accReadPk(Uint32 tableId, Uint32 fragId, Uint32 fragPageId, Uint32 pageIndex, Uint32* dataOut, bool xfrmFlag);

  /*
   * TUX checks if tuple is visible to scan.
   */
  bool tuxQueryTh(Uint32 fragPtrI, Uint32 pageId, Uint32 pageIndex, Uint32 tupVersion, Uint32 transId1, Uint32 transId2, bool dirty, Uint32 savepointId);

  int load_diskpage(Signal*, Uint32 opRec, Uint32 fragPtrI, 
		    Uint32 local_key, Uint32 flags);

  int load_diskpage_scan(Signal*, Uint32 opRec, Uint32 fragPtrI, 
			 Uint32 local_key, Uint32 flags);

  void start_restore_lcp(Uint32 tableId, Uint32 fragmentId);
  void complete_restore_lcp(Signal*, Uint32 ref, Uint32 data,
                            Uint32 tableId, Uint32 fragmentId);
  Uint32 get_max_lcp_record_size(Uint32 tableId);
  
  int nr_read_pk(Uint32 fragPtr, const Local_key*, Uint32* dataOut, bool&copy);
  int nr_update_gci(Uint32 fragPtr, const Local_key*, Uint32 gci);
  int nr_delete(Signal*, Uint32, Uint32 fragPtr, const Local_key*, Uint32 gci);

  void nr_delete_page_callback(Signal*, Uint32 op, Uint32 page);
  void nr_delete_log_buffer_callback(Signal*, Uint32 op, Uint32 page);

  bool get_frag_info(Uint32 tableId, Uint32 fragId, Uint32* maxPage);
private:
  BLOCK_DEFINES(Dbtup);

  // Transit signals
  void execDEBUG_SIG(Signal* signal);
  void execCONTINUEB(Signal* signal);

  // Received signals
  void execLCP_FRAG_ORD(Signal*signal);
  void execDUMP_STATE_ORD(Signal* signal);
  void execSEND_PACKED(Signal* signal);
  void execSTTOR(Signal* signal);
  void execTUP_LCPREQ(Signal* signal);
  void execEND_LCPREQ(Signal* signal);
  void execSTART_RECREQ(Signal* signal);
  void execMEMCHECKREQ(Signal* signal);
  void execTUPSEIZEREQ(Signal* signal);
  void execTUPRELEASEREQ(Signal* signal);
  void execSTORED_PROCREQ(Signal* signal);

  void execCREATE_TAB_REQ(Signal*);
  void execTUP_ADD_ATTRREQ(Signal* signal);
  void execTUPFRAGREQ(Signal* signal);
  void execTUP_COMMITREQ(Signal* signal);
  void execTUP_ABORTREQ(Signal* signal);
  void execNDB_STTOR(Signal* signal);
  void execREAD_CONFIG_REQ(Signal* signal);
  void execDROP_TAB_REQ(Signal* signal);
  void execALTER_TAB_REQ(Signal* signal);
  void execTUP_DEALLOCREQ(Signal* signal);
  void execTUP_WRITELOG_REQ(Signal* signal);

  void execDROP_FRAG_REQ(Signal*);

  // Ordered index related
  void execBUILD_INDX_IMPL_REQ(Signal* signal);
  void buildIndex(Signal* signal, Uint32 buildPtrI);
  void buildIndexReply(Signal* signal, const BuildIndexRec* buildRec);

  // Tup scan
  void execACC_SCANREQ(Signal* signal);
  void execNEXT_SCANREQ(Signal* signal);
  void execACC_CHECK_SCAN(Signal* signal);
  void execACCKEYCONF(Signal* signal);
  void execACCKEYREF(Signal* signal);
  void execACC_ABORTCONF(Signal* signal);


  // Drop table
  void execFSREMOVEREF(Signal*);
  void execFSREMOVECONF(Signal*);

  void execDBINFO_SCANREQ(Signal*);

//------------------------------------------------------------------
//------------------------------------------------------------------
// Methods to handle execution of TUPKEYREQ + ATTRINFO.
//
// Module Execution Manager
//
// The TUPKEYREQ signal is central to this block. This signal is used
// by everybody that needs to read data residing in DBTUP. The data is
// read using an interpreter approach.
//
// Operations only needing to read execute a simplified version of the
// interpreter where the only instruction is read Attribute to send.
// Operations only needing to update the record (insert or update)
// execute a simplified version of the interpreter where the only
// instruction is write Attribute.
//
// Currently TUPKEYREQ is used in the following situations.
// 1) Normal transaction execution. Can be any of the types described
//    below.
// 2) Execution of fragment redo log during system restart.
//    In this situation there will only be normal updates, inserts
//    and deletes performed.
// 3) A special type of normal transaction execution is to write the
//    records arriving from the primary replica in the node restart
//    processing. This will always be normal write operations which
//    are translated to inserts or updates before arriving to TUP.
// 4) Scan processing. The scan processing will use normal reads or
//    interpreted reads in their execution. There will be one TUPKEYREQ
//    signal for each record processed.
// 5) Copy fragment processing. This is a special type of scan used in the
//    primary replica at system restart. It reads the entire reads and
//    converts those to writes to the starting node. In this special case
//    LQH acts as an API node and receives also the ATTRINFO sent in the
//    TRANSID_AI signals.
//
// Signal Diagram:
//
// In Signals:
// -----------
//
// ---> TUPKEYREQ
// A single TUPKEYREQ is received.  The TUPKEYREQ can contain an I-value
// for a long section containing AttrInfo words.  Delete requests usually
// contain no AttrInfo, and requests referencing a stored procedure (e.g.
// scan originated requests) do not contain AttrInfo.
// 
// The total size of the ATTRINFO is not allowed to be more than 16384 words.
// There is always one and only one TUPKEYREQ.
//
// Response Signals (successful case):
//
// Simple/Dirty Read Operation
// ---------------------------
//
// <---- TRANSID_AI (to API)
// ...
// <---- TRANSID_AI (to API)
// <---- READCONF   (to API)
// <---- TUPKEYCONF (to LQH)
// There is always exactly one READCONF25 sent last. The number of
// TRANSID_AI is dependent on how much that was read. The maximum size
// of the ATTRINFO sent back is 16384 words. The signals are sent
// directly to the application with an address provided by the
// TUPKEYREQ signal.
// A positive response signal is also sent to LQH.
//
// Normal Read Operation
// ---------------------
//
// <---- TRANSID_AI (to API)
// ...
// <---- TRANSID_AI (to API)
// <---- TUPKEYCONF (to LQH)
// The number of TRANSID_AI is dependent on how much that was read.
// The maximum size of the ATTRINFO sent back is 16384 words. The
// signals are sent directly to the application with an address
// provided by the TUPKEYREQ signal.
// A positive response signal is also sent to LQH.
//
// Normal update/insert/delete operation
// -------------------------------------
//
// <---- TUPKEYCONF
// After successful updating of the tuple LQH is informed of this.
//
// Delete with read
// ----------------
//
// Will behave as a normal read although it also prepares the
// deletion of the tuple.
//
// Interpreted Update
// ------------------
//
// <---- TRANSID_AI (to API)
// ...
// <---- TRANSID_AI (to API)
// <---- TUP_ATTRINFO (to LQH)
// ...
// <---- TUP_ATTRINFO (to LQH)
// <---- TUPKEYCONF (to LQH)
//
// The interpreted Update contains five sections:
// The first section performs read Attribute operations
// that send results back to the API.
//
// The second section executes the interpreted program
// where data from attributes can be updated and it
// can also read attribute values into the registers.
//
// The third section performs unconditional updates of
// attributes.
//
// The fourth section can read the attributes to be sent to the
// API after updating the record.
//
// The fifth section contains subroutines used by the interpreter
// in the second section.
//
// All types of interpreted programs contains the same five sections.
// The only difference is that only interpreted updates can update
// attributes. Interpreted inserts are not allowed.
//
// Interpreted Updates have to send back the information about the
// attributes they have updated. This information will be shipped to
// the log and also to any other replicas. Thus interpreted updates
// are only performed in the primary replica. The fragment redo log
// in LQH will contain information so that normal update/inserts/deletes
// can be performed using TUPKEYREQ.
//
// Interpreted Read
// ----------------
//
// From a signalling point of view the Interpreted Read behaves as
// as a Normal Read. The interpreted Read is often used by Scan's.
//
// Interpreted Delete
// ------------------
//
// <---- TUPKEYCONF
// After successful prepartion to delete the tuple LQH is informed
// of this.
//
// Interpreted Delete with Read
// ----------------------------
//
// From a signalling point of view an interpreted delete with read
// behaves as a normal read.
//
// Continuation after successful case:
//
// After a read of any kind the operation record is ready to be used
// again by a new operation.
//
// Any updates, inserts or deletes waits for either of two messages.
// A commit specifying that the operation is to be performed for real
// or an abort specifying that the operation is to be rolled back and
// the record to be restored in its original format.
// 
// This is handled by the module Transaction Manager.
//
// Response Signals (unsuccessful case):
//
// <---- TUPKEYREF (to LQH)
// A signal is sent back to LQH informing about the unsuccessful
// operation. In this case TUP waits for an abort signal to arrive
// before the operation record is ready for the next operation.
// This is handled by the Transaction Manager.
//------------------------------------------------------------------
//------------------------------------------------------------------

// *****************************************************************
// Signal Reception methods.
// *****************************************************************
//------------------------------------------------------------------
//------------------------------------------------------------------
  void execTUPKEYREQ(Signal* signal);
  void disk_page_load_callback(Signal*, Uint32 op, Uint32 page);
  void disk_page_load_scan_callback(Signal*, Uint32 op, Uint32 page);

private:

// Trigger signals
//------------------------------------------------------------------
//------------------------------------------------------------------
  void execCREATE_TRIG_IMPL_REQ(Signal* signal);

//------------------------------------------------------------------
//------------------------------------------------------------------
  void execDROP_TRIG_IMPL_REQ(Signal* signal);

// *****************************************************************
// Setting up the environment for reads, inserts, updates and deletes.
// *****************************************************************
//------------------------------------------------------------------
//------------------------------------------------------------------
  int handleReadReq(Signal* signal,
                    Operationrec* regOperPtr,
                    Tablerec* regTabPtr,
                    KeyReqStruct* req_struct);

//------------------------------------------------------------------
//------------------------------------------------------------------
  int handleUpdateReq(Signal* signal,
                      Operationrec* regOperPtr,
                      Fragrecord* regFragPtr,
                      Tablerec* regTabPtr,
                      KeyReqStruct* req_struct,
		      bool disk);

//------------------------------------------------------------------
//------------------------------------------------------------------
  int handleInsertReq(Signal* signal,
                      Ptr<Operationrec> regOperPtr,
                      Ptr<Fragrecord>,
                      Tablerec* regTabPtr,
                      KeyReqStruct* req_struct);

//------------------------------------------------------------------
//------------------------------------------------------------------
  int handleDeleteReq(Signal* signal,
                      Operationrec* regOperPtr,
                      Fragrecord* regFragPtr,
                      Tablerec* regTabPtr,
                      KeyReqStruct* req_struct,
		      bool disk);

//------------------------------------------------------------------
//------------------------------------------------------------------
  int  updateStartLab(Signal* signal,
                      Operationrec* regOperPtr,
                      Fragrecord* regFragPtr,
                      Tablerec* regTabPtr,
                      KeyReqStruct* req_struct);

// *****************************************************************
// Interpreter Handling methods.
// *****************************************************************

//------------------------------------------------------------------
//------------------------------------------------------------------
  int interpreterStartLab(Signal* signal,
                          KeyReqStruct *req_struct);

//------------------------------------------------------------------
//------------------------------------------------------------------
  Uint32 brancher(Uint32, Uint32);
  int interpreterNextLab(Signal* signal,
                         KeyReqStruct *req_struct,
                         Uint32* logMemory,
                         Uint32* mainProgram,
                         Uint32 TmainProgLen,
                         Uint32* subroutineProg,
                         Uint32 TsubroutineLen,
			 Uint32 * tmpArea,
			 Uint32 tmpAreaSz);

// *****************************************************************
// Signal Sending methods.
// *****************************************************************
//------------------------------------------------------------------
//------------------------------------------------------------------
  void sendReadAttrinfo(Signal* signal,
                        KeyReqStruct *req_struct,
                        Uint32 TnoOfData,
                        const Operationrec * regOperPtr);

//------------------------------------------------------------------
//------------------------------------------------------------------
  int sendLogAttrinfo(Signal* signal,
                      Uint32 TlogSize,
                      Operationrec * regOperPtr);

//------------------------------------------------------------------
//------------------------------------------------------------------
  void sendTUPKEYCONF(Signal* signal,
                      KeyReqStruct *req_struct,
                      Operationrec * regOperPtr); 

//------------------------------------------------------------------
//------------------------------------------------------------------
// *****************************************************************
// The methods that perform the actual read and update of attributes
// in the tuple.
// *****************************************************************
//------------------------------------------------------------------
//------------------------------------------------------------------
  int readAttributes(KeyReqStruct* req_struct,
                     const Uint32*  inBuffer,
                     Uint32   inBufLen,
                     Uint32*  outBuffer,
                     Uint32   TmaxRead,
                     bool     xfrmFlag);

//------------------------------------------------------------------
//------------------------------------------------------------------
  int updateAttributes(KeyReqStruct *req_struct,
                       Uint32*     inBuffer,
                       Uint32      inBufLen);

//------------------------------------------------------------------
//------------------------------------------------------------------
  bool readFixedSizeTHOneWordNotNULL(Uint8* outBuffer,
                                     KeyReqStruct *req_struct,
                                     AttributeHeader* ahOut,
                                     Uint32  attrDes2);

//------------------------------------------------------------------
//------------------------------------------------------------------
  bool updateFixedSizeTHOneWordNotNULL(Uint32* inBuffer,
                                       KeyReqStruct *req_struct,
                                       Uint32  attrDes2);

//------------------------------------------------------------------
//------------------------------------------------------------------
  bool readFixedSizeTHTwoWordNotNULL(Uint8* outBuffer,
                                     KeyReqStruct *req_struct,
                                     AttributeHeader* ahOut,
                                     Uint32  attrDes2);

//------------------------------------------------------------------
//------------------------------------------------------------------
  bool updateFixedSizeTHTwoWordNotNULL(Uint32* inBuffer,
                                       KeyReqStruct *req_struct,
                                       Uint32  attrDes2);

//------------------------------------------------------------------
//------------------------------------------------------------------
  bool readFixedSizeTHManyWordNotNULL(Uint8* outBuffer,
                                      KeyReqStruct *req_struct,
                                      AttributeHeader* ahOut,
                                      Uint32  attrDes2);

//------------------------------------------------------------------
//------------------------------------------------------------------
  bool fixsize_updater(Uint32* inBuffer,
                       KeyReqStruct *req_struct,
                       Uint32  attrDes2,
                       Uint32 *dst_ptr,
                       Uint32 updateOffset,
                       Uint32 checkOffset);
  bool updateFixedSizeTHManyWordNotNULL(Uint32* inBuffer,
                                        KeyReqStruct *req_struct,
                                        Uint32  attrDes2);

//------------------------------------------------------------------
//------------------------------------------------------------------
  bool readFixedSizeTHOneWordNULLable(Uint8* outBuffer,
                                      KeyReqStruct *req_struct,
                                      AttributeHeader* ahOut,
                                      Uint32  attrDes2);

//------------------------------------------------------------------
//------------------------------------------------------------------
  bool updateFixedSizeTHOneWordNULLable(Uint32* inBuffer,
                                        KeyReqStruct *req_struct,
                                        Uint32  attrDes2);

//------------------------------------------------------------------
//------------------------------------------------------------------
  bool readFixedSizeTHTwoWordNULLable(Uint8* outBuffer,
                                      KeyReqStruct *req_struct,
                                      AttributeHeader* ahOut,
                                      Uint32  attrDes2);

//------------------------------------------------------------------
//------------------------------------------------------------------
  bool updateFixedSizeTHTwoWordNULLable(Uint32* inBuffer,
                                        KeyReqStruct *req_struct,
                                        Uint32  attrDes2);

//------------------------------------------------------------------
//------------------------------------------------------------------
  bool readFixedSizeTHManyWordNULLable(Uint8* outBuffer,
                                       KeyReqStruct *req_struct,
                                       AttributeHeader* ahOut,
                                       Uint32  attrDes2);

//------------------------------------------------------------------
//------------------------------------------------------------------
  bool readFixedSizeTHZeroWordNULLable(Uint8* outBuffer,
                                       KeyReqStruct *req_struct,
                                       AttributeHeader* ahOut,
                                       Uint32  attrDes2);
//------------------------------------------------------------------
//------------------------------------------------------------------
  bool updateFixedSizeTHManyWordNULLable(Uint32* inBuffer,
                                         KeyReqStruct *req_struct,
                                         Uint32  attrDes2);

//------------------------------------------------------------------
//------------------------------------------------------------------
  bool varsize_reader(Uint8* out_buffer,
                      KeyReqStruct *req_struct,
                      AttributeHeader* ah_out,
                      Uint32  attr_des2,
                      const void* src_ptr,
                      Uint32 vsize_in_bytes);
  
  bool xfrm_reader(Uint8* out_buffer,
                   KeyReqStruct *req_struct,
                   AttributeHeader* ah_out,
                   Uint32  attr_des2,
                   const void* src_ptr,
                   Uint32 srcBytes);

  bool bits_reader(Uint8* out_buffer,
                   KeyReqStruct *req_struct,
                   AttributeHeader* ah_out,
                   const Uint32* bm_ptr, Uint32 bm_len,
                   Uint32 bitPos, Uint32 bitCnt);
  
  bool varsize_updater(Uint32* in_buffer,
                       KeyReqStruct *req_struct,
                       char *var_data_start,
                       Uint32 var_attr_pos,
                       Uint16 *len_offset_ptr,
                       Uint32 check_offset);
//------------------------------------------------------------------
//------------------------------------------------------------------
  bool readVarSizeNotNULL(Uint8* outBuffer,
                          KeyReqStruct *req_struct,
                          AttributeHeader* ahOut,
                          Uint32  attrDes2);

//------------------------------------------------------------------
//------------------------------------------------------------------
  bool updateVarSizeNotNULL(Uint32* inBuffer,
                            KeyReqStruct *req_struct,
                            Uint32  attrDes2);

//------------------------------------------------------------------
//------------------------------------------------------------------
  bool readVarSizeNULLable(Uint8* outBuffer,
                           KeyReqStruct *req_struct,
                           AttributeHeader* ahOut,
                           Uint32  attrDes2);

//------------------------------------------------------------------
//------------------------------------------------------------------
  bool updateVarSizeNULLable(Uint32* inBuffer,
                             KeyReqStruct *req_struct,
                             Uint32  attrDes2);

//------------------------------------------------------------------
//------------------------------------------------------------------
  bool readDynFixedSizeNotNULL(Uint8* outBuffer,
                               KeyReqStruct *req_struct,
                               AttributeHeader* ahOut,
                               Uint32  attrDes2);
  bool readDynFixedSizeNULLable(Uint8* outBuffer,
                                KeyReqStruct *req_struct,
                                AttributeHeader* ahOut,
                                Uint32  attrDes2);
  bool readDynFixedSizeExpandedNotNULL(Uint8* outBuffer,
                                       KeyReqStruct *req_struct,
                                       AttributeHeader* ahOut,
                                       Uint32  attrDes2);
  bool readDynFixedSizeShrunkenNotNULL(Uint8* outBuffer,
                                       KeyReqStruct *req_struct,
                                       AttributeHeader* ahOut,
                                       Uint32  attrDes2);
  bool readDynFixedSizeExpandedNULLable(Uint8* outBuffer,
                                        KeyReqStruct *req_struct,
                                        AttributeHeader* ahOut,
                                        Uint32  attrDes2);
  bool readDynFixedSizeShrunkenNULLable(Uint8* outBuffer,
                                        KeyReqStruct *req_struct,
                                        AttributeHeader* ahOut,
                                        Uint32  attrDes2);

//------------------------------------------------------------------
//------------------------------------------------------------------
  bool updateDynFixedSizeNotNULL(Uint32* inBuffer,
                                 KeyReqStruct *req_struct,
                                 Uint32  attrDes2);
  bool updateDynFixedSizeNULLable(Uint32* inBuffer,
                                  KeyReqStruct *req_struct,
                                  Uint32  attrDes2);

//------------------------------------------------------------------
//------------------------------------------------------------------
  bool readDynBigFixedSizeNotNULL(Uint8* outBuffer,
                                  KeyReqStruct *req_struct,
                                  AttributeHeader* ahOut,
                                  Uint32  attrDes2);
  bool readDynBigFixedSizeNULLable(Uint8* outBuffer,
                                   KeyReqStruct *req_struct,
                                   AttributeHeader* ahOut,
                                   Uint32  attrDes2);
  bool readDynBigFixedSizeExpandedNotNULL(Uint8* outBuffer,
                                          KeyReqStruct *req_struct,
                                          AttributeHeader* ahOut,
                                          Uint32  attrDes2);
  bool readDynBigFixedSizeShrunkenNotNULL(Uint8* outBuffer,
                                          KeyReqStruct *req_struct,
                                          AttributeHeader* ahOut,
                                          Uint32  attrDes2);
  bool readDynBigFixedSizeExpandedNULLable(Uint8* outBuffer,
                                           KeyReqStruct *req_struct,
                                           AttributeHeader* ahOut,
                                           Uint32  attrDes2);
  bool readDynBigFixedSizeShrunkenNULLable(Uint8* outBuffer,
                                           KeyReqStruct *req_struct,
                                           AttributeHeader* ahOut,
                                           Uint32  attrDes2);

//------------------------------------------------------------------
//------------------------------------------------------------------
  bool updateDynBigFixedSizeNotNULL(Uint32* inBuffer,
                                    KeyReqStruct *req_struct,
                                    Uint32  attrDes2);
  bool updateDynBigFixedSizeNULLable(Uint32* inBuffer,
                                     KeyReqStruct *req_struct,
                                     Uint32  attrDes2);

//------------------------------------------------------------------
//------------------------------------------------------------------
  bool readDynBitsNotNULL(Uint8* outBuffer,
                          KeyReqStruct *req_struct,
                          AttributeHeader* ahOut,
                          Uint32  attrDes2);
  bool readDynBitsNULLable(Uint8* outBuffer,
                           KeyReqStruct *req_struct,
                           AttributeHeader* ahOut,
                           Uint32  attrDes2);
  bool readDynBitsExpandedNotNULL(Uint8* outBuffer,
                                  KeyReqStruct *req_struct,
                                  AttributeHeader* ahOut,
                                  Uint32  attrDes2);
  bool readDynBitsShrunkenNotNULL(Uint8* outBuffer,
                                  KeyReqStruct *req_struct,
                                  AttributeHeader* ahOut,
                                  Uint32  attrDes2);
  bool readDynBitsExpandedNULLable(Uint8* outBuffer,
                                   KeyReqStruct *req_struct,
                                   AttributeHeader* ahOut,
                                   Uint32  attrDes2);
  bool readDynBitsShrunkenNULLable(Uint8* outBuffer,
                                   KeyReqStruct *req_struct,
                                   AttributeHeader* ahOut,
                                   Uint32  attrDes2);

//------------------------------------------------------------------
//------------------------------------------------------------------
  bool updateDynBitsNotNULL(Uint32* inBuffer,
                            KeyReqStruct *req_struct,
                            Uint32  attrDes2);
  bool updateDynBitsNULLable(Uint32* inBuffer,
                             KeyReqStruct *req_struct,
                             Uint32  attrDes2);

//------------------------------------------------------------------
//------------------------------------------------------------------
  bool readDynVarSizeNotNULL(Uint8* outBuffer,
                             KeyReqStruct *req_struct,
                             AttributeHeader* ahOut,
                             Uint32  attrDes2);
  bool readDynVarSizeNULLable(Uint8* outBuffer,
                              KeyReqStruct *req_struct,
                              AttributeHeader* ahOut,
                              Uint32  attrDes2);
  bool readDynVarSizeExpandedNotNULL(Uint8* outBuffer,
                                     KeyReqStruct *req_struct,
                                     AttributeHeader* ahOut,
                                     Uint32  attrDes2);
  bool readDynVarSizeShrunkenNotNULL(Uint8* outBuffer,
                                     KeyReqStruct *req_struct,
                                     AttributeHeader* ahOut,
                                     Uint32  attrDes2);
  bool readDynVarSizeExpandedNULLable(Uint8* outBuffer,
                                      KeyReqStruct *req_struct,
                                      AttributeHeader* ahOut,
                                      Uint32  attrDes2);
  bool readDynVarSizeShrunkenNULLable(Uint8* outBuffer,
                                      KeyReqStruct *req_struct,
                                      AttributeHeader* ahOut,
                                      Uint32  attrDes2);

//------------------------------------------------------------------
//------------------------------------------------------------------
  bool updateDynVarSizeNotNULL(Uint32* inBuffer,
                               KeyReqStruct *req_struct,
                               Uint32  attrDes2);
  bool updateDynVarSizeNULLable(Uint32* inBuffer,
                                KeyReqStruct *req_struct,
                                Uint32  attrDes2);

  bool readCharNotNULL(Uint8* outBuffer,
                       KeyReqStruct *req_struct,
                       AttributeHeader* ahOut,
                       Uint32  attrDes2);

  bool readCharNULLable(Uint8* outBuffer,
                        KeyReqStruct *req_struct,
                        AttributeHeader* ahOut,
                        Uint32  attrDes2);

  bool readBitsNULLable(Uint8* outBuffer, KeyReqStruct *req_struct, AttributeHeader*, Uint32);
  bool updateBitsNULLable(Uint32* inBuffer, KeyReqStruct *req_struct, Uint32);
  bool readBitsNotNULL(Uint8* outBuffer, KeyReqStruct *req_struct, AttributeHeader*, Uint32);
  bool updateBitsNotNULL(Uint32* inBuffer, KeyReqStruct *req_struct, Uint32);

  bool updateFixedNULLable(Uint32* inBuffer, KeyReqStruct *req_struct, Uint32);
  bool updateFixedNotNull(Uint32* inBuffer, KeyReqStruct *req_struct, Uint32);

  bool updateVarNULLable(Uint32* inBuffer, KeyReqStruct *req_struct, Uint32);
  bool updateVarNotNull(Uint32* inBuffer, KeyReqStruct *req_struct, Uint32);


  bool readDiskFixedSizeNotNULL(Uint8* outBuffer,
				KeyReqStruct *req_struct,
				AttributeHeader* ahOut,
				Uint32  attrDes2);
  
  bool readDiskFixedSizeNULLable(Uint8* outBuffer,
				 KeyReqStruct *req_struct,
				 AttributeHeader* ahOut,
				 Uint32  attrDes2);

  bool readDiskVarAsFixedSizeNotNULL(Uint8* outBuffer,
				KeyReqStruct *req_struct,
				AttributeHeader* ahOut,
				Uint32  attrDes2);
  
  bool readDiskVarAsFixedSizeNULLable(Uint8* outBuffer,
				 KeyReqStruct *req_struct,
				 AttributeHeader* ahOut,
				 Uint32  attrDes2);
  bool readDiskVarSizeNULLable(Uint8*, KeyReqStruct*, AttributeHeader*,Uint32);
  bool readDiskVarSizeNotNULL(Uint8*, KeyReqStruct*, AttributeHeader*, Uint32);

  bool updateDiskFixedSizeNULLable(Uint32*, KeyReqStruct*, Uint32);
  bool updateDiskFixedSizeNotNULL(Uint32*, KeyReqStruct*, Uint32);

  bool updateDiskVarAsFixedSizeNULLable(Uint32*, KeyReqStruct*, Uint32);
  bool updateDiskVarAsFixedSizeNotNULL(Uint32*, KeyReqStruct*, Uint32);

  bool updateDiskVarSizeNULLable(Uint32*, KeyReqStruct *, Uint32);
  bool updateDiskVarSizeNotNULL(Uint32*, KeyReqStruct *, Uint32);
  
  bool readDiskBitsNULLable(Uint8*, KeyReqStruct*, AttributeHeader*, Uint32);
  bool readDiskBitsNotNULL(Uint8*, KeyReqStruct*, AttributeHeader*, Uint32);
  bool updateDiskBitsNULLable(Uint32*, KeyReqStruct*, Uint32);
  bool updateDiskBitsNotNULL(Uint32*, KeyReqStruct*, Uint32);


  /* Alter table methods. */
  void handleAlterTablePrepare(Signal *, const AlterTabReq *, const Tablerec *);
  void handleAlterTableCommit(Signal *, const AlterTabReq *, Tablerec *);
  void handleAlterTableComplete(Signal *, const AlterTabReq *, Tablerec *);
  void handleAlterTableAbort(Signal *, const AlterTabReq *, const Tablerec *);
  void sendAlterTabRef(Signal *signal, Uint32 errorCode);
  void sendAlterTabConf(Signal *, Uint32 clientData=RNIL);

  void handleCharsetPos(Uint32 csNumber, CHARSET_INFO** charsetArray,
                        Uint32 noOfCharsets,
                        Uint32 & charsetIndex, Uint32 & attrDes2);
  void computeTableMetaData(Tablerec *regTabPtr);

//------------------------------------------------------------------
//------------------------------------------------------------------
  bool nullFlagCheck(KeyReqStruct *req_struct, Uint32  attrDes2);
  bool disk_nullFlagCheck(KeyReqStruct *req_struct, Uint32 attrDes2);
  int read_pseudo(const Uint32 *, Uint32, KeyReqStruct*, Uint32*);
  Uint32 read_packed(const Uint32 *, Uint32, KeyReqStruct*, Uint32*);
  Uint32 update_packed(KeyReqStruct*, const Uint32* src);

  Uint32 read_lcp(const Uint32 *, Uint32, KeyReqStruct*, Uint32*);
  void update_lcp(KeyReqStruct *req_struct, const Uint32* src, Uint32 len);
public:
  /**
   * Used by Restore...
   */
  Uint32 read_lcp_keys(Uint32, const Uint32 * src, Uint32 len, Uint32 *dst);
private:

  /* Fast bit counting (16 instructions on x86_64, gcc -O3). */
  static inline Uint32 count_bits(Uint32 x)
  {
    x= x - ((x>>1) & 0x55555555);
    x= (x & 0x33333333) + ((x>>2) & 0x33333333);
    x= (x + (x>>4)) & 0x0f0f0f0f;
    x= (x*0x01010101) >> 24;
    return x;
  }

//------------------------------------------------------------------
//------------------------------------------------------------------
  void setUpQueryRoutines(Tablerec* regTabPtr);

// *****************************************************************
// Service methods.
// *****************************************************************
  TransState get_trans_state(Operationrec * const);
  void set_trans_state(Operationrec * const, TransState);
  TupleState get_tuple_state(Operationrec * const);
  void set_tuple_state(Operationrec * const, TupleState);
  Uint32 get_frag_page_id(Uint32 real_page_id);
  Uint32 get_fix_page_offset(Uint32 page_index, Uint32 tuple_size);

  Uint32 decr_tup_version(Uint32 tuple_version);
  void update_change_mask_info(const Tablerec*, Uint32* dst, const Uint32*src);
  void set_change_mask_info(const Tablerec*, Uint32* dst);
  void clear_change_mask_info(const Tablerec*, Uint32* dst);
  void copy_change_mask_info(const Tablerec*, Uint32* dst, const Uint32* src);
  void set_commit_change_mask_info(const Tablerec*,
                                   KeyReqStruct*,
                                   const Operationrec*);

//------------------------------------------------------------------
//------------------------------------------------------------------
  void copyAttrinfo(Operationrec * regOperPtr, Uint32*  inBuffer, 
                    Uint32 expectedLen, Uint32 attrInfoIVal);

//------------------------------------------------------------------
//------------------------------------------------------------------
  void initOpConnection(Operationrec* regOperPtr);

//------------------------------------------------------------------
//------------------------------------------------------------------
  void initOperationrec(Signal* signal);

//------------------------------------------------------------------
//------------------------------------------------------------------
  int getStoredProcAttrInfo(Uint32 storedId,
                            KeyReqStruct* req_struct,
                            Uint32& attrInfoIVal);

//------------------------------------------------------------------
//------------------------------------------------------------------
  bool insertActiveOpList(OperationrecPtr, KeyReqStruct* req_struct);

//------------------------------------------------------------------
//------------------------------------------------------------------

//------------------------------------------------------------------
//------------------------------------------------------------------
  void bufferTRANSID_AI(Signal* signal, BlockReference aRef, Uint32 Tlen);

//------------------------------------------------------------------
// Trigger handling routines
//------------------------------------------------------------------
  DLList<TupTriggerData>*
  findTriggerList(Tablerec* table,
                  TriggerType::Value ttype,
                  TriggerActionTime::Value ttime,
                  TriggerEvent::Value tevent);

  bool createTrigger(Tablerec*, const CreateTrigImplReq* req);

  Uint32 dropTrigger(Tablerec* table,
		     const DropTrigImplReq* req,
		     BlockNumber sender);

  Uint32 getOldTriggerId(const TupTriggerData*, Uint32 op);

  void
  checkImmediateTriggersAfterInsert(KeyReqStruct *req_struct,
                                    Operationrec* regOperPtr, 
                                    Tablerec* tablePtr,
                                    bool disk);

  void
  checkImmediateTriggersAfterUpdate(KeyReqStruct *req_struct,
                                    Operationrec* regOperPtr, 
                                    Tablerec* tablePtr,
                                    bool disk);

  void
  checkImmediateTriggersAfterDelete(KeyReqStruct *req_struct,
                                    Operationrec* regOperPtr, 
                                    Tablerec* tablePtr,
                                    bool disk);

#if 0
  void checkDeferredTriggers(Signal* signal, 
                             Operationrec* regOperPtr,
                             Tablerec* regTablePtr);
#endif
  void checkDetachedTriggers(KeyReqStruct *req_struct,
                             Operationrec* regOperPtr,
                             Tablerec* regTablePtr,
                             bool disk);

  void fireImmediateTriggers(KeyReqStruct *req_struct,
                             DLList<TupTriggerData>& triggerList, 
                             Operationrec* regOperPtr,
                             bool disk);

  void fireDeferredTriggers(KeyReqStruct *req_struct,
                            DLList<TupTriggerData>& triggerList,
                            Operationrec* regOperPtr);

  void fireDetachedTriggers(KeyReqStruct *req_struct,
                            DLList<TupTriggerData>& triggerList,
                            Operationrec* regOperPtr,
                            bool disk);

  void executeTriggers(KeyReqStruct *req_struct,
                       DLList<TupTriggerData>& triggerList,
                       Operationrec* regOperPtr,
                       bool disk);

  void executeTrigger(KeyReqStruct *req_struct,
                      TupTriggerData* trigPtr, 
                      Operationrec* regOperPtr,
                      bool disk);

  bool check_fire_trigger(const Fragrecord*,
                          const TupTriggerData*,
                          const KeyReqStruct*,
                          const Operationrec*) const;

  bool check_fire_reorg(const KeyReqStruct *, Fragrecord::FragState) const;
  bool check_fire_suma(const KeyReqStruct *,
                       const Operationrec*,
                       const Fragrecord*) const;

  bool readTriggerInfo(TupTriggerData* trigPtr,
                       Operationrec* regOperPtr,
                       KeyReqStruct * req_struct,
                       Fragrecord* regFragPtr,
                       Uint32* keyBuffer,
                       Uint32& noPrimKey,
                       Uint32* afterBuffer,
                       Uint32& noAfterWords,
                       Uint32* beforeBuffer,
                       Uint32& noBeforeWords,
                       bool disk);
  
  void sendTrigAttrInfo(Signal*        signal, 
                        Uint32*        data, 
                        Uint32         dataLen,
                        bool           executeDirect,
                        BlockReference receiverReference);

  Uint32 setAttrIds(Bitmask<MAXNROFATTRIBUTESINWORDS>& attributeMask, 
                    Uint32 noOfAttributes, 
                    Uint32* inBuffer);

  void sendFireTrigOrd(Signal* signal, 
                       KeyReqStruct *req_struct,
                       Operationrec * regOperPtr,
                       TupTriggerData* trigPtr,
		       Uint32 fragmentId,
                       Uint32 noPrimKeySignals, 
                       Uint32 noBeforeSignals, 
                       Uint32 noAfterSignals);

  bool primaryKey(Tablerec* const, Uint32);

  // these set terrorCode and return non-zero on error

  int executeTuxInsertTriggers(Signal* signal, 
                               Operationrec* regOperPtr,
                               Fragrecord* regFragPtr,
                               Tablerec* regTabPtr);

  int executeTuxUpdateTriggers(Signal* signal, 
                               Operationrec* regOperPtr,
                               Fragrecord* regFragPtr,
                               Tablerec* regTabPtr);

  int executeTuxDeleteTriggers(Signal* signal, 
                               Operationrec* regOperPtr,
                               Fragrecord* regFragPtr,
                               Tablerec* regTabPtr);

  int addTuxEntries(Signal* signal,
                    Operationrec* regOperPtr,
                    Tablerec* regTabPtr);

  // these crash the node on error

  void executeTuxCommitTriggers(Signal* signal, 
                                Operationrec* regOperPtr,
                                Fragrecord* regFragPtr,
                                Tablerec* regTabPtr);

  void executeTuxAbortTriggers(Signal* signal, 
                               Operationrec* regOperPtr,
                               Fragrecord* regFragPtr,
                               Tablerec* regTabPtr);

  void removeTuxEntries(Signal* signal,
                        Tablerec* regTabPtr);

// *****************************************************************
// Error Handling routines.
// *****************************************************************
//------------------------------------------------------------------
//------------------------------------------------------------------
  int TUPKEY_abort(Signal* signal, int error_type);

//------------------------------------------------------------------
//------------------------------------------------------------------
  void tupkeyErrorLab(Signal* signal);
  void do_tup_abortreq(Signal*, Uint32 flags);
  bool do_tup_abort_operation(Signal*, Tuple_header *,
                              Operationrec*,
                              Fragrecord*,
                              Tablerec*);

//------------------------------------------------------------------
//------------------------------------------------------------------
// Methods to handle execution of TUP_COMMITREQ + TUP_ABORTREQ.
//
// Module Transaction Manager
//
// The Transaction Manager module is responsible for the commit
// and abort of operations started by the Execution Manager.
//
// Commit Operation:
// ----------------
//
// Failures in commit processing is not allowed since that would
// leave the database in an unreliable state. Thus the only way
// to handle failures in commit processing is to crash the node.
//
// TUP_COMMITREQ can only be received in the wait state after a
// successful TUPKEYREQ which was not a read operation.
// 
// Commit of Delete:
// -----------------
//
// This will actually perform the deletion of the record unless
// other operations also are connected to the record. In this case
// we will set the delete state on the record that becomes the ownerd
// of the record.
//
// Commit of Update:
// ----------------
//
// We will release the copy record where the original record was kept.
// Also here we will take special care if more operations are updating
// the record simultaneously.
//
// Commit of Insert:
// -----------------
//
// Will simply reset the state of the operation record.
//
// Signal Diagram:
// --->  TUP_COMMITREQ (from LQH)
// <---- TUP_COMMITCONF (to LQH)
//
//
// Abort Operation:
// ----------------
//
// Signal Diagram:
// --->  TUP_ABORTREQ (from LQH)
// <---- TUP_ABORTCONF (to LQH)
//
// Failures in abort processing is not allowed since that would
// leave the database in an unreliable state. Thus the only way
// to handle failures in abort processing is to crash the node.
//
// Abort messages can arrive at any time. It can arrive even before
// anything at all have arrived of the operation. It can arrive after
// receiving a number of ATTRINFO but before TUPKEYREQ has been received.
// It must arrive after that we sent TUPKEYREF in response to TUPKEYREQ
// and finally it can arrive after successfully performing the TUPKEYREQ
// in all cases including the read case.
//------------------------------------------------------------------
//------------------------------------------------------------------

#if 0 
  void checkPages(Fragrecord* regFragPtr);
#endif
  Uint32 convert_byte_to_word_size(Uint32 byte_size)
  {
    return ((byte_size + 3) >> 2);
  }
  Uint32 convert_bit_to_word_size(Uint32 bit_size)
  {
    return ((bit_size + 31) >> 5);
  }

  void prepare_initial_insert(KeyReqStruct*, Operationrec*, Tablerec*);
  void fix_disk_insert_no_mem_insert(KeyReqStruct*, Operationrec*, Tablerec*);
  void setup_fixed_part(KeyReqStruct* req_struct,
			Operationrec* regOperPtr,
			Tablerec* regTabPtr);
  
  void send_TUPKEYREF(Signal* signal,
                      Operationrec* regOperPtr);
  void early_tupkey_error(Signal* signal);

  void printoutTuplePage(Uint32 fragid, Uint32 pageid, Uint32 printLimit);

  bool checkUpdateOfPrimaryKey(KeyReqStruct *req_struct,
                               Uint32* updateBuffer,
                               Tablerec* regTabPtr);

  void setNullBits(Uint32*, Tablerec* regTabPtr);
  bool checkNullAttributes(KeyReqStruct * const, Tablerec* const);
  bool find_savepoint(OperationrecPtr& loopOpPtr, Uint32 savepointId);
  bool setup_read(KeyReqStruct* req_struct,
		  Operationrec* regOperPtr,
		  Fragrecord* regFragPtr,
		  Tablerec* regTabPtr,
		  bool disk);
  
  Uint32 calculateChecksum(Tuple_header*, Tablerec* regTabPtr);
  void setChecksum(Tuple_header*, Tablerec* regTabPtr);

  void complexTrigger(Signal* signal,
                      KeyReqStruct *req_struct,
                      Operationrec* regOperPtr,
                      Fragrecord* regFragPtr,
                      Tablerec* regTabPtr);

  void setTupleStatesSetOpType(Operationrec* regOperPtr,
                               KeyReqStruct *req_struct,
                               Page* pagePtr,
                               Uint32& opType,
                               OperationrecPtr& firstOpPtr);

  void findBeforeValueOperation(OperationrecPtr& befOpPtr,
                                OperationrecPtr firstOpPtr);

  void updateGcpId(KeyReqStruct *req_struct,
                   Operationrec* regOperPtr,
                   Fragrecord* regFragPtr,
                   Tablerec* regTabPtr);

  void setTupleStateOnPreviousOps(Uint32 prevOpIndex);
  void copyMem(Signal* signal, Uint32 sourceIndex, Uint32 destIndex);

  void removeActiveOpList(Operationrec*  const regOperPtr, Tuple_header*);

  void updatePackedList(Signal* signal, Uint16 ahostIndex);

  void setUpDescriptorReferences(Uint32 descriptorReference,
                                 Tablerec* regTabPtr,
                                 const Uint32* offset);
  void setupDynDescriptorReferences(Uint32 dynDescr,
                                    Tablerec* const regTabPtr,
                                    const Uint32* offset);
  void setUpKeyArray(Tablerec* regTabPtr);
  bool addfragtotab(Tablerec* regTabPtr, Uint32 fragId, Uint32 fragIndex);
  void deleteFragTab(Tablerec* regTabPtr, Uint32 fragId);
  void abortAddFragOp(Signal* signal);
  void releaseTabDescr(Tablerec* regTabPtr);
  void getFragmentrec(FragrecordPtr& regFragPtr, Uint32 fragId, Tablerec* regTabPtr);

  void initialiseRecordsLab(Signal* signal, Uint32 switchData, Uint32, Uint32);
  void initializeCheckpointInfoRec();
  void initializeDiskBufferSegmentRecord();
  void initializeFragoperrec();
  void initializeFragrecord();
  void initializeAlterTabOperation();
  void initializeHostBuffer();
  void initializeLocalLogInfo();
  void initializeOperationrec();
  void initializePendingFileOpenInfoRecord();
  void initializeRestartInfoRec();
  void initializeTablerec();
  void initializeTabDescr();
  void initializeUndoPage();

  void initTab(Tablerec* regTabPtr);

  void startphase3Lab(Signal* signal, Uint32 config1, Uint32 config2);

  void fragrefuseLab(Signal* signal, FragoperrecPtr fragOperPtr);
  void fragrefuse1Lab(Signal* signal, FragoperrecPtr fragOperPtr);
  void fragrefuse2Lab(Signal* signal, FragoperrecPtr fragOperPtr, FragrecordPtr regFragPtr);
  void fragrefuse3Lab(Signal* signal,
                      FragoperrecPtr fragOperPtr,
                      FragrecordPtr regFragPtr,
                      Tablerec* regTabPtr,
                      Uint32 fragId);
  void fragrefuse4Lab(Signal* signal,
                      FragoperrecPtr fragOperPtr,
                      FragrecordPtr regFragPtr,
                      Tablerec* regTabPtr,
                      Uint32 fragId);
  void addattrrefuseLab(Signal* signal,
                        FragrecordPtr regFragPtr,
                        FragoperrecPtr fragOperPtr,
                        Tablerec* regTabPtr,
                        Uint32 fragId);

  void releaseFragment(Signal*, Uint32, Uint32);
  void drop_fragment_free_var_pages(Signal*);
  void drop_fragment_free_pages(Signal*);
  void drop_fragment_free_extent(Signal*, TablerecPtr, FragrecordPtr, Uint32);
  void drop_fragment_free_extent_log_buffer_callback(Signal*, Uint32, Uint32);
  void drop_fragment_unmap_pages(Signal*, TablerecPtr, FragrecordPtr, Uint32);
  void drop_fragment_unmap_page_callback(Signal* signal, Uint32, Uint32);
  void drop_fragment_fsremove(Signal*, TablerecPtr, FragrecordPtr);
  void drop_fragment_fsremove_done(Signal*, TablerecPtr, FragrecordPtr);

  // Initialisation
  void initData();
  void initRecords();

  void deleteScanProcedure(Signal* signal, Operationrec* regOperPtr);
  void allocCopyProcedure();
  void freeCopyProcedure();
  void prepareCopyProcedure(Uint32 numAttrs);
  void releaseCopyProcedure();
  void copyProcedure(Signal* signal,
                     TablerecPtr regTabPtr,
                     Operationrec* regOperPtr);
  void scanProcedure(Signal* signal,
                     Operationrec* regOperPtr,
                     SectionHandle* handle,
                     bool isCopy);
  void storedProcBufferSeizeErrorLab(Signal* signal,
                                     Operationrec* regOperPtr,
                                     Uint32 storedProcPtr,
                                     Uint32 errorCode);

//-----------------------------------------------------------------------------
// Table Descriptor Memory Manager
//-----------------------------------------------------------------------------

// Public methods
  Uint32 getTabDescrOffsets(Uint32, Uint32, Uint32, Uint32*);
  Uint32 getDynTabDescrOffsets(Uint32 MaskSize, Uint32* offset);
  Uint32 allocTabDescr(Uint32 allocSize);
  void releaseTabDescr(Uint32 desc);

  void freeTabDescr(Uint32 retRef, Uint32 retNo, bool normal = true);
  Uint32 getTabDescrWord(Uint32 index);
  void setTabDescrWord(Uint32 index, Uint32 word);

// Private methods
  Uint32 sizeOfReadFunction();
  void   removeTdArea(Uint32 tabDesRef, Uint32 list);
  void   insertTdArea(Uint32 tabDesRef, Uint32 list);
  void   itdaMergeTabDescr(Uint32& retRef, Uint32& retNo, bool normal);
#ifdef VM_TRACE
  void verifytabdes();
#endif

  void seizeOpRec(OperationrecPtr& regOperPtr);
  void seizeFragrecord(FragrecordPtr& regFragPtr);
  void seizeFragoperrec(FragoperrecPtr& fragOperPtr);
  void seizeAlterTabOperation(AlterTabOperationPtr& alterTabOpPtr);
  void releaseFragoperrec(FragoperrecPtr fragOperPtr);
  void releaseFragrec(FragrecordPtr);
  void releaseAlterTabOpRec(AlterTabOperationPtr regAlterTabOpPtr);

//----------------------------------------------------------------------------
// Page Memory Manager
//----------------------------------------------------------------------------
  
// Public methods
  void allocConsPages(Uint32 noOfPagesToAllocate,
                      Uint32& noOfPagesAllocated,
                      Uint32& allocPageRef);
  void returnCommonArea(Uint32 retPageRef, Uint32 retNo);
  void initializePage();

  Uint32 nextHigherTwoLog(Uint32 input);


//------------------------------------------------------------------------------------------------------
// Page Mapper, convert logical page id's to physical page id's
// The page mapper also handles the pages allocated to the fragment.
//------------------------------------------------------------------------------------------------------
//
// Public methods
  Uint32 getRealpid(Fragrecord* regFragPtr, Uint32 logicalPageId);
  Uint32 getRealpidCheck(Fragrecord* regFragPtr, Uint32 logicalPageId);
  Uint32 getNoOfPages(Fragrecord* regFragPtr);
  Uint32 getEmptyPage(Fragrecord* regFragPtr);
  Uint32 allocFragPage(Fragrecord* regFragPtr);
  Uint32 allocFragPage(Tablerec*, Fragrecord*, Uint32 page_no);
  void releaseFragPage(Fragrecord* regFragPtr, Uint32 logicalPageId, PagePtr);
  void rebuild_page_free_list(Signal*);
  Uint32 get_empty_var_page(Fragrecord* frag_ptr);
  void init_page(Fragrecord*, PagePtr, Uint32 page_no);
  
// Private methods
  void errorHandler(Uint32 errorCode);

//---------------------------------------------------------------
// Variable Allocator
// Allocates and deallocates tuples of fixed size on a fragment.
//---------------------------------------------------------------
//
// Public methods

  void init_list_sizes(void);

// Private methods

  Uint32 get_alloc_page(Fragrecord* const, Uint32);
  void update_free_page_list(Fragrecord* const, Ptr<Page>);

#if 0  
  Uint32 calc_free_list(const Tablerec* regTabPtr, Uint32 sz) const {
    return regTabPtr->m_disk_alloc_info.calc_page_free_bits(sz);
  }
#endif

  Uint32 calculate_free_list_impl(Uint32) const ;
  void remove_free_page(Fragrecord*, Var_page*, Uint32);
  void insert_free_page(Fragrecord*, Var_page*, Uint32);

//---------------------------------------------------------------
// Fixed Allocator
// Allocates and deallocates tuples of fixed size on a fragment.
//---------------------------------------------------------------
//
// Public methods
  Uint32* alloc_var_rec(Fragrecord*, Tablerec*, Uint32, Local_key*, Uint32*);
  void free_var_rec(Fragrecord*, Tablerec*, Local_key*, Ptr<Page>);
  Uint32* alloc_var_part(Fragrecord*, Tablerec*, Uint32, Local_key*);
  Uint32 *realloc_var_part(Fragrecord*, Tablerec*, 
                           PagePtr, Var_part_ref*, Uint32, Uint32);
  
  void move_var_part(Fragrecord* fragPtr, Tablerec* tabPtr, PagePtr pagePtr,
                     Var_part_ref* refptr, Uint32 size);
 
  void free_var_part(Fragrecord* fragPtr, PagePtr pagePtr, Uint32 page_idx);

  void validate_page(Tablerec*, Var_page* page);
  
  Uint32* alloc_fix_rec(Fragrecord*const, Tablerec*const, Local_key*,
                        Uint32*);
  void free_fix_rec(Fragrecord*, Tablerec*, Local_key*, Fix_page*);
  
  Uint32* alloc_fix_rowid(Fragrecord*, Tablerec*, Local_key*, Uint32 *);
  Uint32* alloc_var_rowid(Fragrecord*, Tablerec*, Uint32, Local_key*, Uint32*);
// Private methods
  void convertThPage(Fix_page* regPagePtr,
		     Tablerec*,
		     Uint32 mm);

  /**
   * Return offset
   */
  Uint32 alloc_tuple_from_page(Fragrecord* regFragPtr,
			       Fix_page* regPagePtr);
  
//---------------------------------------------------------------
// Temporary variables used for storing commonly used variables
// in certain modules
//---------------------------------------------------------------

  Uint32 c_lcp_scan_op;
  FragrecordPtr   fragptr;
  OperationrecPtr operPtr;
  TablerecPtr     tabptr;

// readAttributes and updateAttributes module
//------------------------------------------------------------------------------------------------------
// Common stored variables. Variables that have a valid value always.
//------------------------------------------------------------------------------------------------------
  Fragoperrec *fragoperrec;
  Uint32 cfirstfreeFragopr;
  Uint32 cnoOfFragoprec;
  RSS_OP_COUNTER(cnoOfFreeFragoprec);
  RSS_OP_SNAPSHOT(cnoOfFreeFragoprec);

  Fragrecord *fragrecord;
  Uint32 cfirstfreefrag;
  Uint32 cnoOfFragrec;
  RSS_OP_COUNTER(cnoOfFreeFragrec);
  RSS_OP_SNAPSHOT(cnoOfFreeFragrec);

  AlterTabOperation *alterTabOperRec;
  Uint32 cfirstfreeAlterTabOp;
  Uint32 cnoOfAlterTabOps;

  HostBuffer *hostBuffer;

  DynArr256Pool c_page_map_pool;
  ArrayPool<Operationrec> c_operation_pool;

  ArrayPool<Page> c_page_pool;

  /* read ahead in pages during disk order scan */
  Uint32 m_max_page_read_ahead;
  
  Tablerec *tablerec;
  Uint32 cnoOfTablerec;

  TableDescriptor *tableDescriptor;
  Uint32 cnoOfTabDescrRec;
  RSS_OP_COUNTER(cnoOfFreeTabDescrRec);
  RSS_OP_SNAPSHOT(cnoOfFreeTabDescrRec);
  
  Uint32 cdata[32];
  Uint32 cdataPages[16];
  Uint32 cpackedListIndex;
  Uint32 cpackedList[MAX_NODES];
  Uint32 cfreeTdList[16];
  Uint32 clastBitMask;
  Uint32 clblPageCounter;
  Uint32 clblPagesPerTick;
  Uint32 clblPagesPerTickAfterSr;
  BlockReference clqhBlockref;
  Uint32 clqhUserpointer;
  Uint32 cminusOne;
  BlockReference cndbcntrRef;
  BlockReference cownref;
  Uint32 cownNodeId;
  Uint32 czero;
  Uint32 cCopyProcedure;
  Uint32 cCopyLastSeg;

 // A little bit bigger to cover overwrites in copy algorithms (16384 real size).
#define ZATTR_BUFFER_SIZE 16384
  Uint32 clogMemBuffer[ZATTR_BUFFER_SIZE + 16];
  Uint32 coutBuffer[ZATTR_BUFFER_SIZE + 16];
  Uint32 cinBuffer[ZATTR_BUFFER_SIZE + 16];
  Uint32 ctemp_page[ZWORDS_ON_PAGE];
  Uint32 ctemp_var_record[ZWORDS_ON_PAGE];
  Uint32 totNoOfPagesAllocated;

  // Trigger variables
  Uint32 c_maxTriggersPerTable;

  Uint32 c_errorInsert4000TableId;
  Uint32 c_min_list_size[MAX_FREE_LIST + 1];
  Uint32 c_max_list_size[MAX_FREE_LIST + 1];

  void initGlobalTemporaryVars();
  void reportMemoryUsage(Signal* signal, int incDec);

  
#ifdef VM_TRACE
  struct Th {
    Uint32 data[1];
  };
  friend class NdbOut& operator<<(NdbOut&, const Operationrec&);
  friend class NdbOut& operator<<(NdbOut&, const Th&);
#endif

  void expand_tuple(KeyReqStruct*, Uint32 sizes[4], Tuple_header*org, 
		    const Tablerec*, bool disk);
  void shrink_tuple(KeyReqStruct*, Uint32 sizes[2], const Tablerec*,
		    bool disk);
  
  Uint32* get_ptr(Var_part_ref);
  Uint32* get_ptr(PagePtr*, Var_part_ref);
  Uint32* get_ptr(PagePtr*, const Local_key*, const Tablerec*);
  Uint32* get_dd_ptr(PagePtr*, const Local_key*, const Tablerec*);
  Uint32 get_len(Ptr<Page>* pagePtr, Var_part_ref ref);

  Tuple_header* alloc_copy_tuple(const Tablerec* tabPtrP, Local_key* ptr){
    Uint32 * dst = c_undo_buffer.alloc_copy_tuple(ptr, tabPtrP->total_rec_size);
    if (unlikely(dst == 0))
      return 0;
#ifdef HAVE_purify
    bzero(dst, tabPtrP->total_rec_size);
#endif
    dst += ((tabPtrP->m_no_of_attributes + 31) >> 5);
    return (Tuple_header*)dst;
  }

  Tuple_header* get_copy_tuple(const Tablerec* tabPtrP, const Local_key* ptr){
    Uint32 mask = (tabPtrP->m_no_of_attributes + 31) >> 5;
    return (Tuple_header*)(c_undo_buffer.get_ptr(ptr) + mask);
  }

  Uint32* get_change_mask_ptr(const Tablerec* tabP, Tuple_header* copy_tuple){
    Uint32 * tmp = (Uint32*)copy_tuple;
    tmp -= ((tabP->m_no_of_attributes + 31) >> 5);
    return tmp;
  }

  /**
   * prealloc space from disk
   *   key.m_file_no  contains file no
   *   key.m_page_no  contains disk page
   *   key.m_page_idx contains byte preallocated
   */
  int disk_page_prealloc(Signal*, Ptr<Fragrecord>, Local_key*, Uint32);
  void disk_page_prealloc_dirty_page(Disk_alloc_info&, 
				     Ptr<Page>, Uint32, Uint32);
  void disk_page_prealloc_transit_page(Disk_alloc_info&,
				       Ptr<Page_request>, Uint32, Uint32);
  
  void disk_page_abort_prealloc(Signal*, Fragrecord*,Local_key*, Uint32);
  void disk_page_abort_prealloc_callback(Signal*, Uint32, Uint32);
  void disk_page_abort_prealloc_callback_1(Signal*, Fragrecord*,
					   PagePtr, Uint32);
  
  void disk_page_prealloc_callback(Signal*, Uint32, Uint32);
  void disk_page_prealloc_initial_callback(Signal*, Uint32, Uint32);
  void disk_page_prealloc_callback_common(Signal*, 
					  Ptr<Page_request>, 
					  Ptr<Fragrecord>,
					  Ptr<Page>);
  
  void disk_page_alloc(Signal*, 
		       Tablerec*, Fragrecord*, Local_key*, PagePtr, Uint32);
  void disk_page_free(Signal*, 
		      Tablerec*, Fragrecord*, Local_key*, PagePtr, Uint32);
  
  void disk_page_commit_callback(Signal*, Uint32 opPtrI, Uint32 page_id);  
  
  void disk_page_log_buffer_callback(Signal*, Uint32 opPtrI, Uint32); 

  void disk_page_alloc_extent_log_buffer_callback(Signal*, Uint32, Uint32);
  void disk_page_free_extent_log_buffer_callback(Signal*, Uint32, Uint32);
  
  Uint64 disk_page_undo_alloc(Page*, const Local_key*,
			      Uint32 sz, Uint32 gci, Uint32 logfile_group_id);

  Uint64 disk_page_undo_update(Page*, const Local_key*,
			       const Uint32*, Uint32,
			       Uint32 gci, Uint32 logfile_group_id);
  
  Uint64 disk_page_undo_free(Page*, const Local_key*,
			     const Uint32*, Uint32 sz,
			     Uint32 gci, Uint32 logfile_group_id);

  void undo_createtable_callback(Signal* signal, Uint32 opPtrI, Uint32 unused);
  void undo_createtable_logsync_callback(Signal* signal, Uint32, Uint32);

  void drop_table_log_buffer_callback(Signal*, Uint32, Uint32);
  void drop_table_logsync_callback(Signal*, Uint32, Uint32);

  void disk_page_set_dirty(Ptr<Page>);
  void restart_setup_page(Disk_alloc_info&, Ptr<Page>, Int32 estimate);
  void update_extent_pos(Disk_alloc_info&, Ptr<Extent_info>, Int32 delta);

  void disk_page_move_page_request(Disk_alloc_info& alloc,
                                   Ptr<Extent_info>,
                                   Ptr<Page_request> req,
                                   Uint32 old_idx, Uint32 new_idx);

  void disk_page_move_dirty_page(Disk_alloc_info& alloc,
                                 Ptr<Extent_info> extentPtr,
                                 Ptr<Page> pagePtr,
                                 Uint32 old_idx, Uint32 new_idx);

  void disk_page_get_allocated(const Tablerec*, const Fragrecord*,
                               Uint64 res[2]);
  /**
   * Disk restart code
   */
public:
  int disk_page_load_hook(Uint32 page_id);
  
  void disk_page_unmap_callback(Uint32 when, Uint32 page, Uint32 dirty_count);
  
  int disk_restart_alloc_extent(Uint32 tableId, Uint32 fragId, 
				const Local_key* key, Uint32 pages);
  void disk_restart_page_bits(Uint32 tableId, Uint32 fragId,
			      const Local_key*, Uint32 bits);
  void disk_restart_undo(Signal* signal, Uint64 lsn,
			 Uint32 type, const Uint32 * ptr, Uint32 len);

  struct Apply_undo 
  {
    Uint32 m_type, m_len;
    const Uint32* m_ptr;
    Uint64 m_lsn;
    Ptr<Tablerec> m_table_ptr;
    Ptr<Fragrecord> m_fragment_ptr;
    Ptr<Page> m_page_ptr;
    Ptr<Extent_info> m_extent_ptr;
    Local_key m_key;
    Apply_undo();
  };

  void disk_restart_lcp_id(Uint32 table, Uint32 frag, Uint32 lcpId);
  
private:
  // these 2 were file-static before mt-lqh
  bool f_undo_done;
  Dbtup::Apply_undo f_undo;
  Uint32 c_proxy_undo_data[20 + MAX_TUPLE_SIZE_IN_WORDS];

  void disk_restart_undo_next(Signal*);
  void disk_restart_undo_lcp(Uint32, Uint32, Uint32 flag, Uint32 lcpId);
  void disk_restart_undo_callback(Signal* signal, Uint32, Uint32);
  void disk_restart_undo_alloc(Apply_undo*);
  void disk_restart_undo_update(Apply_undo*);
  void disk_restart_undo_free(Apply_undo*);
  void disk_restart_undo_page_bits(Signal*, Apply_undo*);

#ifdef VM_TRACE
  void verify_page_lists(Disk_alloc_info&);
#else
  void verify_page_lists(Disk_alloc_info&) {}
#endif
  
  void findFirstOp(OperationrecPtr&);
  void commit_operation(Signal*, Uint32, Tuple_header*, PagePtr,
			Operationrec*, Fragrecord*, Tablerec*);
  
  void dealloc_tuple(Signal* signal, Uint32, Page*, Tuple_header*, 
		     Operationrec*, Fragrecord*, Tablerec*);
  
  int handle_size_change_after_update(KeyReqStruct* req_struct,
				      Tuple_header* org,
				      Operationrec*,
				      Fragrecord* regFragPtr,
				      Tablerec* regTabPtr,
				      Uint32 sizes[4]);
  int optimize_var_part(KeyReqStruct* req_struct,
                        Tuple_header* org,
                        Operationrec* regOperPtr,
                        Fragrecord* regFragPtr,
                        Tablerec* regTabPtr);

  /**
   * Setup all pointer on keyreqstruct to prepare for read
   *   req_struct->m_tuple_ptr is set to tuple to read
   */
  void prepare_read(KeyReqStruct*, Tablerec* const, bool disk);

  /* For debugging, dump the contents of a tuple. */
  void dump_tuple(const KeyReqStruct* req_struct, const Tablerec* tabPtrP);

#ifdef VM_TRACE
  void check_page_map(Fragrecord*);
  bool find_page_id_in_list(Fragrecord*, Uint32 pid);
#endif
  void handle_lcp_keep(Signal*, Fragrecord*, ScanOp*, Uint32 rowid);
};

#if 0
inline
Uint32
Dbtup::get_frag_page_id(Uint32 real_page_id)
{
  PagePtr real_page_ptr;
  real_page_ptr.i= real_page_id;
  ptrCheckGuard(real_page_ptr, cnoOfPage, cpage);
  return real_page_ptr.p->frag_page_id;
}
#endif

inline
Dbtup::TransState
Dbtup::get_trans_state(Operationrec * regOperPtr)
{
  return (Dbtup::TransState)regOperPtr->op_struct.trans_state;
}

inline
void
Dbtup::set_trans_state(Operationrec* regOperPtr,
                       Dbtup::TransState trans_state)
{
  regOperPtr->op_struct.trans_state= (Uint32)trans_state;
}

inline
Dbtup::TupleState
Dbtup::get_tuple_state(Operationrec * regOperPtr)
{
  return (Dbtup::TupleState)regOperPtr->op_struct.tuple_state;
}

inline
void
Dbtup::set_tuple_state(Operationrec* regOperPtr,
                       Dbtup::TupleState tuple_state)
{
  regOperPtr->op_struct.tuple_state= (Uint32)tuple_state;
}


inline
Uint32
Dbtup::decr_tup_version(Uint32 tup_version)
{
  return (tup_version - 1) & ZTUP_VERSION_MASK;
}

inline
Uint32*
Dbtup::get_ptr(Var_part_ref ref)
{
  Ptr<Page> tmp;
  return get_ptr(&tmp, ref);
}

inline
Uint32*
Dbtup::get_ptr(Ptr<Page>* pagePtr, Var_part_ref ref)
{
  PagePtr tmp;
  Local_key key;
  ref.copyout(&key);
  tmp.i = key.m_page_no;
  
  c_page_pool.getPtr(tmp);
  memcpy(pagePtr, &tmp, sizeof(tmp));
  return ((Var_page*)tmp.p)->get_ptr(key.m_page_idx);
}

inline
Uint32*
Dbtup::get_ptr(PagePtr* pagePtr, 
	       const Local_key* key, const Tablerec* regTabPtr)
{
  PagePtr tmp;
  tmp.i= key->m_page_no;
  c_page_pool.getPtr(tmp);
  memcpy(pagePtr, &tmp, sizeof(tmp));

  return ((Fix_page*)tmp.p)->
    get_ptr(key->m_page_idx, regTabPtr->m_offsets[MM].m_fix_header_size);
}

inline
Uint32*
Dbtup::get_dd_ptr(PagePtr* pagePtr, 
		  const Local_key* key, const Tablerec* regTabPtr)
{
  PagePtr tmp;
  tmp.i= key->m_page_no;
  tmp.p= (Page*)m_global_page_pool.getPtr(tmp.i);
  memcpy(pagePtr, &tmp, sizeof(tmp));
  
  if(regTabPtr->m_attributes[DD].m_no_of_varsize ||
     regTabPtr->m_attributes[DD].m_no_of_dynamic)
    return ((Var_page*)tmp.p)->get_ptr(key->m_page_idx);
  else
    return ((Fix_page*)tmp.p)->
      get_ptr(key->m_page_idx, regTabPtr->m_offsets[DD].m_fix_header_size);
}

/*
  This function assumes that get_ptr() has been called first to
  initialise the pagePtr argument.
*/
inline
Uint32
Dbtup::get_len(Ptr<Page>* pagePtr, Var_part_ref ref)
{
  Uint32 page_idx= ref.m_page_idx;
  return ((Var_page*)pagePtr->p)->get_entry_len(page_idx);
}

NdbOut&
operator<<(NdbOut&, const Dbtup::Tablerec&);

inline
bool Dbtup::find_savepoint(OperationrecPtr& loopOpPtr, Uint32 savepointId)
{
  while (true) {
    if (savepointId > loopOpPtr.p->savepointId) {
      jam();
      return true;
    }
    loopOpPtr.i = loopOpPtr.p->prevActiveOp;
    if (loopOpPtr.i == RNIL) {
      break;
    }
    c_operation_pool.getPtr(loopOpPtr);
  }
  return false;
}

inline
void
Dbtup::update_change_mask_info(const Tablerec* tablePtrP,
                               Uint32* dst,
                               const Uint32 * src)
{
  Uint32 len = (tablePtrP->m_no_of_attributes + 31) >> 5;
  for (Uint32 i = 0; i<len; i++)
  {
    * dst |= *src;
    dst++;
    src++;
  }
}

inline
void
Dbtup::set_change_mask_info(const Tablerec* tablePtrP, Uint32* dst)
{
  Uint32 len = (tablePtrP->m_no_of_attributes + 31) >> 5;
  BitmaskImpl::set(len, dst);
}

inline
void
Dbtup::clear_change_mask_info(const Tablerec* tablePtrP, Uint32* dst)
{
  Uint32 len = (tablePtrP->m_no_of_attributes + 31) >> 5;
  BitmaskImpl::clear(len, dst);
}

inline
void
Dbtup::copy_change_mask_info(const Tablerec* tablePtrP,
                             Uint32* dst, const Uint32* src)
{
  Uint32 len = (tablePtrP->m_no_of_attributes + 31) >> 5;
  memcpy(dst, src, 4*len);
}

// Dbtup_client provides proxying similar to Page_cache_client

class Dbtup_client
{
  friend class DbtupProxy;
  Uint32 m_block;
  class DbtupProxy* m_dbtup_proxy; // set if we go via proxy
  Dbtup* m_dbtup;
  DEBUG_OUT_DEFINES(DBTUP);

public:
  Dbtup_client(SimulatedBlock* block, SimulatedBlock* dbtup);

  // LGMAN

  void disk_restart_undo(Signal* signal, Uint64 lsn,
                         Uint32 type, const Uint32 * ptr, Uint32 len);

  // TSMAN

  int disk_restart_alloc_extent(Uint32 tableId, Uint32 fragId, 
				const Local_key* key, Uint32 pages);

  void disk_restart_page_bits(Uint32 tableId, Uint32 fragId,
			      const Local_key* key, Uint32 bits);
};

#endif<|MERGE_RESOLUTION|>--- conflicted
+++ resolved
@@ -1303,13 +1303,9 @@
    * Build index operation record.
    */
   struct BuildIndexRec {
-<<<<<<< HEAD
+    BuildIndexRec() {}
+
     BuildIndxImplReq m_request;
-=======
-    BuildIndexRec() {}
-    // request cannot use signal class due to extra members
-    Uint32 m_request[BuildIndxReq::SignalLength];
->>>>>>> 31c4b47a
     Uint8  m_build_vs;          // varsize pages
     Uint32 m_indexId;           // the index
     Uint32 m_fragNo;            // fragment number under Tablerec
