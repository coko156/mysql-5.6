/* Copyright (C) 2003 MySQL AB

   This program is free software; you can redistribute it and/or modify
   it under the terms of the GNU General Public License as published by
   the Free Software Foundation; version 2 of the License.

   This program is distributed in the hope that it will be useful,
   but WITHOUT ANY WARRANTY; without even the implied warranty of
   MERCHANTABILITY or FITNESS FOR A PARTICULAR PURPOSE.  See the
   GNU General Public License for more details.

   You should have received a copy of the GNU General Public License
   along with this program; if not, write to the Free Software
   Foundation, Inc., 59 Temple Place, Suite 330, Boston, MA  02111-1307  USA */


#define DBTUP_C
#include <Dblqh.hpp>
#include "Dbtup.hpp"
#include <RefConvert.hpp>
#include <ndb_limits.h>
#include <pc.hpp>
#include <AttributeDescriptor.hpp>
#include "AttributeOffset.hpp"
#include <AttributeHeader.hpp>
#include <Interpreter.hpp>
#include <signaldata/TupKey.hpp>
#include <signaldata/AttrInfo.hpp>
#include <NdbSqlUtil.hpp>

// #define TRACE_INTERPRETER

/* For debugging */
static void
dump_hex(const Uint32 *p, Uint32 len)
{
  if(len > 2560)
    len= 160;
  if(len==0)
    return;
  for(;;)
  {
    if(len>=4)
      ndbout_c("%8p %08X %08X %08X %08X", p, p[0], p[1], p[2], p[3]);
    else if(len>=3)
      ndbout_c("%8p %08X %08X %08X", p, p[0], p[1], p[2]);
    else if(len>=2)
      ndbout_c("%8p %08X %08X", p, p[0], p[1]);
    else
      ndbout_c("%8p %08X", p, p[0]);
    if(len <= 4)
      break;
    len-= 4;
    p+= 4;
  }
}

/* ----------------------------------------------------------------- */
/* -----------       INIT_STORED_OPERATIONREC         -------------- */
/* ----------------------------------------------------------------- */
int Dbtup::initStoredOperationrec(Operationrec* regOperPtr,
                                  KeyReqStruct* req_struct,
                                  Uint32 storedId) 
{
  jam();
  StoredProcPtr storedPtr;
  c_storedProcPool.getPtr(storedPtr, storedId);
  if (storedPtr.i != RNIL) {
    if (storedPtr.p->storedCode == ZSCAN_PROCEDURE) {
      storedPtr.p->storedCounter++;
      regOperPtr->firstAttrinbufrec= storedPtr.p->storedLinkFirst;
      regOperPtr->lastAttrinbufrec= storedPtr.p->storedLinkLast;
      regOperPtr->currentAttrinbufLen= storedPtr.p->storedProcLength;
      req_struct->attrinfo_len= storedPtr.p->storedProcLength;
      return ZOK;
    }
  }
  terrorCode= ZSTORED_PROC_ID_ERROR;
  return terrorCode;
}

void Dbtup::copyAttrinfo(Operationrec * regOperPtr,
                         Uint32* inBuffer)
{
  AttrbufrecPtr copyAttrBufPtr;
  Uint32 RnoOfAttrBufrec= cnoOfAttrbufrec;
  int RbufLen;
  Uint32 RinBufIndex= 0;
  Uint32 Rnext;
  Uint32 Rfirst;
  Uint32 TstoredProcedure= (regOperPtr->storedProcedureId != ZNIL);
  Uint32 RnoFree= cnoFreeAttrbufrec;

//-------------------------------------------------------------------------
// As a prelude to the execution of the TUPKEYREQ we will copy the program
// into the inBuffer to enable easy execution without any complex jumping
// between the buffers. In particular this will make the interpreter less
// complex. Hopefully it does also improve performance.
//-------------------------------------------------------------------------
  copyAttrBufPtr.i= regOperPtr->firstAttrinbufrec;
  while (copyAttrBufPtr.i != RNIL) {
    jam();
    ndbrequire(copyAttrBufPtr.i < RnoOfAttrBufrec);
    ptrAss(copyAttrBufPtr, attrbufrec);
    RbufLen = copyAttrBufPtr.p->attrbuf[ZBUF_DATA_LEN];
    Rnext = copyAttrBufPtr.p->attrbuf[ZBUF_NEXT];
    Rfirst = cfirstfreeAttrbufrec;
    /*
     * ATTRINFO comes from 2 mutually exclusive places:
     * 1) TUPKEYREQ (also interpreted part)
     * 2) STORED_PROCREQ before scan start
     * Assert here that both have a check for overflow.
     * The "<" instead of "<=" is intentional.
     */
    ndbrequire(RinBufIndex + RbufLen < ZATTR_BUFFER_SIZE);
    MEMCOPY_NO_WORDS(&inBuffer[RinBufIndex],
                     &copyAttrBufPtr.p->attrbuf[0],
                     RbufLen);
    RinBufIndex += RbufLen;
    if (!TstoredProcedure) {
      copyAttrBufPtr.p->attrbuf[ZBUF_NEXT]= Rfirst;
      cfirstfreeAttrbufrec= copyAttrBufPtr.i;
      RnoFree++;
    }
    copyAttrBufPtr.i= Rnext;
  }
  cnoFreeAttrbufrec= RnoFree;
  if (TstoredProcedure) {
    jam();
    StoredProcPtr storedPtr;
    c_storedProcPool.getPtr(storedPtr, (Uint32)regOperPtr->storedProcedureId);
    ndbrequire(storedPtr.p->storedCode == ZSCAN_PROCEDURE);
    storedPtr.p->storedCounter--;
  }
  // Release the ATTRINFO buffers
  regOperPtr->storedProcedureId= RNIL;
  regOperPtr->firstAttrinbufrec= RNIL;
  regOperPtr->lastAttrinbufrec= RNIL;
  regOperPtr->m_any_value= 0;
}

void Dbtup::handleATTRINFOforTUPKEYREQ(Signal* signal,
                                       const Uint32 *data,
				       Uint32 len,
                                       Operationrec * regOperPtr) 
{
  while(len)
  {
    Uint32 length = len > AttrInfo::DataLength ? AttrInfo::DataLength : len;

    AttrbufrecPtr TAttrinbufptr;
    TAttrinbufptr.i= cfirstfreeAttrbufrec;
    if ((cfirstfreeAttrbufrec < cnoOfAttrbufrec) &&
	(cnoFreeAttrbufrec > MIN_ATTRBUF)) {
      ptrAss(TAttrinbufptr, attrbufrec);
      MEMCOPY_NO_WORDS(&TAttrinbufptr.p->attrbuf[0],
		       data,
		       length);
      Uint32 RnoFree= cnoFreeAttrbufrec;
      Uint32 Rnext= TAttrinbufptr.p->attrbuf[ZBUF_NEXT];
      TAttrinbufptr.p->attrbuf[ZBUF_DATA_LEN]= length;
      TAttrinbufptr.p->attrbuf[ZBUF_NEXT]= RNIL;
      
      AttrbufrecPtr locAttrinbufptr;
      Uint32 RnewLen= regOperPtr->currentAttrinbufLen;
      
      locAttrinbufptr.i= regOperPtr->lastAttrinbufrec;
      cfirstfreeAttrbufrec= Rnext;
      cnoFreeAttrbufrec= RnoFree - 1;
      RnewLen += length;
      regOperPtr->lastAttrinbufrec= TAttrinbufptr.i;
      regOperPtr->currentAttrinbufLen= RnewLen;
      if (locAttrinbufptr.i == RNIL) {
	regOperPtr->firstAttrinbufrec= TAttrinbufptr.i;
      } else {
	jam();
	ptrCheckGuard(locAttrinbufptr, cnoOfAttrbufrec, attrbufrec);
	locAttrinbufptr.p->attrbuf[ZBUF_NEXT]= TAttrinbufptr.i;
      }
      if (RnewLen < ZATTR_BUFFER_SIZE) {
      } else {
	jam();
	set_trans_state(regOperPtr, TRANS_TOO_MUCH_AI);
	return;
      }
    } else if (cnoFreeAttrbufrec <= MIN_ATTRBUF) {
      jam();
      set_trans_state(regOperPtr, TRANS_ERROR_WAIT_TUPKEYREQ);
    } else {
      ndbrequire(false);
    }
    
    len -= length;
    data += length;    
  }
}

void Dbtup::execATTRINFO(Signal* signal) 
{
  Uint32 Rsig0= signal->theData[0];
  Uint32 Rlen= signal->length();
  jamEntry();

  receive_attrinfo(signal, Rsig0, signal->theData+3, Rlen-3);
}
 
void
Dbtup::receive_attrinfo(Signal* signal, Uint32 op, 
			const Uint32* data, Uint32 Rlen)
{ 
  OperationrecPtr regOpPtr;
  regOpPtr.i= op;
  c_operation_pool.getPtr(regOpPtr, op);
  TransState trans_state= get_trans_state(regOpPtr.p);
  if (trans_state == TRANS_IDLE) {
    handleATTRINFOforTUPKEYREQ(signal, data, Rlen, regOpPtr.p);
    return;
  } else if (trans_state == TRANS_WAIT_STORED_PROCEDURE_ATTR_INFO) {
    storedProcedureAttrInfo(signal, regOpPtr.p, data, Rlen, false);
    return;
  }
  switch (trans_state) {
  case TRANS_ERROR_WAIT_STORED_PROCREQ:
    jam();
  case TRANS_TOO_MUCH_AI:
    jam();
  case TRANS_ERROR_WAIT_TUPKEYREQ:
    jam();
    return;	/* IGNORE ATTRINFO IN THOSE STATES, WAITING FOR ABORT SIGNAL */
  case TRANS_DISCONNECTED:
    jam();
  case TRANS_STARTED:
    jam();
  default:
    ndbrequire(false);
  }
}

void
Dbtup::setChecksum(Tuple_header* tuple_ptr,
                   Tablerec* regTabPtr)
{
  tuple_ptr->m_checksum= 0;
  tuple_ptr->m_checksum= calculateChecksum(tuple_ptr, regTabPtr);
}

Uint32
Dbtup::calculateChecksum(Tuple_header* tuple_ptr,
                         Tablerec* regTabPtr)
{
  Uint32 checksum;
  Uint32 i, rec_size, *tuple_header;
  rec_size= regTabPtr->m_offsets[MM].m_fix_header_size;
  tuple_header= tuple_ptr->m_data;
  checksum= 0;
  // includes tupVersion
  //printf("%p - ", tuple_ptr);
  
  for (i= 0; i < rec_size-Tuple_header::HeaderSize; i++) {
    checksum ^= tuple_header[i];
    //printf("%.8x ", tuple_header[i]);
  }
  
  //printf("-> %.8x\n", checksum);

#if 0
  if (var_sized) {
    /*
    if (! req_struct->fix_var_together) {
      jam();
      checksum ^= tuple_header[rec_size];
    }
    */
    jam();
    var_data_part= req_struct->var_data_start;
    vsize_words= calculate_total_var_size(req_struct->var_len_array,
                                          regTabPtr->no_var_attr);
    ndbassert(req_struct->var_data_end >= &var_data_part[vsize_words]);
    for (i= 0; i < vsize_words; i++) {
      checksum ^= var_data_part[i];
    }
  }
#endif
  return checksum;
}

/* ----------------------------------------------------------------- */
/* -----------       INSERT_ACTIVE_OP_LIST            -------------- */
/* ----------------------------------------------------------------- */
bool 
Dbtup::insertActiveOpList(OperationrecPtr regOperPtr,
			  KeyReqStruct* req_struct)
{
  OperationrecPtr prevOpPtr;
  ndbrequire(!regOperPtr.p->op_struct.in_active_list);
  regOperPtr.p->op_struct.in_active_list= true;
  req_struct->prevOpPtr.i= 
    prevOpPtr.i= req_struct->m_tuple_ptr->m_operation_ptr_i;
  regOperPtr.p->prevActiveOp= prevOpPtr.i;
  regOperPtr.p->nextActiveOp= RNIL;
  regOperPtr.p->m_undo_buffer_space= 0;
  req_struct->m_tuple_ptr->m_operation_ptr_i= regOperPtr.i;
  if (prevOpPtr.i == RNIL) {
    return true;
  } else {
    req_struct->prevOpPtr.p= prevOpPtr.p= c_operation_pool.getPtr(prevOpPtr.i);
    prevOpPtr.p->nextActiveOp= regOperPtr.i;

    regOperPtr.p->op_struct.m_wait_log_buffer= 
      prevOpPtr.p->op_struct.m_wait_log_buffer;
    regOperPtr.p->op_struct.m_load_diskpage_on_commit= 
      prevOpPtr.p->op_struct.m_load_diskpage_on_commit;
    regOperPtr.p->m_undo_buffer_space= prevOpPtr.p->m_undo_buffer_space;
    // start with prev mask (matters only for UPD o UPD)

    regOperPtr.p->m_any_value = prevOpPtr.p->m_any_value;

    prevOpPtr.p->op_struct.m_wait_log_buffer= 0;
    prevOpPtr.p->op_struct.m_load_diskpage_on_commit= 0;

    if(prevOpPtr.p->op_struct.tuple_state == TUPLE_PREPARED)
    {
      Uint32 op= regOperPtr.p->op_struct.op_type;
      Uint32 prevOp= prevOpPtr.p->op_struct.op_type;
      if (prevOp == ZDELETE)
      {
	if(op == ZINSERT)
	{
	  // mark both
	  prevOpPtr.p->op_struct.delete_insert_flag= true;
	  regOperPtr.p->op_struct.delete_insert_flag= true;
	  return true;
	} else {
	  terrorCode= ZTUPLE_DELETED_ERROR;
	  return false;
	}
      } 
      else if(op == ZINSERT && prevOp != ZDELETE)
      {
	terrorCode= ZINSERT_ERROR;
	return false;
      }
      return true;
    }
    else
    {
      terrorCode= ZMUST_BE_ABORTED_ERROR;
      return false;
    }
  }
}

bool
Dbtup::setup_read(KeyReqStruct *req_struct,
		  Operationrec* regOperPtr,
		  Fragrecord* regFragPtr,
		  Tablerec* regTabPtr,
		  bool disk)
{
  OperationrecPtr currOpPtr;
  currOpPtr.i= req_struct->m_tuple_ptr->m_operation_ptr_i;
  if (currOpPtr.i == RNIL)
  {
    if (regTabPtr->need_expand(disk))
      prepare_read(req_struct, regTabPtr, disk);
    return true;
  }

  do {
    Uint32 savepointId= regOperPtr->savepointId;
    bool dirty= req_struct->dirty_op;
    
    c_operation_pool.getPtr(currOpPtr);
    bool sameTrans= c_lqh->is_same_trans(currOpPtr.p->userpointer,
					 req_struct->trans_id1,
					 req_struct->trans_id2);
    /**
     * Read committed in same trans reads latest copy
     */
    if(dirty && !sameTrans)
    {
      savepointId= 0;
    }
    else if(sameTrans)
    {
      // Use savepoint even in read committed mode
      dirty= false;
    }

    bool found= find_savepoint(currOpPtr, savepointId);
    
    Uint32 currOp= currOpPtr.p->op_struct.op_type;
    
    if((found && currOp == ZDELETE) || 
       ((dirty || !found) && currOp == ZINSERT))
    {
      terrorCode= ZTUPLE_DELETED_ERROR;
      break;
    }
    
    if(dirty || !found)
    {
      
    }
    else
    {
      req_struct->m_tuple_ptr=
        get_copy_tuple(regTabPtr, &currOpPtr.p->m_copy_tuple_location);
    }

    if (regTabPtr->need_expand(disk))
      prepare_read(req_struct, regTabPtr, disk);
    
#if 0
    ndbout_c("reading copy");
    Uint32 *var_ptr = fixed_ptr+regTabPtr->var_offset;
    req_struct->m_tuple_ptr= fixed_ptr;
    req_struct->fix_var_together= true;  
    req_struct->var_len_array= (Uint16*)var_ptr;
    req_struct->var_data_start= var_ptr+regTabPtr->var_array_wsize;
    Uint32 var_sz32= init_var_pos_array((Uint16*)var_ptr,
					req_struct->var_pos_array,
					regTabPtr->no_var_attr);
    req_struct->var_data_end= var_ptr+regTabPtr->var_array_wsize + var_sz32;
#endif
    return true;
  } while(0);
  
  return false;
}

int
Dbtup::load_diskpage(Signal* signal, 
		     Uint32 opRec, Uint32 fragPtrI, 
		     Uint32 local_key, Uint32 flags)
{
  c_operation_pool.getPtr(operPtr, opRec);
  fragptr.i= fragPtrI;
  ptrCheckGuard(fragptr, cnoOfFragrec, fragrecord);
  
  Operationrec *  regOperPtr= operPtr.p;
  Fragrecord * regFragPtr= fragptr.p;
  
  tabptr.i = regFragPtr->fragTableId;
  ptrCheckGuard(tabptr, cnoOfTablerec, tablerec);
  Tablerec* regTabPtr = tabptr.p;
  
  if(local_key == ~(Uint32)0)
  {
    jam();
    regOperPtr->op_struct.m_wait_log_buffer= 1;
    regOperPtr->op_struct.m_load_diskpage_on_commit= 1;
    return 1;
  }
  
  jam();
  Uint32 page_idx= local_key & MAX_TUPLES_PER_PAGE;
  Uint32 frag_page_id= local_key >> MAX_TUPLES_BITS;
  regOperPtr->m_tuple_location.m_page_no= getRealpid(regFragPtr,
						     frag_page_id);
  regOperPtr->m_tuple_location.m_page_idx= page_idx;
  
  PagePtr page_ptr;
  Uint32* tmp= get_ptr(&page_ptr, &regOperPtr->m_tuple_location, regTabPtr);
  Tuple_header* ptr= (Tuple_header*)tmp;
  
  int res= 1;
  if(ptr->m_header_bits & Tuple_header::DISK_PART)
  {
    Page_cache_client::Request req;
    memcpy(&req.m_page, ptr->get_disk_ref_ptr(regTabPtr), sizeof(Local_key));
    req.m_callback.m_callbackData= opRec;
    req.m_callback.m_callbackFunction= 
      safe_cast(&Dbtup::disk_page_load_callback);

#ifdef ERROR_INSERT
    if (ERROR_INSERTED(4022))
    {
      flags |= Page_cache_client::DELAY_REQ;
      req.m_delay_until_time = NdbTick_CurrentMillisecond()+(Uint64)3000;
    }
#endif
    
    if((res= m_pgman.get_page(signal, req, flags)) > 0)
    {
      //ndbout_c("in cache");
      // In cache
    } 
    else if(res == 0)
    {
      //ndbout_c("waiting for callback");
      // set state
    }
    else 
    {
      // Error
    }
  }

  switch(flags & 7)
  {
  case ZREAD:
  case ZREAD_EX:
    break;
  case ZDELETE:
  case ZUPDATE:
  case ZINSERT:
  case ZWRITE:
    regOperPtr->op_struct.m_wait_log_buffer= 1;
    regOperPtr->op_struct.m_load_diskpage_on_commit= 1;
  }
  return res;
}

void
Dbtup::disk_page_load_callback(Signal* signal, Uint32 opRec, Uint32 page_id)
{
  c_operation_pool.getPtr(operPtr, opRec);
  c_lqh->acckeyconf_load_diskpage_callback(signal, 
					   operPtr.p->userpointer, page_id);
}

int
Dbtup::load_diskpage_scan(Signal* signal, 
			  Uint32 opRec, Uint32 fragPtrI, 
			  Uint32 local_key, Uint32 flags)
{
  c_operation_pool.getPtr(operPtr, opRec);
  fragptr.i= fragPtrI;
  ptrCheckGuard(fragptr, cnoOfFragrec, fragrecord);
  
  Operationrec *  regOperPtr= operPtr.p;
  Fragrecord * regFragPtr= fragptr.p;
  
  tabptr.i = regFragPtr->fragTableId;
  ptrCheckGuard(tabptr, cnoOfTablerec, tablerec);
  Tablerec* regTabPtr = tabptr.p;
  
  jam();
  Uint32 page_idx= local_key & MAX_TUPLES_PER_PAGE;
  Uint32 frag_page_id= local_key >> MAX_TUPLES_BITS;
  regOperPtr->m_tuple_location.m_page_no= getRealpid(regFragPtr,
						     frag_page_id);
  regOperPtr->m_tuple_location.m_page_idx= page_idx;
  regOperPtr->op_struct.m_load_diskpage_on_commit= 0;
  
  PagePtr page_ptr;
  Uint32* tmp= get_ptr(&page_ptr, &regOperPtr->m_tuple_location, regTabPtr);
  Tuple_header* ptr= (Tuple_header*)tmp;
  
  int res= 1;
  if(ptr->m_header_bits & Tuple_header::DISK_PART)
  {
    Page_cache_client::Request req;
    memcpy(&req.m_page, ptr->get_disk_ref_ptr(regTabPtr), sizeof(Local_key));
    req.m_callback.m_callbackData= opRec;
    req.m_callback.m_callbackFunction= 
      safe_cast(&Dbtup::disk_page_load_scan_callback);
    
    if((res= m_pgman.get_page(signal, req, flags)) > 0)
    {
      // ndbout_c("in cache");
      // In cache
    } 
    else if(res == 0)
    {
      //ndbout_c("waiting for callback");
      // set state
    }
    else 
    {
      // Error
    }
  }
  return res;
}

void
Dbtup::disk_page_load_scan_callback(Signal* signal, 
				    Uint32 opRec, Uint32 page_id)
{
  c_operation_pool.getPtr(operPtr, opRec);
  c_lqh->next_scanconf_load_diskpage_callback(signal, 
					      operPtr.p->userpointer, page_id);
}

void Dbtup::execTUPKEYREQ(Signal* signal) 
{
   TupKeyReq * tupKeyReq= (TupKeyReq *)signal->getDataPtr();
   KeyReqStruct req_struct;
   Uint32 sig1, sig2, sig3, sig4;

   Uint32 RoperPtr= tupKeyReq->connectPtr;
   Uint32 Rfragptr= tupKeyReq->fragPtr;

   Uint32 RnoOfFragrec= cnoOfFragrec;
   Uint32 RnoOfTablerec= cnoOfTablerec;

   jamEntry();
   fragptr.i= Rfragptr;

   ndbrequire(Rfragptr < RnoOfFragrec);

   c_operation_pool.getPtr(operPtr, RoperPtr);
   ptrAss(fragptr, fragrecord);

   Uint32 TrequestInfo= tupKeyReq->request;

   Operationrec *  regOperPtr= operPtr.p;
   Fragrecord * regFragPtr= fragptr.p;

   tabptr.i = regFragPtr->fragTableId;
   ptrCheckGuard(tabptr, RnoOfTablerec, tablerec);
   Tablerec* regTabPtr = tabptr.p;

   req_struct.signal= signal;
   req_struct.dirty_op= TrequestInfo & 1;
   req_struct.interpreted_exec= (TrequestInfo >> 10) & 1;
   req_struct.no_fired_triggers= 0;
   req_struct.read_length= 0;
   req_struct.last_row= false;
   req_struct.changeMask.clear();
   req_struct.m_is_lcp = false;

   if (unlikely(get_trans_state(regOperPtr) != TRANS_IDLE))
   {
     TUPKEY_abort(signal, 39);
     return;
   }

 /* ----------------------------------------------------------------- */
 // Operation is ZREAD when we arrive here so no need to worry about the
 // abort process.
 /* ----------------------------------------------------------------- */
 /* -----------    INITIATE THE OPERATION RECORD       -------------- */
 /* ----------------------------------------------------------------- */
   Uint32 Rstoredid= tupKeyReq->storedProcedure;

   regOperPtr->fragmentPtr= Rfragptr;
   regOperPtr->op_struct.op_type= (TrequestInfo >> 6) & 0xf;
   regOperPtr->op_struct.delete_insert_flag = false;
   regOperPtr->storedProcedureId= Rstoredid;

   regOperPtr->m_copy_tuple_location.setNull();
   regOperPtr->tupVersion= ZNIL;

   sig1= tupKeyReq->savePointId;
   sig2= tupKeyReq->primaryReplica;
   sig3= tupKeyReq->keyRef2;
   
   regOperPtr->savepointId= sig1;
   regOperPtr->op_struct.primary_replica= sig2;
   Uint32 pageidx = regOperPtr->m_tuple_location.m_page_idx= sig3;

   sig1= tupKeyReq->opRef;
   sig2= tupKeyReq->tcOpIndex;
   sig3= tupKeyReq->coordinatorTC;
   sig4= tupKeyReq->keyRef1;

   req_struct.tc_operation_ptr= sig1;
   req_struct.TC_index= sig2;
   req_struct.TC_ref= sig3;
   Uint32 pageid = req_struct.frag_page_id= sig4;
   req_struct.m_use_rowid = (TrequestInfo >> 11) & 1;

   sig1= tupKeyReq->attrBufLen;
   sig2= tupKeyReq->applRef;
   sig3= tupKeyReq->transId1;
   sig4= tupKeyReq->transId2;

   Uint32 disk_page= tupKeyReq->disk_page;
   
   req_struct.log_size= sig1;
   req_struct.attrinfo_len= sig1;
   req_struct.rec_blockref= sig2;
   req_struct.trans_id1= sig3;
   req_struct.trans_id2= sig4;
   req_struct.m_disk_page_ptr.i= disk_page;

   sig1 = tupKeyReq->m_row_id_page_no;
   sig2 = tupKeyReq->m_row_id_page_idx;

   req_struct.m_row_id.m_page_no = sig1;
   req_struct.m_row_id.m_page_idx = sig2;
   
   Uint32 Roptype = regOperPtr->op_struct.op_type;

   if (Rstoredid != ZNIL) {
     ndbrequire(initStoredOperationrec(regOperPtr,
				       &req_struct,
				       Rstoredid) == ZOK);
   }

   copyAttrinfo(regOperPtr, &cinBuffer[0]);
   
   Uint32 localkey = (pageid << MAX_TUPLES_BITS) + pageidx;
   if (Roptype == ZINSERT && localkey == ~ (Uint32) 0)
   {
     // No tuple allocatated yet
     goto do_insert;
   }

   /**
    * Get pointer to tuple
    */
   regOperPtr->m_tuple_location.m_page_no= getRealpid(regFragPtr, 
						      req_struct.frag_page_id);
   
   setup_fixed_part(&req_struct, regOperPtr, regTabPtr);
   
   /**
    * Check operation
    */
   if (Roptype == ZREAD) {
     jam();
     
     if (setup_read(&req_struct, regOperPtr, regFragPtr, regTabPtr, 
		    disk_page != RNIL))
     {
       if(handleReadReq(signal, regOperPtr, regTabPtr, &req_struct) != -1) 
       {
	 req_struct.log_size= 0;
	 sendTUPKEYCONF(signal, &req_struct, regOperPtr);
	 /* ---------------------------------------------------------------- */
	 // Read Operations need not to be taken out of any lists. 
	 // We also do not need to wait for commit since there is no changes 
	 // to commit. Thus we
	 // prepare the operation record already now for the next operation.
	 // Write operations have set the state to STARTED above indicating 
	 // that they are waiting for the Commit or Abort decision.
	 /* ---------------------------------------------------------------- */
	 set_trans_state(regOperPtr, TRANS_IDLE);
	 regOperPtr->currentAttrinbufLen= 0;
       }
       return;
     }
     tupkeyErrorLab(signal);
     return;
   }
   
   if(insertActiveOpList(operPtr, &req_struct))
   {
     if(Roptype == ZINSERT)
     {
       jam();
   do_insert:
       if (handleInsertReq(signal, operPtr,
			   fragptr, regTabPtr, &req_struct) == -1) 
       {
	 return;
       }
       if (!regTabPtr->tuxCustomTriggers.isEmpty()) 
       {
	 jam();
	 if (executeTuxInsertTriggers(signal,
				      regOperPtr,
				      regFragPtr,
				      regTabPtr) != 0) {
	   jam();
           /*
            * TUP insert succeeded but add of TUX entries failed.  All
            * TUX changes have been rolled back at this point.
            *
            * We will abort via tupkeyErrorLab() as usual.  This routine
            * however resets the operation to ZREAD.  The TUP_ABORTREQ
            * arriving later cannot then undo the insert.
            *
            * Therefore we call TUP_ABORTREQ already now.  Diskdata etc
            * should be in memory and timeslicing cannot occur.  We must
            * skip TUX abort triggers since TUX is already aborted.
            */
           signal->theData[0] = operPtr.i;
           do_tup_abortreq(signal, ZSKIP_TUX_TRIGGERS);
	   tupkeyErrorLab(signal);
	   return;
	 }
       }
       checkImmediateTriggersAfterInsert(&req_struct,
					 regOperPtr,
					 regTabPtr,
                                         disk_page != RNIL);
       sendTUPKEYCONF(signal, &req_struct, regOperPtr);
       return;
     }

     if (Roptype == ZUPDATE) {
       jam();
       if (handleUpdateReq(signal, regOperPtr,
			   regFragPtr, regTabPtr, &req_struct, disk_page != RNIL) == -1) {
	 return;
       }
       // If update operation is done on primary, 
       // check any after op triggers
       terrorCode= 0;
       if (!regTabPtr->tuxCustomTriggers.isEmpty()) {
	 jam();
	 if (executeTuxUpdateTriggers(signal,
				      regOperPtr,
				      regFragPtr,
				      regTabPtr) != 0) {
	   jam();
           /*
            * See insert case.
            */
           signal->theData[0] = operPtr.i;
           do_tup_abortreq(signal, ZSKIP_TUX_TRIGGERS);
	   tupkeyErrorLab(signal);
	   return;
	 }
       }
       checkImmediateTriggersAfterUpdate(&req_struct,
					 regOperPtr,
					 regTabPtr,
                                         disk_page != RNIL);
       // XXX use terrorCode for now since all methods are void
       if (terrorCode != 0) 
       {
	 tupkeyErrorLab(signal);
	 return;
       }
       sendTUPKEYCONF(signal, &req_struct, regOperPtr);
       return;
     } 
     else if(Roptype == ZDELETE)
     {
       jam();
       req_struct.log_size= 0;
       if (handleDeleteReq(signal, regOperPtr,
			   regFragPtr, regTabPtr, 
			   &req_struct,
			   disk_page != RNIL) == -1) {
	 return;
       }
       /*
	* TUX doesn't need to check for triggers at delete since entries in
	* the index are kept until commit time.
	*/

       /*
	* Secondary index triggers fire on the primary after a delete.
	*/
       checkImmediateTriggersAfterDelete(&req_struct,
					 regOperPtr, 
					 regTabPtr,
                                         disk_page != RNIL);
       sendTUPKEYCONF(signal, &req_struct, regOperPtr);
       return;
     }
     else
     {
       ndbrequire(false); // Invalid op type
     }
   }

   tupkeyErrorLab(signal);
 }

void
Dbtup::setup_fixed_part(KeyReqStruct* req_struct,
			Operationrec* regOperPtr,
			Tablerec* regTabPtr)
{
  PagePtr page_ptr;
  Uint32* ptr= get_ptr(&page_ptr, &regOperPtr->m_tuple_location, regTabPtr);
  req_struct->m_page_ptr = page_ptr;
  req_struct->m_tuple_ptr = (Tuple_header*)ptr;
  
  ndbassert(regOperPtr->op_struct.op_type == ZINSERT || (! (req_struct->m_tuple_ptr->m_header_bits & Tuple_header::FREE)));
  
  req_struct->check_offset[MM]= regTabPtr->get_check_offset(MM);
  req_struct->check_offset[DD]= regTabPtr->get_check_offset(DD);
  
  Uint32 num_attr= regTabPtr->m_no_of_attributes;
  Uint32 descr_start= regTabPtr->tabDescriptor;
  TableDescriptor *tab_descr= &tableDescriptor[descr_start];
  ndbrequire(descr_start + (num_attr << ZAD_LOG_SIZE) <= cnoOfTabDescrRec);
  req_struct->attr_descr= tab_descr; 
}

 /* ---------------------------------------------------------------- */
 /* ------------------------ CONFIRM REQUEST ----------------------- */
 /* ---------------------------------------------------------------- */
 void Dbtup::sendTUPKEYCONF(Signal* signal,
			    KeyReqStruct *req_struct,
			    Operationrec * regOperPtr)
{
  TupKeyConf * tupKeyConf= (TupKeyConf *)signal->getDataPtrSend();  
  
  Uint32 Rcreate_rowid = req_struct->m_use_rowid;
  Uint32 RuserPointer= regOperPtr->userpointer;
  Uint32 RnoFiredTriggers= req_struct->no_fired_triggers;
  Uint32 log_size= req_struct->log_size;
  Uint32 read_length= req_struct->read_length;
  Uint32 last_row= req_struct->last_row;
  
  set_trans_state(regOperPtr, TRANS_STARTED);
  set_tuple_state(regOperPtr, TUPLE_PREPARED);
  tupKeyConf->userPtr= RuserPointer;
  tupKeyConf->readLength= read_length;
  tupKeyConf->writeLength= log_size;
  tupKeyConf->noFiredTriggers= RnoFiredTriggers;
  tupKeyConf->lastRow= last_row;
  tupKeyConf->rowid = Rcreate_rowid;
  
  EXECUTE_DIRECT(DBLQH, GSN_TUPKEYCONF, signal,
		 TupKeyConf::SignalLength);
  
}


#define MAX_READ (sizeof(signal->theData) > MAX_MESSAGE_SIZE ? MAX_MESSAGE_SIZE : sizeof(signal->theData))

/* ---------------------------------------------------------------- */
/* ----------------------------- READ  ---------------------------- */
/* ---------------------------------------------------------------- */
int Dbtup::handleReadReq(Signal* signal,
                         Operationrec* regOperPtr,
                         Tablerec* regTabPtr,
                         KeyReqStruct* req_struct)
{
  Uint32 *dst;
  Uint32 dstLen, start_index;
  const BlockReference sendBref= req_struct->rec_blockref;
  if ((regTabPtr->m_bits & Tablerec::TR_Checksum) &&
      (calculateChecksum(req_struct->m_tuple_ptr, regTabPtr) != 0)) {
    jam();
    ndbout_c("here2");
    terrorCode= ZTUPLE_CORRUPTED_ERROR;
    tupkeyErrorLab(signal);
    return -1;
  }

  const Uint32 node = refToNode(sendBref);
  if(node != 0 && node != getOwnNodeId()) {
    start_index= 25;
  } else {
    jam();
    /**
     * execute direct
     */
    start_index= 3;
  }
  dst= &signal->theData[start_index];
  dstLen= (MAX_READ / 4) - start_index;
  if (!req_struct->interpreted_exec) {
    jam();
    int ret = readAttributes(req_struct,
			     &cinBuffer[0],
			     req_struct->attrinfo_len,
			     dst,
			     dstLen,
			     false);
    if (likely(ret != -1)) {
/* ------------------------------------------------------------------------- */
// We have read all data into coutBuffer. Now send it to the API.
/* ------------------------------------------------------------------------- */
      jam();
      Uint32 TnoOfDataRead= (Uint32) ret;
      req_struct->read_length= TnoOfDataRead;
      sendReadAttrinfo(signal, req_struct, TnoOfDataRead, regOperPtr);
      return 0;
    }
  } else {
    jam();
    if (likely(interpreterStartLab(signal, req_struct) != -1)) {
      return 0;
    }
    return -1;
  }

  jam();
  tupkeyErrorLab(signal);
  return -1;
}

/* ---------------------------------------------------------------- */
/* ---------------------------- UPDATE ---------------------------- */
/* ---------------------------------------------------------------- */
int Dbtup::handleUpdateReq(Signal* signal,
                           Operationrec* operPtrP,
                           Fragrecord* regFragPtr,
                           Tablerec* regTabPtr,
                           KeyReqStruct* req_struct,
			   bool disk) 
{
  Tuple_header *dst;
  Tuple_header *base= req_struct->m_tuple_ptr, *org;
  Uint32 * change_mask_ptr;
  if ((dst= alloc_copy_tuple(regTabPtr, &operPtrP->m_copy_tuple_location))== 0)
  {
    terrorCode= ZMEM_NOMEM_ERROR;
    goto error;
  }

  Uint32 tup_version;
  change_mask_ptr = get_change_mask_ptr(regTabPtr, dst);
  if(operPtrP->is_first_operation())
  {
    org= req_struct->m_tuple_ptr;
    tup_version= org->get_tuple_version();
    clear_change_mask_info(regTabPtr, change_mask_ptr);
  }
  else
  {
    Operationrec* prevOp= req_struct->prevOpPtr.p;
    tup_version= prevOp->tupVersion;
    org= get_copy_tuple(regTabPtr, &prevOp->m_copy_tuple_location);
    copy_change_mask_info(regTabPtr,
                          change_mask_ptr,
                          get_change_mask_ptr(regTabPtr, org));
  }

  /**
   * Check consistency before update/delete
   */
  req_struct->m_tuple_ptr= org;
  if ((regTabPtr->m_bits & Tablerec::TR_Checksum) &&
      (calculateChecksum(req_struct->m_tuple_ptr, regTabPtr) != 0)) 
  {
    terrorCode= ZTUPLE_CORRUPTED_ERROR;
    goto error;
  }

  req_struct->m_tuple_ptr= dst;

  union {
    Uint32 sizes[4];
    Uint64 cmp[2];
  };
  
  disk = disk || (org->m_header_bits & Tuple_header::DISK_INLINE);
  if (regTabPtr->need_expand(disk))
  {
    expand_tuple(req_struct, sizes, org, regTabPtr, disk);
    if(disk && operPtrP->m_undo_buffer_space == 0)
    {
      operPtrP->op_struct.m_wait_log_buffer = 1;
      operPtrP->op_struct.m_load_diskpage_on_commit = 1;
      Uint32 sz= operPtrP->m_undo_buffer_space= 
	(sizeof(Dbtup::Disk_undo::Update) >> 2) + sizes[DD] - 1;
      
      terrorCode= c_lgman->alloc_log_space(regFragPtr->m_logfile_group_id,
					   sz);
      if(unlikely(terrorCode))
      {
	operPtrP->m_undo_buffer_space= 0;
	goto error;
      }
    }
  }
  else
  {
    memcpy(dst, org, 4*regTabPtr->m_offsets[MM].m_fix_header_size);
    req_struct->m_tuple_ptr->m_header_bits |= Tuple_header::COPY_TUPLE;
  }
  
  tup_version= (tup_version + 1) & ZTUP_VERSION_MASK;
  operPtrP->tupVersion= tup_version;

  req_struct->optimize_options = 0;
  
  if (!req_struct->interpreted_exec) {
    jam();
    int retValue = updateAttributes(req_struct,
				    &cinBuffer[0],
				    req_struct->attrinfo_len);
    if (unlikely(retValue == -1))
      goto error;
  } else {
    jam();
    if (unlikely(interpreterStartLab(signal, req_struct) == -1))
      return -1;
  }
  
<<<<<<< HEAD
  switch (req_struct->optimize_options) {
    case AttributeHeader::OPTIMIZE_MOVE_VARPART:
      /**
       * optimize varpart of tuple,  move varpart of tuple from
       * big-free-size page list into small-free-size page list
       */
      if(base->m_header_bits & Tuple_header::VAR_PART)
        optimize_var_part(req_struct, base, operPtrP,
                          regFragPtr, regTabPtr);
      break;
    case AttributeHeader::OPTIMIZE_MOVE_FIXPART:
      //TODO: move fix part of tuple
      break;
    default:
      break;
  }
=======
  update_change_mask_info(regTabPtr,
                          change_mask_ptr,
                          req_struct->changeMask.rep.data);
>>>>>>> 33adc398

  if (regTabPtr->need_shrink())
  {  
    shrink_tuple(req_struct, sizes+2, regTabPtr, disk);
    if (cmp[0] != cmp[1] && handle_size_change_after_update(req_struct,
							    base,
							    operPtrP,
							    regFragPtr,
							    regTabPtr,
							    sizes)) {
      goto error;
    }
  }
  
  req_struct->m_tuple_ptr->set_tuple_version(tup_version);
  if (regTabPtr->m_bits & Tablerec::TR_Checksum) {
    jam();
    setChecksum(req_struct->m_tuple_ptr, regTabPtr);
  }
  return 0;
  
error:
  tupkeyErrorLab(signal);  
  return -1;
}

/*
  expand_dyn_part - copy dynamic attributes to fully expanded size.

  Both variable-sized and fixed-size attributes are stored in the same way
  in the expanded form as variable-sized attributes (in expand_var_part()).

    dst         Destination for expanded data
    tabPtrP     Table descriptor
    src         Pointer to the start of dynamic bitmap in source row
    row_len     Total number of 32-bit words in dynamic part of row
    tabDesc     Array of table descriptors
    order       Array of indexes into tabDesc, dynfix followed by dynvar
*/
static
Uint32*
expand_dyn_part(Dbtup::KeyReqStruct::Var_data *dst,
		const Uint32* src,
		Uint32 row_len,
		const Uint32 * tabDesc,
		const Uint16* order,
		Uint32 mm_dynvar,
		Uint32 mm_dynfix,
		Uint32 max_bmlen)
{
  /* Copy the bitmap, zeroing out any words not stored in the row. */
  Uint32 *dst_bm_ptr= (Uint32*)dst->m_dyn_data_ptr;
  Uint32 bm_len = row_len ? (* src & Dbtup::DYN_BM_LEN_MASK) : 0;
  
  assert(bm_len <= max_bmlen);

  if(bm_len > 0)
    memcpy(dst_bm_ptr, src, 4*bm_len);
  if(bm_len < max_bmlen)
    bzero(dst_bm_ptr + bm_len, 4 * (max_bmlen - bm_len));

  /**
   * Store max_bmlen for homogen code in DbtupRoutines
   */
  Uint32 tmp = (* dst_bm_ptr);
  * dst_bm_ptr = (tmp & ~(Uint32)Dbtup::DYN_BM_LEN_MASK) | max_bmlen;

  char *src_off_start= (char*)(src + bm_len);
  assert((UintPtr(src_off_start)&3) == 0);
  Uint16 *src_off_ptr= (Uint16*)src_off_start;

  /*
    Prepare the variable-sized dynamic attributes, copying out data from the
    source row for any that are not NULL.
  */
  Uint32 no_attr= dst->m_dyn_len_offset;
  Uint16* dst_off_ptr= dst->m_dyn_offset_arr_ptr;
  Uint16* dst_len_ptr= dst_off_ptr + no_attr;
  Uint16 this_src_off= row_len ? * src_off_ptr++ : 0;
  /* We need to reserve room for the offsets written by shrink_tuple+padding.*/
  Uint16 dst_off= 4 * (max_bmlen + ((mm_dynvar+2)>>1));
  char *dst_ptr= (char*)dst_bm_ptr + dst_off;
  for(Uint32 i= 0; i<mm_dynvar; i++)
  {
    Uint16 j= order[mm_dynfix+i];
    Uint32 max_len= 4 *AttributeDescriptor::getSizeInWords(tabDesc[j]);
    Uint32 len;
    Uint32 pos = AttributeOffset::getNullFlagPos(tabDesc[j+1]);
    if(bm_len > (pos >> 5) && BitmaskImpl::get(bm_len, src, pos))
    {
      Uint16 next_src_off= *src_off_ptr++;
      len= next_src_off - this_src_off;
      memcpy(dst_ptr, src_off_start+this_src_off, len);
      this_src_off= next_src_off;
    }
    else
    {
      len= 0;
    }
    dst_off_ptr[i]= dst_off;
    dst_len_ptr[i]= dst_off+len;
    dst_off+= max_len;
    dst_ptr+= max_len;
  }
  /*
    The fixed-size data is stored 32-bit aligned after the variable-sized
    data.
  */
  char *src_ptr= src_off_start+this_src_off;
  src_ptr= (char *)(ALIGN_WORD(src_ptr));

  /*
    Prepare the fixed-size dynamic attributes, copying out data from the
    source row for any that are not NULL.
    Note that the fixed-size data is stored in reverse from the end of the
    dynamic part of the row. This is true both for the stored/shrunken and
    for the expanded form.
  */
  for(Uint32 i= mm_dynfix; i>0; )
  {
    i--;
    Uint16 j= order[i];
    Uint32 fix_size= 4*AttributeDescriptor::getSizeInWords(tabDesc[j]);
    dst_off_ptr[mm_dynvar+i]= dst_off;
    /* len offset array is not used for fixed size. */
    Uint32 pos = AttributeOffset::getNullFlagPos(tabDesc[j+1]);
    if(bm_len > (pos >> 5) && BitmaskImpl::get(bm_len, src, pos))
    {
      assert((UintPtr(dst_ptr)&3) == 0);
      memcpy(dst_ptr, src_ptr, fix_size);
      src_ptr+= fix_size;
    }
    dst_off+= fix_size;
    dst_ptr+= fix_size;
  }

  return (Uint32 *)dst_ptr;
}

/* ---------------------------------------------------------------- */
/* ----------------------------- INSERT --------------------------- */
/* ---------------------------------------------------------------- */
void
Dbtup::prepare_initial_insert(KeyReqStruct *req_struct, 
			      Operationrec* regOperPtr,
			      Tablerec* regTabPtr)
{
  Uint32 disk_undo = regTabPtr->m_no_of_disk_attributes ? 
    sizeof(Dbtup::Disk_undo::Alloc) >> 2 : 0;
  regOperPtr->nextActiveOp= RNIL;
  regOperPtr->prevActiveOp= RNIL;
  regOperPtr->op_struct.in_active_list= true;
  regOperPtr->m_undo_buffer_space= disk_undo; 
  
  req_struct->check_offset[MM]= regTabPtr->get_check_offset(MM);
  req_struct->check_offset[DD]= regTabPtr->get_check_offset(DD);
  
  Uint32 num_attr= regTabPtr->m_no_of_attributes;
  Uint32 descr_start= regTabPtr->tabDescriptor;
  Uint32 order_desc= regTabPtr->m_real_order_descriptor;
  TableDescriptor *tab_descr= &tableDescriptor[descr_start];
  ndbrequire(descr_start + (num_attr << ZAD_LOG_SIZE) <= cnoOfTabDescrRec);
  req_struct->attr_descr= tab_descr; 
  Uint16* order= (Uint16*)&tableDescriptor[order_desc];
  order += regTabPtr->m_attributes[MM].m_no_of_fixsize;

  Uint32 bits = Tuple_header::COPY_TUPLE;
  bits |= disk_undo ? (Tuple_header::DISK_ALLOC|Tuple_header::DISK_INLINE) : 0;

  const Uint32 mm_vars= regTabPtr->m_attributes[MM].m_no_of_varsize;
  const Uint32 mm_dyns= regTabPtr->m_attributes[MM].m_no_of_dynamic;
  const Uint32 mm_dynvar= regTabPtr->m_attributes[MM].m_no_of_dyn_var;
  const Uint32 mm_dynfix= regTabPtr->m_attributes[MM].m_no_of_dyn_fix;
  const Uint32 dd_vars= regTabPtr->m_attributes[DD].m_no_of_varsize;
  Uint32 *ptr= req_struct->m_tuple_ptr->get_end_of_fix_part_ptr(regTabPtr);
  Var_part_ref* ref = req_struct->m_tuple_ptr->get_var_part_ref_ptr(regTabPtr);

  if (regTabPtr->m_bits & Tablerec::TR_ForceVarPart)
  {
    ref->m_page_no = RNIL; 
    ref->m_page_idx = Tup_varsize_page::END_OF_FREE_LIST;
  }

  if(mm_vars || mm_dyns)
  {
    bits |= Tuple_header::VAR_PART;
    /* Reserve room for length word. */
    ptr += Varpart_copy::SZ32;

    /* Prepare empty varsize part. */
    KeyReqStruct::Var_data* dst= &req_struct->m_var_data[MM];
    
    if (mm_vars)
    {
      dst->m_data_ptr= (char*)(((Uint16*)ptr)+mm_vars+1);
      dst->m_offset_array_ptr= req_struct->var_pos_array;
      dst->m_var_len_offset= mm_vars;
      dst->m_max_var_offset= regTabPtr->m_offsets[MM].m_max_var_offset;
      
      Uint32 pos= 0;
      Uint16 *pos_ptr = req_struct->var_pos_array;
      Uint16 *len_ptr = pos_ptr + mm_vars;
      for(Uint32 i= 0; i<mm_vars; i++)
      {
        * pos_ptr++ = pos;
        * len_ptr++ = pos;
        pos += AttributeDescriptor::getSizeInBytes(tab_descr[*order++].tabDescr);
      }
      
      // Disk/dynamic part is 32-bit aligned
      ptr = ALIGN_WORD(dst->m_data_ptr+pos);
      ndbassert(ptr == ALIGN_WORD(dst->m_data_ptr + 
                                  regTabPtr->m_offsets[MM].m_max_var_offset));
    }

    if (mm_dyns)
    {
      /* Prepare empty dynamic part. */
      dst->m_dyn_data_ptr= (char *)ptr;
      dst->m_dyn_offset_arr_ptr= req_struct->var_pos_array+2*mm_vars;
      dst->m_dyn_len_offset= mm_dynvar+mm_dynfix;
      dst->m_max_dyn_offset= regTabPtr->m_offsets[MM].m_max_dyn_offset;
      
      ptr = expand_dyn_part(dst, 0, 0,
                            (Uint32*)tab_descr, order,
                            mm_dynvar, mm_dynfix,
                            regTabPtr->m_offsets[MM].m_dyn_null_words);
    }
    
    ndbassert((UintPtr(ptr)&3) == 0);
  }

  req_struct->m_disk_ptr= (Tuple_header*)ptr;
  
  ndbrequire(dd_vars == 0);
  
  req_struct->m_tuple_ptr->m_header_bits= bits;

  // Set all null bits
  memset(req_struct->m_tuple_ptr->m_null_bits+
	 regTabPtr->m_offsets[MM].m_null_offset, 0xFF, 
	 4*regTabPtr->m_offsets[MM].m_null_words);
  memset(req_struct->m_disk_ptr->m_null_bits+
	 regTabPtr->m_offsets[DD].m_null_offset, 0xFF, 
	 4*regTabPtr->m_offsets[DD].m_null_words);
}

int Dbtup::handleInsertReq(Signal* signal,
                           Ptr<Operationrec> regOperPtr,
                           Ptr<Fragrecord> fragPtr,
                           Tablerec* regTabPtr,
                           KeyReqStruct *req_struct)
{
  Uint32 tup_version = 1;
  Fragrecord* regFragPtr = fragPtr.p;
  Uint32 *ptr= 0;
  Tuple_header *dst;
  Tuple_header *base= req_struct->m_tuple_ptr, *org= base;
  Tuple_header *tuple_ptr;
    
  bool disk = regTabPtr->m_no_of_disk_attributes > 0;
  bool mem_insert = regOperPtr.p->is_first_operation();
  bool disk_insert = mem_insert && disk;
  bool vardynsize = (regTabPtr->m_attributes[MM].m_no_of_varsize ||
                     regTabPtr->m_attributes[MM].m_no_of_dynamic);
  bool varalloc = vardynsize || regTabPtr->m_bits & Tablerec::TR_ForceVarPart;
  bool rowid = req_struct->m_use_rowid;
  Uint32 real_page_id = regOperPtr.p->m_tuple_location.m_page_no;
  Uint32 frag_page_id = req_struct->frag_page_id;

  union {
    Uint32 sizes[4];
    Uint64 cmp[2];
  };
  cmp[0] = cmp[1] = 0;

  if (ERROR_INSERTED(4014))
  {
    dst = 0;
    goto undo_buffer_error;
  }

  dst= alloc_copy_tuple(regTabPtr, &regOperPtr.p->m_copy_tuple_location);

  if (unlikely(dst == 0))
  {
    goto undo_buffer_error;
  }
  tuple_ptr= req_struct->m_tuple_ptr= dst;
  set_change_mask_info(regTabPtr, get_change_mask_ptr(regTabPtr, dst));

  if(mem_insert)
  {
    jam();
    prepare_initial_insert(req_struct, regOperPtr.p, regTabPtr);
  }
  else
  {
    Operationrec* prevOp= req_struct->prevOpPtr.p;
    ndbassert(prevOp->op_struct.op_type == ZDELETE);
    tup_version= prevOp->tupVersion + 1;
    
    if(!prevOp->is_first_operation())
      org= get_copy_tuple(regTabPtr, &prevOp->m_copy_tuple_location);
    if (regTabPtr->need_expand())
    {
      expand_tuple(req_struct, sizes, org, regTabPtr, !disk_insert);
      memset(req_struct->m_disk_ptr->m_null_bits+
             regTabPtr->m_offsets[DD].m_null_offset, 0xFF, 
             4*regTabPtr->m_offsets[DD].m_null_words);

      Uint32 bm_size_in_bytes= 4*(regTabPtr->m_offsets[MM].m_dyn_null_words);
      if (bm_size_in_bytes)
      {
        Uint32* ptr = 
          (Uint32*)req_struct->m_var_data[MM].m_dyn_data_ptr;
        bzero(ptr, bm_size_in_bytes);
        * ptr = bm_size_in_bytes >> 2;
      }
    } 
    else
    {
      memcpy(dst, org, 4*regTabPtr->m_offsets[MM].m_fix_header_size);
      tuple_ptr->m_header_bits |= Tuple_header::COPY_TUPLE;
    }
    memset(tuple_ptr->m_null_bits+
           regTabPtr->m_offsets[MM].m_null_offset, 0xFF, 
           4*regTabPtr->m_offsets[MM].m_null_words);
  }
  
  if (disk_insert)
  {
    int res;
    
    if (ERROR_INSERTED(4015))
    {
      terrorCode = 1501;
      goto log_space_error;
    }

    res= c_lgman->alloc_log_space(regFragPtr->m_logfile_group_id,
				  regOperPtr.p->m_undo_buffer_space);
    if(unlikely(res))
    {
      terrorCode= res;
      goto log_space_error;
    }
  }
  
  regOperPtr.p->tupVersion= tup_version & ZTUP_VERSION_MASK;
  tuple_ptr->set_tuple_version(tup_version);

  if (ERROR_INSERTED(4016))
  {
    terrorCode = ZAI_INCONSISTENCY_ERROR;
    goto update_error;
  }

  if(unlikely(updateAttributes(req_struct, &cinBuffer[0], 
			       req_struct->attrinfo_len) == -1))
  {
    goto update_error;
  }

  if (ERROR_INSERTED(4017))
  {
    goto null_check_error;
  }
  if (unlikely(checkNullAttributes(req_struct, regTabPtr) == false))
  {
    goto null_check_error;
  }
  
  if (req_struct->m_is_lcp)
  {
    jam();
    sizes[2+MM] = req_struct->m_lcp_varpart_len;
  }
  else if (regTabPtr->need_shrink())
  {  
    shrink_tuple(req_struct, sizes+2, regTabPtr, true);
  }

  if (ERROR_INSERTED(4025))
  {
    goto mem_error;
  }

  if (ERROR_INSERTED(4026))
  {
    CLEAR_ERROR_INSERT_VALUE;
    goto mem_error;
  }

  if (ERROR_INSERTED(4027) && (rand() % 100) > 25)
  {
    goto mem_error;
  }
 
  if (ERROR_INSERTED(4028) && (rand() % 100) > 25)
  {
    CLEAR_ERROR_INSERT_VALUE;
    goto mem_error;
  }
  
  /**
   * Alloc memory
   */
  if(mem_insert)
  {
    if (!rowid)
    {
      if (ERROR_INSERTED(4018))
      {
	goto mem_error;
      }

      if (!varalloc)
      {
	jam();
	ptr= alloc_fix_rec(regFragPtr,
			   regTabPtr,
			   &regOperPtr.p->m_tuple_location,
			   &frag_page_id);
      } 
      else 
      {
	jam();
	regOperPtr.p->m_tuple_location.m_file_no= sizes[2+MM];
	ptr= alloc_var_rec(regFragPtr, regTabPtr,
			   sizes[2+MM],
			   &regOperPtr.p->m_tuple_location,
			   &frag_page_id);
      }
      if (unlikely(ptr == 0))
      {
	goto mem_error;
      }
      req_struct->m_use_rowid = true;
    }
    else
    {
      regOperPtr.p->m_tuple_location = req_struct->m_row_id;
      if (ERROR_INSERTED(4019))
      {
	terrorCode = ZROWID_ALLOCATED;
	goto alloc_rowid_error;
      }
      
      if (!varalloc)
      {
	jam();
	ptr= alloc_fix_rowid(regFragPtr,
			     regTabPtr,
			     &regOperPtr.p->m_tuple_location,
			     &frag_page_id);
      } 
      else 
      {
	jam();
	regOperPtr.p->m_tuple_location.m_file_no= sizes[2+MM];
	ptr= alloc_var_rowid(regFragPtr, regTabPtr,
			     sizes[2+MM],
			     &regOperPtr.p->m_tuple_location,
			     &frag_page_id);
      }
      if (unlikely(ptr == 0))
      {
	jam();
	goto alloc_rowid_error;
      }
    }
    real_page_id = regOperPtr.p->m_tuple_location.m_page_no;
    regOperPtr.p->m_tuple_location.m_page_no= frag_page_id;
    c_lqh->accminupdate(signal,
			regOperPtr.p->userpointer,
			&regOperPtr.p->m_tuple_location);
    
    base = (Tuple_header*)ptr;
    base->m_operation_ptr_i= regOperPtr.i;
    base->m_header_bits= Tuple_header::ALLOC |
      (vardynsize ? Tuple_header::VAR_PART : 0);

    regOperPtr.p->m_tuple_location.m_page_no = real_page_id;
  }
  else 
  {
    int ret;
    if (ERROR_INSERTED(4020))
    {
      goto size_change_error;
    }

    if (regTabPtr->need_shrink() && cmp[0] != cmp[1] &&
	unlikely(ret = handle_size_change_after_update(req_struct,
						       base,
						       regOperPtr.p,
						       regFragPtr,
						       regTabPtr,
						       sizes)))
    {
      goto size_change_error;
    }
    req_struct->m_use_rowid = false;
    base->m_header_bits &= ~(Uint32)Tuple_header::FREE;
  }

  if (disk_insert)
  {
    Local_key tmp;
    Uint32 size= regTabPtr->m_attributes[DD].m_no_of_varsize == 0 ? 
      1 : sizes[2+DD];
    
    if (ERROR_INSERTED(4021))
    {
      terrorCode = 1601;
      goto disk_prealloc_error;
    }
    
    int ret= disk_page_prealloc(signal, fragPtr, &tmp, size);
    if (unlikely(ret < 0))
    {
      terrorCode = -ret;
      goto disk_prealloc_error;
    }
    
    regOperPtr.p->op_struct.m_disk_preallocated= 1;
    tmp.m_page_idx= size;
    memcpy(tuple_ptr->get_disk_ref_ptr(regTabPtr), &tmp, sizeof(tmp));
    
    /**
     * Set ref from disk to mm
     */
    Local_key ref = regOperPtr.p->m_tuple_location;
    ref.m_page_no = frag_page_id;
    
    Tuple_header* disk_ptr= req_struct->m_disk_ptr;
    disk_ptr->m_header_bits = 0;
    disk_ptr->m_base_record_ref= ref.ref();
  }
  
  if (regTabPtr->m_bits & Tablerec::TR_Checksum) 
  {
    jam();
    setChecksum(req_struct->m_tuple_ptr, regTabPtr);
  }
  return 0;
  
size_change_error:
  jam();
  terrorCode = ZMEM_NOMEM_ERROR;
  goto exit_error;
  
undo_buffer_error:
  jam();
  terrorCode= ZMEM_NOMEM_ERROR;
  regOperPtr.p->m_undo_buffer_space = 0;
  if (mem_insert)
    regOperPtr.p->m_tuple_location.setNull();
  regOperPtr.p->m_copy_tuple_location.setNull();
  tupkeyErrorLab(signal);  
  return -1;
  
null_check_error:
  jam();
  terrorCode= ZNO_ILLEGAL_NULL_ATTR;
  goto update_error;

mem_error:
  jam();
  terrorCode= ZMEM_NOMEM_ERROR;
  goto update_error;

log_space_error:
  jam();
  regOperPtr.p->m_undo_buffer_space = 0;
alloc_rowid_error:
  jam();
update_error:
  jam();
  if (mem_insert)
  {
    regOperPtr.p->op_struct.in_active_list = false;
    regOperPtr.p->m_tuple_location.setNull();
  }
exit_error:
  tupkeyErrorLab(signal);
  return -1;

disk_prealloc_error:
  base->m_header_bits |= Tuple_header::FREED;
  goto exit_error;
}

/* ---------------------------------------------------------------- */
/* ---------------------------- DELETE ---------------------------- */
/* ---------------------------------------------------------------- */
int Dbtup::handleDeleteReq(Signal* signal,
                           Operationrec* regOperPtr,
                           Fragrecord* regFragPtr,
                           Tablerec* regTabPtr,
                           KeyReqStruct *req_struct,
			   bool disk)
{
  // delete must set but not increment tupVersion
  if (!regOperPtr->is_first_operation())
  {
    Operationrec* prevOp= req_struct->prevOpPtr.p;
    regOperPtr->tupVersion= prevOp->tupVersion;
    // make copy since previous op is committed before this one
    const Tuple_header* org = get_copy_tuple(regTabPtr,
                                             &prevOp->m_copy_tuple_location);
    Tuple_header* dst = alloc_copy_tuple(regTabPtr,
                                         &regOperPtr->m_copy_tuple_location);
    if (dst == 0) {
      terrorCode = ZMEM_NOMEM_ERROR;
      goto error;
    }
    memcpy(dst, org, regTabPtr->total_rec_size << 2);
    req_struct->m_tuple_ptr = dst;
    set_change_mask_info(regTabPtr, get_change_mask_ptr(regTabPtr, dst));
  }
  else 
  {
    regOperPtr->tupVersion= req_struct->m_tuple_ptr->get_tuple_version();
  }

  if(disk && regOperPtr->m_undo_buffer_space == 0)
  {
    regOperPtr->op_struct.m_wait_log_buffer = 1;
    regOperPtr->op_struct.m_load_diskpage_on_commit = 1;
    Uint32 sz= regOperPtr->m_undo_buffer_space= 
      (sizeof(Dbtup::Disk_undo::Free) >> 2) + 
      regTabPtr->m_offsets[DD].m_fix_header_size - 1;
    
    terrorCode= c_lgman->alloc_log_space(regFragPtr->m_logfile_group_id,
                                         sz);
    if(unlikely(terrorCode))
    {
      regOperPtr->m_undo_buffer_space= 0;
      goto error;
    }
  }
  if (req_struct->attrinfo_len == 0)
  {
    return 0;
  }

  if (regTabPtr->need_expand(disk))
  {
    prepare_read(req_struct, regTabPtr, disk);
  }
  
  {
    Uint32 RlogSize;
    int ret= handleReadReq(signal, regOperPtr, regTabPtr, req_struct);
    if (ret == 0 && (RlogSize= req_struct->log_size))
    {
      jam();
      sendLogAttrinfo(signal, RlogSize, regOperPtr);
    }
    return ret;
  }

error:
  tupkeyErrorLab(signal);
  return -1;
}

bool
Dbtup::checkNullAttributes(KeyReqStruct * req_struct,
                           Tablerec* regTabPtr)
{
// Implement checking of updating all not null attributes in an insert here.
  Bitmask<MAXNROFATTRIBUTESINWORDS> attributeMask;  
  /* 
   * The idea here is maybe that changeMask is not-null attributes
   * and must contain notNullAttributeMask.  But:
   *
   * 1. changeMask has all bits set on insert
   * 2. not-null is checked in each UpdateFunction
   * 3. the code below does not work except trivially due to 1.
   *
   * XXX remove or fix
   */
  attributeMask.clear();
  attributeMask.bitOR(req_struct->changeMask);
  attributeMask.bitAND(regTabPtr->notNullAttributeMask);
  attributeMask.bitXOR(regTabPtr->notNullAttributeMask);
  if (!attributeMask.isclear()) {
    return false;
  }
  return true;
}

/* ---------------------------------------------------------------- */
/* THIS IS THE START OF THE INTERPRETED EXECUTION OF UPDATES. WE    */
/* START BY LINKING ALL ATTRINFO'S IN A DOUBLY LINKED LIST (THEY ARE*/
/* ALREADY IN A LINKED LIST). WE ALLOCATE A REGISTER MEMORY (EQUAL  */
/* TO AN ATTRINFO RECORD). THE INTERPRETER GOES THROUGH FOUR  PHASES*/
/* DURING THE FIRST PHASE IT IS ONLY ALLOWED TO READ ATTRIBUTES THAT*/
/* ARE SENT TO THE CLIENT APPLICATION. DURING THE SECOND PHASE IT IS*/
/* ALLOWED TO READ FROM ATTRIBUTES INTO REGISTERS, TO UPDATE        */
/* ATTRIBUTES BASED ON EITHER A CONSTANT VALUE OR A REGISTER VALUE, */
/* A DIVERSE SET OF OPERATIONS ON REGISTERS ARE AVAILABLE AS WELL.  */
/* IT IS ALSO POSSIBLE TO PERFORM JUMPS WITHIN THE INSTRUCTIONS THAT*/
/* BELONGS TO THE SECOND PHASE. ALSO SUBROUTINES CAN BE CALLED IN   */
/* THIS PHASE. THE THIRD PHASE IS TO AGAIN READ ATTRIBUTES AND      */
/* FINALLY THE FOURTH PHASE READS SELECTED REGISTERS AND SEND THEM  */
/* TO THE CLIENT APPLICATION.                                       */
/* THERE IS A FIFTH REGION WHICH CONTAINS SUBROUTINES CALLABLE FROM */
/* THE INTERPRETER EXECUTION REGION.                                */
/* THE FIRST FIVE WORDS WILL GIVE THE LENGTH OF THE FIVEE REGIONS   */
/*                                                                  */
/* THIS MEANS THAT FROM THE APPLICATIONS POINT OF VIEW THE DATABASE */
/* CAN HANDLE SUBROUTINE CALLS WHERE THE CODE IS SENT IN THE REQUEST*/
/* THE RETURN PARAMETERS ARE FIXED AND CAN EITHER BE GENERATED      */
/* BEFORE THE EXECUTION OF THE ROUTINE OR AFTER.                    */
/*                                                                  */
/* IN LATER VERSIONS WE WILL ADD MORE THINGS LIKE THE POSSIBILITY   */
/* TO ALLOCATE MEMORY AND USE THIS AS LOCAL STORAGE. IT IS ALSO     */
/* IMAGINABLE TO HAVE SPECIAL ROUTINES THAT CAN PERFORM CERTAIN     */
/* OPERATIONS ON BLOB'S DEPENDENT ON WHAT THE BLOB REPRESENTS.      */
/*                                                                  */
/*                                                                  */
/*       -----------------------------------------                  */
/*       +   INITIAL READ REGION                 +                  */
/*       -----------------------------------------                  */
/*       +   INTERPRETED EXECUTE  REGION         +                  */
/*       -----------------------------------------                  */
/*       +   FINAL UPDATE REGION                 +                  */
/*       -----------------------------------------                  */
/*       +   FINAL READ REGION                   +                  */
/*       -----------------------------------------                  */
/*       +   SUBROUTINE REGION                   +                  */
/*       -----------------------------------------                  */
/* ---------------------------------------------------------------- */
/* ---------------------------------------------------------------- */
/* ----------------- INTERPRETED EXECUTION  ----------------------- */
/* ---------------------------------------------------------------- */
int Dbtup::interpreterStartLab(Signal* signal,
                               KeyReqStruct *req_struct)
{
  Operationrec *  const regOperPtr= operPtr.p;
  int TnoDataRW;
  Uint32 RtotalLen, start_index, dstLen;
  Uint32 *dst;

  Uint32 RinitReadLen= cinBuffer[0];
  Uint32 RexecRegionLen= cinBuffer[1];
  Uint32 RfinalUpdateLen= cinBuffer[2];
  Uint32 RfinalRLen= cinBuffer[3];
  Uint32 RsubLen= cinBuffer[4];

  Uint32 RattrinbufLen= req_struct->attrinfo_len;
  const BlockReference sendBref= req_struct->rec_blockref;

  const Uint32 node = refToNode(sendBref);
  if(node != 0 && node != getOwnNodeId()) {
    start_index= 25;
  } else {
    jam();
    /**
     * execute direct
     */
    start_index= 3;
  }
  dst= &signal->theData[start_index];
  dstLen= (MAX_READ / 4) - start_index;
  
  RtotalLen= RinitReadLen;
  RtotalLen += RexecRegionLen;
  RtotalLen += RfinalUpdateLen;
  RtotalLen += RfinalRLen;
  RtotalLen += RsubLen;

  Uint32 RattroutCounter= 0;
  Uint32 RinstructionCounter= 5;
  Uint32 RlogSize= 0;
  if (((RtotalLen + 5) == RattrinbufLen) &&
      (RattrinbufLen >= 5) &&
      (RattrinbufLen < ZATTR_BUFFER_SIZE)) {
    /* ---------------------------------------------------------------- */
    // We start by checking consistency. We must have the first five
    // words of the ATTRINFO to give us the length of the regions. The
    // size of these regions must be the same as the total ATTRINFO
    // length and finally the total length must be within the limits.
    /* ---------------------------------------------------------------- */

    if (RinitReadLen > 0) {
      jam();
      /* ---------------------------------------------------------------- */
      // The first step that can be taken in the interpreter is to read
      // data of the tuple before any updates have been applied.
      /* ---------------------------------------------------------------- */
      TnoDataRW= readAttributes(req_struct,
				 &cinBuffer[5],
				 RinitReadLen,
				 &dst[0],
				 dstLen,
                                 false);
      if (TnoDataRW != -1) {
	RattroutCounter= TnoDataRW;
	RinstructionCounter += RinitReadLen;
      } else {
	jam();
	tupkeyErrorLab(signal);
	return -1;
      }
    }
    if (RexecRegionLen > 0) {
      jam();
      /* ---------------------------------------------------------------- */
      // The next step is the actual interpreted execution. This executes
      // a register-based virtual machine which can read and write attributes
      // to and from registers.
      /* ---------------------------------------------------------------- */
      Uint32 RsubPC= RinstructionCounter + RexecRegionLen 
        + RfinalUpdateLen + RfinalRLen;     
      TnoDataRW= interpreterNextLab(signal,
                                     req_struct,
				     &clogMemBuffer[0],
				     &cinBuffer[RinstructionCounter],
				     RexecRegionLen,
				     &cinBuffer[RsubPC],
				     RsubLen,
				     &coutBuffer[0],
				     sizeof(coutBuffer) / 4);
      if (TnoDataRW != -1) {
	RinstructionCounter += RexecRegionLen;
	RlogSize= TnoDataRW;
      } else {
	jam();
	/**
	 * TUPKEY REF is sent from within interpreter
	 */
	return -1;
      }
    }
    if (RfinalUpdateLen > 0) {
      jam();
      /* ---------------------------------------------------------------- */
      // We can also apply a set of updates without any conditions as part
      // of the interpreted execution.
      /* ---------------------------------------------------------------- */
      if (regOperPtr->op_struct.op_type == ZUPDATE) {
	TnoDataRW= updateAttributes(req_struct,
				     &cinBuffer[RinstructionCounter],
				     RfinalUpdateLen);
	if (TnoDataRW != -1) {
	  MEMCOPY_NO_WORDS(&clogMemBuffer[RlogSize],
			   &cinBuffer[RinstructionCounter],
			   RfinalUpdateLen);
	  RinstructionCounter += RfinalUpdateLen;
	  RlogSize += RfinalUpdateLen;
	} else {
	  jam();
	  tupkeyErrorLab(signal);
	  return -1;
	}
      } else {
	return TUPKEY_abort(signal, 19);
      }
    }
    if (RfinalRLen > 0) {
      jam();
      /* ---------------------------------------------------------------- */
      // The final action is that we can also read the tuple after it has
      // been updated.
      /* ---------------------------------------------------------------- */
      TnoDataRW= readAttributes(req_struct,
				 &cinBuffer[RinstructionCounter],
				 RfinalRLen,
				 &dst[RattroutCounter],
				 (dstLen - RattroutCounter),
                                 false);
      if (TnoDataRW != -1) {
	RattroutCounter += TnoDataRW;
      } else {
	jam();
	tupkeyErrorLab(signal);
	return -1;
      }
    }
    req_struct->log_size= RlogSize;
    req_struct->read_length= RattroutCounter;
    sendReadAttrinfo(signal, req_struct, RattroutCounter, regOperPtr);
    if (RlogSize > 0) {
      sendLogAttrinfo(signal, RlogSize, regOperPtr);
    }
    return 0;
  } else {
    return TUPKEY_abort(signal, 22);
  }
}

/* ---------------------------------------------------------------- */
/*       WHEN EXECUTION IS INTERPRETED WE NEED TO SEND SOME ATTRINFO*/
/*       BACK TO LQH FOR LOGGING AND SENDING TO BACKUP AND STANDBY  */
/*       NODES.                                                     */
/*       INPUT:  LOG_ATTRINFOPTR         WHERE TO FETCH DATA FROM   */
/*               TLOG_START              FIRST INDEX TO LOG         */
/*               TLOG_END                LAST INDEX + 1 TO LOG      */
/* ---------------------------------------------------------------- */
void Dbtup::sendLogAttrinfo(Signal* signal,
                            Uint32 TlogSize,
                            Operationrec *  const regOperPtr)

{
  Uint32 TbufferIndex= 0;
  signal->theData[0]= regOperPtr->userpointer;
  while (TlogSize > 22) {
    MEMCOPY_NO_WORDS(&signal->theData[3],
                     &clogMemBuffer[TbufferIndex],
                     22);
    EXECUTE_DIRECT(DBLQH, GSN_TUP_ATTRINFO, signal, 25);
    TbufferIndex += 22;
    TlogSize -= 22;
  }
  MEMCOPY_NO_WORDS(&signal->theData[3],
                   &clogMemBuffer[TbufferIndex],
                   TlogSize);
  EXECUTE_DIRECT(DBLQH, GSN_TUP_ATTRINFO, signal, 3 + TlogSize);
}

inline
Uint32 
brancher(Uint32 TheInstruction, Uint32 TprogramCounter)
{         
  Uint32 TbranchDirection= TheInstruction >> 31;
  Uint32 TbranchLength= (TheInstruction >> 16) & 0x7fff;
  TprogramCounter--;
  if (TbranchDirection == 1) {
    jam();
    /* ---------------------------------------------------------------- */
    /*       WE JUMP BACKWARDS.                                         */
    /* ---------------------------------------------------------------- */
    return (TprogramCounter - TbranchLength);
  } else {
    jam();
    /* ---------------------------------------------------------------- */
    /*       WE JUMP FORWARD.                                           */
    /* ---------------------------------------------------------------- */
    return (TprogramCounter + TbranchLength);
  }
}

int Dbtup::interpreterNextLab(Signal* signal,
                              KeyReqStruct* req_struct,
                              Uint32* logMemory,
                              Uint32* mainProgram,
                              Uint32 TmainProgLen,
                              Uint32* subroutineProg,
                              Uint32 TsubroutineLen,
			      Uint32 * tmpArea,
			      Uint32 tmpAreaSz)
{
  register Uint32* TcurrentProgram= mainProgram;
  register Uint32 TcurrentSize= TmainProgLen;
  register Uint32 RnoOfInstructions= 0;
  register Uint32 TprogramCounter= 0;
  register Uint32 theInstruction;
  register Uint32 theRegister;
  Uint32 TdataWritten= 0;
  Uint32 RstackPtr= 0;
  union {
    Uint32 TregMemBuffer[32];
    Uint64 align[16];
  };
  Uint32 TstackMemBuffer[32];

  /* ---------------------------------------------------------------- */
  // Initialise all 8 registers to contain the NULL value.
  // In this version we can handle 32 and 64 bit unsigned integers.
  // They are handled as 64 bit values. Thus the 32 most significant
  // bits are zeroed for 32 bit values.
  /* ---------------------------------------------------------------- */
  TregMemBuffer[0]= 0;
  TregMemBuffer[4]= 0;
  TregMemBuffer[8]= 0;
  TregMemBuffer[12]= 0;
  TregMemBuffer[16]= 0;
  TregMemBuffer[20]= 0;
  TregMemBuffer[24]= 0;
  TregMemBuffer[28]= 0;
  Uint32 tmpHabitant= ~0;

  while (RnoOfInstructions < 8000) {
    /* ---------------------------------------------------------------- */
    /* EXECUTE THE NEXT INTERPRETER INSTRUCTION.                        */
    /* ---------------------------------------------------------------- */
    RnoOfInstructions++;
    theInstruction= TcurrentProgram[TprogramCounter];
    theRegister= Interpreter::getReg1(theInstruction) << 2;
#ifdef TRACE_INTERPRETER
    ndbout_c("Interpreter : RnoOfInstructions : %u.  TprogramCounter : %u.  Opcode : %u",
             RnoOfInstructions, TprogramCounter, Interpreter::getOpCode(theInstruction));
#endif
    if (TprogramCounter < TcurrentSize) {
      TprogramCounter++;
      switch (Interpreter::getOpCode(theInstruction)) {
      case Interpreter::READ_ATTR_INTO_REG:
	jam();
	/* ---------------------------------------------------------------- */
	// Read an attribute from the tuple into a register.
	// While reading an attribute we allow the attribute to be an array
	// as long as it fits in the 64 bits of the register.
	/* ---------------------------------------------------------------- */
	{
	  Uint32 theAttrinfo= theInstruction;
	  int TnoDataRW= readAttributes(req_struct,
				     &theAttrinfo,
				     (Uint32)1,
				     &TregMemBuffer[theRegister],
				     (Uint32)3,
                                     false);
	  if (TnoDataRW == 2) {
	    /* ------------------------------------------------------------- */
	    // Two words read means that we get the instruction plus one 32 
	    // word read. Thus we set the register to be a 32 bit register.
	    /* ------------------------------------------------------------- */
	    TregMemBuffer[theRegister]= 0x50;
            // arithmetic conversion if big-endian
            * (Int64*)(TregMemBuffer+theRegister+2)= TregMemBuffer[theRegister+1];
	  } else if (TnoDataRW == 3) {
	    /* ------------------------------------------------------------- */
	    // Three words read means that we get the instruction plus two 
	    // 32 words read. Thus we set the register to be a 64 bit register.
	    /* ------------------------------------------------------------- */
	    TregMemBuffer[theRegister]= 0x60;
            TregMemBuffer[theRegister+3]= TregMemBuffer[theRegister+2];
            TregMemBuffer[theRegister+2]= TregMemBuffer[theRegister+1];
	  } else if (TnoDataRW == 1) {
	    /* ------------------------------------------------------------- */
	    // One word read means that we must have read a NULL value. We set
	    // the register to indicate a NULL value.
	    /* ------------------------------------------------------------- */
	    TregMemBuffer[theRegister]= 0;
	    TregMemBuffer[theRegister + 2]= 0;
	    TregMemBuffer[theRegister + 3]= 0;
	  } else if (TnoDataRW == -1) {
	    jam();
	    tupkeyErrorLab(signal);
	    return -1;
	  } else {
	    /* ------------------------------------------------------------- */
	    // Any other return value from the read attribute here is not 
	    // allowed and will lead to a system crash.
	    /* ------------------------------------------------------------- */
	    ndbrequire(false);
	  }
	  break;
	}

      case Interpreter::WRITE_ATTR_FROM_REG:
	jam();
	{
	  Uint32 TattrId= theInstruction >> 16;
	  Uint32 TattrDescrIndex= tabptr.p->tabDescriptor +
	    (TattrId << ZAD_LOG_SIZE);
	  Uint32 TattrDesc1= tableDescriptor[TattrDescrIndex].tabDescr;
	  Uint32 TregType= TregMemBuffer[theRegister];

	  /* --------------------------------------------------------------- */
	  // Calculate the number of words of this attribute.
	  // We allow writes into arrays as long as they fit into the 64 bit
	  // register size.
	  /* --------------------------------------------------------------- */
          Uint32 TattrNoOfWords = AttributeDescriptor::getSizeInWords(TattrDesc1);
	  Uint32 Toptype = operPtr.p->op_struct.op_type;
	  Uint32 TdataForUpdate[3];
	  Uint32 Tlen;

	  AttributeHeader ah(TattrId, TattrNoOfWords << 2);
          TdataForUpdate[0]= ah.m_value;
	  TdataForUpdate[1]= TregMemBuffer[theRegister + 2];
	  TdataForUpdate[2]= TregMemBuffer[theRegister + 3];
	  Tlen= TattrNoOfWords + 1;
	  if (Toptype == ZUPDATE) {
	    if (TattrNoOfWords <= 2) {
              if (TattrNoOfWords == 1) {
                // arithmetic conversion if big-endian
                TdataForUpdate[1] = *(Int64*)&TregMemBuffer[theRegister + 2];
                TdataForUpdate[2] = 0;
              }
	      if (TregType == 0) {
		/* --------------------------------------------------------- */
		// Write a NULL value into the attribute
		/* --------------------------------------------------------- */
		ah.setNULL();
                TdataForUpdate[0]= ah.m_value;
		Tlen= 1;
	      }
	      int TnoDataRW= updateAttributes(req_struct,
					   &TdataForUpdate[0],
					   Tlen);
	      if (TnoDataRW != -1) {
		/* --------------------------------------------------------- */
		// Write the written data also into the log buffer so that it 
		// will be logged.
		/* --------------------------------------------------------- */
		logMemory[TdataWritten + 0]= TdataForUpdate[0];
		logMemory[TdataWritten + 1]= TdataForUpdate[1];
		logMemory[TdataWritten + 2]= TdataForUpdate[2];
		TdataWritten += Tlen;
	      } else {
		tupkeyErrorLab(signal);
		return -1;
	      }
	    } else {
	      return TUPKEY_abort(signal, 15);
	    }
	  } else {
	    return TUPKEY_abort(signal, 16);
	  }
	  break;
	}

      case Interpreter::LOAD_CONST_NULL:
	jam();
	TregMemBuffer[theRegister]= 0;	/* NULL INDICATOR */
	break;

      case Interpreter::LOAD_CONST16:
	jam();
	TregMemBuffer[theRegister]= 0x50;	/* 32 BIT UNSIGNED CONSTANT */
	* (Int64*)(TregMemBuffer+theRegister+2)= theInstruction >> 16;
	break;

      case Interpreter::LOAD_CONST32:
	jam();
	TregMemBuffer[theRegister]= 0x50;	/* 32 BIT UNSIGNED CONSTANT */
	* (Int64*)(TregMemBuffer+theRegister+2)= * 
	  (TcurrentProgram+TprogramCounter);
	TprogramCounter++;
	break;

      case Interpreter::LOAD_CONST64:
	jam();
	TregMemBuffer[theRegister]= 0x60;	/* 64 BIT UNSIGNED CONSTANT */
        TregMemBuffer[theRegister + 2 ]= * (TcurrentProgram +
                                             TprogramCounter++);
        TregMemBuffer[theRegister + 3 ]= * (TcurrentProgram +
                                             TprogramCounter++);
	break;

      case Interpreter::ADD_REG_REG:
	jam();
	{
	  Uint32 TrightRegister= Interpreter::getReg2(theInstruction) << 2;
	  Uint32 TdestRegister= Interpreter::getReg3(theInstruction) << 2;

	  Uint32 TrightType= TregMemBuffer[TrightRegister];
	  Int64 Tright0= * (Int64*)(TregMemBuffer + TrightRegister + 2);
	  

	  Uint32 TleftType= TregMemBuffer[theRegister];
	  Int64 Tleft0= * (Int64*)(TregMemBuffer + theRegister + 2);
         
	  if ((TleftType | TrightType) != 0) {
	    Uint64 Tdest0= Tleft0 + Tright0;
	    * (Int64*)(TregMemBuffer+TdestRegister+2)= Tdest0;
	    TregMemBuffer[TdestRegister]= 0x60;
	  } else {
	    return TUPKEY_abort(signal, 20);
	  }
	  break;
	}

      case Interpreter::SUB_REG_REG:
	jam();
	{
	  Uint32 TrightRegister= Interpreter::getReg2(theInstruction) << 2;
	  Uint32 TdestRegister= Interpreter::getReg3(theInstruction) << 2;

	  Uint32 TrightType= TregMemBuffer[TrightRegister];
	  Int64 Tright0= * (Int64*)(TregMemBuffer + TrightRegister + 2);
	  
	  Uint32 TleftType= TregMemBuffer[theRegister];
	  Int64 Tleft0= * (Int64*)(TregMemBuffer + theRegister + 2);
         
	  if ((TleftType | TrightType) != 0) {
	    Int64 Tdest0= Tleft0 - Tright0;
	    * (Int64*)(TregMemBuffer+TdestRegister+2)= Tdest0;
	    TregMemBuffer[TdestRegister]= 0x60;
	  } else {
	    return TUPKEY_abort(signal, 20);
	  }
	  break;
	}

      case Interpreter::BRANCH:
	TprogramCounter= brancher(theInstruction, TprogramCounter);
	break;

      case Interpreter::BRANCH_REG_EQ_NULL:
	if (TregMemBuffer[theRegister] != 0) {
	  jam();
	  continue;
	} else {
	  jam();
	  TprogramCounter= brancher(theInstruction, TprogramCounter);
	}
	break;

      case Interpreter::BRANCH_REG_NE_NULL:
	if (TregMemBuffer[theRegister] == 0) {
	  jam();
	  continue;
	} else {
	  jam();
	  TprogramCounter= brancher(theInstruction, TprogramCounter);
	}
	break;


      case Interpreter::BRANCH_EQ_REG_REG:
	{
	  Uint32 TrightRegister= Interpreter::getReg2(theInstruction) << 2;

	  Uint32 TleftType= TregMemBuffer[theRegister];
	  Uint32 Tleft0= TregMemBuffer[theRegister + 2];
	  Uint32 Tleft1= TregMemBuffer[theRegister + 3];

	  Uint32 TrightType= TregMemBuffer[TrightRegister];
	  Uint32 Tright0= TregMemBuffer[TrightRegister + 2];
	  Uint32 Tright1= TregMemBuffer[TrightRegister + 3];
	  if ((TrightType | TleftType) != 0) {
	    jam();
	    if ((Tleft0 == Tright0) && (Tleft1 == Tright1)) {
	      TprogramCounter= brancher(theInstruction, TprogramCounter);
	    }
	  } else {
	    return TUPKEY_abort(signal, 23);
	  }
	  break;
	}

      case Interpreter::BRANCH_NE_REG_REG:
	{
	  Uint32 TrightRegister= Interpreter::getReg2(theInstruction) << 2;

	  Uint32 TleftType= TregMemBuffer[theRegister];
	  Uint32 Tleft0= TregMemBuffer[theRegister + 2];
	  Uint32 Tleft1= TregMemBuffer[theRegister + 3];

	  Uint32 TrightType= TregMemBuffer[TrightRegister];
	  Uint32 Tright0= TregMemBuffer[TrightRegister + 2];
	  Uint32 Tright1= TregMemBuffer[TrightRegister + 3];
	  if ((TrightType | TleftType) != 0) {
	    jam();
	    if ((Tleft0 != Tright0) || (Tleft1 != Tright1)) {
	      TprogramCounter= brancher(theInstruction, TprogramCounter);
	    }
	  } else {
	    return TUPKEY_abort(signal, 24);
	  }
	  break;
	}

      case Interpreter::BRANCH_LT_REG_REG:
	{
	  Uint32 TrightRegister= Interpreter::getReg2(theInstruction) << 2;

	  Uint32 TrightType= TregMemBuffer[TrightRegister];
	  Int64 Tright0= * (Int64*)(TregMemBuffer + TrightRegister + 2);
	  
	  Uint32 TleftType= TregMemBuffer[theRegister];
	  Int64 Tleft0= * (Int64*)(TregMemBuffer + theRegister + 2);
         

	  if ((TrightType | TleftType) != 0) {
	    jam();
	    if (Tleft0 < Tright0) {
	      TprogramCounter= brancher(theInstruction, TprogramCounter);
	    }
	  } else {
	    return TUPKEY_abort(signal, 24);
	  }
	  break;
	}

      case Interpreter::BRANCH_LE_REG_REG:
	{
	  Uint32 TrightRegister= Interpreter::getReg2(theInstruction) << 2;

	  Uint32 TrightType= TregMemBuffer[TrightRegister];
	  Int64 Tright0= * (Int64*)(TregMemBuffer + TrightRegister + 2);
	  
	  Uint32 TleftType= TregMemBuffer[theRegister];
	  Int64 Tleft0= * (Int64*)(TregMemBuffer + theRegister + 2);
	  

	  if ((TrightType | TleftType) != 0) {
	    jam();
	    if (Tleft0 <= Tright0) {
	      TprogramCounter= brancher(theInstruction, TprogramCounter);
	    }
	  } else {
	    return TUPKEY_abort(signal, 26);
	  }
	  break;
	}

      case Interpreter::BRANCH_GT_REG_REG:
	{
	  Uint32 TrightRegister= Interpreter::getReg2(theInstruction) << 2;

	  Uint32 TrightType= TregMemBuffer[TrightRegister];
	  Int64 Tright0= * (Int64*)(TregMemBuffer + TrightRegister + 2);
	  
	  Uint32 TleftType= TregMemBuffer[theRegister];
	  Int64 Tleft0= * (Int64*)(TregMemBuffer + theRegister + 2);
	  

	  if ((TrightType | TleftType) != 0) {
	    jam();
	    if (Tleft0 > Tright0){
	      TprogramCounter= brancher(theInstruction, TprogramCounter);
	    }
	  } else {
	    return TUPKEY_abort(signal, 27);
	  }
	  break;
	}

      case Interpreter::BRANCH_GE_REG_REG:
	{
	  Uint32 TrightRegister= Interpreter::getReg2(theInstruction) << 2;

	  Uint32 TrightType= TregMemBuffer[TrightRegister];
	  Int64 Tright0= * (Int64*)(TregMemBuffer + TrightRegister + 2);
	  
	  Uint32 TleftType= TregMemBuffer[theRegister];
	  Int64 Tleft0= * (Int64*)(TregMemBuffer + theRegister + 2);
	  

	  if ((TrightType | TleftType) != 0) {
	    jam();
	    if (Tleft0 >= Tright0){
	      TprogramCounter= brancher(theInstruction, TprogramCounter);
	    }
	  } else {
	    return TUPKEY_abort(signal, 28);
	  }
	  break;
	}

      case Interpreter::BRANCH_ATTR_OP_ARG:{
	jam();
	Uint32 cond = Interpreter::getBinaryCondition(theInstruction);
	Uint32 ins2 = TcurrentProgram[TprogramCounter];
	Uint32 attrId = Interpreter::getBranchCol_AttrId(ins2) << 16;
	Uint32 argLen = Interpreter::getBranchCol_Len(ins2);

	if(tmpHabitant != attrId){
	  Int32 TnoDataR = readAttributes(req_struct,
					  &attrId, 1,
					  tmpArea, tmpAreaSz,
                                          false);
	  
	  if (TnoDataR == -1) {
	    jam();
	    tupkeyErrorLab(signal);
	    return -1;
	  }
	  tmpHabitant= attrId;
	}

        // get type
	attrId >>= 16;
	Uint32 TattrDescrIndex = tabptr.p->tabDescriptor +
	  (attrId << ZAD_LOG_SIZE);
	Uint32 TattrDesc1 = tableDescriptor[TattrDescrIndex].tabDescr;
	Uint32 TattrDesc2 = tableDescriptor[TattrDescrIndex+1].tabDescr;
	Uint32 typeId = AttributeDescriptor::getType(TattrDesc1);
	void * cs = 0;
	if(AttributeOffset::getCharsetFlag(TattrDesc2))
	{
	  Uint32 pos = AttributeOffset::getCharsetPos(TattrDesc2);
	  cs = tabptr.p->charsetArray[pos];
	}
	const NdbSqlUtil::Type& sqlType = NdbSqlUtil::getType(typeId);

        // get data
	AttributeHeader ah(tmpArea[0]);
        const char* s1 = (char*)&tmpArea[1];
        const char* s2 = (char*)&TcurrentProgram[TprogramCounter+1];
        // fixed length in 5.0
	Uint32 attrLen = AttributeDescriptor::getSizeInBytes(TattrDesc1);

	bool r1_null = ah.isNULL();
	bool r2_null = argLen == 0;
	int res1;
        if (cond != Interpreter::LIKE &&
            cond != Interpreter::NOT_LIKE) {
          if (r1_null || r2_null) {
            // NULL==NULL and NULL<not-NULL
            res1 = r1_null && r2_null ? 0 : r1_null ? -1 : 1;
          } else {
	    jam();
	    if (unlikely(sqlType.m_cmp == 0))
	    {
	      return TUPKEY_abort(signal, 40);
	    }
            res1 = (*sqlType.m_cmp)(cs, s1, attrLen, s2, argLen, true);
          }
	} else {
          if (r1_null || r2_null) {
            // NULL like NULL is true (has no practical use)
            res1 =  r1_null && r2_null ? 0 : -1;
          } else {
	    jam();
	    if (unlikely(sqlType.m_like == 0))
	    {
	      return TUPKEY_abort(signal, 40);
	    }
            res1 = (*sqlType.m_like)(cs, s1, attrLen, s2, argLen);
          }
        }

        int res = 0;
        switch ((Interpreter::BinaryCondition)cond) {
        case Interpreter::EQ:
          res = (res1 == 0);
          break;
        case Interpreter::NE:
          res = (res1 != 0);
          break;
        // note the condition is backwards
        case Interpreter::LT:
          res = (res1 > 0);
          break;
        case Interpreter::LE:
          res = (res1 >= 0);
          break;
        case Interpreter::GT:
          res = (res1 < 0);
          break;
        case Interpreter::GE:
          res = (res1 <= 0);
          break;
        case Interpreter::LIKE:
          res = (res1 == 0);
          break;
        case Interpreter::NOT_LIKE:
          res = (res1 == 1);
          break;
	  // XXX handle invalid value
        }
#ifdef TRACE_INTERPRETER
	ndbout_c("cond=%u attr(%d)='%.*s'(%d) str='%.*s'(%d) res1=%d res=%d",
		 cond, attrId >> 16,
                 attrLen, s1, attrLen, argLen, s2, argLen, res1, res);
#endif
        if (res)
          TprogramCounter = brancher(theInstruction, TprogramCounter);
        else 
	{
          Uint32 tmp = ((argLen + 3) >> 2) + 1;
          TprogramCounter += tmp;
        }
	break;
      }
	
      case Interpreter::BRANCH_ATTR_EQ_NULL:{
	jam();
	Uint32 ins2= TcurrentProgram[TprogramCounter];
	Uint32 attrId= Interpreter::getBranchCol_AttrId(ins2) << 16;
	
	if (tmpHabitant != attrId){
	  Int32 TnoDataR= readAttributes(req_struct,
					  &attrId, 1,
					  tmpArea, tmpAreaSz,
                                          false);
	  
	  if (TnoDataR == -1) {
	    jam();
	    tupkeyErrorLab(signal);
	    return -1;
	  }
	  tmpHabitant= attrId;
	}
	
	AttributeHeader ah(tmpArea[0]);
	if (ah.isNULL()){
	  TprogramCounter= brancher(theInstruction, TprogramCounter);
	} else {
	  TprogramCounter ++;
	}
	break;
      }

      case Interpreter::BRANCH_ATTR_NE_NULL:{
	jam();
	Uint32 ins2= TcurrentProgram[TprogramCounter];
	Uint32 attrId= Interpreter::getBranchCol_AttrId(ins2) << 16;
	
	if (tmpHabitant != attrId){
	  Int32 TnoDataR= readAttributes(req_struct,
					  &attrId, 1,
					  tmpArea, tmpAreaSz,
                                          false);
	  
	  if (TnoDataR == -1) {
	    jam();
	    tupkeyErrorLab(signal);
	    return -1;
	  }
	  tmpHabitant= attrId;
	}
	
	AttributeHeader ah(tmpArea[0]);
	if (ah.isNULL()){
	  TprogramCounter ++;
	} else {
	  TprogramCounter= brancher(theInstruction, TprogramCounter);
	}
	break;
      }
	
      case Interpreter::EXIT_OK:
	jam();
#ifdef TRACE_INTERPRETER
	ndbout_c(" - exit_ok");
#endif
	return TdataWritten;

      case Interpreter::EXIT_OK_LAST:
	jam();
#ifdef TRACE_INTERPRETER
	ndbout_c(" - exit_ok_last");
#endif
	req_struct->last_row= true;
	return TdataWritten;
	
      case Interpreter::EXIT_REFUSE:
	jam();
#ifdef TRACE_INTERPRETER
	ndbout_c(" - exit_nok");
#endif
	terrorCode= theInstruction >> 16;
	return TUPKEY_abort(signal, 29);

      case Interpreter::CALL:
	jam();
#ifdef TRACE_INTERPRETER
        ndbout_c(" - call addr=%u, subroutine len=%u ret addr=%u",
                 theInstruction >> 16, TsubroutineLen, TprogramCounter);
#endif
	RstackPtr++;
	if (RstackPtr < 32) {
          TstackMemBuffer[RstackPtr]= TprogramCounter;
          TprogramCounter= theInstruction >> 16;
	  if (TprogramCounter < TsubroutineLen) {
	    TcurrentProgram= subroutineProg;
	    TcurrentSize= TsubroutineLen;
	  } else {
	    return TUPKEY_abort(signal, 30);
	  }
	} else {
	  return TUPKEY_abort(signal, 31);
	}
	break;

      case Interpreter::RETURN:
	jam();
#ifdef TRACE_INTERPRETER
        ndbout_c(" - return to %u from stack level %u",
                 TstackMemBuffer[RstackPtr],
                 RstackPtr);
#endif
	if (RstackPtr > 0) {
	  TprogramCounter= TstackMemBuffer[RstackPtr];
	  RstackPtr--;
	  if (RstackPtr == 0) {
	    jam();
	    /* ------------------------------------------------------------- */
	    // We are back to the main program.
	    /* ------------------------------------------------------------- */
	    TcurrentProgram= mainProgram;
	    TcurrentSize= TmainProgLen;
	  }
	} else {
	  return TUPKEY_abort(signal, 32);
	}
	break;

      default:
	return TUPKEY_abort(signal, 33);
      }
    } else {
      return TUPKEY_abort(signal, 34);
    }
  }
  return TUPKEY_abort(signal, 35);
}

/**
 * expand_var_part - copy packed variable attributes to fully expanded size
 * 
 * dst:        where to start writing attribute data
 * dst_off_ptr where to write attribute offsets
 * src         pointer to packed attributes
 * tabDesc     array of attribute descriptors (used for getting max size)
 * no_of_attr  no of atributes to expand
 */
static
Uint32*
expand_var_part(Dbtup::KeyReqStruct::Var_data *dst, 
		const Uint32* src, 
		const Uint32 * tabDesc, 
		const Uint16* order)
{
  char* dst_ptr= dst->m_data_ptr;
  Uint32 no_attr= dst->m_var_len_offset;
  Uint16* dst_off_ptr= dst->m_offset_array_ptr;
  Uint16* dst_len_ptr= dst_off_ptr + no_attr;
  const Uint16* src_off_ptr= (const Uint16*)src;
  const char* src_ptr= (const char*)(src_off_ptr + no_attr + 1);
  
  Uint16 tmp= *src_off_ptr++, next_pos, len, max_len, dst_off= 0;
  for(Uint32 i = 0; i<no_attr; i++)
  {
    next_pos= *src_off_ptr++;
    len= next_pos - tmp;
    
    *dst_off_ptr++ = dst_off; 
    *dst_len_ptr++ = dst_off + len;
    memcpy(dst_ptr, src_ptr, len);
    src_ptr += len;
    
    max_len= AttributeDescriptor::getSizeInBytes(tabDesc[* order++]);
    dst_ptr += max_len; // Max size
    dst_off += max_len;
    
    tmp= next_pos;
  }
  
  return ALIGN_WORD(dst_ptr);
}

void
Dbtup::expand_tuple(KeyReqStruct* req_struct, 
		    Uint32 sizes[2],
		    Tuple_header* src, 
		    const Tablerec* tabPtrP,
		    bool disk)
{
  Uint32 bits= src->m_header_bits;
  Uint32 extra_bits = bits;
  Tuple_header* ptr= req_struct->m_tuple_ptr;
  
  Uint16 dd_tot= tabPtrP->m_no_of_disk_attributes;
  Uint16 mm_vars= tabPtrP->m_attributes[MM].m_no_of_varsize;
  Uint16 mm_dynvar= tabPtrP->m_attributes[MM].m_no_of_dyn_var;
  Uint16 mm_dynfix= tabPtrP->m_attributes[MM].m_no_of_dyn_fix;
  Uint16 mm_dyns= tabPtrP->m_attributes[MM].m_no_of_dynamic;
  Uint32 fix_size= tabPtrP->m_offsets[MM].m_fix_header_size;
  Uint32 order_desc= tabPtrP->m_real_order_descriptor;

  Uint32 *dst_ptr= ptr->get_end_of_fix_part_ptr(tabPtrP);
  const Uint32 *disk_ref= src->get_disk_ref_ptr(tabPtrP);
  const Uint32 *src_ptr= src->get_end_of_fix_part_ptr(tabPtrP);
  const Var_part_ref* var_ref = src->get_var_part_ref_ptr(tabPtrP);
  const Uint32 *desc= (Uint32*)req_struct->attr_descr;
  const Uint16 *order = (Uint16*)(&tableDescriptor[order_desc]);
  order += tabPtrP->m_attributes[MM].m_no_of_fixsize;
  
  // Copy fix part
  sizes[MM]= 1;
  memcpy(ptr, src, 4*fix_size);
  if(mm_vars || mm_dyns)
  { 
    /*
     * Reserve place for initial length word and offset array (with one extra
     * offset). This will be filled-in in later, in shrink_tuple().
     */
    dst_ptr += Varpart_copy::SZ32;

    KeyReqStruct::Var_data* dst= &req_struct->m_var_data[MM];
    Uint32 step; // in bytes
    Uint32 src_len;
    const Uint32 *src_data;
    if (bits & Tuple_header::VAR_PART)
    {
      KeyReqStruct::Var_data* dst= &req_struct->m_var_data[MM];
      if(! (bits & Tuple_header::COPY_TUPLE))
      {
        /* This is for the initial expansion of a stored row. */
        Ptr<Page> var_page;
        src_data= get_ptr(&var_page, *var_ref);
        src_len= get_len(&var_page, *var_ref);
        sizes[MM]= src_len;
        step= 0;
        req_struct->m_varpart_page_ptr = var_page;
        
        /* An original tuple cant have grown as we're expanding it...
         * else we would be "re-expand"*/
        ndbassert(! (bits & Tuple_header::MM_GROWN));
      }
      else
      {
        /* This is for the re-expansion of a shrunken row (update2 ...) */

        Varpart_copy* vp = (Varpart_copy*)src_ptr;
        src_len = vp->m_len;
        src_data= vp->m_data;
        step= (Varpart_copy::SZ32 + src_len); // 1+ is for extra word
        req_struct->m_varpart_page_ptr = req_struct->m_page_ptr;
        sizes[MM]= src_len;
      }

      if (mm_vars)
      {
        dst->m_data_ptr= (char*)(((Uint16*)dst_ptr)+mm_vars+1);
        dst->m_offset_array_ptr= req_struct->var_pos_array;
        dst->m_var_len_offset= mm_vars;
        dst->m_max_var_offset= tabPtrP->m_offsets[MM].m_max_var_offset;
        
        dst_ptr= expand_var_part(dst, src_data, desc, order);
        ndbassert(dst_ptr == ALIGN_WORD(dst->m_data_ptr + dst->m_max_var_offset));
        /**
         * Move to end of fix varpart
         */
        char* varstart = (char*)(((Uint16*)src_data)+mm_vars+1);
        Uint32 varlen = ((Uint16*)src_data)[mm_vars];
        Uint32 *dynstart = ALIGN_WORD(varstart + varlen);

        ndbassert(src_len >= (dynstart - src_data));
        src_len -= (dynstart - src_data);
        src_data = dynstart;
      }
    }
    else
    {
      /**
       * No varpart...only allowed for dynattr
       */
      ndbassert(mm_vars == 0);
      src_len = step = sizes[MM] = 0;
      src_data = 0;
    }

    if (mm_dyns)
    {
      /**
       * dynattr needs to be expanded even if no varpart existed before
       */
      dst->m_dyn_offset_arr_ptr= req_struct->var_pos_array+2*mm_vars;
      dst->m_dyn_len_offset= mm_dynvar+mm_dynfix;
      dst->m_max_dyn_offset= tabPtrP->m_offsets[MM].m_max_dyn_offset;
      dst->m_dyn_data_ptr= (char*)dst_ptr;
      dst_ptr= expand_dyn_part(dst, src_data,
                               src_len,
                               desc, order + mm_vars,
                               mm_dynvar, mm_dynfix,
                               tabPtrP->m_offsets[MM].m_dyn_null_words);
    }
    
    ndbassert((UintPtr(src_ptr) & 3) == 0);
    src_ptr = src_ptr + step;
    extra_bits |= Tuple_header::VAR_PART;
  }

  src->m_header_bits= bits & 
    ~(Uint32)(Tuple_header::MM_SHRINK | Tuple_header::MM_GROWN);
  
  sizes[DD]= 0;
  if(disk && dd_tot)
  {
    const Uint16 dd_vars= tabPtrP->m_attributes[DD].m_no_of_varsize;
    order+= mm_vars+mm_dynvar+mm_dynfix;
    
    if(bits & Tuple_header::DISK_INLINE)
    {
      // Only on copy tuple
      ndbassert(bits & Tuple_header::COPY_TUPLE);
    }
    else
    {
      Local_key key;
      memcpy(&key, disk_ref, sizeof(key));
      key.m_page_no= req_struct->m_disk_page_ptr.i;
      src_ptr= get_dd_ptr(&req_struct->m_disk_page_ptr, &key, tabPtrP);
    }
    extra_bits |= Tuple_header::DISK_INLINE;

    // Fix diskpart
    req_struct->m_disk_ptr= (Tuple_header*)dst_ptr;
    memcpy(dst_ptr, src_ptr, 4*tabPtrP->m_offsets[DD].m_fix_header_size);
    sizes[DD] = tabPtrP->m_offsets[DD].m_fix_header_size;
    
    ndbassert(! (req_struct->m_disk_ptr->m_header_bits & Tuple_header::FREE));
    
    ndbrequire(dd_vars == 0);
  }
  
  ptr->m_header_bits= (extra_bits | Tuple_header::COPY_TUPLE);
  req_struct->is_expanded= true;
}

void
Dbtup::dump_tuple(const KeyReqStruct* req_struct, const Tablerec* tabPtrP)
{
  Uint16 mm_vars= tabPtrP->m_attributes[MM].m_no_of_varsize;
  Uint16 mm_dyns= tabPtrP->m_attributes[MM].m_no_of_dynamic;
  Uint16 dd_tot= tabPtrP->m_no_of_disk_attributes;
  const Tuple_header* ptr= req_struct->m_tuple_ptr;
  Uint32 bits= ptr->m_header_bits;
  const Uint32 *tuple_words= (Uint32 *)ptr;
  const Uint32 *fix_p;
  Uint32 fix_len;
  const Uint32 *var_p;
  Uint32 var_len;
  const Uint32 *disk_p;
  Uint32 disk_len;
  const char *typ;

  fix_p= tuple_words;
  fix_len= tabPtrP->m_offsets[MM].m_fix_header_size;
  if(req_struct->is_expanded)
  {
    typ= "expanded";
    var_p= ptr->get_end_of_fix_part_ptr(tabPtrP);
    var_len= 0;                                 // No dump of varpart in expanded
#if 0
    disk_p= (Uint32 *)req_struct->m_disk_ptr;
    disk_len= (dd_tot ? tabPtrP->m_offsets[DD].m_fix_header_size : 0);
#endif
  }
  else if(! (bits & Tuple_header::COPY_TUPLE))
  {
    typ= "stored";
    if(mm_vars+mm_dyns)
    {
      const KeyReqStruct::Var_data* dst= &req_struct->m_var_data[MM];
      const Var_part_ref *varref= ptr->get_var_part_ref_ptr(tabPtrP);
      Ptr<Page> tmp;
      var_p= get_ptr(&tmp, * varref);
      var_len= get_len(&tmp, * varref);
    }
    else
    {
      var_p= 0;
      var_len= 0;
    }
#if 0
    if(dd_tot)
    {
      Local_key key;
      memcpy(&key, ptr->get_disk_ref_ptr(tabPtrP), sizeof(key));
      key.m_page_no= req_struct->m_disk_page_ptr.i;
      disk_p= get_dd_ptr(&req_struct->m_disk_page_ptr, &key, tabPtrP);
      disk_len= tabPtrP->m_offsets[DD].m_fix_header_size;
    }
    else
    {
      disk_p= var_p;
      disk_len= 0;
    }
#endif
  }
  else
  {
    typ= "shrunken";
    if(mm_vars+mm_dyns)
    {
      var_p= ptr->get_end_of_fix_part_ptr(tabPtrP);
      var_len= *((Uint16 *)var_p) + 1;
    }
    else
    {
      var_p= 0;
      var_len= 0;
    }
#if 0
    disk_p= (Uint32 *)(req_struct->m_disk_ptr);
    disk_len= (dd_tot ? tabPtrP->m_offsets[DD].m_fix_header_size : 0);
#endif
  }
  ndbout_c("Fixed part[%s](%p len=%u words)",typ, fix_p, fix_len);
  dump_hex(fix_p, fix_len);
  ndbout_c("Varpart part[%s](%p len=%u words)", typ , var_p, var_len);
  dump_hex(var_p, var_len);
#if 0
  ndbout_c("Disk part[%s](%p len=%u words)", typ, disk_p, disk_len);
  dump_hex(disk_p, disk_len);
#endif
}

void
Dbtup::prepare_read(KeyReqStruct* req_struct, 
		    Tablerec* tabPtrP, bool disk)
{
  Tuple_header* ptr= req_struct->m_tuple_ptr;
  
  Uint32 bits= ptr->m_header_bits;
  Uint16 dd_tot= tabPtrP->m_no_of_disk_attributes;
  Uint16 mm_vars= tabPtrP->m_attributes[MM].m_no_of_varsize;
  Uint16 mm_dyns= tabPtrP->m_attributes[MM].m_no_of_dynamic;
  
  const Uint32 *src_ptr= ptr->get_end_of_fix_part_ptr(tabPtrP);
  const Uint32 *disk_ref= ptr->get_disk_ref_ptr(tabPtrP);
  const Var_part_ref* var_ref = ptr->get_var_part_ref_ptr(tabPtrP);
  if(mm_vars || mm_dyns)
  {
    const Uint32 *src_data= src_ptr;
    Uint32 src_len;
    KeyReqStruct::Var_data* dst= &req_struct->m_var_data[MM];
    if (bits & Tuple_header::VAR_PART)
    {
      if(! (bits & Tuple_header::COPY_TUPLE))
      {
        Ptr<Page> tmp;
        src_data= get_ptr(&tmp, * var_ref);
        src_len= get_len(&tmp, * var_ref);

        /* If the original tuple was grown,
         * the old size is stored at the end. */
        if(bits & Tuple_header::MM_GROWN)
        {
          /**
           * This is when triggers read before value of update
           *   when original has been reallocated due to grow
           */
          ndbassert(src_len>0);
          src_len= src_data[src_len-1];
        }
      }
      else
      {
        Varpart_copy* vp = (Varpart_copy*)src_ptr;
        src_len = vp->m_len;
        src_data = vp->m_data;
        src_ptr++;
      }

      char* varstart;
      Uint32 varlen;
      const Uint32* dynstart;
      if (mm_vars)
      {
        varstart = (char*)(((Uint16*)src_data)+mm_vars+1);
        varlen = ((Uint16*)src_data)[mm_vars];
        dynstart = ALIGN_WORD(varstart + varlen);
      }
      else
      {
        varstart = 0;
        varlen = 0;
        dynstart = src_data;
      }

      dst->m_data_ptr= varstart;
      dst->m_offset_array_ptr= (Uint16*)src_data;
      dst->m_var_len_offset= 1;
      dst->m_max_var_offset= varlen;

      Uint32 dynlen = src_len - (dynstart - src_data);
      ndbassert(src_len >= (dynstart - src_data));
      dst->m_dyn_data_ptr= (char*)dynstart;
      dst->m_dyn_part_len= dynlen;
      // Do or not to to do
      // dst->m_dyn_offset_arr_ptr = dynlen ? (Uint16*)(dynstart + *(Uint8*)dynstart) : 0;

      /*
        dst->m_dyn_offset_arr_ptr and dst->m_dyn_len_offset are not used for
        reading the stored/shrunken format.
      */
    }
    else
    {
      src_len = 0;
      dst->m_max_var_offset = 0;
      dst->m_dyn_part_len = 0;
#if defined VM_TRACE || defined ERROR_INSERT
      bzero(dst, sizeof(* dst));
#endif
    }
    
    // disk part start after dynamic part.
    src_ptr+= src_len;
  } 
  
  if(disk && dd_tot)
  {
    const Uint16 dd_vars= tabPtrP->m_attributes[DD].m_no_of_varsize;
    
    if(bits & Tuple_header::DISK_INLINE)
    {
      // Only on copy tuple
      ndbassert(bits & Tuple_header::COPY_TUPLE);
    }
    else
    {
      // XXX
      Local_key key;
      memcpy(&key, disk_ref, sizeof(key));
      key.m_page_no= req_struct->m_disk_page_ptr.i;
      src_ptr= get_dd_ptr(&req_struct->m_disk_page_ptr, &key, tabPtrP);
    }
    // Fix diskpart
    req_struct->m_disk_ptr= (Tuple_header*)src_ptr;
    ndbassert(! (req_struct->m_disk_ptr->m_header_bits & Tuple_header::FREE));
    ndbrequire(dd_vars == 0);
  }

  req_struct->is_expanded= false;
}

void
Dbtup::shrink_tuple(KeyReqStruct* req_struct, Uint32 sizes[2],
		    const Tablerec* tabPtrP, bool disk)
{
  ndbassert(tabPtrP->need_shrink());
  Tuple_header* ptr= req_struct->m_tuple_ptr;
  ndbassert(ptr->m_header_bits & Tuple_header::COPY_TUPLE);
  
  KeyReqStruct::Var_data* dst= &req_struct->m_var_data[MM];
  Uint32 order_desc= tabPtrP->m_real_order_descriptor;
  const Uint32 * tabDesc= (Uint32*)req_struct->attr_descr;
  const Uint16 *order = (Uint16*)(&tableDescriptor[order_desc]);
  Uint16 dd_tot= tabPtrP->m_no_of_disk_attributes;
  Uint16 mm_fix= tabPtrP->m_attributes[MM].m_no_of_fixsize;
  Uint16 mm_vars= tabPtrP->m_attributes[MM].m_no_of_varsize;
  Uint16 mm_dyns= tabPtrP->m_attributes[MM].m_no_of_dynamic;
  Uint16 mm_dynvar= tabPtrP->m_attributes[MM].m_no_of_dyn_var;
  Uint16 mm_dynfix= tabPtrP->m_attributes[MM].m_no_of_dyn_fix;
  Uint16 dd_vars= tabPtrP->m_attributes[DD].m_no_of_varsize;
  
  Uint32 *dst_ptr= ptr->get_end_of_fix_part_ptr(tabPtrP);
  Uint16* src_off_ptr= req_struct->var_pos_array;

  sizes[MM] = 1;
  sizes[DD] = 0;
  if(mm_vars || mm_dyns)
  {
    Varpart_copy* vp = (Varpart_copy*)dst_ptr;
    Uint32* varstart = dst_ptr = vp->m_data;

    if (mm_vars)
    {
      Uint16* dst_off_ptr= (Uint16*)dst_ptr;
      char*  dst_data_ptr= (char*)(dst_off_ptr + mm_vars + 1);
      char*  src_data_ptr= dst_data_ptr;
      Uint32 off= 0;
      for(Uint32 i= 0; i<mm_vars; i++)
      {
        const char* data_ptr= src_data_ptr + *src_off_ptr;
        Uint32 len= src_off_ptr[mm_vars] - *src_off_ptr;
        * dst_off_ptr++= off;
        memmove(dst_data_ptr, data_ptr, len);
        off += len;
        src_off_ptr++;
        dst_data_ptr += len;
      }
      *dst_off_ptr= off;
      dst_ptr = ALIGN_WORD(dst_data_ptr);
    }
    
    if (mm_dyns)
    {
      /**
       * Now build the dynamic part, if any.
       * First look for any trailing all-NULL words of the bitmap; we do
       * not need to store those.
       */
      ndbassert((UintPtr(dst->m_dyn_data_ptr)&3) == 0);
      char *dyn_src_ptr= dst->m_dyn_data_ptr;
      Uint32 bm_len = tabPtrP->m_offsets[MM].m_dyn_null_words; // In words

      /* If no dynamic variables, store nothing. */
      ndbassert(bm_len);
      {
        Uint32 *bm_ptr= (Uint32 *)dyn_src_ptr + bm_len - 1;
        while(*bm_ptr == 0)
        {
          bm_ptr--;
          bm_len--;
          if(bm_len == 0)
            break;
        }
      }
      
      if (bm_len)
      {
        /**
         * Copy the bitmap, counting the number of variable sized
         * attributes that are not NULL on the way.
         */
        Uint32 *dyn_dst_ptr= dst_ptr;
        Uint32 dyn_var_count= 0;
        const Uint32 *src_bm_ptr= (Uint32 *)(dyn_src_ptr);
        Uint32 *dst_bm_ptr= (Uint32 *)dyn_dst_ptr;
        
        /* ToDo: Put all of the dynattr code inside if(bm_len>0) { ... }, 
         * split to separate function. */
        Uint16 dyn_dst_data_offset= 0;
        const Uint32 *dyn_bm_var_mask_ptr= tabPtrP->dynVarSizeMask;
        for(Uint16 i= 0; i< bm_len; i++)
        {
          Uint32 v= src_bm_ptr[i];
          dyn_var_count+= count_bits(v & *dyn_bm_var_mask_ptr++);
          dst_bm_ptr[i]= v;
        }
        
        Uint32 tmp = *dyn_dst_ptr;
        ndbassert(bm_len <= DYN_BM_LEN_MASK);
        * dyn_dst_ptr = (tmp & ~(Uint32)DYN_BM_LEN_MASK) | bm_len;
        dyn_dst_ptr+= bm_len;
        dyn_dst_data_offset= 2*dyn_var_count + 2;
        
        Uint16 *dyn_src_off_array= dst->m_dyn_offset_arr_ptr;
        Uint16 *dyn_src_lenoff_array=
          dyn_src_off_array + dst->m_dyn_len_offset;
        Uint16* dyn_dst_off_array = (Uint16*)dyn_dst_ptr;
        
        /**
         * Copy over the variable sized not-NULL attributes.
         * Data offsets are counted from the start of the offset array, and
         * we store one additional offset to be able to easily compute the
         * data length as the difference between offsets.
         */
        Uint16 off_idx= 0;
        order+= mm_fix+mm_vars;     // Point to first dynfix entry
        for(Uint32 i= 0; i<mm_dynvar; i++)
        {
          /**
           * Note that we must use the destination (shrunken) bitmap here, 
           * as the source (expanded) bitmap may have been already clobbered 
           * (by offset data).
           */
          Uint32 attrDesc2 = tabDesc[order[mm_dynfix+i]+1];
          Uint32 pos = AttributeOffset::getNullFlagPos(attrDesc2);
          if (bm_len > (pos >> 5) && BitmaskImpl::get(bm_len, dst_bm_ptr, pos))
          {
            dyn_dst_off_array[off_idx++]= dyn_dst_data_offset;
            Uint32 dyn_src_off= dyn_src_off_array[i];
            Uint32 dyn_len= dyn_src_lenoff_array[i] - dyn_src_off;
            memmove(((char *)dyn_dst_ptr) + dyn_dst_data_offset,
                    dyn_src_ptr + dyn_src_off,
                    dyn_len);
            dyn_dst_data_offset+= dyn_len;
          }
        }
        /* If all dynamic attributes are NULL, we store nothing. */
        dyn_dst_off_array[off_idx]= dyn_dst_data_offset;
        ndbassert(dyn_dst_off_array + off_idx == (Uint16*)dyn_dst_ptr+dyn_var_count);
        
        char *dynvar_end_ptr= ((char *)dyn_dst_ptr) + dyn_dst_data_offset;
        char *dyn_dst_data_ptr= (char *)(ALIGN_WORD(dynvar_end_ptr));
        
        /**
         * Zero out any padding bytes. Might not be strictly necessary, 
         * but seems cleaner than leaving random stuff in there.
         */
        bzero(dynvar_end_ptr, dyn_dst_data_ptr-dynvar_end_ptr);
        
        /* *
         * Copy over the fixed-sized not-NULL attributes.
         * Note that attributes are copied in reverse order; this is to avoid
         * overwriting not-yet-copied data, as the data is also stored in 
         * reverse order.
         */
        for(Uint32 i= mm_dynfix; i > 0; )
        {
          i--;
          Uint16 j= order[i];
          Uint32 attrDesc2 = tabDesc[j+1];
          Uint32 pos = AttributeOffset::getNullFlagPos(attrDesc2);
          if(bm_len > (pos >>5 ) && BitmaskImpl::get(bm_len, dst_bm_ptr, pos))
          {
            Uint32 fixsize=
              4*AttributeDescriptor::getSizeInWords(tabDesc[j]);
            memmove(dyn_dst_data_ptr,
                    dyn_src_ptr + dyn_src_off_array[mm_dynvar+i],
                    fixsize);
            dyn_dst_data_ptr += fixsize;
          }
        }
        dst_ptr = (Uint32*)dyn_dst_data_ptr;
        ndbassert((UintPtr(dst_ptr) & 3) == 0);
        
        ndbassert(dyn_dst_data_ptr <= ((char*)ptr) + 8192);
        ndbassert((UintPtr(dyn_dst_data_ptr) & 3) == 0);
      }
    }
    
    Uint32 varpart_len= dst_ptr - varstart;
    vp->m_len = varpart_len;
    sizes[MM] = varpart_len;
    
    ndbassert((UintPtr(ptr) & 3) == 0);
    ndbassert(varpart_len < 0x10000);
  }
  
  if(disk && dd_tot)
  {
    Uint32 * src_ptr = (Uint32*)req_struct->m_disk_ptr;
    req_struct->m_disk_ptr = (Tuple_header*)dst_ptr;
    ndbrequire(dd_vars == 0);
    sizes[DD] = tabPtrP->m_offsets[DD].m_fix_header_size;
    memmove(dst_ptr, src_ptr, 4*tabPtrP->m_offsets[DD].m_fix_header_size);
  }

  req_struct->is_expanded= false;

}

void
Dbtup::validate_page(Tablerec* regTabPtr, Var_page* p)
{
  /* ToDo: We could also do some checks here for any dynamic part. */
  Uint32 mm_vars= regTabPtr->m_attributes[MM].m_no_of_varsize;
  Uint32 fix_sz= regTabPtr->m_offsets[MM].m_fix_header_size + 
    Tuple_header::HeaderSize;
    
  if(mm_vars == 0)
    return;
  
  for(Uint32 F= 0; F<MAX_FRAG_PER_NODE; F++)
  {
    FragrecordPtr fragPtr;

    if((fragPtr.i = regTabPtr->fragrec[F]) == RNIL)
      continue;

    ptrCheckGuard(fragPtr, cnoOfFragrec, fragrecord);
    for(Uint32 P= 0; P<fragPtr.p->noOfPages; P++)
    {
      Uint32 real= getRealpid(fragPtr.p, P);
      Var_page* page= (Var_page*)c_page_pool.getPtr(real);

      for(Uint32 i=1; i<page->high_index; i++)
      {
	Uint32 idx= page->get_index_word(i);
	Uint32 len = (idx & Var_page::LEN_MASK) >> Var_page::LEN_SHIFT;
	if(!(idx & Var_page::FREE) && !(idx & Var_page::CHAIN))
	{
	  Tuple_header *ptr= (Tuple_header*)page->get_ptr(i);
	  Uint32 *part= ptr->get_end_of_fix_part_ptr(regTabPtr);
	  if(! (ptr->m_header_bits & Tuple_header::COPY_TUPLE))
	  {
	    ndbassert(len == fix_sz + 1);
	    Local_key tmp; tmp.assref(*part);
	    Ptr<Page> tmpPage;
	    part= get_ptr(&tmpPage, *(Var_part_ref*)part);
	    len= ((Var_page*)tmpPage.p)->get_entry_len(tmp.m_page_idx);
	    Uint32 sz= ((mm_vars + 1) << 1) + (((Uint16*)part)[mm_vars]);
	    ndbassert(len >= ((sz + 3) >> 2));
	  } 
	  else
	  {
	    Uint32 sz= ((mm_vars + 1) << 1) + (((Uint16*)part)[mm_vars]);
	    ndbassert(len >= ((sz+3)>>2)+fix_sz);
	  }
	  if(ptr->m_operation_ptr_i != RNIL)
	  {
	    c_operation_pool.getPtr(ptr->m_operation_ptr_i);
	  }
	} 
	else if(!(idx & Var_page::FREE))
	{
	  /**
	   * Chain
	   */
	  Uint32 *part= page->get_ptr(i);
	  Uint32 sz= ((mm_vars + 1) << 1) + (((Uint16*)part)[mm_vars]);
	  ndbassert(len >= ((sz + 3) >> 2));
	} 
	else 
	{
	  
	}
      }
      if(p == 0 && page->high_index > 1)
	page->reorg((Var_page*)ctemp_page);
    }
  }
  
  if(p == 0)
  {
    validate_page(regTabPtr, (Var_page*)1);
  }
}

int
Dbtup::handle_size_change_after_update(KeyReqStruct* req_struct,
				       Tuple_header* org,
				       Operationrec* regOperPtr,
				       Fragrecord* regFragPtr,
				       Tablerec* regTabPtr,
				       Uint32 sizes[4])
{
  ndbrequire(sizes[1] == sizes[3]);
  //ndbout_c("%d %d %d %d", sizes[0], sizes[1], sizes[2], sizes[3]);
  if(0)
    printf("%p %d %d - handle_size_change_after_update ",
	   req_struct->m_tuple_ptr,
	   regOperPtr->m_tuple_location.m_page_no,
	   regOperPtr->m_tuple_location.m_page_idx);
  
  Uint32 bits= org->m_header_bits;
  Uint32 copy_bits= req_struct->m_tuple_ptr->m_header_bits;
  
  if(sizes[2+MM] == sizes[MM])
    ;
  else if(sizes[2+MM] < sizes[MM])
  {
    if(0) ndbout_c("shrink");
    req_struct->m_tuple_ptr->m_header_bits= copy_bits|Tuple_header::MM_SHRINK;
  }
  else
  {
    if(0) printf("grow - ");
    Ptr<Page> pagePtr = req_struct->m_varpart_page_ptr;
    Var_page* pageP= (Var_page*)pagePtr.p;
    Var_part_ref *refptr= org->get_var_part_ref_ptr(regTabPtr);
    ndbassert(! (bits & Tuple_header::COPY_TUPLE));

    Local_key ref;
    refptr->copyout(&ref);
    Uint32 alloc;
    Uint32 idx= ref.m_page_idx;
    if (bits & Tuple_header::VAR_PART)
    {
      if (copy_bits & Tuple_header::COPY_TUPLE)
      {
        c_page_pool.getPtr(pagePtr, ref.m_page_no);
        pageP = (Var_page*)pagePtr.p;
      }
      alloc = pageP->get_entry_len(idx);
    }
    else
    {
      alloc = 0;
    }
    Uint32 orig_size= alloc;
    if(bits & Tuple_header::MM_GROWN)
    {
      /* Was grown before, so must fetch real original size from last word. */
      Uint32 *old_var_part= pageP->get_ptr(idx);
      ndbassert(alloc>0);
      orig_size= old_var_part[alloc-1];
    }

    if (alloc)
    {
#ifdef VM_TRACE
      if(!pageP->get_entry_chain(idx))
        ndbout << *pageP << endl;
#endif
      ndbassert(pageP->get_entry_chain(idx));
    }

    Uint32 needed= sizes[2+MM];

    if(needed <= alloc)
    {
      //ndbassert(!regOperPtr->is_first_operation());
      if (0) ndbout_c(" no grow");
      return 0;
    }
    Uint32 *new_var_part=realloc_var_part(regFragPtr, regTabPtr, pagePtr, 
                                          refptr, alloc, needed);
    if (unlikely(new_var_part==NULL))
      return -1;
    /* Mark the tuple grown, store the original length at the end. */
    org->m_header_bits= bits | Tuple_header::MM_GROWN | Tuple_header::VAR_PART;
    new_var_part[needed-1]= orig_size;

    if (regTabPtr->m_bits & Tablerec::TR_Checksum) 
    {
      jam();
      setChecksum(org, regTabPtr);
    }
  }
  return 0;
}

int
Dbtup::optimize_var_part(KeyReqStruct* req_struct,
                         Tuple_header* org,
                         Operationrec* regOperPtr,
                         Fragrecord* regFragPtr,
                         Tablerec* regTabPtr)
{
  jam();
  Var_part_ref* refptr = org->get_var_part_ref_ptr(regTabPtr);

  Local_key ref;
  refptr->copyout(&ref);
  Uint32 idx = ref.m_page_idx;

  Ptr<Page> pagePtr;
  c_page_pool.getPtr(pagePtr, ref.m_page_no);

  Var_page* pageP = (Var_page*)pagePtr.p;
  Uint32 var_part_size = pageP->get_entry_len(idx);

  /**
   * if the size of page list_index is MAX_FREE_LIST,
   * we think it as full page, then need not optimize
   */
  if(pageP->list_index != MAX_FREE_LIST)
  {
    jam();
    /*
     * optimize var part of tuple by moving varpart, 
     * then we possibly reclaim free pages
     */
    move_var_part(regFragPtr, regTabPtr, pagePtr,
                  refptr, var_part_size);

    if (regTabPtr->m_bits & Tablerec::TR_Checksum)
    {
      jam();
      setChecksum(org, regTabPtr);
    }
  }

  return 0;
}

int
Dbtup::nr_update_gci(Uint32 fragPtrI, const Local_key* key, Uint32 gci)
{
  FragrecordPtr fragPtr;
  fragPtr.i= fragPtrI;
  ptrCheckGuard(fragPtr, cnoOfFragrec, fragrecord);
  TablerecPtr tablePtr;
  tablePtr.i= fragPtr.p->fragTableId;
  ptrCheckGuard(tablePtr, cnoOfTablerec, tablerec);

  if (tablePtr.p->m_bits & Tablerec::TR_RowGCI)
  {
    Local_key tmp = *key;
    PagePtr pagePtr;

    pagePtr.i = allocFragPage(tablePtr.p, fragPtr.p, tmp.m_page_no);
    if (unlikely(pagePtr.i == RNIL))
    {
      return -1;
    }
    c_page_pool.getPtr(pagePtr);
    
    Tuple_header* ptr = (Tuple_header*)
      ((Fix_page*)pagePtr.p)->get_ptr(tmp.m_page_idx, 0);
    
    ndbrequire(ptr->m_header_bits & Tuple_header::FREE);
    *ptr->get_mm_gci(tablePtr.p) = gci;
  }
  return 0;
}

int
Dbtup::nr_read_pk(Uint32 fragPtrI, 
		  const Local_key* key, Uint32* dst, bool& copy)
{
  
  FragrecordPtr fragPtr;
  fragPtr.i= fragPtrI;
  ptrCheckGuard(fragPtr, cnoOfFragrec, fragrecord);
  TablerecPtr tablePtr;
  tablePtr.i= fragPtr.p->fragTableId;
  ptrCheckGuard(tablePtr, cnoOfTablerec, tablerec);

  Local_key tmp = *key;
  
  
  PagePtr pagePtr;
  pagePtr.i = allocFragPage(tablePtr.p, fragPtr.p, tmp.m_page_no);
  if (unlikely(pagePtr.i == RNIL))
    return -1;
  
  c_page_pool.getPtr(pagePtr);
  KeyReqStruct req_struct;
  Uint32* ptr= ((Fix_page*)pagePtr.p)->get_ptr(key->m_page_idx, 0);
  
  req_struct.m_page_ptr = pagePtr;
  req_struct.m_tuple_ptr = (Tuple_header*)ptr;
  Uint32 bits = req_struct.m_tuple_ptr->m_header_bits;

  int ret = 0;
  copy = false;
  if (! (bits & Tuple_header::FREE))
  {
    if (bits & Tuple_header::ALLOC)
    {
      Uint32 opPtrI= req_struct.m_tuple_ptr->m_operation_ptr_i;
      Operationrec* opPtrP= c_operation_pool.getPtr(opPtrI);
      ndbassert(!opPtrP->m_copy_tuple_location.isNull());
      req_struct.m_tuple_ptr=
        get_copy_tuple(tablePtr.p, &opPtrP->m_copy_tuple_location);
      copy = true;
    }
    req_struct.check_offset[MM]= tablePtr.p->get_check_offset(MM);
    req_struct.check_offset[DD]= tablePtr.p->get_check_offset(DD);
    
    Uint32 num_attr= tablePtr.p->m_no_of_attributes;
    Uint32 descr_start= tablePtr.p->tabDescriptor;
    TableDescriptor *tab_descr= &tableDescriptor[descr_start];
    ndbrequire(descr_start + (num_attr << ZAD_LOG_SIZE) <= cnoOfTabDescrRec);
    req_struct.attr_descr= tab_descr; 

    if (tablePtr.p->need_expand())
      prepare_read(&req_struct, tablePtr.p, false);
    
    const Uint32* attrIds= &tableDescriptor[tablePtr.p->readKeyArray].tabDescr;
    const Uint32 numAttrs= tablePtr.p->noOfKeyAttr;
    // read pk attributes from original tuple
    
    // new globals
    tabptr= tablePtr;
    fragptr= fragPtr;
    operPtr.i= RNIL;
    operPtr.p= NULL;
    
    // do it
    ret = readAttributes(&req_struct,
			 attrIds,
			 numAttrs,
			 dst,
			 ZNIL, false);
    
    // done
    if (likely(ret != -1)) {
      // remove headers
      Uint32 n= 0;
      Uint32 i= 0;
      while (n < numAttrs) {
	const AttributeHeader ah(dst[i]);
	Uint32 size= ah.getDataSize();
	ndbrequire(size != 0);
	for (Uint32 j= 0; j < size; j++) {
	  dst[i + j - n]= dst[i + j + 1];
	}
	n+= 1;
	i+= 1 + size;
      }
      ndbrequire((int)i == ret);
      ret -= numAttrs;
    } else {
      return terrorCode ? (-(int)terrorCode) : -1;
    }
  }
    
  if (tablePtr.p->m_bits & Tablerec::TR_RowGCI)
  {
    dst[ret] = *req_struct.m_tuple_ptr->get_mm_gci(tablePtr.p);
  }
  else
  {
    dst[ret] = 0;
  }
  return ret;
}

#include <signaldata/TuxMaint.hpp>

int
Dbtup::nr_delete(Signal* signal, Uint32 senderData,
		 Uint32 fragPtrI, const Local_key* key, Uint32 gci)
{
  FragrecordPtr fragPtr;
  fragPtr.i= fragPtrI;
  ptrCheckGuard(fragPtr, cnoOfFragrec, fragrecord);
  TablerecPtr tablePtr;
  tablePtr.i= fragPtr.p->fragTableId;
  ptrCheckGuard(tablePtr, cnoOfTablerec, tablerec);

  Local_key tmp = * key;
  tmp.m_page_no= getRealpid(fragPtr.p, tmp.m_page_no); 
  
  PagePtr pagePtr;
  Tuple_header* ptr= (Tuple_header*)get_ptr(&pagePtr, &tmp, tablePtr.p);

  if (!tablePtr.p->tuxCustomTriggers.isEmpty()) 
  {
    jam();
    TuxMaintReq* req = (TuxMaintReq*)signal->getDataPtrSend();
    req->tableId = fragPtr.p->fragTableId;
    req->fragId = fragPtr.p->fragmentId;
    req->pageId = tmp.m_page_no;
    req->pageIndex = tmp.m_page_idx;
    req->tupVersion = ptr->get_tuple_version();
    req->opInfo = TuxMaintReq::OpRemove;
    removeTuxEntries(signal, tablePtr.p);
  }
  
  Local_key disk;
  memcpy(&disk, ptr->get_disk_ref_ptr(tablePtr.p), sizeof(disk));
  
  if (tablePtr.p->m_attributes[MM].m_no_of_varsize +
      tablePtr.p->m_attributes[MM].m_no_of_dynamic)
  {
    jam();
    free_var_rec(fragPtr.p, tablePtr.p, &tmp, pagePtr);
  } else {
    jam();
    free_fix_rec(fragPtr.p, tablePtr.p, &tmp, (Fix_page*)pagePtr.p);
  }

  if (tablePtr.p->m_no_of_disk_attributes)
  {
    jam();

    Uint32 sz = (sizeof(Dbtup::Disk_undo::Free) >> 2) + 
      tablePtr.p->m_offsets[DD].m_fix_header_size - 1;
    
    int res = c_lgman->alloc_log_space(fragPtr.p->m_logfile_group_id, sz);
    ndbrequire(res == 0);
    
    /**
     * 1) alloc log buffer
     * 2) get page
     * 3) get log buffer
     * 4) delete tuple
     */
    Page_cache_client::Request preq;
    preq.m_page = disk;
    preq.m_callback.m_callbackData = senderData;
    preq.m_callback.m_callbackFunction =
      safe_cast(&Dbtup::nr_delete_page_callback);
    int flags = Page_cache_client::COMMIT_REQ;
    
#ifdef ERROR_INSERT
    if (ERROR_INSERTED(4023) || ERROR_INSERTED(4024))
    {
      int rnd = rand() % 100;
      int slp = 0;
      if (ERROR_INSERTED(4024))
      {
	slp = 3000;
      }
      else if (rnd > 90)
      {
	slp = 3000;
      }
      else if (rnd > 70)
      {
	slp = 100;
      }
      
      ndbout_c("rnd: %d slp: %d", rnd, slp);
      
      if (slp)
      {
	flags |= Page_cache_client::DELAY_REQ;
	preq.m_delay_until_time = NdbTick_CurrentMillisecond()+(Uint64)slp;
      }
    }
#endif
    
    res = m_pgman.get_page(signal, preq, flags);
    if (res == 0)
    {
      goto timeslice;
    }
    else if (unlikely(res == -1))
    {
      return -1;
    }

    PagePtr disk_page = *(PagePtr*)&m_pgman.m_ptr;
    disk_page_set_dirty(disk_page);

    preq.m_callback.m_callbackFunction =
      safe_cast(&Dbtup::nr_delete_log_buffer_callback);      
    Logfile_client lgman(this, c_lgman, fragPtr.p->m_logfile_group_id);
    res= lgman.get_log_buffer(signal, sz, &preq.m_callback);
    switch(res){
    case 0:
      signal->theData[2] = disk_page.i;
      goto timeslice;
    case -1:
      ndbrequire("NOT YET IMPLEMENTED" == 0);
      break;
    }

    if (0) ndbout << "DIRECT DISK DELETE: " << disk << endl;
    disk_page_free(signal, tablePtr.p, fragPtr.p,
		   &disk, *(PagePtr*)&disk_page, gci);
    return 0;
  }
  
  return 0;

timeslice:
  memcpy(signal->theData, &disk, sizeof(disk));
  return 1;
}

void
Dbtup::nr_delete_page_callback(Signal* signal, 
			       Uint32 userpointer, Uint32 page_id)
{
  Ptr<GlobalPage> gpage;
  m_global_page_pool.getPtr(gpage, page_id);
  PagePtr pagePtr= *(PagePtr*)&gpage;
  disk_page_set_dirty(pagePtr);
  Dblqh::Nr_op_info op;
  op.m_ptr_i = userpointer;
  op.m_disk_ref.m_page_no = pagePtr.p->m_page_no;
  op.m_disk_ref.m_file_no = pagePtr.p->m_file_no;
  c_lqh->get_nr_op_info(&op, page_id);

  Ptr<Fragrecord> fragPtr;
  fragPtr.i= op.m_tup_frag_ptr_i;
  ptrCheckGuard(fragPtr, cnoOfFragrec, fragrecord);

  Ptr<Tablerec> tablePtr;
  tablePtr.i = fragPtr.p->fragTableId;
  ptrCheckGuard(tablePtr, cnoOfTablerec, tablerec);
  
  Uint32 sz = (sizeof(Dbtup::Disk_undo::Free) >> 2) + 
    tablePtr.p->m_offsets[DD].m_fix_header_size - 1;
  
  Callback cb;
  cb.m_callbackData = userpointer;
  cb.m_callbackFunction =
    safe_cast(&Dbtup::nr_delete_log_buffer_callback);      
  Logfile_client lgman(this, c_lgman, fragPtr.p->m_logfile_group_id);
  int res= lgman.get_log_buffer(signal, sz, &cb);
  switch(res){
  case 0:
    return;
  case -1:
    ndbrequire("NOT YET IMPLEMENTED" == 0);
    break;
  }
    
  if (0) ndbout << "PAGE CALLBACK DISK DELETE: " << op.m_disk_ref << endl;
  disk_page_free(signal, tablePtr.p, fragPtr.p,
		 &op.m_disk_ref, pagePtr, op.m_gci_hi);
  
  c_lqh->nr_delete_complete(signal, &op);
  return;
}

void
Dbtup::nr_delete_log_buffer_callback(Signal* signal, 
				    Uint32 userpointer, 
				    Uint32 unused)
{
  Dblqh::Nr_op_info op;
  op.m_ptr_i = userpointer;
  c_lqh->get_nr_op_info(&op, RNIL);
  
  Ptr<Fragrecord> fragPtr;
  fragPtr.i= op.m_tup_frag_ptr_i;
  ptrCheckGuard(fragPtr, cnoOfFragrec, fragrecord);

  Ptr<Tablerec> tablePtr;
  tablePtr.i = fragPtr.p->fragTableId;
  ptrCheckGuard(tablePtr, cnoOfTablerec, tablerec);

  Ptr<GlobalPage> gpage;
  m_global_page_pool.getPtr(gpage, op.m_page_id);
  PagePtr pagePtr= *(PagePtr*)&gpage;

  /**
   * reset page no
   */
  if (0) ndbout << "LOGBUFFER CALLBACK DISK DELETE: " << op.m_disk_ref << endl;
  
  disk_page_free(signal, tablePtr.p, fragPtr.p,
		 &op.m_disk_ref, pagePtr, op.m_gci_hi);
  
  c_lqh->nr_delete_complete(signal, &op);
}<|MERGE_RESOLUTION|>--- conflicted
+++ resolved
@@ -1071,8 +1071,11 @@
     if (unlikely(interpreterStartLab(signal, req_struct) == -1))
       return -1;
   }
-  
-<<<<<<< HEAD
+
+  update_change_mask_info(regTabPtr,
+                          change_mask_ptr,
+                          req_struct->changeMask.rep.data);
+
   switch (req_struct->optimize_options) {
     case AttributeHeader::OPTIMIZE_MOVE_VARPART:
       /**
@@ -1089,11 +1092,6 @@
     default:
       break;
   }
-=======
-  update_change_mask_info(regTabPtr,
-                          change_mask_ptr,
-                          req_struct->changeMask.rep.data);
->>>>>>> 33adc398
 
   if (regTabPtr->need_shrink())
   {  
