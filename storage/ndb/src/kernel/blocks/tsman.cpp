--- conflicted
+++ resolved
@@ -1536,15 +1536,11 @@
   m_tablespace_id = req->filegroup_id;
   m_version = req->filegroup_version;
   
-<<<<<<< HEAD
-  m_extent_size = (Uint32)DIV(req->tablespace.extent_size, File_formats::NDB_PAGE_SIZE);}
-=======
-  m_extent_size = DIV(req->tablespace.extent_size, File_formats::NDB_PAGE_SIZE);
+  m_extent_size = (Uint32)DIV(req->tablespace.extent_size, File_formats::NDB_PAGE_SIZE);
 #if defined VM_TRACE || defined ERROR_INSERT
   ndbout << "DD tsman: ts id:" << m_tablespace_id << " extent pages/bytes:" << m_extent_size << "/" << m_extent_size*File_formats::NDB_PAGE_SIZE  << endl;
 #endif
 }
->>>>>>> dc18af55
 
 Tsman::Datafile::Datafile(const struct CreateFileImplReq* req)
 {
