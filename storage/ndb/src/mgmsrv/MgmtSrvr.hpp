/*
   Copyright (C) 2003 MySQL AB
    All rights reserved. Use is subject to license terms.

   This program is free software; you can redistribute it and/or modify
   it under the terms of the GNU General Public License as published by
   the Free Software Foundation; version 2 of the License.

   This program is distributed in the hope that it will be useful,
   but WITHOUT ANY WARRANTY; without even the implied warranty of
   MERCHANTABILITY or FITNESS FOR A PARTICULAR PURPOSE.  See the
   GNU General Public License for more details.

   You should have received a copy of the GNU General Public License
   along with this program; if not, write to the Free Software
   Foundation, Inc., 51 Franklin St, Fifth Floor, Boston, MA 02110-1301  USA
*/

#ifndef MgmtSrvr_H
#define MgmtSrvr_H

#include "Config.hpp"
#include "ConfigSubscriber.hpp"

#include <mgmapi.h>
#include <Vector.hpp>
#include <NodeBitmask.hpp>
#include <ndb_version.h>
#include <EventLogger.hpp>

#include <SignalSender.hpp>

#define MGM_ERROR_MAX_INJECT_SESSION_ONLY 10000

class SetLogLevelOrd;

class Ndb_mgmd_event_service : public EventLoggerBase 
{
  friend class MgmtSrvr;
public:
  struct Event_listener : public EventLoggerBase {
    Event_listener() {}
    NDB_SOCKET_TYPE m_socket;
    Uint32 m_parsable;
  };
  
private:  
  class MgmtSrvr * m_mgmsrv;
  MutexVector<Event_listener> m_clients;
public:
  Ndb_mgmd_event_service(class MgmtSrvr * m) : m_clients(5) {
    m_mgmsrv = m;
  }
  
  void add_listener(const Event_listener&);
  void check_listeners();
  void update_max_log_level(const LogLevel&);
  void update_log_level(const LogLevel&);
  
  void log(int eventType, const Uint32* theData, Uint32 len, NodeId nodeId);
  
  void stop_sessions();

  Event_listener& operator[](unsigned i) { return m_clients[i]; }
  const Event_listener& operator[](unsigned i) const { return m_clients[i]; }
  void lock() { m_clients.lock(); }
  void unlock(){ m_clients.unlock(); }
};



/**
  @class MgmtSrvr
  @brief Main class for the management server.
 */
class MgmtSrvr : private ConfigSubscriber, public trp_client {

public:
  // some compilers need all of this
  class Allocated_resources;
  friend class Allocated_resources;
  class Allocated_resources {
  public:
    Allocated_resources(class MgmtSrvr &m);
    ~Allocated_resources();
    // methods to reserve/allocate resources which
    // will be freed when running destructor
    void reserve_node(NodeId id, NDB_TICKS timeout);
    bool is_timed_out(NDB_TICKS tick);
    bool is_reserved(NodeId nodeId) { return m_reserved_nodes.get(nodeId); }
    bool is_reserved(NodeBitmask mask) { return !mask.bitAND(m_reserved_nodes).isclear(); }
    bool isclear() { return m_reserved_nodes.isclear(); }
    NodeId get_nodeid() const;
  private:
    MgmtSrvr &m_mgmsrv;
    NodeBitmask m_reserved_nodes;
    NDB_TICKS m_alloc_timeout;
  };

  /**
   *   This enum specifies the different signal loggig modes possible to set 
   *   with the setSignalLoggingMode method.
   */
  enum LogMode {In, Out, InOut, Off};

  /**
     @struct MgmtOpts
     @brief Options used to control how the management server is started
  */

  struct MgmtOpts {
    int daemon;
    int non_interactive;
    int interactive;
    const char* config_filename;
    int mycnf;
    int config_cache;
    const char* bind_address;
    int no_nodeid_checks;
    int print_full_config;
    const char* configdir;
    int verbose;
    MgmtOpts() : configdir(MYSQLCLUSTERDIR) {};
    int reload;
    int initial;
    NodeBitmask nowait_nodes;
  };

  MgmtSrvr(); // Not implemented
  MgmtSrvr(const MgmtSrvr&); // Not implemented
  MgmtSrvr(const MgmtOpts&);

  ~MgmtSrvr();

private:
  /* Function used from 'init' */
  const char* check_configdir() const;

public:
  /*
    To be called after constructor.
  */
  bool init();

  /*
    To be called after 'init', starts up the services
    this server will expose
   */
  bool start(void);
private:
  /* Functions used from 'start' */
  bool start_transporter(const Config*);
  bool start_mgm_service(const Config*);
  bool connect_to_self(void);

public:

  NodeId getOwnNodeId() const {return _ownNodeId;};

  /**
   * Get status on a node.
   * address may point to a common area (e.g. from inet_addr)
   * There is no guarentee that it is preserved across calls.
   * Copy the string if you are not going to use it immediately.
   */
  int status(int nodeId,
	     ndb_mgm_node_status * status,
	     Uint32 * version,
	     Uint32 * mysql_version,
	     Uint32 * phase,
	     bool * systemShutdown,
	     Uint32 * dynamicId,
	     Uint32 * nodeGroup,
	     Uint32 * connectCount,
	     const char **address);

  /**
   *   Stop a node
   * 
   *   @param   processId: Id of the DB process to stop
   *   @return  0 if succeeded, otherwise: as stated above, plus:
   */
  int stopNodes(const Vector<NodeId> &node_ids, int *stopCount, bool abort,
                int *stopSelf);

  int shutdownMGM(int *stopCount, bool abort, int *stopSelf);

  /**
   * shutdown the DB nodes
   */
  int shutdownDB(int * cnt = 0, bool abort = false);

  /**
   *   Maintenance on the system
   */
  int enterSingleUser(int * cnt = 0, Uint32 singleuserNodeId = 0);


  /**
   *   Resume from maintenance on the system
   */
  int exitSingleUser(int * cnt = 0, bool abort = false);

  /**
   *   Start DB process.
   *   @param   processId: Id of the DB process to start
   *   @return 0 if succeeded, otherwise: as stated above, plus:
   */
 int start(int processId);

  /**
   *   Restart nodes
   *   @param processId: Id of the DB process to start
   */
  int restartNodes(const Vector<NodeId> &node_ids,
                   int *stopCount, bool nostart,
                   bool initialStart, bool abort, int *stopSelf);
  
  /**
   *   Restart all DB nodes
   */
  int restartDB(bool nostart, bool initialStart, 
                bool abort = false,
                int * stopCount = 0);
  
  struct BackupEvent {
    enum Event {
      BackupStarted = 1,
      BackupFailedToStart = 2,
      BackupCompleted = 3,
      BackupAborted = 4
    } Event;
    
    NdbNodeBitmask Nodes;
    union {
      struct {
	Uint32 BackupId;
      } Started ;
      struct {
	Uint32 ErrorCode;
      } FailedToStart ;
      struct {
	Uint64 NoOfBytes;
	Uint64 NoOfRecords;
	Uint32 BackupId;
	Uint32 NoOfLogBytes;
	Uint32 NoOfLogRecords;
	Uint32 startGCP;
	Uint32 stopGCP;
      } Completed ;
      struct {
	Uint32 BackupId;
	Uint32 Reason;
	Uint32 ErrorCode;
      } Aborted ;
    };
  };
  
  /**
   * Backup functionallity
   */
  int startBackup(Uint32& backupId, int waitCompleted= 2, Uint32 input_backupId= 0, Uint32 backuppoint= 0);
  int abortBackup(Uint32 backupId);
  int performBackup(Uint32* backupId);

  //**************************************************************************
  // Description: Set event report level for a DB process
  // Parameters:
  //  processId: Id of the DB process
  //  level: Event report level
  //  isResend: Flag to indicate for resending log levels during node restart
  // Returns: 0 if succeeded, otherwise: as stated above, plus:
  //  INVALID_LEVEL
  //**************************************************************************

  int setEventReportingLevelImpl(int processId, const EventSubscribeReq& ll);
  int setNodeLogLevelImpl(int processId, const SetLogLevelOrd & ll);

  /**
   *   Insert an error in a DB process.
   *   @param   processId: Id of the DB process
   *   @param   errorNo: The error number. > 0.
   *   @return  0 if succeeded, otherwise: as stated above, plus:
   *            INVALID_ERROR_NUMBER
   */
  int insertError(int processId, int errorNo);



  int setTraceNo(int processId, int traceNo);
  //**************************************************************************
  // Description: Set trace number in a DB process.
  // Parameters:
  //  processId: Id of the DB process
  //  trace: Trace number
  // Returns: 0 if succeeded, otherwise: as stated above, plus:
  //  INVALID_TRACE_NUMBER
  //**************************************************************************


  int setSignalLoggingMode(int processId, LogMode mode, 
			   const Vector<BaseString> &blocks);

  int setSignalLoggingMode(int processId, LogMode mode,
			   BaseString &block) {
    Vector<BaseString> v;
    v.push_back(block);
    return setSignalLoggingMode(processId, mode, v);
  }
  //**************************************************************************
  // Description: Set signal logging mode for blocks in a DB process.
  // Parameters:
  //  processId: Id of the DB process
  //  mode: The log mode
  //  blocks: Which blocks to be affected (container of strings)
  // Returns: 0 if succeeded, otherwise: as stated above, plus:
  //  INVALID_BLOCK_NAME
  //**************************************************************************


  int startSignalTracing(int processId);
  //**************************************************************************
  // Description: Start signal tracing for a DB process.
  // Parameters:
  //  processId: Id of the DB process
  // Returns: 0 if succeeded, otherwise: as stated above.
  //**************************************************************************


  int stopSignalTracing(int processId);
  //**************************************************************************
  // Description: Stop signal tracing for a DB process.
  // Parameters:
  //  processId: Id of the DB process
  // Returns: 0 if succeeded, otherwise: as stated above.
  //**************************************************************************

  /**
   *   Dump State 
   */
  int dumpState(int processId, const Uint32 args[], Uint32 argNo);
  int dumpState(int processId, const char* args);

  /**
   * Get next node id (node id gt than _nodeId)
   *  of specified type and save it in _nodeId
   *
   *   @return false if none found
   */
  bool getNextNodeId(NodeId * _nodeId, enum ndb_mgm_node_type type) const ;
  bool alloc_node_id(NodeId * _nodeId, enum ndb_mgm_node_type type,
		     const struct sockaddr *client_addr,
                     SOCKET_SIZE_TYPE *client_addr_len,
		     int &error_code, BaseString &error_string,
                     int log_event = 1,
		     int timeout_s = 20);

  bool change_config(Config& new_config, BaseString& msg);

  /**
   *   Get error text
   * 
   *   @param   errorCode: Error code to get a match error text for.
   *   @return  The error text.
   */
  const char* getErrorText(int errorCode, char *buf, int buf_sz);

private:
  void config_changed(NodeId, const Config*);
  void setClusterLog(const Config* conf);
public:

  /**
   * Returns the port number where MgmApiService is started
   * @return port number.
   */
  int getPort() const { return m_port; };

  int setDbParameter(int node, int parameter, const char * value, BaseString&);
  int setConnectionDbParameter(int node1, int node2, int param, int value,
			       BaseString& msg);
  int getConnectionDbParameter(int node1, int node2, int param,
			       int *value, BaseString& msg);

  bool transporter_connect(NDB_SOCKET_TYPE sockfd);

  const char *get_connect_address(Uint32 node_id);
  void get_connected_nodes(NodeBitmask &connected_nodes) const;
  SocketServer *get_socket_server() { return &m_socket_server; }

  void updateStatus();

  int createNodegroup(int *nodes, int count, int *ng);
  int dropNodegroup(int ng);

  int startSchemaTrans(SignalSender& ss, NodeId & out_nodeId,
                       Uint32 transId, Uint32 & out_transKey);
  int endSchemaTrans(SignalSender& ss, NodeId nodeId,
                     Uint32 transId, Uint32 transKey, Uint32 flags);

private:

  int versionNode(int nodeId, Uint32 &version,
                  Uint32 &mysql_version, const char **address);

  int sendVersionReq(int processId, Uint32 &version,
                     Uint32& mysql_version, const char **address);

  int sendStopMgmd(NodeId nodeId,
                   bool abort,
                   bool stop,
                   bool restart,
                   bool nostart,
                   bool initialStart);

  int sendSTOP_REQ(const Vector<NodeId> &node_ids,
		   NdbNodeBitmask &stoppedNodes,
		   Uint32 singleUserNodeId,
		   bool abort,
		   bool stop,
		   bool restart,
		   bool nostart,
		   bool initialStart,
                   int *stopSelf);
 
  /**
   *   Check if it is possible to send a signal to a (DB) process
   *
   *   @param   processId: Id of the process to send to
   *   @return  0 OK, 1 process dead, 2 API or MGMT process, 3 not configured
   */
  int okToSendTo(NodeId nodeId, bool unCond = false);

  /**
   *   Get block number for a block
   *
   *   @param   blockName: Block to get number for
   *   @return  -1 if block not found, otherwise block number
   */
  int getBlockNumber(const BaseString &blockName);

  int alloc_node_id_req(NodeId free_node_id,
                        enum ndb_mgm_node_type type,
                        Uint32 timeout_ms);

  int check_nodes_starting();
  int check_nodes_stopping();
  int check_nodes_single_user();

  //**************************************************************************

  const MgmtOpts& m_opts;
  int _blockNumber;
  NodeId _ownNodeId;
  Uint32 m_port;
  SocketServer m_socket_server;

  NdbMutex* m_local_config_mutex;
  const Config* m_local_config;

<<<<<<< HEAD
  NdbMutex *m_node_id_mutex;
=======
  void handleStatus(NodeId nodeId, Uint32 event);
  //**************************************************************************
  // Description: Handle the death of a process
  // Parameters:
  //  processId: Id of the dead process.
  // Returns: -
  //**************************************************************************
>>>>>>> 871d030e

  BlockReference _ownReference;

  class ConfigManager* m_config_manager;

  bool m_need_restart;

  NodeBitmask m_reserved_nodes;
  struct in_addr m_connect_address[MAX_NODES];

  /**
   * trp_client interface
   */
<<<<<<< HEAD
  virtual void trp_deliver_signal(const NdbApiSignal* signal,
                                  const struct LinearSectionPtr ptr[3]);
  virtual void trp_node_status(Uint32 nodeId, bool alive, bool nfCompleted);
=======
  static void nodeStatusNotification(void* mgmSrv, Uint32 nodeId, Uint32 event);
>>>>>>> 871d030e
  
  /**
   * An event from <i>nodeId</i> has arrived
   */
  void eventReport(const Uint32 * theData, Uint32 len);
 
  class TransporterFacade * theFacade;

  bool _isStopThread;
  int _logLevelThreadSleep;
  MutexVector<NodeId> m_started_nodes;
  MutexVector<EventSubscribeReq> m_log_level_requests;
  LogLevel m_nodeLogLevel[MAX_NODES];
  enum ndb_mgm_node_type nodeTypes[MAX_NODES];
  friend class MgmApiSession;
  friend class Ndb_mgmd_event_service;
  Ndb_mgmd_event_service m_event_listner;
  
  NodeId m_master_node;

  ndb_mgm_node_type getNodeType(NodeId) const;

  /**
   * Handles the thread wich upon a 'Node is started' event will
   * set the node's previous loglevel settings.
   */
  struct NdbThread* _logLevelThread;
  static void *logLevelThread_C(void *);
  void logLevelThreadRun();
  void report_unknown_signal(SimpleSignal *signal);

  void make_sync_req(SignalSender& ss, Uint32 nodeId);
public:
  /* Get copy of configuration packed with base64 */
  bool get_packed_config(ndb_mgm_node_type nodetype,
                         BaseString& buf64, BaseString& error);

  void print_config(const char* section_filter = NULL,
                    NodeId nodeid_filter = 0,
                    const char* param_filter = NULL,
                    NdbOut& out = ndbout);

  bool reload_config(const char* config_filename,
                     bool mycnf, BaseString& msg);

  void show_variables(NdbOut& out = ndbout);

  struct nodeid_and_host
  {
    unsigned id;
    BaseString host;
  };
  int find_node_type(unsigned node_id, enum ndb_mgm_node_type type,
                     const struct sockaddr *client_addr,
                     NodeBitmask &nodes,
                     NodeBitmask &exact_nodes,
                     Vector<nodeid_and_host> &nodes_info,
                     int &error_code, BaseString &error_string);
  int try_alloc(unsigned id,  const char *, enum ndb_mgm_node_type type,
                const struct sockaddr *client_addr, Uint32 timeout_ms);

  BaseString m_version_string;
  const char* get_version_string(void) const {
    return m_version_string.c_str();
  }

  bool request_events(NdbNodeBitmask nodes, Uint32 reports_per_node,
                      Uint32 dump_type,
                      Vector<SimpleSignal>& events);
};

#endif // MgmtSrvr_H<|MERGE_RESOLUTION|>--- conflicted
+++ resolved
@@ -458,17 +458,7 @@
   NdbMutex* m_local_config_mutex;
   const Config* m_local_config;
 
-<<<<<<< HEAD
   NdbMutex *m_node_id_mutex;
-=======
-  void handleStatus(NodeId nodeId, Uint32 event);
-  //**************************************************************************
-  // Description: Handle the death of a process
-  // Parameters:
-  //  processId: Id of the dead process.
-  // Returns: -
-  //**************************************************************************
->>>>>>> 871d030e
 
   BlockReference _ownReference;
 
@@ -482,13 +472,9 @@
   /**
    * trp_client interface
    */
-<<<<<<< HEAD
   virtual void trp_deliver_signal(const NdbApiSignal* signal,
                                   const struct LinearSectionPtr ptr[3]);
-  virtual void trp_node_status(Uint32 nodeId, bool alive, bool nfCompleted);
-=======
-  static void nodeStatusNotification(void* mgmSrv, Uint32 nodeId, Uint32 event);
->>>>>>> 871d030e
+  virtual void trp_node_status(Uint32 nodeId, Uint32 event);
   
   /**
    * An event from <i>nodeId</i> has arrived
