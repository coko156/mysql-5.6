/*
   Copyright (c) 2003, 2017 Oracle and/or its affiliates. All rights reserved.

   This program is free software; you can redistribute it and/or modify
   it under the terms of the GNU General Public License as published by
   the Free Software Foundation; version 2 of the License.

   This program is distributed in the hope that it will be useful,
   but WITHOUT ANY WARRANTY; without even the implied warranty of
   MERCHANTABILITY or FITNESS FOR A PARTICULAR PURPOSE.  See the
   GNU General Public License for more details.

   You should have received a copy of the GNU General Public License
   along with this program; if not, write to the Free Software
   Foundation, Inc., 51 Franklin St, Fifth Floor, Boston, MA 02110-1301  USA
*/

#include <NDBT.hpp>
#include <NDBT_Test.hpp>
#include <HugoTransactions.hpp>
#include <UtilTransactions.hpp>
#include <NdbRestarter.hpp>
#include <NdbRestarts.hpp>
#include <Vector.hpp>
#include <random.h>
#include <NdbTick.h>
#include <my_sys.h>
#include "../../src/ndbapi/SignalSender.hpp"
#include <GlobalSignalNumbers.h>

#define MAX_NDB_OBJECTS 32678

#define CHECK(b) if (!(b)) { \
  g_err.println("ERR: failed on line %u", __LINE__); \
  return -1; } 

#define CHECKE(b,obj) if (!(b)) {                          \
    g_err.println("ERR:failed on line %u with err %u %s",  \
                  __LINE__,                                \
                  obj.getNdbError().code,                 \
                  obj.getNdbError().message); \
    return -1; }

static const char* ApiFailTestRun = "ApiFailTestRun";
static const char* ApiFailTestComplete = "ApiFailTestComplete";
static const char* ApiFailTestsRunning = "ApiFailTestsRunning";
static const char* ApiFailNumberPkSteps = "ApiFailNumberPkSteps";
static const int MAX_STEPS = 10;
static Ndb_cluster_connection* otherConnection = NULL;
static Ndb* stepNdbs[MAX_STEPS];


int runTestMaxNdb(NDBT_Context* ctx, NDBT_Step* step){
  Uint32 loops = ctx->getNumLoops();
  Uint32 l = 0;
  int oldi = 0;
  int result = NDBT_OK;

  while (l < loops && result == NDBT_OK){
    ndbout_c("loop %d", l + 1);
    int errors = 0;
    
    Vector<Ndb*> ndbVector;
    int i = 0;
    int init = 0;
    do {      
      
      Ndb* pNdb = new Ndb(&ctx->m_cluster_connection, "TEST_DB");
      if (pNdb == NULL){
	ndbout << "pNdb == NULL" << endl;      
	errors++;
	continue;
	
      }
      i++;

      ndbVector.push_back(pNdb);
      
      if (pNdb->init()){
	NDB_ERR(pNdb->getNdbError());
	errors++;
	continue;
      }
      
      init++;

    } while (errors == 0);
    
    ndbout << i << " ndb objects created" << endl;
    
    if (l > 0 && i != oldi && init != MAX_NDB_OBJECTS){
      ndbout << l << ": not as manyNdb objects created" << endl
	     << i << " != " << oldi << endl;
      result =  NDBT_FAILED;
    }

    oldi = i;
      
    
    for(unsigned j = 0;  j < ndbVector.size(); j++){
      delete ndbVector[j];
      if(((j+1) % 250) == 0){
	ndbout << "Deleted " << (Uint64) j << " ndb objects " << endl;
      }
    }
    ndbVector.clear();

    l++;
  }

  return result;
}

int runTestMaxTransaction(NDBT_Context* ctx, NDBT_Step* step){
  Uint32 loops = ctx->getNumLoops();
  Uint32 l = 0;
  int oldi = 0;
  int result = NDBT_OK;

  Ndb* pNdb = new Ndb(&ctx->m_cluster_connection, "TEST_DB");
  if (pNdb == NULL){
    ndbout << "pNdb == NULL" << endl;      
    return NDBT_FAILED;  
  }
  if (pNdb->init(2048)){
    NDB_ERR(pNdb->getNdbError());
    delete pNdb;
    return NDBT_FAILED;
  }

  const NdbDictionary::Table* pTab = ctx->getTab();
  if (pTab == 0) abort();

  while (l < loops && result == NDBT_OK){
    int errors = 0;
    int maxErrors = 5;
    
    Vector<NdbConnection*> conVector;


    int i = 0;
    do {      

      NdbConnection* pCon;
      
      int type = i%2;
      switch (type){
      case 0:
	pCon = pNdb->startTransaction();
	break;
      case 1:
      {
	BaseString key;
	key.appfmt("DATA-%d", i);
	ndbout_c("%s", key.c_str());
	pCon = pNdb->startTransaction(pTab,
				      key.c_str(),
				      key.length());
      }
      break;
      default:
	abort();
      }
      
      if (pCon == NULL){
	NDB_ERR(pNdb->getNdbError());
	errors++;
	continue;
      }
	  
      conVector.push_back(pCon);
	        
      i++;      
    } while (errors < maxErrors);

    ndbout << i << " connections created" << endl;

    if (l > 0 && i != oldi){
      ndbout << l << ": not as many transactions created" << endl
	     << i << " != " << oldi << endl;
      result =  NDBT_FAILED;
    }

    oldi = i;
      
    
    for(unsigned j = 0; j < conVector.size(); j++){
      pNdb->closeTransaction(conVector[j]);
    }
    conVector.clear();
    l++;

  }

  // BONUS Test closeTransaction with null trans
  pNdb->closeTransaction(NULL);

  delete pNdb;


  return result;
}

int runTestMaxOperations(NDBT_Context* ctx, NDBT_Step* step){
  Uint32 l = 1;
  int result = NDBT_OK;
  int maxOpsLimit = 1;
  const NdbDictionary::Table* pTab = ctx->getTab();

  Ndb* pNdb = new Ndb(&ctx->m_cluster_connection, "TEST_DB");
  if (pNdb == NULL){
    ndbout << "pNdb == NULL" << endl;      
    return NDBT_FAILED;  
  }
  if (pNdb->init(2048)){
    NDB_ERR(pNdb->getNdbError());
    delete pNdb;
    return NDBT_FAILED;
  }

  HugoOperations hugoOps(*pTab);

  bool endTest = false;
  while (!endTest){
    int errors = 0;
    const int maxErrors = 5;

    maxOpsLimit = l*1000;    
       
    if (hugoOps.startTransaction(pNdb) != NDBT_OK){
      delete pNdb;
      return NDBT_FAILED;
    }
    
    int i = 0;
    do
    {
      i++;      

      const int rowNo = (i % 256);
      if(hugoOps.pkReadRecord(pNdb, rowNo, 1) != NDBT_OK){
        errors++;
        if (errors >= maxErrors){
          result = NDBT_FAILED;
          maxOpsLimit = i;
        }
      }

      // Avoid Transporter overload by executing after max 1000 ops.
      int execResult = 0;
      if (i >= maxOpsLimit)
        execResult = hugoOps.execute_Commit(pNdb); //Commit after last op
      else if ((i%1000) == 0)
        execResult = hugoOps.execute_NoCommit(pNdb);
      else
        continue;

      switch(execResult){
      case NDBT_OK:
        break;

      default:
        result = NDBT_FAILED;
        // Fallthrough to '233' which also terminate test, but not 'FAILED'
      case 233:  // Out of operation records in transaction coordinator  
        // OK - end test
        endTest = true;
        maxOpsLimit = i;
        break;
      }
    } while (i < maxOpsLimit);

    ndbout << i << " operations used" << endl;

    hugoOps.closeTransaction(pNdb);

    l++;
  }

  /**
   * After the peak usage of NdbOperations comes a cool down periode
   * with lower usage. Check that the NdbOperations free list manager
   * will gradually reduce number of free NdbOperations kept for 
   * later reuse.
   */
  Uint32 hiFreeOperations = 0;
  Uint32 freeOperations = 0;
  {
    Ndb::Free_list_usage usage_stat;
    usage_stat.m_name= NULL;
    while (pNdb->get_free_list_usage(&usage_stat))
    {
      if (strcmp(usage_stat.m_name, "NdbOperation") == 0)
      {
        hiFreeOperations = usage_stat.m_free;
        break;
      }
    }
  }

  maxOpsLimit = 100;
  Uint32 coolDownLoops = 25;
  while (coolDownLoops-- > 0){
    int errors = 0;
    const int maxErrors = 5;

    if (hugoOps.startTransaction(pNdb) != NDBT_OK){
      delete pNdb;
      return NDBT_FAILED;
    }
    
    for (int rowNo = 0; rowNo < 100; rowNo++)
    {
      if(hugoOps.pkReadRecord(pNdb, rowNo, 1) != NDBT_OK){
        errors++;
        if (errors >= maxErrors){
          result = NDBT_FAILED;
          break;
        }
      }
    }

    const int execResult = hugoOps.execute_Commit(pNdb);
    if (execResult != NDBT_OK)
    {
      result = NDBT_FAILED;
    }
    hugoOps.closeTransaction(pNdb);

    {
      Ndb::Free_list_usage usage_stat;
      usage_stat.m_name= NULL;
      while (pNdb->get_free_list_usage(&usage_stat))
      {
        if (strcmp(usage_stat.m_name, "NdbOperation") == 0)
        {
          freeOperations = usage_stat.m_free;
          ndbout << usage_stat.m_name << ", free: " << usage_stat.m_free
                 << endl;
          break;
        }
      }
    }
  } //while (coolDownLoops...

  /**
   * It is a pass criteria that cool down periode
   * reduced the number of free NdbOperations kept.
   */
  if (freeOperations >= hiFreeOperations)
  {
    ndbout << "Cool down periode didn't shrink NdbOperation free-list" << endl;
    result = NDBT_FAILED;
  }

  delete pNdb;

  return result;
}

int runTestGetValue(NDBT_Context* ctx, NDBT_Step* step){

  int result = NDBT_OK;
  const NdbDictionary::Table* pTab = ctx->getTab();

  Ndb* pNdb = new Ndb(&ctx->m_cluster_connection, "TEST_DB");
  if (pNdb == NULL){
    ndbout << "pNdb == NULL" << endl;      
    return NDBT_FAILED;  
  }
  if (pNdb->init(2048)){
    NDB_ERR(pNdb->getNdbError());
    delete pNdb;
    return NDBT_FAILED;
  }

  HugoOperations hugoOps(*pTab);
  
  for (int m = 1; m < 100; m++){
    int errors = 0;
    int maxErrors = 5;
      
    NdbConnection* pCon = pNdb->startTransaction();
    if (pCon == NULL){
      delete pNdb;
      return NDBT_FAILED;
    }
      
    NdbOperation* pOp = pCon->getNdbOperation(pTab->getName());
    if (pOp == NULL){
      pNdb->closeTransaction(pCon);
      delete pNdb;
      return NDBT_FAILED;
    }
      
    if (pOp->readTuple() != 0){
      pNdb->closeTransaction(pCon);
      delete pNdb;
      return NDBT_FAILED;
    }
      
    for(int a = 0; a<pTab->getNoOfColumns(); a++){
      if (pTab->getColumn(a)->getPrimaryKey() == true){
	if(hugoOps.equalForAttr(pOp, a, 1) != 0){
	  NDB_ERR(pCon->getNdbError());
	  pNdb->closeTransaction(pCon);
	  delete pNdb;
	  return NDBT_FAILED;
	}
      }
    }
      
    int i = 0;
    int maxLimit = 1000*m;
    do {      
	
      if (pOp->getValue(pTab->getColumn(1)->getName()) == NULL) {
	const NdbError err = pCon->getNdbError();
	NDB_ERR(err);
	if (err.code == 0)
	  result = NDBT_FAILED;	
	errors++;
	continue;
      }
	
      i++;             
	
    } while (errors < maxErrors && i < maxLimit);
      
    ndbout << i << " getValues called" << endl;

      
    if (pCon->execute(Commit) != 0){
      const NdbError err = pCon->getNdbError();
      switch(err.code){
      case 880: // TUP - Read too much
      case 823: // TUP - Too much AI
      case 4257: // NDBAPI - Too much AI
      case 4002: // NDBAPI - send problem
	// OK errors
	NDB_ERR(pCon->getNdbError());
	break;
      default:
	NDB_ERR(pCon->getNdbError());
	ndbout << "Illegal error" << endl;
	result= NDBT_FAILED;
	break;
      }
    }
      
    pNdb->closeTransaction(pCon);

  }// m


  delete pNdb;

  return result;
}

int runTestEqual(NDBT_Context* ctx, NDBT_Step* step){
  Uint32 loops = ctx->getNumLoops();
  Uint32 l = 0;
  int result = NDBT_OK;
  const NdbDictionary::Table* pTab = ctx->getTab();

  Ndb* pNdb = new Ndb(&ctx->m_cluster_connection, "TEST_DB");
  if (pNdb == NULL){
    ndbout << "pNdb == NULL" << endl;      
    return NDBT_FAILED;  
  }
  if (pNdb->init(2048)){
    NDB_ERR(pNdb->getNdbError());
    delete pNdb;
    return NDBT_FAILED;
  }

  HugoOperations hugoOps(*pTab);
  
  while (l < loops){
    for(int m = 1; m < 10; m++){
      int errors = 0;
      int maxErrors = 5;
      
      NdbConnection* pCon = pNdb->startTransaction();
      if (pCon == NULL){
	ndbout << "Could not start transaction" << endl;
	delete pNdb;
	return NDBT_FAILED;
      }
      
      NdbOperation* pOp = pCon->getNdbOperation(pTab->getName());
      if (pOp == NULL){
	NDB_ERR(pCon->getNdbError());
	pNdb->closeTransaction(pCon);
	delete pNdb;
	return NDBT_FAILED;
      }
      
      if (pOp->readTuple() != 0){
	NDB_ERR(pCon->getNdbError());
	pNdb->closeTransaction(pCon);
	delete pNdb;
	return NDBT_FAILED;
      }
      
      int i = 0;
      int maxLimit = 1000*m;      
      do {      
	
	if ((l%2)!=0){
	  // Forward
	  for(int a = 0; a<pTab->getNoOfColumns(); a++){
	    if (pTab->getColumn(a)->getPrimaryKey() == true){
	      if(hugoOps.equalForAttr(pOp, a, 1) != 0){
		const NdbError err = pCon->getNdbError();
		NDB_ERR(err);
		if (err.code == 0)
		  result = NDBT_FAILED;
		errors++;
	      }
	    }
	  }
	} else {
	  // Backward
	  for(int a = pTab->getNoOfColumns()-1; a>=0; a--){
	    if (pTab->getColumn(a)->getPrimaryKey() == true){
	      if(hugoOps.equalForAttr(pOp, a, 1) != 0){
		const NdbError err = pCon->getNdbError();
		NDB_ERR(err);
		if (err.code == 0)
		  result = NDBT_FAILED;
		errors++;
	      }
	    }
	  }
	}
	
	i++;      
	
      } while (errors < maxErrors && i < maxLimit);
      
      if (pOp->getValue(pTab->getColumn(1)->getName()) == NULL) {
        const NdbError err = pCon->getNdbError();
	NDB_ERR(pCon->getNdbError());
	pNdb->closeTransaction(pCon);
	delete pNdb;
        if (err.code == 4225) {
          return NDBT_OK;
        } else {
          return NDBT_FAILED;
        }//if
      }
      
      ndbout << i << " equal called" << endl;
      
      
      int check = pCon->execute(Commit);
      if (check != 0){
	NDB_ERR(pCon->getNdbError());
      }
      
      pNdb->closeTransaction(pCon);
      
    }// m
    l++;
    
  }// l
  
  delete pNdb;
  return result;
}

int runTestDeleteNdb(NDBT_Context* ctx, NDBT_Step* step){
  Uint32 loops = ctx->getNumLoops();
  Uint32 l = 0;
  int result = NDBT_OK;
  NdbRestarts restarts;
  Vector<Ndb*> ndbVector;
  const NdbDictionary::Table* pTab = ctx->getTab();
  HugoTransactions hugoTrans(*pTab);
  int records = ctx->getNumRecords();
  
  while (l < loops && result == NDBT_OK){
    
    // Create 5 ndb objects
    for( int i = 0; i < 5; i++){
      Ndb* pNdb = new Ndb(&ctx->m_cluster_connection, "TEST_DB");
      if (pNdb == NULL){
	ndbout << "pNdb == NULL" << endl;      
	result = NDBT_FAILED;	
	goto end_test;
      }
      ndbVector.push_back(pNdb);
      
      if (pNdb->init()){
	NDB_ERR(pNdb->getNdbError());
	result = NDBT_FAILED;	
	goto end_test;
      }
      if (pNdb->waitUntilReady() != 0){
	NDB_ERR(pNdb->getNdbError());
	result = NDBT_FAILED;	
	goto end_test;
      }
      if (hugoTrans.pkReadRecords(pNdb, records) != 0){
	result = NDBT_FAILED;	
	goto end_test;
      }
    }
    
    if ((l % 2) == 0){
      // Restart random node 
      ndbout << "Restart random node " << endl;
      if(restarts.executeRestart(ctx, "RestartRandomNodeAbort", 120) != 0){
	g_err << "Failed to executeRestart(RestartRandomNode)"<<endl;
	result = NDBT_FAILED;
	goto end_test;
      }
    } else {
      // Restart all nodes
      ndbout << "Restart all nodes " << endl;
      if(restarts.executeRestart(ctx, "RestartAllNodesAbort", 120) != 0){
	g_err << "Failed to executeRestart(RestartAllNodes)"<<endl;
	result = NDBT_FAILED;
	goto end_test;
      }
    }
    
    // Delete the ndb objects
    for(unsigned j = 0;  j < ndbVector.size(); j++)
      delete ndbVector[j];
    ndbVector.clear();
    l++;
  }
  
  
 end_test:
  
  for(unsigned i = 0;  i < ndbVector.size(); i++)
    delete ndbVector[i];
  ndbVector.clear();
  
  return result;
}


int runClearTable(NDBT_Context* ctx, NDBT_Step* step){
  int records = ctx->getNumRecords();
  
  UtilTransactions utilTrans(*ctx->getTab());
  if (utilTrans.clearTable2(GETNDB(step),  records) != 0){
    return NDBT_FAILED;
  }
  return NDBT_OK;
}
int runLoadTable(NDBT_Context* ctx, NDBT_Step* step){

  int records = ctx->getNumRecords();
  HugoTransactions hugoTrans(*ctx->getTab());
  if (hugoTrans.loadTable(GETNDB(step), records) != 0){
    return NDBT_FAILED;
  }
  return NDBT_OK;
}

int runTestWaitUntilReady(NDBT_Context* ctx, NDBT_Step* step){

  Ndb* pNdb = new Ndb(&ctx->m_cluster_connection, "TEST_DB");

  // Forget about calling pNdb->init();

  if (pNdb->waitUntilReady() == 0){
    ndbout << "waitUntilReady returned OK" << endl;
    delete pNdb;
    return NDBT_FAILED;
  }
  const NdbError err = pNdb->getNdbError();
  delete pNdb;

  NDB_ERR(err);
  if (err.code != 4256)
    return NDBT_FAILED;
  
  return NDBT_OK;
}

int runGetNdbOperationNoTab(NDBT_Context* ctx, NDBT_Step* step){

  Ndb* pNdb = new Ndb(&ctx->m_cluster_connection, "TEST_DB");
  if (pNdb == NULL){
    ndbout << "pNdb == NULL" << endl;      
    return NDBT_FAILED;  
  }
  if (pNdb->init()){
    NDB_ERR(pNdb->getNdbError());
    delete pNdb;
    return NDBT_FAILED;
  }
  
  NdbConnection* pCon = pNdb->startTransaction();
  if (pCon == NULL){
    delete pNdb;
    return NDBT_FAILED;
  }
  
  // Call getNdbOperation on an unknown table
  NdbOperation* pOp = pCon->getNdbOperation("HUPP76");
  if (pOp == NULL){
    NdbError err = pCon->getNdbError();
    NDB_ERR(err);
    if (err.code == 0){
      pNdb->closeTransaction(pCon);
      delete pNdb;
      return NDBT_FAILED;
    }    
  }
        
  pNdb->closeTransaction(pCon);
    
  delete pNdb;

  return NDBT_OK;
}

int runBadColNameHandling(NDBT_Context* ctx, NDBT_Step* step){
  int result = NDBT_OK;
  const NdbDictionary::Table* pTab = ctx->getTab();


  Ndb* pNdb = new Ndb(&ctx->m_cluster_connection, "TEST_DB");
  if (pNdb == NULL){
    ndbout << "pNdb == NULL" << endl;      
    return NDBT_FAILED;  
  }
  if (pNdb->init()){
    NDB_ERR(pNdb->getNdbError());
    delete pNdb;
    return NDBT_FAILED;
  }
  
  const int CASES= 5;
  int i;

  for (i= 0; i < CASES; i++)
  {
    ndbout << "Case " << i << endl;
    NdbConnection* pCon = pNdb->startTransaction();
    if (pCon == NULL){
      pNdb->closeTransaction(pCon);  
      delete pNdb;
      return NDBT_FAILED;
    }
    
    /* Cases 0-3 use PK ops, 4 + use scans */ 
    NdbOperation* pOp = (i < 4 ? pCon->getNdbOperation(pTab->getName()):
                         pCon->getNdbScanOperation(pTab->getName()));
    if (pOp == NULL){
      NDB_ERR(pCon->getNdbError());
      pNdb->closeTransaction(pCon);  
      delete pNdb;
      return NDBT_FAILED;
    }

    bool failed= false;
    int expectedError= 0;
    HugoOperations hugoOps(*pTab);

    switch(i) {
    case 0:
      if (pOp->readTuple() != 0){
        NDB_ERR(pCon->getNdbError());
        pNdb->closeTransaction(pCon);
        delete pNdb;
        return NDBT_FAILED;
      }
      
      // getValue should fail, we check that we get correct errors
      // in expected places.
      expectedError= 4004;
      failed= (pOp->getValue("MOST_IMPROBABLE2") == NULL);
      break;

    case 1:
      if (pOp->readTuple() != 0){
        NDB_ERR(pCon->getNdbError());
        pNdb->closeTransaction(pCon);
        delete pNdb;
        return NDBT_FAILED;
      }
      
      // equal should fail, we check that we get correct errors
      // in expected places.
      expectedError= 4004;
      failed= (pOp->equal("MOST_IMPROBABLE2", 0) != 0);
      break;

    case 2:
      if (pOp->writeTuple() != 0){
        NDB_ERR(pCon->getNdbError());
        pNdb->closeTransaction(pCon);
        delete pNdb;
        return NDBT_FAILED;
      }

      // set equality on pk columns
      for(int a = 0; a<pTab->getNoOfColumns(); a++){
        if (pTab->getColumn(a)->getPrimaryKey() == true){
          if(hugoOps.equalForAttr(pOp, a, 1) != 0){
            const NdbError err = pCon->getNdbError();
            NDB_ERR(err);
            pNdb->closeTransaction(pCon);
            delete pNdb;
            return NDBT_FAILED;
          }
        }
      }
      
      // setValue should fail, we check that we get correct errors
      // in expected places.
      expectedError= 4004;
      failed= (pOp->setValue("MOST_IMPROBABLE2", 0) != 0);
      break;

    case 3:
      if (pOp->readTuple() != 0){
        NDB_ERR(pCon->getNdbError());
        pNdb->closeTransaction(pCon);
        delete pNdb;
        return NDBT_FAILED;
      }
      
      // getBlobHandle should fail, we check that we get correct errors
      // in expected places.
      expectedError= 4004;
      failed= (pOp->getBlobHandle("MOST_IMPROBABLE2") == NULL);
      break;

    case 4:
    {
      NdbScanOperation* sop= (NdbScanOperation*) pOp;
      if (sop->readTuples() != 0){
        NDB_ERR(pCon->getNdbError());
        pNdb->closeTransaction(pCon);
        delete pNdb;
        return NDBT_FAILED;
      }
      
      // getBlobHandle should fail, we check that we get correct errors
      // in expected places.
      expectedError= 4004;
      ndbout << "About to call getBlobHandle" << endl;
      failed= (sop->getBlobHandle("MOST_IMPROBABLE2") == NULL);

      sop->close();
      break;
    } 
    
    default:
      break;
    }

    if (failed)
    {
      const NdbError opErr= pOp->getNdbError();
      const NdbError transErr = pCon->getNdbError();
      NDB_ERR(opErr);
      NDB_ERR(transErr);
      if (opErr.code != transErr.code) {
        ndbout << "Error reporting mismatch, expected " 
               << expectedError << endl;
        result = NDBT_FAILED;
      }
      if (opErr.code != expectedError){
        ndbout << "No or bad error detected, expected " 
               << expectedError << endl;
        result = NDBT_FAILED;	
      }
    } else {
      ndbout << "Case " << i << " did not fail" << endl;
      result = NDBT_FAILED;
    }

    pNdb->closeTransaction(pCon);

    if (result == NDBT_FAILED)
      break;
  } // for
  
  delete pNdb;

  return result;
}

int runMissingOperation(NDBT_Context* ctx, NDBT_Step* step){
  int result = NDBT_OK;
  const NdbDictionary::Table* pTab = ctx->getTab();


  Ndb* pNdb = new Ndb(&ctx->m_cluster_connection, "TEST_DB");
  if (pNdb == NULL){
    ndbout << "pNdb == NULL" << endl;      
    return NDBT_FAILED;  
  }
  if (pNdb->init()){
    NDB_ERR(pNdb->getNdbError());
    delete pNdb;
    return NDBT_FAILED;
  }
  
  NdbConnection* pCon = pNdb->startTransaction();
  if (pCon == NULL){
    pNdb->closeTransaction(pCon);  
    delete pNdb;
    return NDBT_FAILED;
  }
    
  NdbOperation* pOp = pCon->getNdbOperation(pTab->getName());
  if (pOp == NULL){
    NDB_ERR(pCon->getNdbError());
    pNdb->closeTransaction(pCon);  
    delete pNdb;
    return NDBT_FAILED;
  }
  
  // Forget about calling pOp->insertTuple();
  
  // Call getValue should not work
  if (pOp->getValue(pTab->getColumn(1)->getName()) == NULL) {
    const NdbError err = pCon->getNdbError();
    NDB_ERR(err);
    if (err.code == 0){
      ndbout << "hupp" << endl;
      result = NDBT_FAILED;	
    }
  } else {
      ndbout << "hupp2" << endl;
    result = NDBT_FAILED;
  }
      
  pNdb->closeTransaction(pCon);  
  delete pNdb;

  return result;
}

int runGetValueInUpdate(NDBT_Context* ctx, NDBT_Step* step){
  const NdbDictionary::Table* pTab = ctx->getTab();

  Ndb* pNdb = new Ndb(&ctx->m_cluster_connection, "TEST_DB");
  if (pNdb == NULL){
    ndbout << "pNdb == NULL" << endl;      
    return NDBT_FAILED;  
  }
  if (pNdb->init()){
    NDB_ERR(pNdb->getNdbError());
    delete pNdb;
    return NDBT_FAILED;
  }
  
  NdbConnection* pCon = pNdb->startTransaction();
  if (pCon == NULL){
    pNdb->closeTransaction(pCon);  
    delete pNdb;
    return NDBT_FAILED;
  }
    
  NdbOperation* pOp = pCon->getNdbOperation(pTab->getName());
  if (pOp == NULL){
    NDB_ERR(pCon->getNdbError());
    pNdb->closeTransaction(pCon);  
    delete pNdb;
    return NDBT_FAILED;
  }
  
  if (pOp->updateTuple() != 0){
    pNdb->closeTransaction(pCon);
    delete pNdb;
    return NDBT_FAILED;
  }
  
  // Call getValue should not work
  if (pOp->getValue(pTab->getColumn(1)->getName()) == NULL) {
    // It didn't work
    const NdbError err = pCon->getNdbError();
    NDB_ERR(err);
    if (err.code == 0){
      pNdb->closeTransaction(pCon);  
      delete pNdb;
      return NDBT_FAILED;	
    }
  } else {
    // It worked, not good!
    pNdb->closeTransaction(pCon);  
    delete pNdb;    
    return NDBT_FAILED;
  }

  int check = pCon->execute(Commit);
  if (check != 0){
    NDB_ERR(pCon->getNdbError());
  }
  
  pNdb->closeTransaction(pCon);  
  delete pNdb;

  return NDBT_OK;
}

int runUpdateWithoutValues(NDBT_Context* ctx, NDBT_Step* step){
  int result = NDBT_OK;
  const NdbDictionary::Table* pTab = ctx->getTab();

  HugoOperations hugoOps(*pTab);

  Ndb* pNdb = new Ndb(&ctx->m_cluster_connection, "TEST_DB");
  if (pNdb == NULL){
    ndbout << "pNdb == NULL" << endl;      
    return NDBT_FAILED;  
  }
  if (pNdb->init()){
    NDB_ERR(pNdb->getNdbError());
    delete pNdb;
    return NDBT_FAILED;
  }
  
  NdbConnection* pCon = pNdb->startTransaction();
  if (pCon == NULL){
    pNdb->closeTransaction(pCon);  
    delete pNdb;
    return NDBT_FAILED;
  }
    
  NdbOperation* pOp = pCon->getNdbOperation(pTab->getName());
  if (pOp == NULL){
    NDB_ERR(pCon->getNdbError());
    pNdb->closeTransaction(pCon);  
    delete pNdb;
    return NDBT_FAILED;
  }
  
  if (pOp->updateTuple() != 0){
    pNdb->closeTransaction(pCon);
    NDB_ERR(pOp->getNdbError());
    delete pNdb;
    return NDBT_FAILED;
  }

  for(int a = 0; a<pTab->getNoOfColumns(); a++){
    if (pTab->getColumn(a)->getPrimaryKey() == true){
      if(hugoOps.equalForAttr(pOp, a, 1) != 0){
	NDB_ERR(pCon->getNdbError());
	pNdb->closeTransaction(pCon);
	delete pNdb;
	return NDBT_FAILED;
      }
    }
  }

  // Dont' call any setValues

  // Execute should work
  int check = pCon->execute(Commit);
  if (check == 0){
    ndbout << "execute worked" << endl;
  } else {
    NDB_ERR(pCon->getNdbError());
    result = NDBT_FAILED;
  }
  
  pNdb->closeTransaction(pCon);  
  delete pNdb;

  return result;
}

int runUpdateWithoutKeys(NDBT_Context* ctx, NDBT_Step* step){
  int result = NDBT_OK;
  const NdbDictionary::Table* pTab = ctx->getTab();


  Ndb* pNdb = new Ndb(&ctx->m_cluster_connection, "TEST_DB");
  if (pNdb == NULL){
    ndbout << "pNdb == NULL" << endl;      
    return NDBT_FAILED;  
  }
  if (pNdb->init()){
    NDB_ERR(pNdb->getNdbError());
    delete pNdb;
    return NDBT_FAILED;
  }
  
  NdbConnection* pCon = pNdb->startTransaction();
  if (pCon == NULL){
    pNdb->closeTransaction(pCon);  
    delete pNdb;
    return NDBT_FAILED;
  }
    
  NdbOperation* pOp = pCon->getNdbOperation(pTab->getName());
  if (pOp == NULL){
    NDB_ERR(pCon->getNdbError());
    pNdb->closeTransaction(pCon);  
    delete pNdb;
    return NDBT_FAILED;
  }
  
  if (pOp->updateTuple() != 0){
    pNdb->closeTransaction(pCon);
    NDB_ERR(pOp->getNdbError());
    delete pNdb;
    return NDBT_FAILED;
  }

  // Dont' call any equal or setValues

  // Execute should not work
  int check = pCon->execute(Commit);
  if (check == 0){
    ndbout << "execute worked" << endl;
    result = NDBT_FAILED;
  } else {
    NDB_ERR(pCon->getNdbError());
  }
  
  pNdb->closeTransaction(pCon);  
  delete pNdb;

  return result;
}


int runReadWithoutGetValue(NDBT_Context* ctx, NDBT_Step* step){
  int result = NDBT_OK;
  const NdbDictionary::Table* pTab = ctx->getTab();

  HugoOperations hugoOps(*pTab);

  Ndb* pNdb = GETNDB(step);
  Uint32 lm;

  for(Uint32 cm= 0; cm < 2; cm++)
  {
    for(lm= 0; lm <= NdbOperation::LM_CommittedRead; lm++)
    {
      NdbConnection* pCon = pNdb->startTransaction();
      if (pCon == NULL){
	pNdb->closeTransaction(pCon);  
	return NDBT_FAILED;
      }
    
      NdbOperation* pOp = pCon->getNdbOperation(pTab->getName());
      if (pOp == NULL){
	NDB_ERR(pCon->getNdbError());
	pNdb->closeTransaction(pCon);  
	return NDBT_FAILED;
      }
  
      if (pOp->readTuple((NdbOperation::LockMode)lm) != 0){
	pNdb->closeTransaction(pCon);
	NDB_ERR(pOp->getNdbError());
	return NDBT_FAILED;
      }
    
      for(int a = 0; a<pTab->getNoOfColumns(); a++){
	if (pTab->getColumn(a)->getPrimaryKey() == true){
	  if(hugoOps.equalForAttr(pOp, a, 1) != 0){
	    NDB_ERR(pCon->getNdbError());
	    pNdb->closeTransaction(pCon);
	    return NDBT_FAILED;
	  }
	}
      }
    
      // Dont' call any getValues
    
      // Execute should work
      int check = pCon->execute(cm == 0 ? NoCommit : Commit);
      if (check == 0){
	ndbout << "execute worked" << endl;
      } else {
	NDB_ERR(pCon->getNdbError());
	result = NDBT_FAILED;
      }
    
      pNdb->closeTransaction(pCon);  
    }
  }

  /**
   * Now test scans
   */
  for(lm= 0; lm <= NdbOperation::LM_CommittedRead; lm++)
  {
    NdbConnection* pCon = pNdb->startTransaction();
    if (pCon == NULL){
      pNdb->closeTransaction(pCon);  
      return NDBT_FAILED;
    }
    
    NdbScanOperation* pOp = pCon->getNdbScanOperation(pTab->getName());
    if (pOp == NULL){
      NDB_ERR(pCon->getNdbError());
      pNdb->closeTransaction(pCon);  
      return NDBT_FAILED;
    }
    
    if ((pOp->readTuples((NdbOperation::LockMode)lm)) != 0){
      pNdb->closeTransaction(pCon);
      NDB_ERR(pOp->getNdbError());
      return NDBT_FAILED;
    }
    
    
    // Dont' call any getValues
    
    // Execute should work
    int check = pCon->execute(NoCommit);
    if (check == 0){
      ndbout << "execute worked" << endl;
    } else {
      NDB_ERR(pCon->getNdbError());
      result = NDBT_FAILED;
    }
  
    int res;
    while((res = pOp->nextResult()) == 0);
    pNdb->closeTransaction(pCon);  
    
    if(res != 1)
      result = NDBT_FAILED;
  }
  
  return result;
}


int runCheckGetNdbErrorOperation(NDBT_Context* ctx, NDBT_Step* step){
  int result = NDBT_OK;
  const NdbDictionary::Table* pTab = ctx->getTab();

  Ndb* pNdb = new Ndb(&ctx->m_cluster_connection, "TEST_DB");
  if (pNdb == NULL){
    ndbout << "pNdb == NULL" << endl;      
    return NDBT_FAILED;  
  }
  if (pNdb->init(2048)){
    NDB_ERR(pNdb->getNdbError());
    delete pNdb;
    return NDBT_FAILED;
  }

  HugoOperations hugoOps(*pTab);
  
  
  NdbConnection* pCon = pNdb->startTransaction();
  if (pCon == NULL){
    ndbout << "Could not start transaction" << endl;
    delete pNdb;
    return NDBT_FAILED;
  }
  
  NdbOperation* pOp = pCon->getNdbOperation(pTab->getName());
  if (pOp == NULL){
    NDB_ERR(pCon->getNdbError());
    pNdb->closeTransaction(pCon);
    delete pNdb;
    return NDBT_FAILED;
  }
  
  // Dont call readTuple here
  // That's the error!
  
  for(int a = 0; a<pTab->getNoOfColumns(); a++){
    if (pTab->getColumn(a)->getPrimaryKey() == true){
      if(hugoOps.equalForAttr(pOp, a, 1) != 0){
	// An error has occured, check that 
	// it's possible to get the NdbErrorOperation
	const NdbError err = pCon->getNdbError();
	NDB_ERR(err);
	if (err.code == 0)
	  result = NDBT_FAILED;

	NdbOperation* pOp2 = pCon->getNdbErrorOperation();
	if (pOp2 == NULL)
	  result = NDBT_FAILED;
	else {
	  const NdbError err2 = pOp2->getNdbError();
	  NDB_ERR(err2);
	  if (err.code == 0)
	    result = NDBT_FAILED;
	}
      }
    }
  }
  
  pNdb->closeTransaction(pCon);
    
  delete pNdb;
  return result;
}

#define C2(x) { int _x= (x); if(_x == 0){ ndbout << "line: " << __LINE__ << endl;  return NDBT_FAILED;} }

int runBug_11133(NDBT_Context* ctx, NDBT_Step* step){
  int result = NDBT_OK;
  const NdbDictionary::Table* pTab = ctx->getTab();

  HugoOperations hugoOps(*pTab);

  Ndb* pNdb = GETNDB(step);
  C2(hugoOps.startTransaction(pNdb) == 0);
  C2(hugoOps.pkInsertRecord(pNdb, 0, 1) == 0);
  C2(hugoOps.execute_NoCommit(pNdb) == 0);
  C2(hugoOps.pkDeleteRecord(pNdb, 0, 1) == 0);
  C2(hugoOps.execute_NoCommit(pNdb) == 0);
  C2(hugoOps.pkWriteRecord(pNdb, 0, 1) == 0);
  C2(hugoOps.execute_NoCommit(pNdb) == 0);
  C2(hugoOps.pkWriteRecord(pNdb, 0, 1) == 0);
  C2(hugoOps.execute_NoCommit(pNdb) == 0);
  C2(hugoOps.pkDeleteRecord(pNdb, 0, 1) == 0);
  C2(hugoOps.execute_Commit(pNdb) == 0);
  C2(hugoOps.closeTransaction(pNdb) == 0);

  C2(hugoOps.startTransaction(pNdb) == 0);
  C2(hugoOps.pkInsertRecord(pNdb, 0, 1) == 0);
  C2(hugoOps.execute_NoCommit(pNdb) == 0);
  C2(hugoOps.pkWriteRecord(pNdb, 0, 1) == 0);
  C2(hugoOps.execute_NoCommit(pNdb) == 0);
  C2(hugoOps.pkWriteRecord(pNdb, 0, 1) == 0);
  C2(hugoOps.execute_NoCommit(pNdb) == 0);
  C2(hugoOps.pkDeleteRecord(pNdb, 0, 1) == 0);
  C2(hugoOps.execute_Commit(pNdb) == 0);
  C2(hugoOps.closeTransaction(pNdb) == 0);

  C2(hugoOps.startTransaction(pNdb) == 0);
  C2(hugoOps.pkInsertRecord(pNdb, 0, 1) == 0);
  C2(hugoOps.execute_Commit(pNdb) == 0);
  C2(hugoOps.closeTransaction(pNdb) == 0);

  C2(hugoOps.startTransaction(pNdb) == 0);
  C2(hugoOps.pkReadRecord(pNdb, 0, 1, NdbOperation::LM_Exclusive) == 0);
  C2(hugoOps.execute_NoCommit(pNdb) == 0);
  C2(hugoOps.pkDeleteRecord(pNdb, 0, 1) == 0);
  C2(hugoOps.execute_NoCommit(pNdb) == 0);
  C2(hugoOps.pkWriteRecord(pNdb, 0, 1) == 0);
  C2(hugoOps.execute_NoCommit(pNdb) == 0);
  C2(hugoOps.pkWriteRecord(pNdb, 0, 1) == 0);
  C2(hugoOps.execute_NoCommit(pNdb) == 0);
  C2(hugoOps.pkDeleteRecord(pNdb, 0, 1) == 0);
  C2(hugoOps.execute_Commit(pNdb) == 0);
  C2(hugoOps.closeTransaction(pNdb) == 0);

  Ndb ndb2(&ctx->m_cluster_connection, "TEST_DB");
  C2(ndb2.init() == 0);
  C2(ndb2.waitUntilReady() == 0);
  HugoOperations hugoOps2(*pTab);  

  C2(hugoOps.startTransaction(pNdb) == 0);
  C2(hugoOps.pkInsertRecord(pNdb, 0, 1) == 0);
  C2(hugoOps.execute_NoCommit(pNdb) == 0);
  C2(hugoOps2.startTransaction(&ndb2) == 0);
  C2(hugoOps2.pkWritePartialRecord(&ndb2, 0) == 0);
  C2(hugoOps2.execute_async(&ndb2, NdbTransaction::NoCommit) == 0);
  C2(hugoOps.execute_Commit(pNdb) == 0);
  C2(hugoOps2.wait_async(&ndb2) == 0);
  C2(hugoOps.closeTransaction(pNdb) == 0);
  C2(hugoOps2.closeTransaction(&ndb2) == 0);  

  C2(hugoOps.startTransaction(pNdb) == 0);
  C2(hugoOps.pkDeleteRecord(pNdb, 0, 1) == 0);
  C2(hugoOps.execute_NoCommit(pNdb) == 0);
  C2(hugoOps2.startTransaction(&ndb2) == 0);
  C2(hugoOps2.pkWriteRecord(&ndb2, 0, 1) == 0);
  C2(hugoOps2.execute_async(&ndb2, NdbTransaction::NoCommit) == 0);
  C2(hugoOps.execute_Commit(pNdb) == 0);
  C2(hugoOps2.wait_async(&ndb2) == 0);
  C2(hugoOps2.execute_Commit(pNdb) == 0);
  C2(hugoOps.closeTransaction(pNdb) == 0);
  C2(hugoOps2.closeTransaction(&ndb2) == 0);  

  C2(hugoOps.startTransaction(pNdb) == 0);
  C2(hugoOps.pkUpdateRecord(pNdb, 0, 1) == 0);
  C2(hugoOps.execute_NoCommit(pNdb) == 0);
  C2(hugoOps2.startTransaction(&ndb2) == 0);
  C2(hugoOps2.pkWritePartialRecord(&ndb2, 0) == 0);
  C2(hugoOps2.execute_async(&ndb2, NdbTransaction::NoCommit) == 0);
  C2(hugoOps.execute_Commit(pNdb) == 0);
  C2(hugoOps2.wait_async(&ndb2) == 0);
  C2(hugoOps.closeTransaction(pNdb) == 0);
  C2(hugoOps2.closeTransaction(&ndb2) == 0);  

  C2(hugoOps.startTransaction(pNdb) == 0);
  C2(hugoOps.pkDeleteRecord(pNdb, 0, 1) == 0);
  C2(hugoOps.execute_NoCommit(pNdb) == 0);
  C2(hugoOps2.startTransaction(&ndb2) == 0);
  C2(hugoOps2.pkWritePartialRecord(&ndb2, 0) == 0);
  C2(hugoOps2.execute_async(&ndb2, NdbTransaction::NoCommit) == 0);
  C2(hugoOps.execute_Commit(pNdb) == 0);
  C2(hugoOps2.wait_async(&ndb2) != 0);
  C2(hugoOps.closeTransaction(pNdb) == 0);
  C2(hugoOps2.closeTransaction(&ndb2) == 0);  

  return result;
}

int runBug_WritePartialIgnoreError(NDBT_Context* ctx, NDBT_Step* step){
  int result = NDBT_OK;
  const NdbDictionary::Table* pTab = ctx->getTab();

  HugoOperations hugoOps(*pTab);

  Ndb* pNdb = GETNDB(step);
  C2(hugoOps.startTransaction(pNdb) == 0);
  C2(hugoOps.pkWritePartialRecord(pNdb, 0, 1) == 0);
  C2(hugoOps.execute_Commit(pNdb, AO_IgnoreError) == 839);
  C2(hugoOps.closeTransaction(pNdb) == 0);

  return result;
}

int runScan_4006(NDBT_Context* ctx, NDBT_Step* step){
  int result = NDBT_OK;
  const Uint32 max= 5;
  const NdbDictionary::Table* pTab = ctx->getTab();

  Ndb* pNdb = new Ndb(&ctx->m_cluster_connection, "TEST_DB");
  if (pNdb == NULL){
    ndbout << "pNdb == NULL" << endl;      
    return NDBT_FAILED;  
  }
  if (pNdb->init(max)){
    NDB_ERR(pNdb->getNdbError());
    delete pNdb;
    return NDBT_FAILED;
  }
  
  NdbConnection* pCon = pNdb->startTransaction();
  if (pCon == NULL){
    pNdb->closeTransaction(pCon);  
    delete pNdb;
    return NDBT_FAILED;
  }

  Uint32 i;
  Vector<NdbScanOperation*> scans;
  for(i = 0; i<10*max; i++)
  {
    NdbScanOperation* pOp = pCon->getNdbScanOperation(pTab->getName());
    if (pOp == NULL){
      NDB_ERR(pCon->getNdbError());
      pNdb->closeTransaction(pCon);  
      delete pNdb;
      return NDBT_FAILED;
    }
    
    if (pOp->readTuples() != 0){
      pNdb->closeTransaction(pCon);
      NDB_ERR(pOp->getNdbError());
      delete pNdb;
      return NDBT_FAILED;
    }
    scans.push_back(pOp);
  }

  // Dont' call any equal or setValues

  // Execute should not work
  int check = pCon->execute(NoCommit);
  if (check == 0){
    ndbout << "execute worked" << endl;
  } else {
    NDB_ERR(pCon->getNdbError());
  }
  
  for(i= 0; i<scans.size(); i++)
  {
    NdbScanOperation* pOp= scans[i];
    while((check= pOp->nextResult()) == 0);
    if(check != 1)
    {
      NDB_ERR(pOp->getNdbError());
      pNdb->closeTransaction(pCon);
      delete pNdb;
      return NDBT_FAILED;
    }
  }
  
  pNdb->closeTransaction(pCon);  

  Vector<NdbConnection*> cons;
  for(i= 0; i<10*max; i++)
  {
    pCon= pNdb->startTransaction();
    if(pCon)
      cons.push_back(pCon);
    else
      break;
  }
  
  for(i= 0; i<cons.size(); i++)
  {
    cons[i]->close();
  }
  
  if(cons.size() != max)
  {
    result= NDBT_FAILED;
  }
  
  delete pNdb;
  
  return result;
}

char pkIdxName[255];

int createPkIndex(NDBT_Context* ctx, NDBT_Step* step){
  bool orderedIndex = ctx->getProperty("OrderedIndex", (unsigned)0);

  const NdbDictionary::Table* pTab = ctx->getTab();
  Ndb* pNdb = GETNDB(step);

  bool logged = ctx->getProperty("LoggedIndexes", 1);

  // Create index    
  BaseString::snprintf(pkIdxName, 255, "IDC_PK_%s", pTab->getName());
  if (orderedIndex)
    ndbout << "Creating " << ((logged)?"logged ": "temporary ") << "ordered index "
	   << pkIdxName << " (";
  else
    ndbout << "Creating " << ((logged)?"logged ": "temporary ") << "unique index "
	   << pkIdxName << " (";

  NdbDictionary::Index pIdx(pkIdxName);
  pIdx.setTable(pTab->getName());
  if (orderedIndex)
    pIdx.setType(NdbDictionary::Index::OrderedIndex);
  else
    pIdx.setType(NdbDictionary::Index::UniqueHashIndex);
  for (int c = 0; c< pTab->getNoOfColumns(); c++){
    const NdbDictionary::Column * col = pTab->getColumn(c);
    if(col->getPrimaryKey()){
      pIdx.addIndexColumn(col->getName());
      ndbout << col->getName() <<" ";
    }
  }
  
  pIdx.setStoredIndex(logged);
  ndbout << ") ";
  if (pNdb->getDictionary()->createIndex(pIdx) != 0){
    ndbout << "FAILED!" << endl;
    const NdbError err = pNdb->getDictionary()->getNdbError();
    NDB_ERR(err);
    return NDBT_FAILED;
  }

  ndbout << "OK!" << endl;
  return NDBT_OK;
}

int createPkIndex_Drop(NDBT_Context* ctx, NDBT_Step* step){
  const NdbDictionary::Table* pTab = ctx->getTab();
  Ndb* pNdb = GETNDB(step);

  // Drop index
  ndbout << "Dropping index " << pkIdxName << " ";
  if (pNdb->getDictionary()->dropIndex(pkIdxName, 
				       pTab->getName()) != 0){
    ndbout << "FAILED!" << endl;
    NDB_ERR(pNdb->getDictionary()->getNdbError());
    return NDBT_FAILED;
  } else {
    ndbout << "OK!" << endl;
  }
  
  return NDBT_OK;
}

static
int
op_row(NdbTransaction* pTrans, HugoOperations& hugoOps,
       const NdbDictionary::Table* pTab, int op, int row)
{
  NdbOperation * pOp = 0;
  switch(op){
  case 0:
  case 1:
  case 2:
  case 3:
  case 4:
  case 5:
  case 12:
    pOp = pTrans->getNdbOperation(pTab->getName());
    break;
  case 9:
    return 0;
  case 6:
  case 7:
  case 8:
  case 10:
  case 11:
    pOp = pTrans->getNdbIndexOperation(pkIdxName, pTab->getName());
  default:
    break;
  }
  
  switch(op){
  case 0:
  case 6:
    pOp->readTuple();
    break;
  case 1:
  case 7:
    pOp->committedRead();
    break;
  case 2:
  case 8:
    pOp->readTupleExclusive();
    break;
  case 3:
  case 9:
    pOp->insertTuple();
    break;
  case 4:
  case 10:
    pOp->updateTuple();
    break;
  case 5:
  case 11:
    pOp->deleteTuple();
    break;
  case 12:
    CHECK(!pOp->simpleRead());
    break;
  default:
    abort();
  }

  for(int a = 0; a<pTab->getNoOfColumns(); a++){
    if (pTab->getColumn(a)->getPrimaryKey() == true){
      if(hugoOps.equalForAttr(pOp, a, row) != 0){
	return NDBT_FAILED;
      }
    }
  }

  switch(op){
  case 0:
  case 1:
  case 2:
  case 6:
  case 7:
  case 8:
  case 12:
    for(int a = 0; a<pTab->getNoOfColumns(); a++){
      CHECK(pOp->getValue(a));
    }
    break;
  case 3: 
  case 4:
  case 10:
    for(int a = 0; a<pTab->getNoOfColumns(); a++){
      if (pTab->getColumn(a)->getPrimaryKey() == false){
	if(hugoOps.setValueForAttr(pOp, a, row, 2) != 0){
	  return NDBT_FAILED;
	}
      }
    }
    break;
  case 5:
  case 11:
    pOp->deleteTuple();
    break;
  case 9:
  default:
    abort();
  }
  
  return NDBT_OK;
}

static void print(int op)
{
  const char * str = 0;
  switch(op){
  case 0:  str = "pk read-sh"; break;
  case 1:  str = "pk read-nl"; break;
  case 2:  str = "pk read-ex"; break;
  case 3:  str = "pk insert "; break;
  case 4:  str = "pk update "; break;
  case 5:  str = "pk delete "; break;
  case 6:  str = "uk read-sh"; break;
  case 7:  str = "uk read-nl"; break;
  case 8:  str = "uk read-ex"; break;
  case 9:  str = "noop      "; break;
  case 10: str = "uk update "; break;
  case 11: str = "uk delete "; break;
  case 12: str = "pk read-si"; break;

  default:
    abort();
  }
  printf("%s ", str);
}

int
runTestIgnoreError(NDBT_Context* ctx, NDBT_Step* step)
{
  Uint32 loops = ctx->getNumRecords();
  const NdbDictionary::Table* pTab = ctx->getTab();

  HugoOperations hugoOps(*pTab);
  HugoTransactions hugoTrans(*pTab);

  Ndb* pNdb = GETNDB(step);

  struct {
    ExecType et;
    AbortOption ao;
  } tests[] = {
    { Commit, AbortOnError },
    { Commit, AO_IgnoreError },
    { NoCommit, AbortOnError },
    { NoCommit, AO_IgnoreError },
  };

  printf("case: <op1>     <op2>       c/nc ao/ie\n");
  Uint32 tno = 0;
  for (Uint32 op1 = 0; op1 < 13; op1++)
  {
    // NOTE : I get a node crash if the following loop starts from 0!
    for (Uint32 op2 = op1; op2 < 13; op2++)
    {
      int ret;
      NdbTransaction* pTrans = 0;
      
      for (Uint32 i = 0; i<4; i++, tno++)
      {
	if (loops != 1000 && loops != tno)
	  continue;
	ExecType et = tests[i].et;
	AbortOption ao = tests[i].ao;
	
	printf("%.3d : ", tno);
	print(op1);
	print(op2);
	switch(et){
	case Commit: printf("c    "); break;
	case NoCommit: printf("nc   "); break;
        default: printf("bad exectype : %d\n", et); return NDBT_FAILED;
	}
	switch(ao){
	case AbortOnError: printf("aoe  "); break;
	case AO_IgnoreError: printf("ie   "); break;
        default: printf("bad abortoption : %d\n", ao); return NDBT_FAILED;
	}
	printf(": ");
	

	hugoTrans.loadTable(pNdb, 1);
	CHECK(pTrans = pNdb->startTransaction());
	CHECK(!op_row(pTrans, hugoOps, pTab, op1, 0));
	ret = pTrans->execute(et, ao);
	pTrans->close();
	printf("%d ", ret);
	hugoTrans.clearTable(pNdb);

	hugoTrans.loadTable(pNdb, 1);
	CHECK(pTrans = pNdb->startTransaction());
	CHECK(!op_row(pTrans, hugoOps, pTab, op1, 1));
	ret = pTrans->execute(et, ao);
	pTrans->close();
	printf("%d ", ret);
	hugoTrans.clearTable(pNdb);
      
	hugoTrans.loadTable(pNdb, 1);
	CHECK(pTrans = pNdb->startTransaction());
	CHECK(!op_row(pTrans, hugoOps, pTab, op1, 0));
	CHECK(!op_row(pTrans, hugoOps, pTab, op2, 1));
	ret = pTrans->execute(et, ao);
	pTrans->close();
	printf("%d\n", ret);
	hugoTrans.clearTable(pNdb);
	
	hugoTrans.clearTable(pNdb);
      }
    }
  }
  return NDBT_OK;
}

static
Uint32
do_cnt(Ndb_cluster_connection* con)
{
  Uint32 cnt = 0;
  const Ndb* p = 0;
  con->lock_ndb_objects();
  while ((p = con->get_next_ndb_object(p)) != 0) cnt++;
  con->unlock_ndb_objects();
  return cnt;
}

int runCheckNdbObjectList(NDBT_Context* ctx, NDBT_Step* step)
{
  Ndb_cluster_connection* con = &ctx->m_cluster_connection;
  
  Uint32 cnt1 = do_cnt(con);
  Vector<Ndb*> objs;
  for (Uint32 i = 0; i<100; i++)
  {
    Uint32 add = 1 + (rand() % 5);
    for (Uint32 j = 0; j<add; j++)
    {
      Ndb* pNdb = new Ndb(&ctx->m_cluster_connection, "TEST_DB");
      if (pNdb == NULL){
	ndbout << "pNdb == NULL" << endl;      
	return NDBT_FAILED;  
      }
      objs.push_back(pNdb);
    }
    if (do_cnt(con) != (cnt1 + objs.size()))
      return NDBT_FAILED;
  }
  
  for (Uint32 i = 0; i<100 && objs.size(); i++)
  {
    Uint32 sub = 1 + rand() % objs.size();
    for (Uint32 j = 0; j<sub && objs.size(); j++)
    {
      Uint32 idx = rand() % objs.size();
      delete objs[idx];
      objs.erase(idx);
    }
    if (do_cnt(con) != (cnt1 + objs.size()))
      return NDBT_FAILED;
  }
  
  for (Uint32 i = 0; i<objs.size(); i++)
    delete objs[i];
  
  return (cnt1 == do_cnt(con)) ? NDBT_OK : NDBT_FAILED;
}


static Ndb_cluster_connection* g_cluster_connection;

int runNdbClusterConnectionDelete_connection_owner(NDBT_Context* ctx,
                                                   NDBT_Step* step)
{
  // Get connectstring from main connection
  char constr[256];
  if (!ctx->m_cluster_connection.get_connectstring(constr,
                                                   sizeof(constr)))
  {
    g_err << "Too short buffer for connectstring" << endl;
    return NDBT_FAILED;
  }

  // Create a new cluster connection, connect it and assign
  // to pointer so the other thread can access it.
  Ndb_cluster_connection* con = new Ndb_cluster_connection(constr);

  const int retries = 12;
  const int retry_delay = 5;
  const int verbose = 1;
  if (con->connect(retries, retry_delay, verbose) != 0)
  {
    delete con;
    g_err << "Ndb_cluster_connection.connect failed" << endl;
    return NDBT_FAILED;
  }

  g_cluster_connection = con;

  // Signal other thread that cluster connection has been creted
  ctx->setProperty("CREATED", 1);

  // Now wait for the other thread to use the connection
  // until it signals this thread to continue and
  // delete the cluster connection(since the
  // other thread still have live Ndb objects created
  // in the connection, this thread should hang in
  // the delete until other thread has finished cleaning up)
  ctx->getPropertyWait("CREATED", 2);

  g_cluster_connection = NULL;
  delete con;

  return NDBT_OK;
}

int runNdbClusterConnectionDelete_connection_user(NDBT_Context* ctx, NDBT_Step* step)
{
  // Wait for the cluster connection to be created by other thread
  ctx->getPropertyWait("CREATED", 1);

  Ndb_cluster_connection* con = g_cluster_connection;

  // Create some Ndb objects and start transactions
  class ActiveTransactions
  {
    Vector<NdbTransaction*> m_transactions;

  public:
    void release()
    {
      while(m_transactions.size())
      {
        NdbTransaction* trans = m_transactions[0];
        Ndb* ndb = trans->getNdb();
        g_info << "Deleting Ndb object " << ndb <<
                  "and transaction " << trans << endl;
        ndb->closeTransaction(trans);
        delete ndb;
        m_transactions.erase(0);
      }
      // The list should be empty
      assert(m_transactions.size() == 0);
    }

    ~ActiveTransactions()
    {
      release();
    }

    void push_back(NdbTransaction* trans)
    {
      m_transactions.push_back(trans);
    }
  } active_transactions;

  g_info << "Creating Ndb objects and transactions.." << endl;
  for (Uint32 i = 0; i<100; i++)
  {
    Ndb* ndb = new Ndb(con, "TEST_DB");
    if (ndb == NULL){
      g_err << "ndb == NULL" << endl;
      return NDBT_FAILED;
    }
    if (ndb->init(256) != 0){
      NDB_ERR(ndb->getNdbError());
      delete ndb;
      return NDBT_FAILED;
    }

    if (ndb->waitUntilReady() != 0){
      NDB_ERR(ndb->getNdbError());
      delete ndb;
      return NDBT_FAILED;
    }

    NdbTransaction* trans = ndb->startTransaction();
    if (trans == NULL){
      g_err << "trans == NULL" << endl;
      NDB_ERR(ndb->getNdbError());
      delete ndb;
      return NDBT_FAILED;
    }

    active_transactions.push_back(trans);
  }
  g_info << "  ok!" << endl;

  // Signal to cluster connection owner that Ndb objects have been created
  ctx->setProperty("CREATED", 2);

  // Delay a little and then start closing transactions and
  // deleting the Ndb objects
  NdbSleep_SecSleep(1);

  g_info << "Releasing transactions and related Ndb objects..." << endl;
  active_transactions.release();
  g_info << "  ok!" << endl;
  return NDBT_OK;
}


  
static void
testExecuteAsynchCallback(int res, NdbTransaction *con, void *data_ptr)
{
  int *res_ptr= (int *)data_ptr;

  *res_ptr= res;
}

int runTestExecuteAsynch(NDBT_Context* ctx, NDBT_Step* step){
  /* Test that NdbTransaction::executeAsynch() works (BUG#27495). */
  int result = NDBT_OK;
  const NdbDictionary::Table* pTab = ctx->getTab();

  Ndb* pNdb = new Ndb(&ctx->m_cluster_connection, "TEST_DB");
  if (pNdb == NULL){
    ndbout << "pNdb == NULL" << endl;      
    return NDBT_FAILED;  
  }
  if (pNdb->init(2048)){
    NDB_ERR(pNdb->getNdbError());
    delete pNdb;
    return NDBT_FAILED;
  }

  NdbConnection* pCon = pNdb->startTransaction();
  if (pCon == NULL){
    NDB_ERR(pNdb->getNdbError());
    delete pNdb;
    return NDBT_FAILED;
  }

  NdbScanOperation* pOp = pCon->getNdbScanOperation(pTab->getName());
  if (pOp == NULL){
    NDB_ERR(pOp->getNdbError());
    pNdb->closeTransaction(pCon);
    delete pNdb;
    return NDBT_FAILED;
  }

  if (pOp->readTuples() != 0){
    NDB_ERR(pOp->getNdbError());
    pNdb->closeTransaction(pCon);
    delete pNdb;
    return NDBT_FAILED;
  }

  if (pOp->getValue(NdbDictionary::Column::FRAGMENT) == 0){
    NDB_ERR(pOp->getNdbError());
    pNdb->closeTransaction(pCon);
    delete pNdb;
    return NDBT_FAILED;
  }
  int res= 42;
  pCon->executeAsynch(NoCommit, testExecuteAsynchCallback, &res);
  while(pNdb->pollNdb(100000) == 0)
    ;
  if (res != 0){
    NDB_ERR(pCon->getNdbError());
    ndbout << "Error returned from execute: " << res << endl;
    result= NDBT_FAILED;
  }

  pNdb->closeTransaction(pCon);

  delete pNdb;

  return result;
}

template class Vector<NdbScanOperation*>;

int 
runBug28443(NDBT_Context* ctx, NDBT_Step* step)
{
  int result = NDBT_OK;
  int records = ctx->getNumRecords();
  
  NdbRestarter restarter;

  restarter.insertErrorInAllNodes(9003);

  for (int i = 0; i<ctx->getNumLoops(); i++)
  {
    HugoTransactions hugoTrans(*ctx->getTab());
    if (hugoTrans.loadTable(GETNDB(step), records, 2048) != 0)
    {
      result = NDBT_FAILED;
      goto done;
    }
    if (runClearTable(ctx, step) != 0)
    {
      result = NDBT_FAILED;
      goto done;
    }
  }
  
done:
  restarter.insertErrorInAllNodes(9003);

  return result;
}

int 
runBug37158(NDBT_Context* ctx, NDBT_Step* step)
{
  int result = NDBT_OK;
  Ndb* pNdb = GETNDB(step);

  for (int i = 0; i<ctx->getNumLoops(); i++)
  {
    HugoOperations hugoOps(*ctx->getTab());
    hugoOps.startTransaction(pNdb);
    if (hugoOps.pkWriteRecord(pNdb, 0) != 0)
    {
      result = NDBT_FAILED;
      goto done;
    }
    

    if (hugoOps.pkWritePartialRecord(pNdb, 1) != 0)
    {
      result = NDBT_FAILED;
      goto done;
    }
    
    if (hugoOps.pkWriteRecord(pNdb, 2) != 0)
    {
      result = NDBT_FAILED;
      goto done;
    }
    
    if (hugoOps.pkUpdateRecord(pNdb, 0) != 0)
    {
      result = NDBT_FAILED;
      goto done;
    }
    
    if (hugoOps.execute_Commit(pNdb, AO_IgnoreError) == 4011)
    {
      result = NDBT_FAILED;
      goto done;
    }
    hugoOps.closeTransaction(pNdb);

    if (runClearTable(ctx, step) != 0)
    {
      result = NDBT_FAILED;
      goto done;
    }
  }
  
done:

  return result;
}

int
simpleReadAbortOnError(NDBT_Context* ctx, NDBT_Step* step)
{
  /* Simple read has some error handling issues
   * Setting the operation to be AbortOnError can expose these
   */
  Ndb* pNdb = GETNDB(step);
  const NdbDictionary::Table* pTab= ctx->getTab();
  HugoOperations hugoOps(*pTab);
  NdbRestarter restarter;

  hugoOps.startTransaction(pNdb);
  CHECK(!hugoOps.pkWriteRecord(pNdb,0));
  CHECK(!hugoOps.execute_Commit(pNdb, AbortOnError));

  NdbTransaction* trans;
  
  CHECK(trans= pNdb->startTransaction());

  /* Insert error 5047 which causes next LQHKEYREQ to fail due
   * to 'transporter overload'
   * Error insert is self-clearing
   */
  restarter.insertErrorInAllNodes(5047);

  /* Create SimpleRead on row 0, which exists (though we'll get
   * 'transporter overload for this'
   */
  NdbOperation* op;
  CHECK(op= trans->getNdbOperation(pTab));

  CHECK(!op->simpleRead());

  for(int a = 0; a<pTab->getNoOfColumns(); a++){
    if (pTab->getColumn(a)->getPrimaryKey() == true){
      if(hugoOps.equalForAttr(op, a, 0) != 0){
        restarter.insertErrorInAllNodes(0);  
	return NDBT_FAILED;
      }
    }
  }
  for(int a = 0; a<pTab->getNoOfColumns(); a++){
    CHECK(op->getValue(a));
  }
  
  CHECK(!op->setAbortOption(NdbOperation::AbortOnError));

  /* Create normal read on row 0 which will succeed */
  NdbOperation* op2;
  CHECK(op2= trans->getNdbOperation(pTab));

  CHECK(!op2->readTuple());

  for(int a = 0; a<pTab->getNoOfColumns(); a++){
    if (pTab->getColumn(a)->getPrimaryKey() == true){
      if(hugoOps.equalForAttr(op2, a, 0) != 0){
        restarter.insertErrorInAllNodes(0);  
	return NDBT_FAILED;
      }
    }
  }
  for(int a = 0; a<pTab->getNoOfColumns(); a++){
    CHECK(op2->getValue(a));
  }
  
  CHECK(!op2->setAbortOption(NdbOperation::AbortOnError));


  CHECK(trans->execute(NoCommit) == -1);

  CHECK(trans->getNdbError().code == 1218); // Transporter Overload

  restarter.insertErrorInAllNodes(0);  

  return NDBT_OK;
  
}


int
testNdbRecordPkAmbiguity(NDBT_Context* ctx, NDBT_Step* step)
{
  /* NdbRecord Insert and Write can take 2 record and row ptrs
   * In all cases, the AttrInfo sent to TC for PK columns
   * should be the same as the KeyInfo sent to TC to avoid
   * inconsistency
   * Approach :
   *   1) Use Insert/Write to insert tuple with different 
   *      values for pks in attr row
   *   2) Read back all data, including PKs
   *   3) Verify all values.
   */
  Ndb* pNdb = GETNDB(step);
  const NdbDictionary::Table* pTab= ctx->getTab();
  const NdbRecord* tabRec= pTab->getDefaultRecord();
  const Uint32 sizeOfTabRec= NdbDictionary::getRecordRowLength(tabRec);
  char keyRowBuf[ NDB_MAX_TUPLE_SIZE_IN_WORDS << 2 ];
  char attrRowBuf[ NDB_MAX_TUPLE_SIZE_IN_WORDS << 2 ];
  bzero(keyRowBuf, sizeof(keyRowBuf));
  bzero(attrRowBuf, sizeof(attrRowBuf));

  HugoCalculator calc(*pTab);

  const int numRecords= 100;

  for (int optype=0; optype < 2; optype++)
  {
    /* First, let's calculate the correct Hugo values for this row */

    for (int record=0; record < numRecords; record++)
    {
      int updates= 0;
      for (int col=0; col<pTab->getNoOfColumns(); col++)
      {
        char* valPtr= NdbDictionary::getValuePtr(tabRec,
                                                 keyRowBuf,
                                                 col);
        CHECK(valPtr != NULL);
        
        int len= pTab->getColumn(col)->getSizeInBytes();
        Uint32 real_len;
        bool isNull= (calc.calcValue(record, col, updates, valPtr,
                                     len, &real_len) == NULL);
        if (pTab->getColumn(col)->getNullable())
        {
          NdbDictionary::setNull(tabRec,
                                 keyRowBuf,
                                 col,
                                 isNull);
        }
      }
      
      /* Now copy the values to the Attr record */
      memcpy(attrRowBuf, keyRowBuf, sizeOfTabRec);
      
      Uint32 mippleAttempts= 3;
      
      while (memcmp(keyRowBuf, attrRowBuf, sizeOfTabRec) == 0)
      {
        /* Now doctor the PK values in the Attr record */
        for (int col=0; col<pTab->getNoOfColumns(); col++)
        {
          if (pTab->getColumn(col)->getPrimaryKey())
          {
            char* valPtr= NdbDictionary::getValuePtr(tabRec,
                                                     attrRowBuf,
                                                     col);
            CHECK(valPtr != NULL);
            
            int len= pTab->getColumn(col)->getSizeInBytes();
            Uint32 real_len;
            /* We use the PK value for some other record */
            int badRecord= record + (rand() % 1000);
            bool isNull= (calc.calcValue(badRecord, col, updates, valPtr,
                                         len, &real_len) == NULL);
            CHECK(! isNull);
          }
        }
        
        /* Can try to get variance only a limited number of times */
        CHECK(mippleAttempts-- != 0);
      }
      
      /* Ok, now have key and attr records with different values for
       * PK cols, let's try to insert
       */
      NdbTransaction* trans=pNdb->startTransaction();
      CHECK(trans != 0);
      
      const NdbOperation* op= NULL;
      if (optype == 0)
      {
        // ndbout << "Using insertTuple" << endl;
        op= trans->insertTuple(tabRec,
                               keyRowBuf,
                               tabRec,
                               attrRowBuf);
      }
      else
      {
        // ndbout << "Using writeTuple" << endl;
        op= trans->writeTuple(tabRec,
                              keyRowBuf,
                              tabRec,
                              attrRowBuf);
      }
      CHECK(op != 0);
      
      CHECK(trans->execute(Commit) == 0);
      trans->close();
      
      /* Now read back */
      memset(attrRowBuf, 0, sizeOfTabRec);
      
      Uint32 pkVal= 0;
      memcpy(&pkVal, NdbDictionary::getValuePtr(tabRec,
                                                keyRowBuf,
                                                0),
             sizeof(pkVal));

      trans= pNdb->startTransaction();
      op= trans->readTuple(tabRec,
                           keyRowBuf,
                           tabRec,
                           attrRowBuf);
      CHECK(op != 0);
      CHECK(trans->execute(Commit) == 0);
      CHECK(trans->getNdbError().code == 0);
      trans->close();
      
      /* Verify the values read back */
      for (int col=0; col<pTab->getNoOfColumns(); col++)
      {
        const char* valPtr= NdbDictionary::getValuePtr(tabRec,
                                                       attrRowBuf,
                                                       col);
        CHECK(valPtr != NULL);
        
        char calcBuff[ NDB_MAX_TUPLE_SIZE_IN_WORDS << 2 ];
        int len= pTab->getColumn(col)->getSizeInBytes();
        Uint32 real_len;
        bool isNull= (calc.calcValue(record, col, updates, calcBuff,
                                     len, &real_len) == NULL);
        bool colIsNullable= pTab->getColumn(col)->getNullable();
        if (isNull)
        {
          CHECK(colIsNullable);
          if (!NdbDictionary::isNull(tabRec,
                                     attrRowBuf,
                                     col))
          {
            ndbout << "Error, col " << col 
                   << " (pk=" <<  pTab->getColumn(col)->getPrimaryKey()
                   << ") should be Null, but is not" << endl;
            return NDBT_FAILED;
          }
        }
        else
        {
          if (colIsNullable)
          {
            if (NdbDictionary::isNull(tabRec,
                                      attrRowBuf,
                                      col))
            {
              ndbout << "Error, col " << col 
                     << " (pk=" << pTab->getColumn(col)->getPrimaryKey()
                     << ") should be non-Null but is null" << endl;
              return NDBT_FAILED;
            };
          }
          
          /* Compare actual data read back */
          if( memcmp(calcBuff, valPtr, real_len) != 0 )
          {
            ndbout << "Error, col " << col 
                   << " (pk=" << pTab->getColumn(col)->getPrimaryKey()
                   << ") should be equal, but isn't for record "
                   << record << endl;
            ndbout << "Expected :";
            for (Uint32 i=0; i < real_len; i++)
            {
              ndbout_c("%x ", calcBuff[i]);
            }
            ndbout << endl << "Received :";
            for (Uint32 i=0; i < real_len; i++)
            {
              ndbout_c("%x ", valPtr[i]);
            }
            ndbout << endl;
            
            return NDBT_FAILED;
          }
        }
      }
      
      /* Now delete the tuple */
      trans= pNdb->startTransaction();
      op= trans->deleteTuple(tabRec,
                             keyRowBuf,
                             tabRec);
      CHECK(op != 0);
      CHECK(trans->execute(Commit) == 0);
      
      trans->close();
    }
  }

  return NDBT_OK;
  
}

int
testNdbRecordPKUpdate(NDBT_Context* ctx, NDBT_Step* step)
{
  /* In general, we should be able to update primary key
   * values.  We cannot *change* them, but for cases where
   * a collation maps several discrete values to a single
   * normalised value, it should be possible to modify
   * the discrete value of the key, as the normalised 
   * key value is unchanged.
   * Rather than testing with such a collation here, we 
   * cop out and test for errors with a 'null' change.
   */
  Ndb* pNdb = GETNDB(step);
  const NdbDictionary::Table* pTab= ctx->getTab();
  const NdbRecord* tabRec= pTab->getDefaultRecord();
  char rowBuf[ NDB_MAX_TUPLE_SIZE_IN_WORDS << 2 ];
  char badKeyRowBuf[ NDB_MAX_TUPLE_SIZE_IN_WORDS << 2 ];

  HugoCalculator calc(*pTab);

  const int numRecords= 100;

  /* First, let's calculate the correct Hugo values for this row */
  for (int record=0; record < numRecords; record++)
  {
    int updates= 0;
    for (int col=0; col<pTab->getNoOfColumns(); col++)
    {
      char* valPtr= NdbDictionary::getValuePtr(tabRec,
                                               rowBuf,
                                               col);
      CHECK(valPtr != NULL);
      
      int len= pTab->getColumn(col)->getSizeInBytes();
      Uint32 real_len;
      bool isNull= (calc.calcValue(record, col, updates, valPtr,
                                   len, &real_len) == NULL);
      if (pTab->getColumn(col)->getNullable())
      {
        NdbDictionary::setNull(tabRec,
                               rowBuf,
                               col,
                               isNull);
      }      
    }

    /* Create similar row, but with different id col (different
     * PK from p.o.v. of PK column update
     */
    memcpy(badKeyRowBuf, rowBuf, NDB_MAX_TUPLE_SIZE_IN_WORDS << 2);
    for (int col=0; col<pTab->getNoOfColumns(); col++)
    {
      if (calc.isIdCol(col))
      {
        char* valPtr= NdbDictionary::getValuePtr(tabRec,
                                                 badKeyRowBuf,
                                                 col);
        Uint32 badId= record+333;
        memcpy(valPtr, &badId, sizeof(badId));
      }
    }

    NdbTransaction* trans=pNdb->startTransaction();
    CHECK(trans != 0);
    
    const NdbOperation* op= trans->insertTuple(tabRec,
                                               rowBuf);
    CHECK(op != 0);
    
    CHECK(trans->execute(Commit) == 0);
    trans->close();
    
    /* Now update the PK columns */
    trans= pNdb->startTransaction();
    op= trans->updateTuple(tabRec,
                           rowBuf,
                           tabRec,
                           rowBuf);
    CHECK(op != 0);
    CHECK(trans->execute(Commit) == 0);
    CHECK(trans->getNdbError().code == 0);
    trans->close();

    /* Now update PK with scan takeover op */
    trans= pNdb->startTransaction();

    NdbScanOperation* scanOp=trans->scanTable(tabRec,
                                              NdbOperation::LM_Exclusive);
    CHECK(scanOp != 0);
    
    CHECK(trans->execute(NoCommit) == 0);
    
    /* Now update PK with lock takeover op */
    const char* rowPtr;
    CHECK(scanOp->nextResult(&rowPtr, true, true) == 0);
    
    op= scanOp->updateCurrentTuple(trans,
                                   tabRec,
                                   rowBuf);
    CHECK(op != NULL);
    
    CHECK(trans->execute(Commit) == 0);
    
    trans->close();

    /* Now attempt bad PK update with lock takeover op 
     * This is interesting as NDBAPI normally takes the
     * value of PK columns in an update from the key
     * row - so it's not possible to pass a 'different'
     * value (except when collations are used).
     * Scan Takeover update takes the PK values from the
     * attribute record and so different values can 
     * be supplied.
     * Here we check that different values result in the
     * kernel complaining.
     */
    trans= pNdb->startTransaction();

    scanOp=trans->scanTable(tabRec,
                            NdbOperation::LM_Exclusive);
    CHECK(scanOp != 0);
    
    CHECK(trans->execute(NoCommit) == 0);
    
    /* Now update PK with lock takeover op */
    CHECK(scanOp->nextResult(&rowPtr, true, true) == 0);
    
    op= scanOp->updateCurrentTuple(trans,
                                   tabRec,
                                   badKeyRowBuf);
    CHECK(op != NULL);
    
    CHECK(trans->execute(Commit) == -1);
    CHECK(trans->getNdbError().code == 897);

    trans->close();

    /* Now delete the tuple */
    trans= pNdb->startTransaction();
    op= trans->deleteTuple(tabRec,
                           rowBuf,
                           tabRec);
    CHECK(op != 0);
    CHECK(trans->execute(Commit) == 0);
    
    trans->close();
  }

  return NDBT_OK;
  
}

static 
BaseString getKeyVal(int record, bool upper)
{
  /* Create VARCHAR format key with upper or
   * lower case leading char
   */
  BaseString keyData;
  char c= 'a' + (record % ('z' - 'a'));
  
  keyData.appfmt("%cblahblah%d", c, record);
  
  if (upper)
    keyData.ndb_toupper();

  BaseString varCharKey;
  varCharKey.appfmt("%c%s", keyData.length(), keyData.c_str());
  
  return varCharKey;
}

int
testNdbRecordCICharPKUpdate(NDBT_Context* ctx, NDBT_Step* step)
{
  /* Test a change to a CHAR primary key with a case insensitive
   * collation.
   */
  Ndb* pNdb = GETNDB(step);
  const NdbDictionary::Table* pTab= ctx->getTab();
  
  /* Run as a 'T1' testcase - do nothing for other tables */
  if (strcmp(pTab->getName(), "T1") != 0)
    return NDBT_OK;

  CHARSET_INFO* charset= NULL;
  const char* csname="latin1_general_ci";
  charset= get_charset_by_name(csname, MYF(0));
  
  if (charset == NULL)
  {
    ndbout << "Couldn't get charset " << csname << endl;
    return NDBT_FAILED;
  }

  /* Create table with required schema */
  NdbDictionary::Table tab;
  tab.setName("TAB_CICHARPKUPD");
  
  NdbDictionary::Column pk;
  pk.setName("PK");
  pk.setType(NdbDictionary::Column::Varchar);
  pk.setLength(20);
  pk.setNullable(false);
  pk.setPrimaryKey(true);
  pk.setCharset(charset);
  tab.addColumn(pk);

  NdbDictionary::Column data;
  data.setName("DATA");
  data.setType(NdbDictionary::Column::Unsigned);
  data.setNullable(false);
  data.setPrimaryKey(false);
  tab.addColumn(data);

  pNdb->getDictionary()->dropTable(tab.getName());
  if(pNdb->getDictionary()->createTable(tab) != 0)
  {
    ndbout << "Create table failed with error : "
           << pNdb->getDictionary()->getNdbError().code
           << pNdb->getDictionary()->getNdbError().message
           << endl;
    return NDBT_FAILED;
  }
  
  ndbout << (NDBT_Table&)tab << endl;

  pTab= pNdb->getDictionary()->getTable(tab.getName());
  
  const NdbRecord* tabRec= pTab->getDefaultRecord();
  const Uint32 rowLen= NDB_MAX_TUPLE_SIZE_IN_WORDS << 2;
  char ucRowBuf[ rowLen ];
  char lcRowBuf[ rowLen ];
  char readBuf[ rowLen ];
  char* ucPkPtr= NdbDictionary::getValuePtr(tabRec,
                                            ucRowBuf,
                                            0);
  Uint32* ucDataPtr= (Uint32*) NdbDictionary::getValuePtr(tabRec,
                                                          ucRowBuf,
                                                          1);
  char* lcPkPtr= NdbDictionary::getValuePtr(tabRec,
                                            lcRowBuf,
                                            0);
  Uint32* lcDataPtr= (Uint32*) NdbDictionary::getValuePtr(tabRec,
                                                          lcRowBuf,
                                                          1);

  char* readPkPtr= NdbDictionary::getValuePtr(tabRec,
                                              readBuf,
                                              0);
  Uint32* readDataPtr= (Uint32*) NdbDictionary::getValuePtr(tabRec,
                                                            readBuf,
                                                            1);
    

  const int numRecords= 100;
  BaseString upperKey;
  BaseString lowerKey;

  for (int record=0; record < numRecords; record++)
  {
    upperKey.assign(getKeyVal(record, true).c_str());
    lowerKey.assign(getKeyVal(record, false).c_str());
    
    memcpy(ucPkPtr, upperKey.c_str(), upperKey.length());
    memcpy(lcPkPtr, lowerKey.c_str(), lowerKey.length());
    memcpy(ucDataPtr, &record, sizeof(record));
    memcpy(lcDataPtr, &record, sizeof(record));

    /* Insert with upper case */
    NdbTransaction* trans=pNdb->startTransaction();
    CHECK(trans != 0);
    
    const NdbOperation* op= trans->insertTuple(tabRec,
                                               ucRowBuf);
    CHECK(op != 0);
    
    int rc= trans->execute(Commit);
    if (rc != 0)
      ndbout << "Error " << trans->getNdbError().message << endl;
    CHECK(rc == 0);
    trans->close();

    /* Read with upper case */
    trans=pNdb->startTransaction();
    CHECK(trans != 0);
    op= trans->readTuple(tabRec,
                         ucRowBuf,
                         tabRec,
                         readBuf);
    CHECK(op != 0);
    CHECK(trans->execute(Commit) == 0);
    trans->close();

    /* Check key and data read */
    CHECK(memcmp(ucPkPtr, readPkPtr, ucPkPtr[0]) == 0);
    CHECK(memcmp(ucDataPtr, readDataPtr, sizeof(int)) == 0);
    
    memset(readBuf, 0, NDB_MAX_TUPLE_SIZE_IN_WORDS << 2);

    /* Read with lower case */
    trans=pNdb->startTransaction();
    CHECK(trans != 0);
    op= trans->readTuple(tabRec,
                         lcRowBuf,
                         tabRec,
                         readBuf);
    CHECK(op != 0);
    CHECK(trans->execute(Commit) == 0);
    trans->close();

    /* Check key and data read */
    CHECK(memcmp(ucPkPtr, readPkPtr, ucPkPtr[0]) == 0);
    CHECK(memcmp(ucDataPtr, readDataPtr, sizeof(int)) == 0);
    
    memset(readBuf, 0, NDB_MAX_TUPLE_SIZE_IN_WORDS << 2);

    /* Now update just the PK column to lower case */
    trans= pNdb->startTransaction();
    unsigned char mask[1];
    mask[0]= 1;
    op= trans->updateTuple(tabRec,
                           lcRowBuf,
                           tabRec,
                           lcRowBuf,
                           mask);
    CHECK(op != 0);
    CHECK(trans->execute(Commit) == 0);
    CHECK(trans->getNdbError().code == 0);
    trans->close();

    /* Now check that we can read with the upper case key */
    memset(readBuf, 0, NDB_MAX_TUPLE_SIZE_IN_WORDS << 2);
    
    trans=pNdb->startTransaction();
    CHECK(trans != 0);
    op= trans->readTuple(tabRec,
                         ucRowBuf,
                         tabRec,
                         readBuf);
    CHECK(op != 0);
    CHECK(trans->execute(Commit) == 0);
    trans->close();

    /* Check key and data read */
    CHECK(memcmp(lcPkPtr, readPkPtr, lcPkPtr[0]) == 0);
    CHECK(memcmp(lcDataPtr, readDataPtr, sizeof(int)) == 0);

    /* Now check that we can read with the lower case key */
    memset(readBuf, 0, NDB_MAX_TUPLE_SIZE_IN_WORDS << 2);
    
    trans=pNdb->startTransaction();
    CHECK(trans != 0);
    op= trans->readTuple(tabRec,
                         lcRowBuf,
                         tabRec,
                         readBuf);
    CHECK(op != 0);
    CHECK(trans->execute(Commit) == 0);
    trans->close();

    /* Check key and data read */
    CHECK(memcmp(lcPkPtr, readPkPtr, lcPkPtr[0]) == 0);
    CHECK(memcmp(lcDataPtr, readDataPtr, sizeof(int)) == 0);


    /* Now delete the tuple */
    trans= pNdb->startTransaction();
    op= trans->deleteTuple(tabRec,
                           ucRowBuf,
                           tabRec);
     CHECK(op != 0);
     CHECK(trans->execute(Commit) == 0);
   
     trans->close();
  }

  pNdb->getDictionary()->dropTable(tab.getName());

  return NDBT_OK;
  
}

int
testNdbRecordRowLength(NDBT_Context* ctx, NDBT_Step* step)
{
  /* Bug#43891 ignored null bits at the end of an row
   * when calculating the row length, leading to various
   * problems
   */
  Ndb* pNdb = GETNDB(step);
  const NdbDictionary::Table* pTab= ctx->getTab();
  int numCols= pTab->getNoOfColumns();
  const NdbRecord* defaultRecord= pTab->getDefaultRecord();

  /* Create an NdbRecord structure with all the Null
   * bits at the end - to test that they are included
   * correctly in row length calculations.
   */
  NdbDictionary::RecordSpecification rsArray[ NDB_MAX_ATTRIBUTES_IN_TABLE ];

  bool hasNullable= false;
  Uint32 highestUsed= 9000;
  for (int attrId=0; attrId< numCols; attrId++)
  {
    NdbDictionary::RecordSpecification& rs= rsArray[attrId];
    
    rs.column= pTab->getColumn(attrId);
    CHECK(NdbDictionary::getOffset(defaultRecord,
                                   attrId,
                                   rs.offset));
    CHECK(NdbDictionary::getNullBitOffset(defaultRecord,
                                          attrId,
                                          rs.nullbit_byte_offset,
                                          rs.nullbit_bit_in_byte));
    if (rs.column->getNullable())
    {
      /* Shift null bit(s) to bytes beyond the end of the record */
      hasNullable= true;
      rs.nullbit_byte_offset= highestUsed++;
      rs.nullbit_bit_in_byte= 0;
    }
  }
  
  if (hasNullable)
  {
    printf("Testing");
    const NdbRecord* myRecord= pNdb->getDictionary()->createRecord(pTab,
                                                                   rsArray,
                                                                   numCols,
                                                                   sizeof(NdbDictionary::RecordSpecification));
    CHECK(myRecord != 0);
    Uint32 rowLength= NdbDictionary::getRecordRowLength(myRecord);
    if (rowLength != highestUsed)
    {
      ndbout << "Failure, expected row length " << highestUsed
             << " got row length " << rowLength
             << endl;
      return NDBT_FAILED;
    }
  }
  
  return NDBT_OK;
}

int
runBug44015(NDBT_Context* ctx, NDBT_Step* step)
{
  /* testNdbApi -n WeirdAssertFail
   * Generates phrase "here2" on 6.3 which is 
   * output by DbtupExecQuery::handleReadReq()
   * detecting that the record's tuple checksum
   * is incorrect.
   * Later can generate assertion failure in 
   * prepare_read
   *         ndbassert(src_len >= (dynstart - src_data));
   * resulting in node failure
   */
  Ndb* pNdb = GETNDB(step);
  const NdbDictionary::Table* pTab= ctx->getTab();
  
  int numIterations= 100;
  int numRecords= 1024;
  
  NdbTransaction* trans;
  HugoOperations hugoOps(*pTab);
  
  for (int iter=0; iter < numIterations; iter++)
  {
    ndbout << "Iter : " << iter << endl;
    CHECK((trans= pNdb->startTransaction()) != 0);
    
    CHECK(hugoOps.setTransaction(trans) == 0);
    
    CHECK(hugoOps.pkInsertRecord(pNdb,
                                 0,
                                 numRecords) == 0);
    
    /* Now execute the transaction */
    if ((trans->execute(NdbTransaction::NoCommit) != 0))
    {
      ndbout << "Execute failed, error is " 
             << trans->getNdbError().code << " "
             << trans->getNdbError().message << endl;
      CHECK(0);
    }

    CHECK(trans->getNdbError().code == 0);
    
    /* Now delete the records in the same transaction
     * Need to do this manually as Hugo doesn't support it
     */
    CHECK(hugoOps.pkDeleteRecord(pNdb,
                                 0,
                                 numRecords) == 0);
    
    CHECK(trans->execute(NdbTransaction::NoCommit) == 0);
    CHECK(trans->getNdbError().code == 0);
    
    /* Now abort the transaction by closing it */
    trans->close();

    /* Force Hugo Transaction back to NULL */
    hugoOps.setTransaction(NULL, true);
  }

  ctx->stopTest();

  return NDBT_OK;
}

int runScanReadUntilStopped(NDBT_Context* ctx, NDBT_Step* step){
  int result = NDBT_OK;
  int i = 0;
  int scan_flags = NdbScanOperation::SF_TupScan;
  NdbOperation::LockMode lm = 
    (NdbOperation::LockMode)
    ctx->getProperty("ReadLockMode", (Uint32)NdbOperation::LM_CommittedRead);

  HugoTransactions hugoTrans(*ctx->getTab());
  while (ctx->isTestStopped() == false) {
    g_info << i << ": ";
    if (hugoTrans.scanReadRecords(GETNDB(step), 0, 0, 0,
                                  lm, scan_flags) != 0){
      return NDBT_FAILED;
    }
    i++;
  }
  return result;
}

int
runBug44065_org(NDBT_Context* ctx, NDBT_Step* step)
{
  /* testNdbApi -n WeirdAssertFail2
   * Results in assertion failure in DbtupCommit::execTUP_DEALLOCREQ()
   *   ndbassert(ptr->m_header_bits & Tuple_header::FREE);
   * Results in node failure
   */
  Ndb* pNdb = GETNDB(step);
  const NdbDictionary::Table* pTab= ctx->getTab();
  
  int numOuterIterations= 50;
  int numInnerIterations= 20;
  int numRecords= 200;
  
  NdbTransaction* trans;
  
  for (int outerIter=0; outerIter < numOuterIterations; outerIter++)
  {
    HugoOperations hugoOps(*pTab);

    int offset= (outerIter * numRecords);
    ndbout << "Outer Iter : " << outerIter 
           << " " << offset << "-" << (offset + numRecords - 1) << endl;

    {
      HugoTransactions trans(*pTab);
      CHECK(trans.loadTableStartFrom(pNdb, offset, numRecords) == 0);
    }

    for (int iter=0; iter < numInnerIterations; iter++)
    {
      //ndbout << "Inner Iter : " << iter << endl;
      CHECK((trans= pNdb->startTransaction()) != 0);
      
      CHECK(hugoOps.setTransaction(trans) == 0);
      
      /* Delete the records */
      CHECK(hugoOps.pkDeleteRecord(pNdb,
                                   offset,
                                   numRecords) == 0);
      
      /* Re-insert them */
      CHECK(hugoOps.pkInsertRecord(pNdb,
                                   offset,
                                   numRecords) == 0);
      
      /* Now execute the transaction, with IgnoreError */
      if ((trans->execute(NdbTransaction::NoCommit,
                          NdbOperation::AO_IgnoreError) != 0))
      {
        NdbError err = trans->getNdbError();
        ndbout << "Execute failed, error is " 
               << err.code << " " << endl;
        CHECK((err.classification == NdbError::TemporaryResourceError ||
               err.classification == NdbError::OverloadError ||
               err.classification == NdbError::TimeoutExpired));
        NdbSleep_MilliSleep(50);
      }
      
      /* Now abort the transaction by closing it without committing */
      trans->close();
      
      /* Force Hugo Transaction back to NULL */
      hugoOps.setTransaction(NULL, true);
    }
  }

  ctx->stopTest();

  return NDBT_OK;
}

static volatile int aValue = 0;

void
a_callback(int, NdbTransaction*, void*)
{
  ndbout_c("callback received!");
  aValue = 1;
}

int
runBug44065(NDBT_Context* ctx, NDBT_Step* step)
{
  /* testNdbApi -n WeirdAssertFail2
   * Results in assertion failure in DbtupCommit::execTUP_DEALLOCREQ()
   *   ndbassert(ptr->m_header_bits & Tuple_header::FREE);
   * Results in node failure
   */
  int rowno = 0;
  aValue = 0;
  Ndb* pNdb = GETNDB(step);
  Ndb * pNdb2 = new Ndb(&ctx->m_cluster_connection, "TEST_DB");
  pNdb2->init();
  pNdb2->waitUntilReady();

  const NdbDictionary::Table* pTab= ctx->getTab();
  
  HugoOperations hugoOps1(*pTab);
  CHECK(hugoOps1.startTransaction(pNdb) == 0);
  CHECK(hugoOps1.pkInsertRecord(pNdb, rowno) == 0);
  CHECK(hugoOps1.execute_NoCommit(pNdb) == 0);

  {
    HugoOperations hugoOps2(*pTab);
    CHECK(hugoOps2.startTransaction(pNdb2) == 0);
    
    CHECK(hugoOps2.pkDeleteRecord(pNdb2, rowno) == 0);
    CHECK(hugoOps2.pkInsertRecord(pNdb2, rowno) == 0);
    
    NdbTransaction* trans = hugoOps2.getTransaction();
    aValue = 0;
    
    trans->executeAsynch(NdbTransaction::NoCommit, a_callback, 0);
    pNdb2->sendPreparedTransactions(1);
    CHECK(hugoOps1.execute_Commit(pNdb) == 0);
    ndbout_c("waiting for callback");
    while (aValue == 0)
    {
      pNdb2->pollNdb();
      NdbSleep_MilliSleep(100);
    }
    CHECK(hugoOps2.execute_Rollback(pNdb2) == 0);
  }

  delete pNdb2; // need to delete hugoOps2 before pNdb2
  ctx->stopTest();

  return NDBT_OK;
}

int testApiFailReqImpl(NDBT_Context* ctx, NDBT_Step* step)
{
  /* Setup a separate connection for running PK updates
   * with that will be disconnected without affecting
   * the test framework
   */
  if (otherConnection != NULL)
  {
    ndbout << "Connection not null" << endl;
    return NDBT_FAILED;
  }
  
  char connectString[256];
  ctx->m_cluster_connection.get_connectstring(connectString,
                                              sizeof(connectString));
  
  otherConnection= new Ndb_cluster_connection(connectString);
  
  if (otherConnection == NULL)
  {
    ndbout << "Connection is null" << endl;
    return NDBT_FAILED;
  }
  
  int rc= otherConnection->connect();
  
  if (rc!= 0)
  {
    ndbout << "Connect failed with rc " << rc << endl;
    return NDBT_FAILED;
  }
  
  /* Check that all nodes are alive - if one has failed
   * then probably we exposed bad API_FAILREQ handling
   */
  if (otherConnection->wait_until_ready(10,10) != 0)
  {
    ndbout << "Cluster connection was not ready" << endl;
    return NDBT_FAILED;
  }
  
  for (int i=0; i < MAX_STEPS; i++)
  {
    /* We must create the Ndb objects here as we 
     * are still single threaded
     */
    stepNdbs[i]= new Ndb(otherConnection,
                         "TEST_DB");
    stepNdbs[i]->init();
    int rc= stepNdbs[i]->waitUntilReady(10);
    
    if (rc != 0)
    {
      ndbout << "Ndb " << i << " was not ready" << endl;
      return NDBT_FAILED;
    }
    
  }
  
  /* Now signal the 'worker' threads to start sending Pk
   * reads
   */
  ctx->setProperty(ApiFailTestRun, 1);
  
  /* Wait until all of them are running before proceeding */
  ctx->getPropertyWait(ApiFailTestsRunning, 
                       ctx->getProperty(ApiFailNumberPkSteps));

  if (ctx->isTestStopped())
  {
    return NDBT_OK;
  }
  
  /* Clear the test-run flag so that they'll wait after
   * they hit an error
   */
  ctx->setProperty(ApiFailTestRun, (Uint32)0);

  /* Wait a little */
  sleep(1);

  /* Active more stringent checking of behaviour after
   * API_FAILREQ
   */
  NdbRestarter restarter;
    
  /* Activate 8078 - TCs will abort() if they get a TCKEYREQ
   * from the failed API after an API_FAILREQ message
   */
  ndbout << "Activating 8078" << endl;
  restarter.insertErrorInAllNodes(8078);
  
  /* Wait a little longer */
  sleep(1);
  
  /* Now cause our connection to disconnect
   * This results in TC receiving an API_FAILREQ
   * If there's an issue with API_FAILREQ 'cleanly'
   * stopping further signals, there should be
   * an assertion failure in TC 
   */
  int otherNodeId = otherConnection->node_id();
  
  ndbout << "Forcing disconnect of node " 
         << otherNodeId << endl;
  
  /* All dump 900 <nodeId> */
  int args[2]= {900, otherNodeId};
  
  restarter.dumpStateAllNodes( args, 2 );
  

  /* Now wait for all workers to finish
   * (Running worker count to get down to zero
   */
  ctx->getPropertyWait(ApiFailTestsRunning, (Uint32)0);

  if (ctx->isTestStopped())
  {
    return NDBT_OK;
  }
  
  /* Clean up error insert */
  restarter.insertErrorInAllNodes(0);
  
  /* Clean up allocated resources */
  for (int i= 0; i < MAX_STEPS; i++)
  {
    delete stepNdbs[i];
    stepNdbs[i]= NULL;
  }
  
  delete otherConnection;
  otherConnection= NULL;
  
  return NDBT_OK;
}


int testApiFailReq(NDBT_Context* ctx, NDBT_Step* step)
{  
  /* Perform a number of iterations, connecting,
   * sending lots of PK updates, inserting error
   * and then causing node failure
   */
  Uint32 iterations = 10;
  int rc = NDBT_OK;

  while (iterations --)
  {
    rc= testApiFailReqImpl(ctx, step);
    
    if (rc == NDBT_FAILED)
    {
      break;
    }
  } // while(iterations --)
    
  /* Avoid PkRead worker threads getting stuck */
  ctx->setProperty(ApiFailTestComplete, (Uint32) 1);

  return rc;
}

int runBulkPkReads(NDBT_Context* ctx, NDBT_Step* step)
{
  /* Run batched Pk reads */

  while(true)
  {
    /* Wait to be signalled to start running */
    while ((ctx->getProperty(ApiFailTestRun) == 0) &&
           (ctx->getProperty(ApiFailTestComplete) == 0) &&
           !ctx->isTestStopped())
    {
      ctx->wait_timeout(500); /* 500 millis */
    }

    if (ctx->isTestStopped() ||
        (ctx->getProperty(ApiFailTestComplete) != 0))
    {
      /* Asked to stop by main test thread */
      return NDBT_OK;
    }
    /* Indicate that we're underway */
    ctx->incProperty(ApiFailTestsRunning);
      
    Ndb* otherNdb = stepNdbs[step->getStepNo()];
    HugoOperations hugoOps(*ctx->getTab());
    Uint32 numRecords = ctx->getNumRecords();
    Uint32 batchSize = (1000 < numRecords)? 1000 : numRecords;
    
    ndbout << "Step number " << step->getStepNo()
           << " reading batches of " << batchSize 
           << " rows " << endl;
    
    while(true)
    {
      if (hugoOps.startTransaction(otherNdb) != 0)
      {
        if (otherNdb->getNdbError().code == 4009) 
        {
          /* Api disconnect sometimes manifests as Cluster failure
           * from API's point of view as it cannot seize() a 
           * transaction from any Ndbd node
           * We treat this the same way as the later error cases
           */
          break;
        }
          
        ndbout << "Failed to start transaction.  Error : "
               << otherNdb->getNdbError().message << endl;
        return NDBT_FAILED;
      }
      
      for (Uint32 op = 0; op < batchSize; op++)
      {
        if (hugoOps.pkReadRecord(otherNdb,
                                 op) != 0)
        {
          ndbout << "Failed to define read of record number " << op << endl;
          ndbout << "Error : " << hugoOps.getTransaction()->getNdbError().message 
                 << endl;
          return NDBT_FAILED;
        }
      }
      
      if (hugoOps.execute_Commit(otherNdb) != 0)
      {
        NdbError err = hugoOps.getTransaction()->getNdbError();
        ndbout << "Execute failed with Error : " 
               << err.message
               << endl;
        
        hugoOps.closeTransaction(otherNdb);
        
        if ((err.code == 4002) || // send failed
            (err.code == 4010) || // Node failure
            (err.code == 4025) || // Node failure
            (err.code == 1218))   // Send buffer overload (reading larger tables)
        {
          /* Expected scenario due to injected Api disconnect 
           * If there was a node failure due to assertion failure
           * then we'll detect it when we try to setup a new
           * connection
           */
          break; 
        }
        return NDBT_FAILED;
      }
      
      hugoOps.closeTransaction(otherNdb);
    }

    /* Signal that we've finished running this iteration */
    ctx->decProperty(ApiFailTestsRunning);
  }
 
  return NDBT_OK;
}
  
int runReadColumnDuplicates(NDBT_Context* ctx, NDBT_Step* step){

  int result = NDBT_OK;
  const NdbDictionary::Table* pTab = ctx->getTab();
  HugoCalculator hc(*pTab);
  Uint32 numRecords = ctx->getNumRecords();

  Ndb* pNdb = new Ndb(&ctx->m_cluster_connection, "TEST_DB");
  if (pNdb == NULL){
    ndbout << "pNdb == NULL" << endl;      
    return NDBT_FAILED;  
  }
  if (pNdb->init()){
    NDB_ERR(pNdb->getNdbError());
    delete pNdb;
    return NDBT_FAILED;
  }

  HugoOperations hugoOps(*pTab);
  
  for (int m = 1; m < 100; m++){
    Uint32 record = (100 - m) % numRecords;
    NdbConnection* pCon = pNdb->startTransaction();
    if (pCon == NULL){
      delete pNdb;
      return NDBT_FAILED;
    }
      
    NdbOperation* pOp = pCon->getNdbOperation(pTab->getName());
    if (pOp == NULL){
      pNdb->closeTransaction(pCon);
      delete pNdb;
      return NDBT_FAILED;
    }
      
    if (pOp->readTuple() != 0){
      pNdb->closeTransaction(pCon);
      delete pNdb;
      return NDBT_FAILED;
    }
    
    int numCols= pTab->getNoOfColumns();

    for(int a = 0; a < numCols; a++){
      if (pTab->getColumn(a)->getPrimaryKey() == true){
	if(hugoOps.equalForAttr(pOp, a, record) != 0){
	  NDB_ERR(pCon->getNdbError());
	  pNdb->closeTransaction(pCon);
	  delete pNdb;
	  return NDBT_FAILED;
	}
      }
    }
      
    int dupColNum = m % numCols;
    int numReads = m + 1;
    
    NdbRecAttr* first = NULL;
    ndbout << "Reading record " 
           << record << " Column "
           << dupColNum << " " << numReads
           << " times" << endl;
    while (numReads--)
    {
      NdbRecAttr* recAttr = pOp->getValue(dupColNum);
      if (recAttr == NULL) {
	const NdbError err = pCon->getNdbError();
	NDB_ERR(err);
        result = NDBT_FAILED;
        pNdb->closeTransaction(pCon);	
	break;
      }
      first = (first == NULL) ? recAttr : first;
    };
    
    if (result == NDBT_FAILED)
      break;

    if (pCon->execute(Commit) != 0){
      const NdbError err = pCon->getNdbError();
      NDB_ERR(err);
      result = NDBT_FAILED;
      pNdb->closeTransaction(pCon);
      break;
    }

    if (pCon->getNdbError().code != 0)
    {
      NdbError err = pCon->getNdbError();
      if (err.code == 880)
      {
        /* Tried to read too much error - this column
         * is probably too large.
         * Skip to next iteration
         */
        ndbout << "Reading too much in one op, skipping..." << endl;
        pNdb->closeTransaction(pCon);
        continue;
      }
      ndbout << "Error at execute time : " << err.code
             << ":" << err.message << endl;
      pNdb->closeTransaction(pCon);
      result = NDBT_FAILED;
      break;
    }

    /* Let's check the results */

    
    const NdbRecAttr* curr = first;

    for (int c= 0; c < (m+1); c++)
    {
      if (hc.verifyRecAttr(record,
                           0,
                           curr))
      {
        ndbout << "Mismatch on record "
                 << record << " column "
                 << dupColNum << " read number "
                 << c+1 << endl;
        result =  NDBT_FAILED;
        break;
      }

      ndbout << "/";
      
      curr = curr->next();
    }

    ndbout << endl;

    pNdb->closeTransaction(pCon);

    if (result == NDBT_FAILED)
      break;

    if (curr != NULL)
    {
      ndbout << "Error - extra RecAttr(s) found" << endl;
      result = NDBT_FAILED;
      break;
    }

  }// m

  delete pNdb;

  return result;
}

class TransGuard
{
  NdbTransaction* pTrans;
public:
  TransGuard(NdbTransaction * p) : pTrans(p) {}
  ~TransGuard() { if (pTrans) pTrans->close(); pTrans = 0; }
};

int
runBug51775(NDBT_Context* ctx, NDBT_Step* step)
{
  Ndb* pNdb = GETNDB(step);

  NdbTransaction * pTrans1 = pNdb->startTransaction();
  if (pTrans1 == NULL)
  {
    NDB_ERR(pNdb->getNdbError());
    return NDBT_FAILED;
  }
  TransGuard g1(pTrans1);

  NdbTransaction * pTrans2 = pNdb->startTransaction();
  if (pTrans2 == NULL)
  {
    pTrans1->close();
    NDB_ERR(pNdb->getNdbError());
    return NDBT_FAILED;
  }

  TransGuard g2(pTrans2);

  {
    NdbOperation * pOp = pTrans1->getNdbOperation(ctx->getTab()->getName());
    if (pOp == NULL)
    {
      NDB_ERR(pOp->getNdbError());
      return NDBT_FAILED;
    }
    
    if (pOp->insertTuple() != 0)
    {
      NDB_ERR(pOp->getNdbError());
      return NDBT_FAILED;
    }
    
    HugoOperations hugoOps(* ctx->getTab());
    hugoOps.setValues(pOp, 0, 0);
  }

  {
    NdbOperation * pOp = pTrans2->getNdbOperation(ctx->getTab()->getName());
    if (pOp == NULL)
    {
      NDB_ERR(pOp->getNdbError());
      return NDBT_FAILED;
    }
    
    if (pOp->readTuple() != 0)
    {
      NDB_ERR(pOp->getNdbError());
      return NDBT_FAILED;
    }
    
    HugoOperations hugoOps(* ctx->getTab());
    hugoOps.equalForRow(pOp, 0);
    pOp->getValue(NdbDictionary::Column::FRAGMENT);
  }


  pTrans1->execute(NoCommit); // We now have un uncommitted insert

  /**
   * Now send a read...which will get 266
   */
  pTrans2->executeAsynch(NoCommit, 0, 0);
  int res = pNdb->pollNdb(1, 1000);
  ndbout_c("res: %u", res);
  
  NdbSleep_SecSleep(10);
  ndbout_c("pollNdb()");
  while (pNdb->pollNdb() + res == 0);

  return NDBT_OK;
}

int setupOtherConnection(NDBT_Context* ctx, NDBT_Step* step)
{
  /* Setup a separate connection for running operations
   * that can be disconnected without affecting
   * the test framework
   */
  if (otherConnection != NULL)
  {
    g_err.println("otherConnection not null");
    return NDBT_FAILED;
  }
  
  char connectString[256];
  ctx->m_cluster_connection.get_connectstring(connectString,
                                              sizeof(connectString));
  
  otherConnection= new Ndb_cluster_connection(connectString);
  
  if (otherConnection == NULL)
  {
    g_err.println("otherConnection is null");
    return NDBT_FAILED;
  }
  
  int rc= otherConnection->connect();
  
  if (rc!= 0)
  {
    g_err.println("Connect failed with rc %d", rc);
    return NDBT_FAILED;
  }
  
  /* Check that all nodes are alive */
  if (otherConnection->wait_until_ready(10,10) != 0)
  {
    g_err.println("Cluster connection was not ready");
    return NDBT_FAILED;
  }

  return NDBT_OK;
}

int tearDownOtherConnection(NDBT_Context* ctx, NDBT_Step* step)
{
  if (otherConnection == NULL)
  {
    g_err << "otherConnection is NULL" << endl;
    return NDBT_OK;
  }

  delete otherConnection;
  otherConnection = NULL;

  return NDBT_OK;
}


int testFragmentedApiFailImpl(NDBT_Context* ctx, NDBT_Step* step)
{
  /* Setup a separate connection for running scan operations
   * that will be disconnected without affecting
   * the test framework
   */
  if (setupOtherConnection(ctx, step) != NDBT_OK)
  {
    return NDBT_FAILED;
  }
  
  for (int i=0; i < MAX_STEPS; i++)
  {
    /* We must create the Ndb objects here as we 
     * are still single threaded
     */
    stepNdbs[i]= new Ndb(otherConnection,
                         "TEST_DB");
    stepNdbs[i]->init();
    int rc= stepNdbs[i]->waitUntilReady(10);
    
    if (rc != 0)
    {
      g_err.println("FragApiFail : Ndb %d was not ready", i);
      return NDBT_FAILED;
    }
    
  }
  
  /* Now signal the 'worker' threads to start sending Pk
   * reads
   */
  ctx->setProperty(ApiFailTestRun, 1);
  
  /* Wait until all of them are running before proceeding */
  ctx->getPropertyWait(ApiFailTestsRunning, 
                       ctx->getProperty(ApiFailNumberPkSteps));

  if (ctx->isTestStopped())
  {
    return NDBT_OK;
  }
  
  /* Clear the test-run flag so that they'll wait after
   * they hit an error
   */
  ctx->setProperty(ApiFailTestRun, (Uint32)0);

  /* Wait a little */
  sleep(1);

  /* Now cause our connection to disconnect
   * This results in NDBD running API failure
   * code and cleaning up any in-assembly fragmented
   * signals
   */
  int otherNodeId = otherConnection->node_id();
  
  g_info.println("FragApiFail : Forcing disconnect of node %u", otherNodeId);
  
  /* All dump 900 <nodeId> */
  int args[2]= {900, otherNodeId};
  
  NdbRestarter restarter;
  restarter.dumpStateAllNodes( args, 2 );
  
  /* Now wait for all workers to finish
   * (Running worker count to get down to zero
   */
  ctx->getPropertyWait(ApiFailTestsRunning, (Uint32)0);

  if (ctx->isTestStopped())
  {
    return NDBT_OK;
  }
  
  /* Clean up allocated resources */
  for (int i= 0; i < MAX_STEPS; i++)
  {
    delete stepNdbs[i];
    stepNdbs[i]= NULL;
  }
  
  tearDownOtherConnection(ctx, step);
  
  return NDBT_OK;
}

int testFragmentedApiFail(NDBT_Context* ctx, NDBT_Step* step)
{  
  /* Perform a number of iterations, connecting,
   * sending lots of PK updates, inserting error
   * and then causing node failure
   */
  Uint32 iterations = 10;
  int rc = NDBT_OK;

  while (iterations --)
  {
    rc= testFragmentedApiFailImpl(ctx, step);
    
    if (rc == NDBT_FAILED)
    {
      break;
    }
  } // while(iterations --)
    
  /* Avoid scan worker threads getting stuck */
  ctx->setProperty(ApiFailTestComplete, (Uint32) 1);

  return rc;
}

int runFragmentedScanOtherApi(NDBT_Context* ctx, NDBT_Step* step)
{
  /* We run a loop sending large scan requests that will be
   * fragmented.
   * The requests are so large that they actually fail on 
   * arrival at TUP as there is too much ATTRINFO
   * That doesn't affect this testcase though, as it is
   * testing TC cleanup of fragmented signals from a 
   * failed API
   */
  /* SEND > ((2 * MAX_SEND_MESSAGE_BYTESIZE) + SOME EXTRA) 
   * This way we get at least 3 fragments
   * However, as this is generally > 64kB, it's too much AttrInfo for
   * a ScanTabReq, so the 'success' case returns error 874
   */
  const Uint32 PROG_WORDS= 16500; 
  
  /* Use heap rather than stack as stack is too small in
   * STEP thread
   */
  Uint32* buff= new Uint32[ PROG_WORDS + 10 ]; // 10 extra for final 'return' etc.
  Uint32 stepNo = step->getStepNo();

  while(true)
  {
    /* Wait to be signalled to start running */
    while ((ctx->getProperty(ApiFailTestRun) == 0) &&
           (ctx->getProperty(ApiFailTestComplete) == 0) &&
           !ctx->isTestStopped())
    {
      ctx->wait_timeout(500); /* 500 millis */
    }

    if (ctx->isTestStopped() ||
        (ctx->getProperty(ApiFailTestComplete) != 0))
    {
      g_info.println("%u: Test stopped, exiting thread", stepNo);
      /* Asked to stop by main test thread */
      delete[] buff;
      return NDBT_OK;
    }
    /* Indicate that we're underway */
    ctx->incProperty(ApiFailTestsRunning);

    Ndb* otherNdb = stepNdbs[stepNo];
    
    while (true)
    {
      /* Start a transaction */
      NdbTransaction* trans= otherNdb->startTransaction();
      if (!trans)
      {
        const NdbError err = otherNdb->getNdbError();
        
        /* During this test, if we attempt to get a transaction
         * when the API is disconnected, we can get error 4009
         * (Cluster failure).  We treat this similarly to the
         * "Node failure caused abort of transaction" case
         */
        if (err.code == 4009)
        {
          g_info.println("%u: Failed to start transaction from Ndb object Error : %u %s",
                   stepNo, err.code, err.message);
          break;
        }
        g_err.println("ERR: %u: %u: Failed to start transaction from Ndb object Error : %u %s",
                      __LINE__, stepNo, err.code, err.message);
        delete[] buff;
        return NDBT_FAILED;
      }
      
      NdbScanOperation* scan= trans->getNdbScanOperation(ctx->getTab());
      
      if (scan == NULL)
      {
        /* getNdbScanOperation can fail in same way as startTransaction
         * since it starts a buddy transaction for scan operations.
         */
        const NdbError err = trans->getNdbError();
        if (err.code == 4009)
        {
          g_info.println("%u: Failed to get scan operation transaction Error : %u %s",
                   stepNo, err.code, err.message);
          trans->close();
          break;
        }
        g_err.println("ERR: %u: %u: Failed to get scan operation transaction Error : %u %s",
                 __LINE__, stepNo, err.code, err.message);
        trans->close();
        delete[] buff;
        return NDBT_FAILED;
      }
      
      CHECK(0 == scan->readTuples());
      
      /* Create a large program, to give a large SCANTABREQ */
      NdbInterpretedCode prog(ctx->getTab(), 
                              buff, PROG_WORDS + 10);
      
      for (Uint32 w=0; w < PROG_WORDS; w++)
        CHECK(0 == prog.load_const_null(1));
    
      CHECK(0 == prog.interpret_exit_ok());
      CHECK(0 == prog.finalise());
      
      CHECK(0 == scan->setInterpretedCode(&prog));
      
      int ret = trans->execute(NdbTransaction::NoCommit);

      const NdbError execError= trans->getNdbError();

      if (ret != 0)
      {
        /* Transaction was aborted.  Should be due to node disconnect. */
        if(execError.classification != NdbError::NodeRecoveryError)
        {
          g_err.println("ERR: %u: %u: Execute aborted transaction with invalid error code: %u",
                   __LINE__, stepNo, execError.code);
          NDB_ERR_OUT(g_err, execError);
          trans->close();
          delete[] buff;
          return NDBT_FAILED;
        }
        g_info.println("%u: Execute aborted transaction with NR error code: %u",
                 stepNo, execError.code);
        trans->close();
        break;
      }

      /* Can get success (0), or 874 for too much AttrInfo, depending
       * on timing
       */
      if ((execError.code != 0) &&
          (execError.code != 874) &&
          (execError.code != 4002))
      {
        g_err.println("ERR: %u: %u: incorrect error code: %u", __LINE__, stepNo, execError.code);
        NDB_ERR_OUT(g_err, execError);
        trans->close();
        delete[] buff;
        return NDBT_FAILED;
      }

      /* nextResult will always fail */  
      CHECK(-1 == scan->nextResult());
      
      NdbError scanError= scan->getNdbError();
      
      /* 'Success case' is 874 for too much AttrInfo */
      if (scanError.code != 874)
      {
       /* When disconnected, we get should get a node failure related error */
        if (scanError.classification == NdbError::NodeRecoveryError)
        {
          g_info.println("%u: Scan failed due to node failure/disconnect with error code %u",
                         stepNo, scanError.code);
          trans->close();
          break;
        }
        else
        {
          g_err.println("ERR: %u: %u: incorrect error code: %u", __LINE__, stepNo, scanError.code);
          NDB_ERR_OUT(g_err, scanError);
          trans->close();
          delete[] buff;
          return NDBT_FAILED;
        }
      }
      
      scan->close();
      
      trans->close();
    } // while (true)
    
    /* Node failure case - as expected */
    g_info.println("%u: Scan thread finished iteration", stepNo);

    /* Signal that we've finished running this iteration */
    ctx->decProperty(ApiFailTestsRunning);
  } 

  delete[] buff;
  return NDBT_OK;
}
  
void outputLockMode(NdbOperation::LockMode lm)
{
  switch(lm)
  {
  case NdbOperation::LM_Exclusive:
    ndbout << "LM_Exclusive";
    break;
  case NdbOperation::LM_Read:
    ndbout << "LM_Read";
    break;
  case NdbOperation::LM_SimpleRead:
    ndbout << "LM_SimpleRead";
    break;
  case NdbOperation::LM_CommittedRead:
    ndbout << "LM_CommittedRead";
    break;
  }
}

NdbOperation::LockMode chooseLockMode(bool onlyRealLocks = false)
{
  Uint32 choice;
  
  if (onlyRealLocks)
  {
    choice = rand() % 2;
  }
  else
  {
    choice = rand() % 4;
  }

  NdbOperation::LockMode lm = NdbOperation::LM_Exclusive;

  switch(choice)
  {
  case 0:
    lm = NdbOperation::LM_Exclusive;
    break;
  case 1:
    lm = NdbOperation::LM_Read;
    break;
  case 2:
    lm = NdbOperation::LM_SimpleRead;
    break;
  case 3:
  default:
    lm = NdbOperation::LM_CommittedRead;
    break;
  }

  outputLockMode(lm);
  ndbout << endl;

  return lm;
}

NdbOperation::LockMode chooseConflictingLockMode(NdbOperation::LockMode lm)
{
  NdbOperation::LockMode conflicting = NdbOperation::LM_Exclusive;

  switch (lm) 
  {
  case NdbOperation::LM_Exclusive:
    conflicting = (((rand() % 2) == 0) ? 
                   NdbOperation::LM_Exclusive :
                   NdbOperation::LM_Read);

    break;
  case NdbOperation::LM_Read:
    conflicting = NdbOperation::LM_Exclusive;
    break;
  default:
    abort(); // SimpleRead + CommittedRead can't conflict reliably
  }

  ndbout << "conflicting with ";
  outputLockMode(lm);
  ndbout << " using ";
  outputLockMode(conflicting);
  ndbout << endl;
  return conflicting;
}   

#define CHECKN(c, o, e) { if (!(c)) {                     \
    ndbout << "Failed on line " << __LINE__ << endl;    \
    ndbout << (o)->getNdbError() << endl;               \
    return e; } }

NdbOperation* defineReadAllColsOp(HugoOperations* hugoOps,
                                  NdbTransaction* trans,
                                  const NdbDictionary::Table* pTab,
                                  NdbOperation::LockMode lm,
                                  Uint32 rowNum)
{
  NdbOperation* op = trans->getNdbOperation(pTab);
  CHECKN(op != NULL, trans, NULL);
    
  CHECKN(op->readTuple(lm) == 0, op, NULL);
  
  hugoOps->equalForRow(op, rowNum);
  
  for(int c = 0; c < pTab->getNoOfColumns(); c++)
  {
    if(!pTab->getColumn(c)->getPrimaryKey())
    {
      CHECKN(op->getValue(pTab->getColumn(c)->getName()) != NULL, op, NULL);
    }
  }
  
  return op;
}

bool checkReadRc(HugoOperations* hugoOps,
                 Ndb* ndb,
                 const NdbDictionary::Table* pTab,
                 NdbOperation::LockMode lm,
                 Uint32 rowNum,
                 int expectedRc)
{
  NdbTransaction* trans = ndb->startTransaction();
  CHECKN(trans != NULL, ndb, false);
  
  NdbOperation* readOp = defineReadAllColsOp(hugoOps,
                                             trans,
                                             pTab,
                                             lm,
                                             rowNum);
  CHECKN(readOp != NULL, trans, false);

  int execRc = trans->execute(Commit);
  
  if (expectedRc)
  {
    /* Here we assume that the error is on the transaction
     * which may not be the case for some errors
     */
    if (trans->getNdbError().code != expectedRc)
    {
      ndbout << "Expected " << expectedRc << " at " << __LINE__ << endl;
      ndbout << "Got " << trans->getNdbError() << endl;
      return false;
    }
  }
  else
  {
    CHECKN(execRc == 0, trans, false);
    CHECKN(readOp->getNdbError().code == 0, readOp, false);
  }
  
  trans->close();

  return true;
}

bool checkReadDeadlocks(HugoOperations* hugoOps,
                        Ndb* ndb,
                        const NdbDictionary::Table* pTab,
                        NdbOperation::LockMode lm,
                        Uint32 rowNum)
{
  return checkReadRc(hugoOps, ndb, pTab, lm, rowNum, 266);
}

bool checkReadSucceeds(HugoOperations* hugoOps,
                       Ndb* ndb,
                       const NdbDictionary::Table* pTab,
                       NdbOperation::LockMode lm,
                       Uint32 rowNum)
{
  return checkReadRc(hugoOps, ndb, pTab, lm, rowNum, 0);
}

int runTestUnlockBasic(NDBT_Context* ctx, NDBT_Step* step)
{
  /* Basic tests that we can lock and unlock rows
   * using the unlock mechanism
   * Some minor side-validation that the API rejects
   * readLockInfo for non Exclusive / Shared lock modes
   * and that double-release of the lockhandle is caught
   */
  const NdbDictionary::Table* pTab = ctx->getTab();
  
  HugoOperations hugoOps(*pTab);
  
  const Uint32 iterations = 200;

  for (Uint32 iter = 0; iter < iterations; iter++)
  {
    Uint32 rowNum = iter % ctx->getNumRecords();

    NdbTransaction* trans = GETNDB(step)->startTransaction();
    CHECKN(trans != NULL, GETNDB(step), NDBT_FAILED);
    
    ndbout << "First transaction operation using ";
    NdbOperation::LockMode lm = chooseLockMode();

    NdbOperation* op = defineReadAllColsOp(&hugoOps,
                                           trans,
                                           pTab,
                                           lm,
                                           rowNum);
    CHECKN(op != NULL, trans, NDBT_FAILED);
    
    if (op->getLockHandle() == NULL)
    {
      if ((lm == NdbOperation::LM_CommittedRead) ||
          (lm == NdbOperation::LM_SimpleRead))
      {
        if (op->getNdbError().code == 4549)
        {
          /* As expected, go to next iteration */
          ndbout << "Definition error as expected, moving to next" << endl;
          trans->close();
          continue;
        }
        ndbout << "Expected 4549, got :" << endl;
      }
      ndbout << op->getNdbError() << endl;
      ndbout << " at "<<__FILE__ << ":" <<__LINE__ << endl;
      return NDBT_FAILED;
    }
    
    CHECKN(trans->execute(NoCommit) == 0, trans, NDBT_FAILED);
    
    const NdbLockHandle* lh = op->getLockHandle();
    CHECKN(lh != NULL, op, NDBT_FAILED);

    /* Ok, let's use another transaction to try and get a
     * lock on the row (exclusive or shared)
     */
    NdbTransaction* trans2 = GETNDB(step)->startTransaction();
    CHECKN(trans2 != NULL, GETNDB(step), NDBT_FAILED);


    ndbout << "Second transaction operation using ";
    NdbOperation::LockMode lm2 = chooseLockMode();

    NdbOperation* op2 = defineReadAllColsOp(&hugoOps,
                                            trans2,
                                            pTab,
                                            lm2,
                                            rowNum);
    CHECKN(op2 != NULL, trans2, NDBT_FAILED);

    /* Execute can succeed if both lock modes are LM read
     * otherwise we'll deadlock (266)
     */
    bool expectOk = ((lm2 == NdbOperation::LM_CommittedRead) ||
                     ((lm == NdbOperation::LM_Read) &&
                      ((lm2 == NdbOperation::LM_Read) ||
                       (lm2 == NdbOperation::LM_SimpleRead))));

    /* Exclusive read locks primary only, and SimpleRead locks
     * Primary or Backup, so SimpleRead may or may not succeed
     */
    bool unknownCase = ((lm == NdbOperation::LM_Exclusive) &&
                        (lm2 == NdbOperation::LM_SimpleRead));
    
    if (trans2->execute(NoCommit) != 0)
    {
      if (expectOk ||
          (trans2->getNdbError().code != 266))
      {
        ndbout << trans2->getNdbError() << endl;
        ndbout << " at "<<__FILE__ << ":" <<__LINE__ << endl;
        return NDBT_FAILED;
      }
    }
    else
    {
      if (!expectOk  && !unknownCase)
      {
        ndbout << "Expected deadlock but had success!" << endl;
        return NDBT_FAILED;
      }
    }
    trans2->close();

    /* Now let's try to create an unlockRow operation, and
     * execute it 
     */
    const NdbOperation* unlockOp = trans->unlock(lh);
    
    CHECKN(unlockOp != NULL, trans, NDBT_FAILED);

    CHECKN(trans->execute(NoCommit) == 0, trans, NDBT_FAILED);

    /* Now let's try to get an exclusive lock on the row from
     * another transaction which can only be possible if the
     * original lock has been removed.
     */
    CHECK(checkReadSucceeds(&hugoOps,
                            GETNDB(step),
                            pTab,
                            NdbOperation::LM_Exclusive,
                            rowNum));
    ndbout << "Third transaction operation using LM_Exclusive succeeded" << endl;

    Uint32 choice = rand() % 3;
    switch(choice)
    {
    case 0:
      ndbout << "Closing transaction" << endl;
      trans->close();
      break;
    case 1:
      ndbout << "Releasing handle and closing transaction" << endl;
      CHECKN(trans->releaseLockHandle(lh) == 0, trans, NDBT_FAILED);
      trans->close();
      break;
    case 2:
      ndbout << "Attempting to release the handle twice" << endl;
      CHECKN(trans->releaseLockHandle(lh) == 0, trans, NDBT_FAILED);
      
      if ((trans->releaseLockHandle(lh) != -1) ||
          (trans->getNdbError().code != 4551))
      {
        ndbout << "Expected 4551, but got no error " << endl;
        ndbout << " at "<<__FILE__ << ":" <<__LINE__ << endl;
        return NDBT_FAILED;
      }
      
      trans->close();
      break;
    default:
      abort();
      break;
    } 
  } // for (Uint32 iter

  return NDBT_OK;
}

int runTestUnlockRepeat(NDBT_Context* ctx, NDBT_Step* step)
{
  /* Transaction A locks 2 rows
   * It repeatedly unlocks and re-locks one row, but leaves
   * the other locked
   * Transaction B verifies that it can only lock the unlocked
   * row when it is unlocked, and can never lock the row which
   * is never unlocked!
   */

  const NdbDictionary::Table* pTab = ctx->getTab();
  
  HugoOperations hugoOps(*pTab);

  const Uint32 outerLoops = 2;
  const Uint32 iterations = 10;

  Ndb* ndb = GETNDB(step);

  /* Transaction A will take a lock on otherRowNum and hold it
   * throughout.
   * RowNum will be locked and unlocked each iteration
   */
  Uint32 otherRowNum = ctx->getNumRecords() - 1;
  
  for (Uint32 outerLoop = 0; outerLoop < outerLoops; outerLoop ++)
  {
    NdbTransaction* transA = ndb->startTransaction();
    CHECKN(transA != NULL, ndb, NDBT_FAILED);

    NdbOperation::LockMode lockAOtherMode;
    ndbout << "TransA : Try to lock otherRowNum in mode ";

    switch (outerLoop % 2) {
    case 0:
      ndbout << "LM_Exclusive" << endl;
      lockAOtherMode = NdbOperation::LM_Exclusive;
      break;
    default:
      ndbout << "LM_Read" << endl;
      lockAOtherMode = NdbOperation::LM_Read;
      break;
    }
  
    NdbOperation* lockAOtherRowNum = defineReadAllColsOp(&hugoOps,
                                                         transA,
                                                         pTab,
                                                         lockAOtherMode,
                                                         otherRowNum);
    CHECKN(lockAOtherRowNum != NULL, transA, NDBT_FAILED);

    CHECKN(transA->execute(NoCommit) == 0, transA, NDBT_FAILED);

    ndbout << "TransA : Got initial lock on otherRowNum" << endl;

    for (Uint32 iter = 0; iter < iterations; iter++)
    {
      Uint32 rowNum = iter % (ctx->getNumRecords() - 1);
  
      ndbout << "  TransA : Try to lock rowNum with mode ";
      NdbOperation::LockMode lockAMode = chooseLockMode(true); // Exclusive or LM_Read
  
      /* Transaction A takes a lock on rowNum */
      NdbOperation* lockARowNum = defineReadAllColsOp(&hugoOps,
                                                      transA,
                                                      pTab,
                                                      lockAMode,
                                                      rowNum);
      CHECKN(lockARowNum != NULL, transA, NDBT_FAILED);
    
      const NdbLockHandle* lockAHandle = lockARowNum->getLockHandle();
      CHECKN(lockAHandle != NULL, lockARowNum, NDBT_FAILED);

      CHECKN(transA->execute(NoCommit) == 0, transA, NDBT_FAILED);

      ndbout << "    TransA : Got lock on rowNum" << endl; 

      /* Now transaction B checks that it cannot get a conflicting lock 
       * on rowNum 
       */
      ndbout << "  TransB : Try to lock rowNum by ";

      CHECK(checkReadDeadlocks(&hugoOps,
                               ndb,
                               pTab,
                               chooseConflictingLockMode(lockAMode),
                               rowNum));

      ndbout << "    TransB : Failed to get lock on rowNum as expected" << endl;

      /* Now transaction A unlocks rowNum */
      const NdbOperation* unlockOpA = transA->unlock(lockAHandle);
      CHECKN(unlockOpA != NULL, transA, NDBT_FAILED);

      CHECKN(transA->execute(NoCommit) == 0, transA, NDBT_FAILED);

      ndbout << "  TransA : Unlocked rowNum" << endl;
    
      /* Now transaction B attempts to gain a lock on RowNum */
      NdbTransaction* transB = ndb->startTransaction();
      CHECKN(transB != NULL, ndb, NDBT_FAILED);

      ndbout << "  TransB : Try to lock rowNum with mode ";
      NdbOperation::LockMode lockBMode = chooseLockMode(true);

      NdbOperation* tryLockBRowNum2 = defineReadAllColsOp(&hugoOps,
                                                          transB,
                                                          pTab,
                                                          lockBMode,
                                                          rowNum);
      CHECKN(tryLockBRowNum2 != NULL, transB, NDBT_FAILED);

      CHECKN(transB->execute(NoCommit) == 0, transB, NDBT_FAILED);
    
      ndbout << "    TransB : Got lock on rowNum" << endl;

      ndbout << "  TransB : Try to lock other row by ";
      NdbOperation::LockMode lockBOtherMode = chooseConflictingLockMode(lockAOtherMode);

      /* Now transaction B attempts to gain a lock on OtherRowNum
       * which should fail as transaction A still has it locked
       */
      NdbOperation* tryLockBOtherRowNum = defineReadAllColsOp(&hugoOps,
                                                              transB,
                                                              pTab,
                                                              lockBOtherMode,
                                                              otherRowNum);
      CHECKN(tryLockBOtherRowNum != NULL, transB, NDBT_FAILED);

      CHECKN(transB->execute(NoCommit) == -1, transB, NDBT_FAILED);
    
      if (transB->getNdbError().code != 266)
      {
        ndbout << "Error was expecting 266, but got " << transB->getNdbError() << endl;
        ndbout << "At line " << __LINE__ << endl;
        return NDBT_FAILED;
      }

      ndbout << "    TransB : Failed to get lock on otherRowNum as expected" << endl;

      transB->close();
    }

    transA->close();
  }

  return NDBT_OK;
}


int runTestUnlockMulti(NDBT_Context* ctx, NDBT_Step* step)
{
  const NdbDictionary::Table* pTab = ctx->getTab();

  /* Verifies that a single transaction (or multiple
   * transactions) taking multiple locks on the same
   * row using multiple operations behaves correctly
   * as the operations unlock their locks.
   * 
   * Transaction A will lock the row to depth A
   * Transaction A may use an exclusive lock as its first lock
   * Transaction B will lock the row to depth B
   *   iff transaction A did not use exclusive locks
   * 
   * Once all locks are in place, the locks placed are
   * removed.
   * The code checks that the row remains locked until
   * all locking operations are unlocked
   * The code checks that the row is unlocked when all
   * locking operations are unlocked.
   *
   * Depth A and B and whether A uses exclusive or not
   * are varied.
   */
  
  HugoOperations hugoOps(*pTab);

  const Uint32 MinLocks = 3;
  const Uint32 MaxLocksPerTrans = 20;
  Uint32 rowNum = ctx->getNumRecords() - 1;
  Uint32 numLocksInTransA = rand() % MaxLocksPerTrans;
  numLocksInTransA = (numLocksInTransA > MinLocks) ?
    numLocksInTransA : MinLocks;
  bool useExclusiveInA = ((rand() % 2) == 0);

  Uint32 numLocksInTransB = useExclusiveInA ? 0 :
    (rand() % MaxLocksPerTrans);
  
  Uint32 maxLocks = (numLocksInTransA > numLocksInTransB) ?
    numLocksInTransA : numLocksInTransB;
  
  ndbout << "NumLocksInTransA " << numLocksInTransA 
         << " NumLocksInTransB " << numLocksInTransB
         << " useExclusiveInA " << useExclusiveInA
         << endl;

  NdbOperation* transAOps[ MaxLocksPerTrans ];
  NdbOperation* transBOps[ MaxLocksPerTrans ];

  /* First the lock phase when transA and transB
   * claim locks (with LockHandles)
   * As this occurs, transC attempts to obtain
   * a conflicting lock and fails.
   */
  Ndb* ndb = GETNDB(step);

  NdbTransaction* transA = ndb->startTransaction();
  CHECKN(transA != NULL, ndb, NDBT_FAILED);
  
  NdbTransaction* transB = ndb->startTransaction();
  CHECKN(transB != NULL, ndb, NDBT_FAILED);
  
  ndbout << "Locking phase" << endl << endl;
  for(Uint32 depth=0; depth < maxLocks; depth++)
  {
    ndbout << "Depth " << depth << endl;
    NdbOperation::LockMode lmA;
    /* TransA */
    if (depth < numLocksInTransA)
    {
      ndbout << "  TransA : Locking with mode ";
      if ((depth == 0) && useExclusiveInA)
      {
        lmA = NdbOperation::LM_Exclusive;
        ndbout << "LM_Exclusive" << endl;
      }
      else if (!useExclusiveInA)
      {
        lmA = NdbOperation::LM_Read;
        ndbout << "LM_Read" << endl;
      }
      else
      {
        lmA = chooseLockMode(true); // LM_Exclusive or LM_Read;
      }
      
      NdbOperation* lockA = defineReadAllColsOp(&hugoOps,
                                                transA,
                                                pTab,
                                                lmA,
                                                rowNum);
      CHECKN(lockA != NULL, transA, NDBT_FAILED);
      CHECKN(lockA->getLockHandle() != NULL, lockA, NDBT_FAILED);
      
      transAOps[ depth ] = lockA;
      
      CHECKN(transA->execute(NoCommit) == 0, transA, NDBT_FAILED);
      ndbout << "  TransA : Succeeded" << endl;
    }
    
    /* TransB */
    if (depth < numLocksInTransB)
    {
      ndbout << "  TransB : Locking with mode LM_Read" << endl;
      
      NdbOperation* lockB = defineReadAllColsOp(&hugoOps,
                                                transB,
                                                pTab,
                                                NdbOperation::LM_Read,
                                                rowNum);
      CHECKN(lockB != NULL, transB, NDBT_FAILED);
      CHECKN(lockB->getLockHandle() != NULL, lockB, NDBT_FAILED);
      
      transBOps[ depth ] = lockB;
      
      CHECKN(transB->execute(NoCommit) == 0, transB, NDBT_FAILED);
      ndbout << "  TransB : Succeeded" << endl;
    }
  }

  ndbout << "Unlocking phase" << endl << endl;

  for(Uint32 depth = 0; depth < maxLocks; depth++)
  {
    Uint32 level = maxLocks - depth - 1;

    ndbout << "Depth " << level << endl;

    ndbout << "  TransC : Trying to lock row with lockmode ";
    NdbOperation::LockMode lmC;
    if (useExclusiveInA)
    {
      lmC = chooseLockMode(true); // LM_Exclusive or LM_Read;
    }
    else
    {
      ndbout << "LM_Exclusive" << endl;
      lmC = NdbOperation::LM_Exclusive;
    }

    CHECK(checkReadDeadlocks(&hugoOps,
                             ndb,
                             pTab,
                             lmC,
                             rowNum));

    ndbout << "  TransC failed as expected" << endl;

    if (level < numLocksInTransB)
    {
      const NdbLockHandle* lockHandleB = transBOps[ level ]->getLockHandle();
      CHECKN(lockHandleB != NULL, transBOps[ level ], NDBT_FAILED);

      const NdbOperation* unlockB = transB->unlock(lockHandleB);
      CHECKN(unlockB != NULL, transB, NDBT_FAILED);
      
      CHECKN(transB->execute(NoCommit) == 0, transB, NDBT_FAILED);
      ndbout << "  TransB unlock succeeded" << endl;
    }

    if (level < numLocksInTransA)
    {
      const NdbLockHandle* lockHandleA = transAOps[ level ]->getLockHandle();
      CHECKN(lockHandleA != NULL, transAOps[ level ], NDBT_FAILED);
      
      const NdbOperation* unlockA = transA->unlock(lockHandleA);
      CHECKN(unlockA != NULL, transA, NDBT_FAILED);
      
      CHECKN(transA->execute(NoCommit) == 0, transA, NDBT_FAILED);
      ndbout << "  TransA unlock succeeded" << endl;
    }
  }


  /* Finally, all are unlocked and transC can successfully
   * obtain a conflicting lock
   */
  CHECK(checkReadSucceeds(&hugoOps,
                          ndb,
                          pTab,
                          NdbOperation::LM_Exclusive,
                          rowNum));

  ndbout << "TransC LM_Exclusive lock succeeded" << endl;
  
  transA->close();
  transB->close();

  return NDBT_OK;
}
                    

int runTestUnlockScan(NDBT_Context* ctx, NDBT_Step* step)
{
  /* Performs a table scan with LM_Read or LM_Exclusive 
   * and lock takeovers for a number of the rows returned
   * Validates that some of the taken-over locks are held
   * before unlocking them and validating that they 
   * are released.
   */
  const NdbDictionary::Table* pTab = ctx->getTab();
  
  HugoCalculator calc(*pTab);
  HugoOperations hugoOps(*pTab);

  /* 
     1) Perform scan of the table with LM_Read / LM_Exclusive
     2) Takeover some of the rows with read and lockinfo
     3) Unlock the rows
     4) Check that they are unlocked
  */
  Ndb* ndb = GETNDB(step);
  
  const int iterations = 2;

  const int maxNumTakeovers = 15;
  NdbOperation* takeoverOps[ maxNumTakeovers ];
  Uint32 takeoverColIds[ maxNumTakeovers ];
  
  int numTakeovers = MIN(maxNumTakeovers, ctx->getNumRecords());
  int takeoverMod = ctx->getNumRecords() / numTakeovers;

  ndbout << "numTakeovers is " << numTakeovers
         << " takeoverMod is " << takeoverMod << endl;

  for (int iter = 0; iter < iterations; iter++)
  {
    ndbout << "Scanning table with lock mode : ";
    NdbOperation::LockMode lmScan = chooseLockMode(true); // LM_Exclusive or LM_Read

    NdbTransaction* trans = ndb->startTransaction();
    CHECKN(trans != NULL, ndb, NDBT_FAILED);
    
    /* Define scan */
    NdbScanOperation* scan = trans->getNdbScanOperation(pTab);
    CHECKN(scan != NULL, trans, NDBT_FAILED);

    Uint32 scanFlags = NdbScanOperation::SF_KeyInfo;

    CHECKN(scan->readTuples(lmScan, scanFlags) == 0, scan, NDBT_FAILED);

    NdbRecAttr* idColRecAttr = NULL;

    for(int c = 0; c < pTab->getNoOfColumns(); c++)
    {
      NdbRecAttr* ra = scan->getValue(pTab->getColumn(c)->getName());
      CHECKN(ra != NULL, scan, NDBT_FAILED);
      if (calc.isIdCol(c))
      {
        CHECK(idColRecAttr == NULL);
        idColRecAttr = ra;
      }
    }
    CHECK(idColRecAttr != NULL);

    CHECKN(trans->execute(NoCommit) == 0, trans, NDBT_FAILED);
    
    int rowsRead = 0;
    int rowsTakenover = 0;
    while (scan->nextResult(true) == 0)
    {      
      if ((rowsTakenover < maxNumTakeovers) &&
          (0 == (rowsRead % takeoverMod)))
      {
        /* We're going to take the lock for this row into 
         * a separate operation
         */
        Uint32 rowId = idColRecAttr->u_32_value();
        ndbout << "  Taking over lock on result num " << rowsRead 
               << " row (" << rowId << ")" << endl;
        NdbOperation* readTakeoverOp = scan->lockCurrentTuple();
        CHECKN(readTakeoverOp != NULL, scan, NDBT_FAILED);
        
        CHECKN(readTakeoverOp->getLockHandle() != NULL, readTakeoverOp, NDBT_FAILED);
        takeoverOps[ rowsTakenover ] = readTakeoverOp;
        takeoverColIds[ rowsTakenover ] = rowId;

        CHECKN(trans->execute(NoCommit) == 0, trans, NDBT_FAILED);

        CHECKN(readTakeoverOp->getNdbError().code == 0, readTakeoverOp, NDBT_FAILED);

// // Uncomment to check that takeover keeps lock.
//         if (0 == (rowsTakenover % 7))
//         {
//           ndbout << "  Validating taken-over lock holds on rowid "
//                  << takeoverColIds[ rowsTakenover ] 
//                  << " by ";
//           /* Occasionally validate the lock held by the scan */
//           CHECK(checkReadDeadlocks(&hugoOps,
//                                    ndb,
//                                    pTab,
//                                    chooseConflictingLockMode(lmScan),
//                                    takeoverColIds[ rowsTakenover ]));
//         }
        
        rowsTakenover ++;

      }

      rowsRead ++;
    }
    
    scan->close();

    ndbout << "Scan complete : rows read : " << rowsRead 
           << " rows locked : " << rowsTakenover << endl;

    ndbout << "Now unlocking rows individually" << endl;
    for (int lockedRows = 0; lockedRows < rowsTakenover; lockedRows ++)
    {
      if (0 == (lockedRows % 3))
      {
        ndbout << "  First validating that lock holds on rowid "
               << takeoverColIds[ lockedRows ]
               << " by ";
        /* Occasionally check that the lock held by the scan still holds */
        CHECK(checkReadDeadlocks(&hugoOps,
                                 ndb,
                                 pTab,
                                 chooseConflictingLockMode(lmScan),
                                 takeoverColIds[ lockedRows ]));
        ndbout << "  Lock is held" << endl;
      }

      /* Unlock the row */
      const NdbLockHandle* lockHandle = takeoverOps[ lockedRows ]->getLockHandle();
      CHECKN(lockHandle != NULL, takeoverOps[ lockedRows ], NDBT_FAILED);

      const NdbOperation* unlockOp = trans->unlock(lockHandle);
      CHECKN(unlockOp, trans, NDBT_FAILED);

      CHECKN(trans->execute(NoCommit) == 0, trans, NDBT_FAILED);
      
      /* Now check that the row's unlocked */
      CHECK(checkReadSucceeds(&hugoOps,
                              ndb,
                              pTab,
                              NdbOperation::LM_Exclusive,
                              takeoverColIds[ lockedRows ]));
      ndbout << "  Row " << takeoverColIds[ lockedRows ] 
             << " unlocked successfully" << endl;
    }

    /* Lastly, verify that scan with LM_Exclusive in separate transaction 
     * can scan whole table without locking on anything
     */
    ndbout << "Validating unlocking code with LM_Exclusive table scan" << endl;

    NdbTransaction* otherTrans = ndb->startTransaction();
    CHECKN(otherTrans != NULL, ndb, NDBT_FAILED);

    NdbScanOperation* otherScan = otherTrans->getNdbScanOperation(pTab);
    CHECKN(otherScan != NULL, otherTrans, NDBT_FAILED);

    CHECKN(otherScan->readTuples(NdbOperation::LM_Exclusive) == 0, otherScan, NDBT_FAILED);

    for(int c = 0; c < pTab->getNoOfColumns(); c++)
    {
      NdbRecAttr* ra = otherScan->getValue(pTab->getColumn(c)->getName());
      CHECKN(ra != NULL, otherScan, NDBT_FAILED);
    }

    CHECKN(otherTrans->execute(NoCommit) == 0, trans, NDBT_FAILED);
    
    int nextRc = 0;
    while (0 == (nextRc = otherScan->nextResult(true)))
    {};

    if (nextRc != 1)
    {
      ndbout << "Final scan with lock did not complete successfully" << endl;
      ndbout << otherScan->getNdbError() << endl;
      ndbout << "at line " << __LINE__ << endl;
      return NDBT_FAILED;
    }

    otherScan->close();
    otherTrans->close();

    ndbout << "All locked rows unlocked" << endl;

    trans->close();
  }

  return NDBT_OK;
}

#include <NdbMgmd.hpp>

class NodeIdReservations {
  bool m_ids[MAX_NODES];
  NdbMutex m_mutex;
public:
  void lock(unsigned id)
  {
    require(id < NDB_ARRAY_SIZE(m_ids));
    NdbMutex_Lock(&m_mutex);
    //ndbout  << "locking nodeid: " << id << endl;
    if (m_ids[id])
    {
      //already locked!
      g_err << "Nodeid " << id << " is already locked! Crashing!" << endl;
      abort();
    }
    m_ids[id] = true;
    NdbMutex_Unlock(&m_mutex);
  }

  void unlock(unsigned id)
  {
    require(id < NDB_ARRAY_SIZE(m_ids));
    NdbMutex_Lock(&m_mutex);
    //ndbout  << "unlocking nodeid: " << id << endl;
    if (!m_ids[id])
    {
      //already unlocked!
      abort();
    }
    m_ids[id] = false;
    NdbMutex_Unlock(&m_mutex);
  }

  NodeIdReservations() {
    bzero(m_ids, sizeof(m_ids));
    NdbMutex_Init(&m_mutex);
  }

  class Reserve {
    unsigned m_id;
    NodeIdReservations& m_res;

    Reserve(); // Not impl.
    Reserve(const Reserve&); // Not impl.
  public:
    Reserve(NodeIdReservations& res, unsigned id) :
        m_id(id), m_res(res) {
      m_res.lock(m_id);
    }

    void unlock() {
      m_res.unlock(m_id);
      m_id = 0;
    }

    ~Reserve(){
      if (m_id)
      {
        m_res.unlock(m_id);
      }
    }
  };
};

NodeIdReservations g_reservations;


int runNdbClusterConnectInit(NDBT_Context* ctx, NDBT_Step* step)
{
  // Find number of unconnected API nodes slot to use for test
  Uint32 api_nodes = 0;
  {
    NdbMgmd mgmd;

    if (!mgmd.connect())
      return NDBT_FAILED;

    ndb_mgm_node_type
      node_types[2] = { NDB_MGM_NODE_TYPE_API,
                        NDB_MGM_NODE_TYPE_UNKNOWN };

    ndb_mgm_cluster_state *cs = ndb_mgm_get_status2(mgmd.handle(), node_types);
    if (cs == NULL)
    {
      printf("ndb_mgm_get_status2 failed, error: %d - %s\n",
             ndb_mgm_get_latest_error(mgmd.handle()),
             ndb_mgm_get_latest_error_msg(mgmd.handle()));
      return NDBT_FAILED;
    }

    for(int i = 0; i < cs->no_of_nodes; i++ )
    {
      ndb_mgm_node_state *ns = cs->node_states + i;
      require(ns->node_type == NDB_MGM_NODE_TYPE_API);
      if (ns->node_status == NDB_MGM_NODE_STATUS_CONNECTED)
      {
        // Node is already connected, don't use in test
        continue;
      }
      api_nodes++;
    }
    free(cs);
  }

  if (api_nodes <= 1)
  {
    ndbout << "Too few API node slots available, failing test" << endl;
    return NDBT_FAILED;
  }
  // Don't try to use nodeid allocated by main cluster connection
  api_nodes--;

  ndbout << "Found " << api_nodes << " unconnected API nodes" << endl;
  ctx->setProperty("API_NODES", api_nodes);
  return NDBT_OK;
}


int runNdbClusterConnect(NDBT_Context* ctx, NDBT_Step* step)
{
  const Uint32 api_nodes = ctx->getProperty("API_NODES");
  const Uint32 step_no = step->getStepNo();
  const Uint32 timeout_after_first_alive = ctx->getProperty("TimeoutAfterFirst",
                                                            30);
  if (step_no > api_nodes)
  {
    // Don't run with more threads than API node slots
    return NDBT_OK;
  }

  // Get connectstring from main connection
  char constr[256];
  if (!ctx->m_cluster_connection.get_connectstring(constr,
                                                   sizeof(constr)))
  {
    g_err << "Too short buffer for connectstring" << endl;
    return NDBT_FAILED;
  }

  Uint32 l = 0;
  const Uint32 loops = ctx->getNumLoops();
  while (l < loops && !ctx->isTestStopped())
  {
    g_info << "loop: " << l << endl;
    if (ctx->getProperty("WAIT") > 0)
    {
      ndbout_c("thread %u waiting", step_no);
      ctx->incProperty("WAITING");
      while (ctx->getProperty("WAIT") > 0 && !ctx->isTestStopped())
        NdbSleep_MilliSleep(10);
      ndbout_c("thread %u waiting complete", step_no);
    }
    Ndb_cluster_connection con(constr);

    const int retries = 12;
    const int retry_delay = 5;
    const int verbose = 1;
    if (con.connect(retries, retry_delay, verbose) != 0)
    {
      g_err << "Ndb_cluster_connection.connect failed" << endl;
      return NDBT_FAILED;
    }

    // Check that the connection got a unique nodeid
    NodeIdReservations::Reserve res(g_reservations, con.node_id());

    const int timeout = 30;
    int ret = con.wait_until_ready(timeout, timeout_after_first_alive);
    if (! (ret == 0 || (timeout_after_first_alive == 0 && ret > 0)))
    {
      g_err << "Cluster connection was not ready, nodeid: "
            << con.node_id() << endl;
      abort();
      return NDBT_FAILED;
    }

    // Create and init Ndb object
    Ndb ndb(&con, "TEST_DB");
    if (ndb.init() != 0)
    {
      NDB_ERR(ndb.getNdbError());
      return NDBT_FAILED;
    }

    const int max_sleep = 25;
    NdbSleep_MilliSleep(10 + rand() % max_sleep);

    l++;
    res.unlock(); // make sure it's called before ~Ndb_cluster_connection
  }

  ctx->incProperty("runNdbClusterConnect_FINISHED");

  return NDBT_OK;
}

int
runRestarts(NDBT_Context* ctx, NDBT_Step* step)
{
  int result = NDBT_OK;
  Uint32 threads = ctx->getProperty("API_NODES", (unsigned)0);
  Uint32 sr = ctx->getProperty("ClusterRestart", (unsigned)0);
  Uint32 master = ctx->getProperty("Master", (unsigned)0);
  Uint32 slow = ctx->getProperty("SlowNR", (unsigned)0);
  NdbRestarter restarter;

  if (restarter.waitClusterStarted() != 0)
  {
    g_err << "Cluster failed to start" << endl;
    return NDBT_FAILED;
  }

  if (sr == 0 && restarter.getNumDbNodes() < 2)
    return NDBT_OK;

  while (ctx->getProperty("runNdbClusterConnect_FINISHED") < threads
         && !ctx->isTestStopped())
  {
    ndbout_c("%u %u",
             ctx->getProperty("runNdbClusterConnect_FINISHED"),
             threads);
    if (sr == 0)
    {
      int id = rand() % restarter.getNumDbNodes();
      int nodeId = restarter.getDbNodeId(id);
      if (master == 1)
      {
        nodeId = restarter.getMasterNodeId();
      }
      else if (master == 2)
      {
        nodeId = restarter.getRandomNotMasterNodeId(rand());
      }
      ndbout << "Restart node " << nodeId
             << "(master: " << restarter.getMasterNodeId() << ")"
             << endl;
      if (restarter.restartOneDbNode(nodeId, false, true, true) != 0)
      {
        g_err << "Failed to restartNextDbNode" << endl;
        result = NDBT_FAILED;
        break;
      }

      if (restarter.waitNodesNoStart(&nodeId, 1))
      {
        g_err << "Failed to waitNodesNoStart" << endl;
        result = NDBT_FAILED;
        break;
      }

      if (slow)
      {
        /**
         * Block starting node in sp4
         */
        int dump[] = { 71, 4 };
        restarter.dumpStateOneNode(nodeId, dump, NDB_ARRAY_SIZE(dump));
      }

      if (restarter.startNodes(&nodeId, 1))
      {
        g_err << "Failed to start node" << endl;
        result = NDBT_FAILED;
        break;
      }

      if (slow)
      {
        Uint32 blockTime = 3 * 60 * 1000;
        Uint64 end = NdbTick_CurrentMillisecond() + blockTime;
        while (ctx->getProperty("runNdbClusterConnect_FINISHED") < threads
               && !ctx->isTestStopped() &&
               NdbTick_CurrentMillisecond() < end)
        {
          NdbSleep_MilliSleep(100);
        }

        // unblock
        int dump[] = { 71 };
        restarter.dumpStateOneNode(nodeId, dump, NDB_ARRAY_SIZE(dump));
      }
    }
    else
    {
      ndbout << "Blocking threads" << endl;
      ctx->setProperty("WAITING", Uint32(0));
      ctx->setProperty("WAIT", 1);
      while (ctx->getProperty("WAITING") <
             (threads - ctx->getProperty("runNdbClusterConnect_FINISHED")) &&
             !ctx->isTestStopped())
      {
        NdbSleep_MilliSleep(10);
      }

      ndbout << "Restart cluster" << endl;
      if (restarter.restartAll2(Uint32(NdbRestarter::NRRF_NOSTART |
                                       NdbRestarter::NRRF_ABORT)) != 0)
      {
        g_err << "Failed to restartAll" << endl;
        result = NDBT_FAILED;
        break;
      }

      ctx->setProperty("WAITING", Uint32(0));
      ctx->setProperty("WAIT", Uint32(0));

      ndbout << "Starting cluster" << endl;
      restarter.startAll();
    }

    if (restarter.waitClusterStarted() != 0)
    {
      g_err << "Cluster failed to start" << endl;
      result = NDBT_FAILED;
      break;
    }
  }

  return result;
}

int runCheckAllNodesStarted(NDBT_Context* ctx, NDBT_Step* step){
  NdbRestarter restarter;

  if (restarter.waitClusterStarted(1) != 0)
  {
    g_err << "All nodes was not started " << endl;
    return NDBT_FAILED;
  }

  return NDBT_OK;
}



static bool
check_connect_no_such_host()
{
  for (int i = 0; i < 3; i++)
  {
    const char* no_such_host = "no_such_host:1186";
    Ndb_cluster_connection con(no_such_host);

    const int verbose = 1;
    int res = con.connect(i, i, verbose);
    if (res != 1)
    {
      g_err << "Ndb_cluster_connection.connect(" << i << "," << i
            << ", 1) to '" << no_such_host << "' returned " << res
            << " instead of expected 1" << endl;
      return false;
    }
    g_info << "Ndb_cluster_connection.connect(" << i << "," << i
           << ", 1) to '" << no_such_host << "' returned " << res
           << " and message '" << con.get_latest_error_msg() << "'"<< endl;
  }
  return true;
}


static bool
check_connect_until_no_more_nodeid(const char* constr)
{
  bool result = true;
  Vector<Ndb_cluster_connection*> connections;
  while(true)
  {
    Ndb_cluster_connection* con = new Ndb_cluster_connection(constr);
    if (!con)
    {
      g_err << "Failed to create another Ndb_cluster_connection" << endl;
      result = false;
      break;
    }
    connections.push_back(con);
    g_info << "connections: " << connections.size() << endl;

    const int verbose = 1;
    int res = con->connect(0, 0, verbose);
    if (res != 0)
    {
      g_info << "Ndb_cluster_connection.connect(0,0,1) returned " << res
             << " and error message set to : '" << con->get_latest_error_msg()
             << "'" << endl;

      if (res != 1)
      {
        // The error returned should be 1
        g_err << "Unexpected return code " << res << " returned" << endl;
        result = false;
      }
      else if (strstr(con->get_latest_error_msg(),
                      "No free node id found for mysqld(API)") == NULL)
      {
        // The error message should end with "No free node id
        // found for mysqld(API)" since this host is configured in the config
        g_err << "Unexpected error message " << con->get_latest_error_msg()
              << " returned" << endl;
        result = false;
      }
      else
      {
        ndbout << "check_connect_until_no_more_nodeid OK!" << endl;
      }
      break;
    }
  }

  while(connections.size())
  {
    Ndb_cluster_connection* con = connections[0];
    g_info << "releasing connection, size: " << connections.size() << endl;
    delete con;
    connections.erase(0);
  }
  require(connections.size() == 0);

  return result;
}


int runNdbClusterConnectionConnect(NDBT_Context* ctx, NDBT_Step* step)
{
  // Get connectstring from main connection
  char constr[256];
  if(!ctx->m_cluster_connection.get_connectstring(constr,
                                                  sizeof(constr)))
  {
    g_err << "Too short buffer for connectstring" << endl;
    return NDBT_FAILED;
  }

  if (!check_connect_no_such_host() ||
      !check_connect_until_no_more_nodeid(constr))
  {
    return NDBT_FAILED;
  }

  return NDBT_OK;
}

/* Testing fragmented signal send/receive */

/*
  SectionStore

  Abstraction of long section storage api.
  Used by FragmentAssembler to assemble received long sections
*/
class SectionStore
{
public:
  virtual ~SectionStore() {};
  virtual int appendToSection(Uint32 secId, LinearSectionPtr ptr) = 0;
};

/*
  Basic Section Store

  Naive implementation using malloc.  Real usage might use something better.
*/
class BasicSectionStore : public SectionStore
{
public:
  BasicSectionStore()
  {
    init();
  };

  ~BasicSectionStore()
  {
    freeStorage();
  };

  void init()
  {
    ptrs[0].p = NULL;
    ptrs[0].sz = 0;

    ptrs[2] = ptrs[1] = ptrs[0];
  }

  void freeStorage()
  {
    free(ptrs[0].p);
    free(ptrs[1].p);
    free(ptrs[2].p);
  }

  virtual int appendToSection(Uint32 secId, LinearSectionPtr ptr)
  {
    /* Potentially expensive re-alloc + copy */
    require(secId < 3);
    
    Uint32 existingSz = ptrs[secId].sz;
    Uint32* existingBuff = ptrs[secId].p;

    Uint32 newSize = existingSz + ptr.sz;
    Uint32* newBuff = (Uint32*) realloc(existingBuff, newSize * 4);

    if (!newBuff)
      return -1;
    
    memcpy(newBuff + existingSz, ptr.p, ptr.sz * 4);
    
    ptrs[secId].p = newBuff;
    ptrs[secId].sz = existingSz + ptr.sz;

    return 0;
  }
    
  LinearSectionPtr ptrs[3];
};



/*
  FragmentAssembler

  Used to assemble sections from multiple fragment signals, and 
  produce a 'normal' signal.
  
  Requires a SectionStore implementation to accumulate the section
  fragments

  Might be useful generic utility, or not.

  Usage : 
    FragmentAssembler fa(ss);
    while (!fa.isComplete())
    {
      sig = waitSignal();
      ss.handleSignal(sig, sections);
    }

    fa.getSignalHeader();
    fa.getSignalBody();
    fa.getSectionStore(); ..

*/
class FragmentAssembler
{
public:
  enum AssemblyError
  {
    NoError = 0,
    FragmentSequence = 1,
    FragmentSource = 2,
    FragmentIdentity = 3,
    SectionAppend = 4
  };

  FragmentAssembler(SectionStore* _secStore):
    secsReceived(0),
    secStore(_secStore),
    complete(false),
    fragId(0),
    sourceNode(0),
    error(NoError)
  {}

  int handleSignal(const SignalHeader* sigHead,
                   const Uint32* sigBody,
                   LinearSectionPtr* sections)
  {
    Uint32 sigLen = sigHead->theLength;
    
    if (fragId == 0)
    {
      switch (sigHead->m_fragmentInfo)
      {
      case 0:
      {
        /* Not fragmented, pass through */
        sh = *sigHead;
        memcpy(signalBody, sigBody, sigLen * 4);
        Uint32 numSecs = sigHead->m_noOfSections;
        for (Uint32 i=0; i<numSecs; i++)
        {
          if (secStore->appendToSection(i, sections[i]) != 0)
          {
            error = SectionAppend;
            return -1;
          }
        }
        complete = true;
        break;
      }
      case 1:
      {
        /* Start of fragmented signal */
        Uint32 incomingFragId;
        Uint32 incomingSourceNode;
        Uint32 numSecsInFragment;
        
        if (handleFragmentSections(sigHead, sigBody, sections,
                                   &incomingFragId, &incomingSourceNode,
                                   &numSecsInFragment) != 0)
          return -1;
        
        require(incomingFragId != 0);
        fragId = incomingFragId;
        sourceNode = incomingSourceNode;
        require(numSecsInFragment > 0);
        
        break;
      }
      default:
      {
        /* Error, out of sequence fragment */
        error = FragmentSequence;
        return -1;
        break;
      }
      }
    }
    else
    {
      /* FragId != 0 */
      switch (sigHead->m_fragmentInfo)
      {
      case 0:
      case 1:
      {
        /* Error, out of sequence fragment */
        error = FragmentSequence;
        return -1;
      }
      case 2:
        /* Fall through */
      case 3:
      {
        /* Body fragment */
        Uint32 incomingFragId;
        Uint32 incomingSourceNode;
        Uint32 numSecsInFragment;
        
        if (handleFragmentSections(sigHead, sigBody, sections,
                                   &incomingFragId, &incomingSourceNode,
                                   &numSecsInFragment) != 0)
          return -1;

        if (incomingSourceNode != sourceNode)
        {
          /* Error in source node */
          error = FragmentSource;
          return -1;
        }
        if (incomingFragId != fragId)
        {
          error = FragmentIdentity;
          return -1;
        }
        
        if (sigHead->m_fragmentInfo == 3)
        {
          /* Final fragment, contains actual signal body */
          memcpy(signalBody,
                 sigBody,
                 sigLen * 4);
          sh = *sigHead;
          sh.theLength = sigLen - (numSecsInFragment + 1);
          sh.m_noOfSections = 
            ((secsReceived & 4)? 1 : 0) +
            ((secsReceived & 2)? 1 : 0) +
            ((secsReceived & 1)? 1 : 0);
          sh.m_fragmentInfo = 0;
          
          complete=true;
        }
        break;
      }
      default:
      {
        /* Bad fragmentinfo field */
        error = FragmentSequence;
        return -1;
      }
      }
    }

    return 0;
  }

  int handleSignal(NdbApiSignal* signal,
                   LinearSectionPtr* sections)
  {
    return handleSignal(signal, signal->getDataPtr(), sections);
  }

  bool isComplete()
  {
    return complete;
  }

  /* Valid if isComplete() */
  SignalHeader getSignalHeader()
  {
    return sh;
  }
  
  /* Valid if isComplete() */
  Uint32* getSignalBody()
  {
    return signalBody;
  }

  /* Valid if isComplete() */
  Uint32 getSourceNode()
  {
    return sourceNode;
  }

  SectionStore* getSectionStore()
  {
    return secStore;
  }

  AssemblyError getError() const
  {
    return error;
  }
  
private:
  int handleFragmentSections(const SignalHeader* sigHead,
                             const Uint32* sigBody,
                             LinearSectionPtr* sections,
                             Uint32* incomingFragId,
                             Uint32* incomingSourceNode,
                             Uint32* numSecsInFragment)
  {
    Uint32 sigLen = sigHead->theLength;
    
    *numSecsInFragment = sigHead->m_noOfSections;
    require(sigLen >= (1 + *numSecsInFragment));
           
    *incomingFragId = sigBody[sigLen - 1];
    *incomingSourceNode = refToNode(sigHead->theSendersBlockRef);
    const Uint32* secIds = &sigBody[sigLen - (*numSecsInFragment) - 1];
    
    for (Uint32 i=0; i < *numSecsInFragment; i++)
    {
      secsReceived |= (1 < secIds[i]);
      
      if (secStore->appendToSection(secIds[i], sections[i]) != 0)
      {
        error = SectionAppend;
        return -1;
      }
    }
    
    return 0;
  }

  Uint32 secsReceived;
  SectionStore* secStore;
  bool complete;
  Uint32 fragId;
  Uint32 sourceNode;
  SignalHeader sh;
  Uint32 signalBody[NdbApiSignal::MaxSignalWords];
  AssemblyError error;
};                 

static const Uint32 MAX_SEND_BYTES=32768; /* Align with TransporterDefinitions.hpp */
static const Uint32 MAX_SEND_WORDS=MAX_SEND_BYTES/4;
static const Uint32 SEGMENT_WORDS= 60; /* Align with SSPool etc */
static const Uint32 SEGMENT_BYTES = SEGMENT_WORDS * 4;
//static const Uint32 MAX_SEGS_PER_SEND=64; /* 6.3 */
static const Uint32 MAX_SEGS_PER_SEND = (MAX_SEND_BYTES / SEGMENT_BYTES) - 2; /* Align with TransporterFacade.cpp */
static const Uint32 MAX_WORDS_PER_SEND = MAX_SEGS_PER_SEND * SEGMENT_WORDS;
static const Uint32 HALF_MAX_WORDS_PER_SEND = MAX_WORDS_PER_SEND / 2;
static const Uint32 THIRD_MAX_WORDS_PER_SEND = MAX_WORDS_PER_SEND / 3;
static const Uint32 MEDIUM_SIZE = 5000;

/* Most problems occurred with sections lengths around the boundary
 * of the max amount sent - MAX_WORDS_PER_SEND, so we define interesting
 * sizes so that we test behavior around these boundaries
 */
static Uint32 interestingSizes[] = 
{
  0,
  1, 
  MEDIUM_SIZE,
  THIRD_MAX_WORDS_PER_SEND -1,
  THIRD_MAX_WORDS_PER_SEND,
  THIRD_MAX_WORDS_PER_SEND +1,
  HALF_MAX_WORDS_PER_SEND -1,
  HALF_MAX_WORDS_PER_SEND,
  HALF_MAX_WORDS_PER_SEND + 1,
  MAX_WORDS_PER_SEND -1, 
  MAX_WORDS_PER_SEND, 
  MAX_WORDS_PER_SEND + 1,
  (2* MAX_SEND_WORDS) + 1,
  1234 /* Random */
};


/* 
   FragSignalChecker

   Class for testing fragmented signal send + receive
*/
class FragSignalChecker
{
public:

  Uint32* buffer;

  FragSignalChecker()
  {
    buffer= NULL;
    init();
  }

  ~FragSignalChecker()
  {
    free(buffer);
  }

  void init()
  {
    buffer = (Uint32*) malloc(getBufferSize());

    if (buffer)
    {
      /* Init to a known pattern */
      for (Uint32 i = 0; i < (getBufferSize()/4); i++)
      {
        buffer[i] = i;
      }
    }
  }

  static Uint32 getNumInterestingSizes()
  {
    return sizeof(interestingSizes) / sizeof(Uint32);
  }

  static Uint32 getNumIterationsRequired()
  {
    /* To get combinatorial coverage, need each of 3
     * sections with each of the interesting sizes
     */
    Uint32 numSizes = getNumInterestingSizes();
    return numSizes * numSizes * numSizes;
  }

  static Uint32 getSecSz(Uint32 secNum, Uint32 iter)
  {
    require(secNum < 3);
    Uint32 numSizes = getNumInterestingSizes();
    Uint32 divisor = (secNum == 0 ? 1 : 
                      secNum == 1 ? numSizes :
                      numSizes * numSizes);
    /* offset ensures only end sections are 0 length */
    Uint32 index = (iter / divisor) % numSizes;
    if ((index == 0) && (iter >= (divisor * numSizes)))
      index = 1; /* Avoid lower numbered section being empty */
    Uint32 value = interestingSizes[index];
    if(value == 1234)
    {
      value = 1 + (rand() % (2* MAX_WORDS_PER_SEND));
    }
    return value;
  }

  static Uint32 getBufferSize()
  {
    const Uint32 MaxSectionWords = (2 * MAX_SEND_WORDS) + 1;
    const Uint32 MaxTotalSectionsWords = MaxSectionWords * 3;
    return MaxTotalSectionsWords * 4;
  }

  int sendRequest(SignalSender* ss, 
                  Uint32* sizes)
  {
    /* 
     * We want to try out various interactions between the
     * 3 sections and the length of the data sent
     * - All fit in one 'chunk'
     * - None fit in one 'chunk'
     * - Each ends on a chunk boundary
     *
     * Max send size is ~ 32kB
     * Segment size is 60 words / 240 bytes
     *  -> 136 segments / chunk
     *  -> 134 segments / chunk 'normally' sent
     *  -> 32160 bytes
     */
    g_err << "Sending "
          << sizes[0]
          << " " << sizes[1]
          << " " << sizes[2]
          << endl;
    
    const Uint32 numSections = 
      (sizes[0] ? 1 : 0) + 
      (sizes[1] ? 1 : 0) + 
      (sizes[2] ? 1 : 0);
    const Uint32 testType = 40;
    const Uint32 fragmentLength = 1;
    const Uint32 print = 0;
    const Uint32 len = 5 + numSections;
    SimpleSignal request(false);
    
    Uint32* signalBody = request.getDataPtrSend();
    signalBody[0] = ss->getOwnRef();
    signalBody[1] = testType;
    signalBody[2] = fragmentLength;
    signalBody[3] = print;
    signalBody[4] = 0; /* Return count */
    signalBody[5] = sizes[0];
    signalBody[6] = sizes[1];
    signalBody[7] = sizes[2];
    
    
    request.ptr[0].sz = sizes[0];
    request.ptr[0].p = &buffer[0];
    request.ptr[1].sz = sizes[1];
    request.ptr[1].p = &buffer[sizes[0]];
    request.ptr[2].sz = sizes[2];
    request.ptr[2].p = &buffer[sizes[0] + sizes[1]];
    
    request.header.m_noOfSections= numSections;
    
    int rc = 0;
    ss->lock();
    rc = ss->sendFragmentedSignal(ss->get_an_alive_node(),
                                  request,
                                  CMVMI,
                                  GSN_TESTSIG,
                                  len);
    ss->unlock();
    
    if (rc != 0)
    {
      g_err << "Error sending signal" << endl;
      return rc;
    }
    
    return 0;
  }

  int waitResponse(SignalSender* ss,
                   Uint32* expectedSz)
  {
    /* Here we need to wait for all of the signals which
     * comprise a fragmented send, and check that
     * the data is as expected
     */
    BasicSectionStore bss;
    FragmentAssembler fa(&bss);
    
    while(true)
    {
      ss->lock();
      SimpleSignal* response = ss->waitFor(10000);
      ss->unlock();
      
      if (!response)
      {
        g_err << "Timed out waiting for response" << endl;
        return -1;
      }
      
      //response->print();
      
      if (response->header.theVerId_signalNumber == GSN_TESTSIG)
      {
        if (fa.handleSignal(&response->header,
                            response->getDataPtr(),
                            response->ptr) != 0)
        {
          g_err << "Error assembling fragmented signal."
                << "  Error is "
                << (Uint32) fa.getError()
                << endl;
          return -1;
        }
        
        if (fa.isComplete())
        {
          Uint32 expectedWord = 0;
          for (Uint32 i=0; i < 3; i++)
          {
            if (bss.ptrs[i].sz != expectedSz[i])
            {
              g_err << "Wrong size for section : "
                    << i
                    << " expected " << expectedSz[i]
                    << " but received " << bss.ptrs[i].sz
                    << endl;
              return -1;
            }
            
            for (Uint32 d=0; d < expectedSz[i]; d++)
            {
              if (bss.ptrs[i].p[d] != expectedWord)
              {
                g_err << "Bad data in section "
                      << i
                      << " at word number "
                      << d
                      << ".  Expected "
                      << expectedWord
                      << " but found "
                      << bss.ptrs[i].p[d]
                      << endl;
                return -1;
              }
              expectedWord++;
            }
          }
          
          break;
        }
        
      }
    }
    
    return 0;
  }
  
  int runTest(SignalSender* ss)
  {
    for (Uint32 iter=0; 
         iter < getNumIterationsRequired(); 
         iter++)
    {
      int rc;
      Uint32 sizes[3];
      sizes[0] = getSecSz(0, iter);
      sizes[1] = getSecSz(1, iter);
      sizes[2] = getSecSz(2, iter);
      
      /* Build request, including sections */
      rc = sendRequest(ss, sizes);
      if (rc != 0)
      {
        g_err << "Failed sending request on iteration " << iter 
              << " with rc " << rc << endl;
        return NDBT_FAILED;
      }
      
      /* Wait for response */
      rc = waitResponse(ss, sizes);
      if (rc != 0)
      {
        g_err << "Failed waiting for response on iteration " << iter
              << " with rc " << rc << endl;
        return NDBT_FAILED;
      }
    }
    
    return NDBT_OK;
  }
};


int testFragmentedSend(NDBT_Context* ctx, NDBT_Step* step){
  Ndb* pNdb= GETNDB(step);
  Ndb_cluster_connection* conn = &pNdb->get_ndb_cluster_connection();
  SignalSender ss(conn);
  FragSignalChecker fsc;
  
  return fsc.runTest(&ss);
}

static int
runReceiveTRANSIDAIAfterRollback(NDBT_Context* ctx, NDBT_Step* step)
{
  Ndb* const ndb = GETNDB(step);
  NdbRestarter restarter;

  do { 
    // fill table with 10 rows.
    const NdbDictionary::Table * pTab = ctx->getTab();
    HugoTransactions hugoTrans(*pTab);
    if(hugoTrans.loadTable(ndb, 10) != 0) {
      g_err << "Failed to load table" << endl;
      break;
    }
    // do error injection in data nodes
    if (restarter.insertErrorInAllNodes(8107) != 0){
      g_err << "Failed to insert error 8107" << endl;
      break;
    }
    if (restarter.insertErrorInAllNodes(4037) != 0){
      g_err << "Failed to insert error 4037" << endl;
      break;
    }
  
    // do error injection in ndbapi
    DBUG_SET_INITIAL("+d,ndb_delay_close_txn,ndb_delay_transid_ai");
  
    // start transaction
    NdbTransaction* const trans = ndb->startTransaction();
    if (trans == NULL)
    {
      g_err << "ndb->startTransaction() gave unexpected error : "
            << ndb->getNdbError() << endl;
      break;
    }
    NdbOperation* const op = trans->getNdbOperation(pTab);
    if (op == NULL)
    {
      g_err << "trans->getNdbOperation() gave unexpected error : "
            << trans->getNdbError() << endl;
      break;
    }
  
    // start primary key read with shared lock
    HugoOperations hugoOps(*ctx->getTab());
    if(hugoOps.startTransaction(ndb)) {
      g_err << "hugoOps.startTransaction() gave unexpected error : " 
            << hugoOps.getTransaction()->getNdbError() << endl;
      break;
    }
    if(hugoOps.pkReadRecord(ndb, 1, 1, NdbOperation::LM_Read)) {
      g_err << "hugoOps.pkReadRecord() gave unexpected error : " 
            << hugoOps.getTransaction()->getNdbError() << endl;
      break;
    }
    if(hugoOps.execute_Commit(ndb) != 0) {
      g_err << "hugoOps.execute_Commit() gave unexpected error : " 
            << hugoOps.getTransaction()->getNdbError() << endl;
      break;
    }
  
    // all ok, test passes 
    ndb->closeTransaction(trans);
  
    // clean up 
    DBUG_SET_INITIAL("-d,ndb_delay_close_txn,ndb_delay_transid_ai");
    restarter.insertErrorInAllNodes(0);
    return NDBT_OK;
  } while(0);

  // clean up for error path 
  DBUG_SET_INITIAL("-d,ndb_delay_close_txn,ndb_delay_transid_ai");
  restarter.insertErrorInAllNodes(0);
  return NDBT_FAILED;
}

int
testNdbRecordSpecificationCompatibility(NDBT_Context* ctx, NDBT_Step* step)
{
  /* Test for checking the compatibility of RecordSpecification
   * when compiling old code with newer header.
   * Create an instance of RecordSpecification_v1 and try to pass
   * it to the NdbApi createRecord.
   */

  Ndb* pNdb = GETNDB(step);
  const NdbDictionary::Table* pTab= ctx->getTab();
  int numCols= pTab->getNoOfColumns();
  const NdbRecord* defaultRecord= pTab->getDefaultRecord();

  NdbDictionary::RecordSpecification_v1 rsArray[ NDB_MAX_ATTRIBUTES_IN_TABLE ];

  for (int attrId=0; attrId< numCols; attrId++)
  {
    NdbDictionary::RecordSpecification_v1& rs= rsArray[attrId];

    rs.column= pTab->getColumn(attrId);
    rs.offset= 0;
    rs.nullbit_byte_offset= 0;
    rs.nullbit_bit_in_byte= 0;
    CHECK(NdbDictionary::getOffset(defaultRecord,
                                   attrId,
                                   rs.offset));
    CHECK(NdbDictionary::getNullBitOffset(defaultRecord,
                                          attrId,
                                          rs.nullbit_byte_offset,
                                          rs.nullbit_bit_in_byte));
  }
  const NdbRecord* tabRec= pNdb->getDictionary()->createRecord(pTab,
                              (NdbDictionary::RecordSpecification*)rsArray,
                              numCols,
                              sizeof(NdbDictionary::RecordSpecification_v1));
  CHECK(tabRec != 0);

  char keyRowBuf[ NDB_MAX_TUPLE_SIZE_IN_WORDS << 2 ];
  char attrRowBuf[ NDB_MAX_TUPLE_SIZE_IN_WORDS << 2 ];
  bzero(keyRowBuf, sizeof(keyRowBuf));
  bzero(attrRowBuf, sizeof(attrRowBuf));

  HugoCalculator calc(*pTab);

  const int numRecords= 100;

  for (int record=0; record < numRecords; record++)
  {
    int updates= 0;
    /* calculate the Hugo values for this row */
    for (int col=0; col<pTab->getNoOfColumns(); col++)
    {
      char* valPtr= NdbDictionary::getValuePtr(tabRec,
                                               keyRowBuf,
                                               col);
      CHECK(valPtr != NULL);
      int len= pTab->getColumn(col)->getSizeInBytes();
      Uint32 real_len;
      bool isNull= (calc.calcValue(record, col, updates, valPtr,
                                   len, &real_len) == NULL);
      if (pTab->getColumn(col)->getNullable())
      {
        NdbDictionary::setNull(tabRec,
                               keyRowBuf,
                               col,
                               isNull);
      }
    }

    /* insert the row */
    NdbTransaction* trans=pNdb->startTransaction();
    CHECK(trans != 0);
    CHECK(trans->getNdbError().code == 0);

    const NdbOperation* op= NULL;
    op= trans->insertTuple(tabRec,
                           keyRowBuf);
    CHECK(op != 0);

    CHECK(trans->execute(Commit) == 0);
    trans->close();

    /* Now read back */
    Uint32 pkVal= 0;
    memcpy(&pkVal, NdbDictionary::getValuePtr(tabRec,
                                              keyRowBuf,
                                              0),
           sizeof(pkVal));

    trans= pNdb->startTransaction();
    op= trans->readTuple(tabRec,
                         keyRowBuf,
                         tabRec,
                         attrRowBuf);
    CHECK(op != 0);
    CHECK(trans->execute(Commit) == 0);
    CHECK(trans->getNdbError().code == 0);
    trans->close();

    /* Verify the values read back */
    for (int col=0; col<pTab->getNoOfColumns(); col++)
    {
      const char* valPtr= NdbDictionary::getValuePtr(tabRec,
                                                     attrRowBuf,
                                                     col);
      CHECK(valPtr != NULL);

      char calcBuff[ NDB_MAX_TUPLE_SIZE_IN_WORDS << 2 ];
      int len= pTab->getColumn(col)->getSizeInBytes();
      Uint32 real_len;
      bool isNull= (calc.calcValue(record, col, updates, calcBuff,
                                   len, &real_len) == NULL);
      bool colIsNullable= pTab->getColumn(col)->getNullable();
      if (isNull)
      {
        CHECK(colIsNullable);
        if (!NdbDictionary::isNull(tabRec,
                                   attrRowBuf,
                                   col))
        {
          ndbout << "Error, col " << col
              << " (pk=" <<  pTab->getColumn(col)->getPrimaryKey()
                  << ") should be Null, but is not" << endl;
          return NDBT_FAILED;
        }
      }
      else
      {
        if (colIsNullable)
        {
          if (NdbDictionary::isNull(tabRec,
                                    attrRowBuf,
                                    col))
          {
            ndbout << "Error, col " << col
                << " (pk=" << pTab->getColumn(col)->getPrimaryKey()
                << ") should be non-Null but is null" << endl;
            return NDBT_FAILED;
          };
        }

        /* Compare actual data read back */
        if( memcmp(calcBuff, valPtr, real_len) != 0 )
        {
          ndbout << "Error, col " << col
              << " (pk=" << pTab->getColumn(col)->getPrimaryKey()
              << ") should be equal, but isn't for record "
              << record << endl;
          ndbout << "Expected :";
          for (Uint32 i=0; i < real_len; i++)
          {
            ndbout_c("%x ", calcBuff[i]);
          }
          ndbout << endl << "Received :";
          for (Uint32 i=0; i < real_len; i++)
          {
            ndbout_c("%x ", valPtr[i]);
          }
          ndbout << endl;

          return NDBT_FAILED;
        }
      }
    }

    /* Now delete the tuple */
    trans= pNdb->startTransaction();
    op= trans->deleteTuple(tabRec,
                           keyRowBuf,
                           tabRec);
    CHECK(op != 0);
    CHECK(trans->execute(Commit) == 0);

    trans->close();
  }

  return NDBT_OK;
}

int testSchemaObjectOwnerCheck(NDBT_Context* ctx, NDBT_Step* step)
{
  Ndb* const ndb = GETNDB(step);
  Ndb *otherNdb = NULL;
  NdbDictionary::Dictionary* const dict = ndb->getDictionary();
  NdbTransaction *trans = ndb->startTransaction();
  NdbRestarter restarter;
  int result = NDBT_OK;

  do
  {
    ndbout << "Creating table with index" << endl;
    NdbDictionary::Table tab;
    NdbDictionary::Index idx;
    tab.setName("SchemaObjOwnerCheck_tab");
    tab.setLogging(true);

    // create column
    NdbDictionary::Column col("col1");
    col.setType(NdbDictionary::Column::Unsigned);
    col.setPrimaryKey(true);
    tab.addColumn(col);

    // create index on column
    idx.setTable("SchemaObjOwnerCheck_tab");
    idx.setName("SchemaObjOwnerCheck_idx");
    idx.setType(NdbDictionary::Index::UniqueHashIndex);
    idx.setLogging(false);
    idx.addColumnName("col1");

    NdbError error;
    if(tab.validate(error) == -1)
    {
      ndbout << "Failed to create table" << endl;
      break;
    }
    
    if (dict->createTable(tab) == -1) {
      g_err << "Failed to create SchemaObjOwnerCheck_tab table." << endl;
      result = NDBT_FAILED;
      break;
    }
    if (dict->createIndex(idx) == -1) {
      g_err << "Failed to create index, error: " << dict->getNdbError() << endl;
      result = NDBT_FAILED;
      break;
    }

    ndbout << "Setting up other connection to acquire schema objects." << endl;
    char connectString[256];
    ctx->m_cluster_connection.get_connectstring(connectString,
                                                sizeof(connectString));
    otherConnection= new Ndb_cluster_connection(connectString);
    if (otherConnection == NULL)
    {
      ndbout << "otherConnection is null" << endl;
      result = NDBT_FAILED;
      break;
    }
    int rc= otherConnection->connect();
    if (rc != 0)
    {
      ndbout << "Connect of otherConnection failed with rc " << rc << endl;
      result = NDBT_FAILED;
      break;
    }
    if (otherConnection->wait_until_ready(10,10) != 0)
    {
      ndbout << "Cluster connection otherConnection was not ready" << endl;
      result = NDBT_FAILED;
      break;
    }
    otherNdb = new Ndb(otherConnection, "TEST_DB");
    if(!otherNdb)
    {
      ndbout << "Failed to acquire Ndb object from otherConnection" << endl;
      result = NDBT_FAILED;
      break;
    }
    otherNdb->init();
    if(otherNdb->waitUntilReady(10) != 0)
    {
      ndbout << "Failed to init Ndb object from otherConnection" << endl;
      result = NDBT_FAILED;
      break;
    }
    const NdbDictionary::Table *otherTable = otherNdb->getDictionary()->getTable("SchemaObjOwnerCheck_tab");
    if(!otherTable)
    {
      ndbout << "Failed to get Ndb table from otherConnection" << endl;
      result = NDBT_FAILED;
      break;
    }
    const NdbDictionary::Index *otherIndex = otherNdb->getDictionary()->getIndex("SchemaObjOwnerCheck_idx", "SchemaObjOwnerCheck_tab");
    if(!otherIndex)
    {
      ndbout << "Failed to get Ndb index from otherConnection" << endl;
      result = NDBT_FAILED;
      break;
    }
  
    ndbout << "Enabling schema object ownership check on ctx connection" << endl;
    trans->setSchemaObjOwnerChecks(true);
  
    ndbout << "Attempting to acquire Ndb*Operations on schema objects ";
    ndbout << "which belong to other connection" << endl;
    NdbOperation *op = trans->getNdbOperation(otherTable);
    const NdbError err1 = trans->getNdbError();
    if(err1.code != 1231)
    {
      ndbout << "Failed to detect Table with wrong owner for NdbOperation" << endl;
      result = NDBT_FAILED;
      break;
    } 
    NdbScanOperation *scanop = trans->getNdbScanOperation(otherTable);
    const NdbError err2 = trans->getNdbError();
    if(err2.code != 1231)
    {
      ndbout << "Failed to detect Table with wrong owner for NdbScanOperation" << endl;
      result = NDBT_FAILED;
      break;
    } 
    NdbIndexScanOperation *idxscanop = trans->getNdbIndexScanOperation(otherIndex, otherTable);
    const NdbError err3 = trans->getNdbError();
    if(err3.code != 1231)
    {
      ndbout << "Failed to detect Table/Index with wrong owner for NdbIndexScanOperation" << endl;
      result = NDBT_FAILED;
      break;
    } 
    NdbIndexOperation *idxop = trans->getNdbIndexOperation(otherIndex);
    const NdbError err4 = trans->getNdbError();
    if(err4.code != 1231)
    {
      ndbout << "Failed to detect Index with wrong owner for NdbIndexOperation" << endl;
      result = NDBT_FAILED;
      break;
    } 
    ndbout << "Success: ownership check detected wrong owner" << endl;   
 
    ndbout << "Disabling schema object ownership check on valid connection" << endl;
    trans->setSchemaObjOwnerChecks(false);
  
    ndbout << "Attempting to acquire Ndb*Operations ";
    ndbout << "on valid schema objects from other connection" << endl;
    op = trans->getNdbOperation(otherTable);
    scanop = trans->getNdbScanOperation(otherTable);
    idxscanop = trans->getNdbIndexScanOperation(otherIndex, otherTable);
    idxop = trans->getNdbIndexOperation(otherIndex);
    
    if(!op || !scanop || !idxscanop || !idxop)  // failure to acquire at least one op
    {
      ndbout << "Failed to acquire ";
      if(!op)        ndbout << "NdbOperation, ";
      if(!scanop)    ndbout << "NdbScanOperation, ";
      if(!idxscanop) ndbout << "NdbIndexScanOperation, ";
      if(!idxop)     ndbout << "NdbIndexOperation, ";
      ndbout << "error: " << trans->getNdbError().message << endl;
      result = NDBT_FAILED;
      break;
    }
    ndbout << "Success: ownership check skipped, wrong owner not detected" << endl;   

    ndbout << "Enabling schema object ownership check on valid connection" << endl;
    trans->setSchemaObjOwnerChecks(true);
 
    ndbout << "Acquiring schema objects from current connection" << endl;
    const NdbDictionary::Table *table = ndb->getDictionary()->getTable("SchemaObjOwnerCheck_tab");
    if(!table)
    {
      ndbout << "Failed to get Ndb table from connection" << endl;
      result = NDBT_FAILED;
      break;
    }
    const NdbDictionary::Index *index = ndb->getDictionary()->getIndex("SchemaObjOwnerCheck_idx", "SchemaObjOwnerCheck_tab");
    if(!index)
    {
      ndbout << "Failed to get Ndb index from connection" << endl;
      result = NDBT_FAILED;
      break;
    }
 
    ndbout << "Attempting to acquire Ndb*Operations ";
    ndbout << "on owned schema objects with different db" << endl;
    ndb->setDatabaseName("notexist");
    NdbOperation *op2 = trans->getNdbOperation(table);
    NdbScanOperation *scanop2 = trans->getNdbScanOperation(table);
    NdbIndexScanOperation *idxscanop2 = trans->getNdbIndexScanOperation(index, table);
    NdbIndexOperation *idxop2 = trans->getNdbIndexOperation(index, table);

    if(!op2 || !scanop2 || !idxscanop2 || !idxop2)  // failure to acquire at least one op
    {
      ndbout << "Failed to acquire ";
      if(!op)        ndbout << "NdbOperation, ";
      if(!scanop)    ndbout << "NdbScanOperation, ";
      if(!idxscanop) ndbout << "NdbIndexScanOperation, ";
      if(!idxop)     ndbout << "NdbIndexOperation, ";
      ndbout << "error: " << trans->getNdbError().message << endl;
      result = NDBT_FAILED;
      break;
    }
    ndbout << "Success: acquired Ndb*Operations on owned schema objects" << endl;   
  } while(false);

  ndbout << "Cleanup" << endl; 
  ndb->setDatabaseName("TEST_DB");
  if (dict->dropIndex("SchemaObjOwnerCheck_idx", "SchemaObjOwnerCheck_tab") == -1) 
  {
    g_err << "Failed to drop SchemaObjOwnerCheck_idx index." << endl;
    result = NDBT_FAILED;
  }
  if (dict->dropTable("SchemaObjOwnerCheck_tab") == -1) 
  {
    g_err << "Failed to drop SchemaObjOwnerCheck_tab table." << endl;
    result = NDBT_FAILED;
  }

  trans->setSchemaObjOwnerChecks(false);
  ndb->closeTransaction(trans);

  if(otherNdb)
  {
    delete otherNdb;
    otherNdb = NULL;
  }
  if(otherConnection)
  {
    delete otherConnection;
    otherConnection = NULL;
  }
  return result;
}

int 
testMgmdSendBufferExhaust(NDBT_Context* ctx, NDBT_Step* step)
{
  /* 1 : Get MGMD node id
   * 2 : Get a data node node id
   * 3 : Consume most SB in MGMD
   * 4 : Block sending from MGMD -> data node
   * 5 : Observe whether MGMD is alive + well
   * 6 : Unblock sending
   * 7 : Release SB
   * 8 : Completed
   */
  NdbRestarter restarter;
  
  int dataNodeId = restarter.getNode(NdbRestarter::NS_RANDOM);
  int mgmdNodeId = ndb_mgm_get_mgmd_nodeid(restarter.handle);

  ndbout << "MGMD node id : " << mgmdNodeId << endl;
  ndbout << "Data node id : " << dataNodeId << endl;
  
  ndbout << "Reducing MGMD SB memory + blocking send to data node" << endl;
  const int leftSbBytes = 96 * 1024;
  const int dumpCodeConsumeSb [] = {9996, leftSbBytes};
  const int dumpCodeBlockSend [] = {9994, dataNodeId};
  CHECK(restarter.dumpStateOneNode(mgmdNodeId, dumpCodeConsumeSb, 2) == 0);
  CHECK(restarter.dumpStateOneNode(mgmdNodeId, dumpCodeBlockSend, 2) == 0);

  ndbout << "Checking ability of MGMD to respond to requests" << endl;
  
  Uint32 count = 30;

  while (count--)
  {
    ndbout << "  - Getting node status " << count;
    ndb_mgm_cluster_state* state = ndb_mgm_get_status(restarter.handle);

    ndbout << " - ok." << endl;

    if (state)
      free(state);
    
    NdbSleep_MilliSleep(1000);
  }

  ndbout << "Cleaning up" << endl;
  const int dumpCodeUnblockSend [] = {9995, dataNodeId};
  const int dumpCodeReleaseSb [] = {9997};
  CHECK(restarter.dumpStateOneNode(mgmdNodeId, dumpCodeUnblockSend, 2) == 0);
  CHECK(restarter.dumpStateOneNode(mgmdNodeId, dumpCodeReleaseSb, 1) == 0);
  CHECK(ndb_mgm_get_latest_error(restarter.handle) == 0);

  return NDBT_OK;
}

/*
 * Create Unique Index in the given table using ndbapi
 * Returns
 *   NDBT_OK     if index creation was successful
 *   NDBT_FAILED if the index creation failed
 * */
int
createUniqueIndex(NdbDictionary::Dictionary* pDict,
                  const char* tableName,
                  const char* indexName,
                  const char* columnName)
{
  /* create a new index on the table */
  NdbDictionary::Index tmpIndex;
  tmpIndex.setName(indexName);
  tmpIndex.setTable(tableName);
  tmpIndex.setType(NdbDictionary::Index::UniqueHashIndex);
  tmpIndex.setLogging(false);
  tmpIndex.addIndexColumn(columnName);

  /* create an index on the table */
  ndbout << "Creating index " << indexName
         << " on " << tableName << endl;
  CHECKN(pDict->createIndex(tmpIndex) == 0, pDict, NDBT_FAILED);
  return NDBT_OK;
}

/**
 * Runs a transaction using the passed index data.
 * Returns the errorCode on failure. 0 on success.
 */
int
runTransactionUsingNdbIndexOperation(Ndb* pNdb,
                                     Vector<const NdbDictionary::Index*> pIndexes,
                                     const NdbDictionary::Table *tab)
{
  /*
   * 1. Start a transaction and fetch NdbIndexOperations using the
   *    sent indexes.
   * 2. Execute the transaction.
   * 3. Return the error-code or 0
   */
  /* start a transaction */
  NdbTransaction *pTransaction= pNdb->startTransaction();
  CHECKN(pTransaction != NULL, pNdb, pNdb->getNdbError().code);

  for(uint i = 0; i < pIndexes.size(); i++){
    /* use the obsolete index to fetch a NdbIndexOperation */
    NdbIndexOperation *pIndexOperation=
        pTransaction->getNdbIndexOperation(pIndexes[i], tab);
    CHECKN(pIndexOperation != NULL, pTransaction,
           pTransaction->getNdbError().code);

    /* add where field */
    pIndexOperation->readTuple(NdbOperation::LM_Read);
    pIndexOperation->equal(pIndexes[i]->getColumn(0)->getName(), 10);

    /* add select field */
    NdbRecAttr *pRecAttr= pIndexOperation->getValue(1, NULL);
    CHECKN(pRecAttr != NULL, pTransaction, pTransaction->getNdbError().code);
  }

  /* execute the transaction */
  ndbout << "Executing the transaction." << endl;
  if(pTransaction->execute( NdbTransaction::Commit,
                            NdbOperation::AbortOnError) == -1)
  {
    /* Transaction failed. */
    NdbError ndbError = pTransaction->getNdbError();
    /* Ignore - Tuple did not exist errors */
    if(ndbError.code != 626)
    {
      pNdb->closeTransaction(pTransaction);
      NDB_ERR(ndbError);
      return ndbError.code;
    }
  }
  pNdb->closeTransaction(pTransaction);
  ndbout << "Transaction ran successfully." << endl;
  return NDBT_OK;
}

int
runGetNdbIndexOperationTest(NDBT_Context* ctx, NDBT_Step* step)
{
  /**
   * 1. Obtain the index using getIndex()
   * 2. Drop that index from that table.
   * 3. Execute transaction using that index
   * 5. Verify that the transaction returns error code 284.
   * 6. Create another index - this will take the same index id as the
   *    one previously dropped.
   * 7. Repeat 3 the previously dropped index object.
   * 8. Verify that the transaction returns error code 241.
   */
  Ndb* pNdb = GETNDB(step);
  const char* tableName = "I3";
  const char* indexName = "I3$NDBT_IDX0";
  const NdbDictionary::Table *tab = ctx->getTab();
  NdbDictionary::Dictionary* pDict = pNdb->getDictionary();

  /* load the index */
  const NdbDictionary::Index *pIndex;
  Vector<const NdbDictionary::Index*> pIndexes;
  CHECKN((pIndex = pDict->getIndex(indexName,tableName)) != NULL,
         pDict, NDBT_FAILED);
  pIndexes.push_back(pIndex);
  /* drop the index from the table */
  ndbout << "Dropping index " << indexName << " from " << tableName << endl;
  CHECKN(pDict->dropIndexGlobal(*pIndex) == 0, pDict, NDBT_FAILED);
  /*
    perform a transaction using the dropped index
    Expected Error : 284 - Table not defined in transaction coordinator
   */
  if(runTransactionUsingNdbIndexOperation(pNdb, pIndexes, tab) != 284)
  {
    ndberr << "Transaction was supposed to fail with error 284 but didn't."
           << endl;
    return NDBT_FAILED;
  }

  /* create a new index on the table */
  CHECK(createUniqueIndex(pDict, tableName, indexName,
                          pIndex->getColumn(0)->getName()) != NDBT_FAILED);

  /*
    perform a transaction using the dropped index
    Expected Error : 241 - Invalid schema object version
   */
  if(runTransactionUsingNdbIndexOperation(pNdb, pIndexes, tab) != 241)
  {
    ndberr << "Transaction was supposed to fail with error 241 but didn't."
           << endl;
    return NDBT_FAILED;
  }

  return NDBT_OK;
}

int
runCreateIndexesOnI3(NDBT_Context* ctx, NDBT_Step* step)
{
  /* Create indexes on table I3 */
  Ndb* pNdb = GETNDB(step);
  const char* tableName = "I3";
  const uint numOfIndexes = 4;
  const char* columnNames[] = {"PORT", "MAC", "HOSTNAME", "GW"};
  ctx->setProperty("numOfIndexes", numOfIndexes);
  NdbDictionary::Dictionary* pDict = pNdb->getDictionary();

  /* create the indexes */
  Vector<const NdbDictionary::Index*> pIndexes;
  for(uint i = 0; i < numOfIndexes; i++)
  {
    BaseString name;
    name.assfmt("I3$NDBT_UIDX%d", i);
    CHECK(createUniqueIndex(pDict, tableName, name.c_str(),
                            columnNames[i]) != NDBT_FAILED);
  }
  return NDBT_OK;
}

int
runGetNdbIndexOperationBatchTest(NDBT_Context* ctx, NDBT_Step* step)
{
  /**
   * 1. In a loop, use all the indexes to perform batch transactions
   *    but, drop an index at every turn at different positions.
   * 2. Verify that the transactions fail with expected error.
   */
  Ndb* pNdb = GETNDB(step);
  const char* tableName = "I3";
  const NdbDictionary::Table *tab = ctx->getTab();
  NdbDictionary::Dictionary* pDict = pNdb->getDictionary();
  const uint numOfIndexes = ctx->getProperty("numOfIndexes");

  /* load the indexes */
  Vector<const NdbDictionary::Index*> pIndexes;
  for(uint i = 0; i < numOfIndexes; i++)
  {
    BaseString name;
    const NdbDictionary::Index *pIndex;
    name.assfmt("I3$NDBT_UIDX%d", i);
    CHECKN((pIndex = pDict->getIndex(name.c_str(),tableName)) != NULL,
           pDict, NDBT_FAILED);
    pIndexes.push_back(pIndex);
  }

  /* start batch operations */
  ndbout << "Starting batch transactions." << endl;
  for(uint i=0; i < numOfIndexes; i++)
  {
    /* drop ith index */
    ndbout << "Dropping index " << pIndexes[i]->getName()
           << " from " << tableName << endl;
    CHECKN(pDict->dropIndexGlobal(*pIndexes[i]) == 0, pDict, NDBT_FAILED);

    /* run batch operations in a loop,
     * changing the position of dropped indexes every time */
    for(uint loops = 0; loops < numOfIndexes; loops++)
    {
      /*
      perform a transaction using the dropped index
      Expected Error : 284 - Table not defined in transaction coordinator
       */
      if(runTransactionUsingNdbIndexOperation(pNdb, pIndexes, tab) != 284)
      {
        ndberr << "Transaction was supposed to fail with error 284 but didn't."
               << endl;
        return NDBT_FAILED;
      }

      /* rotate positions of obsolete indexes */
      pIndexes.push_back(pIndexes[0]);
      pIndexes.erase(0);
    }
  }

  return NDBT_OK;
}

int
runGetNdbIndexOperationTransactions(NDBT_Context* ctx, NDBT_Step* step)
{
  /**
   * 1. In a loop, use all the indexes to perform batch transactions
   * 2. Verify that the transactions fail with one of the expected error.
   */
  Ndb* pNdb = GETNDB(step);
  const char* tableName = "I3";
  const NdbDictionary::Table *tab = ctx->getTab();
  NdbDictionary::Dictionary* pDict = pNdb->getDictionary();
  const uint numOfIndexes = ctx->getProperty("numOfIndexes");

  /* start batch operations */
  ndbout << "Starting batch transactions." << endl;
  uint l = 0;
  while(ctx->getProperty("StopTransactions") == 0)
  {
    Vector<const NdbDictionary::Index*> pIndexes;
    if(l++ % 50 == 0)
    {
      /* load the indexes every 50th loop */
      pIndexes.clear();
      for(uint i = 0; i < numOfIndexes; i++)
      {
        BaseString name;
        const NdbDictionary::Index *pIndex;
        name.assfmt("I3$NDBT_UIDX%d", i);
        pIndex = pDict->getIndex(name.c_str(),tableName);
        if(pIndex != NULL)
          pIndexes.push_back(pIndex);
      }
    }

    /*
      perform a transaction
      Expected Errors : 284 - Table not defined in transaction coordinator (or)
                        241 - Invalid schema object version (or)
                   283/1226 - Table is being dropped
    */
    int result = runTransactionUsingNdbIndexOperation(pNdb, pIndexes, tab);
    if(result != NDBT_OK && result != 241 && result != 284 &&
       result != 283 && result != 1226)
    {
      /* Transaction failed with an unexpected error */
      ndberr << "Transaction failed with an unexpected error : " << result << endl;
      return NDBT_FAILED;
    }
  }

  return NDBT_OK;
}

int
runDropIndexesOnI3(NDBT_Context* ctx, NDBT_Step* step)
{
  Ndb* pNdb = GETNDB(step);
  const char* tableName = "I3";
  NdbDictionary::Dictionary* pDict = pNdb->getDictionary();
  const uint numOfIndexes = ctx->getProperty("numOfIndexes");
  uint loops = ctx->getNumLoops();

  while(loops-- > 0)
  {
    for(uint i =0; i < numOfIndexes; i++)
    {
      BaseString name;
      name.assfmt("I3$NDBT_UIDX%d", i);
      /* drop the index. */
      ndbout << "Dropping index " << name.c_str()
                 << " from " << tableName << endl;
      CHECKN(pDict->dropIndex(name.c_str(), tableName) == 0,
             pDict, NDBT_FAILED);

      /* sleep for a random ms */
      const int max_sleep = 100;
      NdbSleep_MilliSleep(rand() % max_sleep);
    }

    /* recreate the indexes and start again */
    runCreateIndexesOnI3(ctx, step);
  }
  ctx->setProperty("StopTransactions", 1);

  return NDBT_OK;
}

static void unusedCallback(int, NdbTransaction*, void*)
{}

/**
 * Test that Ndb::closeTransaction() and/or Ndb-d'tor is
 * able to do propper cleanup of NdbTransactions which
 * are in some 'incomplete' states:
 *  - Transactions being closed before executed.
 *  - Transactions being closed without, or only partially
 *    defined operations.
 *  - Transactions being closed with prepared async operations
 *    not yet executed.
 *  - Ndb instance destructed with NdbTransactions still open
 *    or in 'incomplete' states as described above.
 *
 * Pass verification is no unexpected errors being returned,
 * no asserts hit (Normally found in Ndb::free_list's), and
 * no datanode crashed. (All of these used to be a problem!)
 */
int runTestNoExecute(NDBT_Context* ctx, NDBT_Step* step){
  int result = NDBT_OK;
  const NdbDictionary::Table* pTab = ctx->getTab();

  {
    Ndb ndb(&ctx->m_cluster_connection, "TEST_DB");
  }
  {
    Ndb ndb(&ctx->m_cluster_connection, "TEST_DB");
    if (ndb.init()){
      NDB_ERR(ndb.getNdbError());
      return NDBT_FAILED;
    }
  }

  Ndb* pNdb = NULL;
  NdbConnection* pCon = NULL;
  for (int i = 0; i < 1000; i++)
  {
    if (pNdb == NULL)
    {
      pNdb = new Ndb(&ctx->m_cluster_connection, "TEST_DB");
      if (pNdb == NULL){
        ndbout << "pNdb == NULL" << endl;      
        return NDBT_FAILED;  
      }
      if (pNdb->init()){
        NDB_ERR(pNdb->getNdbError());
        delete pNdb;
        return NDBT_FAILED;
      }
    }
    pCon = pNdb->startTransaction();
    if (pCon == NULL){
      NDB_ERR(pNdb->getNdbError());
      delete pNdb;
      return NDBT_FAILED;
    }

    const int testcase = ((i >> 2) % 10);
    switch (testcase)
    {
      case 0:   //Do nothing
        break;
 
      case 1:
      case 2:
      case 3:
      case 4:
      case 5:
      {
        NdbOperation *pOp = pCon->getNdbOperation(pTab->getName());
        if (pOp == NULL){
          NDB_ERR(pCon->getNdbError());
          delete pNdb;
          return NDBT_FAILED;
        }
        if (testcase == 1)
          break;

        if (pOp->readTuple() != 0){
          NDB_ERR(pOp->getNdbError());
          delete pNdb;
          return NDBT_FAILED;
        }
        if (testcase == 2)
          break;

        if (pOp->getLockHandle() == NULL){
          NDB_ERR(pOp->getNdbError());
          delete pNdb;
          return NDBT_FAILED;
        }
        if (testcase == 3)
          break;

        pCon->executeAsynchPrepare(NdbTransaction::Commit, &unusedCallback, NULL);
        if (testcase == 4)
          break;

        pNdb->sendPollNdb(0, 0);
        break;
      }

      case 6:
      case 7:
      case 8:
      case 9:
      {
        NdbScanOperation* pOp = pCon->getNdbScanOperation(pTab->getName());
        if (pOp == NULL){
          NDB_ERR(pCon->getNdbError());
          delete pNdb;
          return NDBT_FAILED;
        }
        if (testcase == 6)
          break;

        if (pOp->readTuples() != 0){
          NDB_ERR(pOp->getNdbError());
          delete pNdb;
          return NDBT_FAILED;
        }
        if (testcase == 7)
          break;

        if (pOp->getValue(pTab->getColumn(1)->getName()) == NULL){
          NDB_ERR(pOp->getNdbError());
          delete pNdb;
          return NDBT_FAILED;
        }
        if (testcase == 8)
          break;

        if (pCon->execute(Commit) != 0){
          NDB_ERR(pCon->getNdbError());
          delete pNdb;
          return NDBT_FAILED;
        }
        break;
      }
    }

    if ((i >> 0) & 0x01)
    {
      pNdb->closeTransaction(pCon);
      pCon = NULL;
    }
    if ((i >> 1) & 0x01)
    {
      delete pNdb;
      pNdb = NULL;
      pCon = NULL;
    }
  }
  delete pNdb;

  return result;
}


int
runCheckTransId(NDBT_Context* ctx, NDBT_Step* step)
{
  Ndb* stepNdb = GETNDB(step);
  Ndb_cluster_connection* ncc = &stepNdb->get_ndb_cluster_connection();

  /**
   * Coverage of problem in bug#23709232
   *
   * Shared 'max transid' concept assumes that when a block
   * reference is reused, the old Ndb's 'max transid' is passed 
   * to the new Ndb.
   * However this had a bug, exposed by interleaving of
   * Ndb(), Ndb->init(), and ~Ndb(), which might be expected
   * to occur in any multithreaded environment.
   */
  
  Ndb* ndb1 = new Ndb(ncc); // Init transid from connection

  ndb1->init(); // Determine block-ref

  NdbTransaction* trans1 = ndb1->startTransaction();
  Uint64 transId1 = trans1->getTransactionId();
  trans1->close();

  ndbout << "Transid1 : " << transId1 << endl;

  Ndb* ndb2 = new Ndb(ncc); // Init transid from connection

  delete ndb1;  // Free block-ref

  ndb2->init(); // Determine block-ref

  NdbTransaction* trans2 = ndb2->startTransaction();
  Uint64 transId2 = trans2->getTransactionId();
  trans2->close();

  ndbout << "Transid2 : " << transId2 << endl;
  
  delete ndb2;
  
  if (transId1 == transId2)
  {
    return NDBT_FAILED;
  }

  return NDBT_OK;
}

/* CheckTransIdMt
 * Can control threading + iterations here
 */
const int CheckTransIdSteps = 8;
const Uint32 CheckTransIdIterations = 10000;
const Uint32 CheckTransIdEntries = CheckTransIdSteps * CheckTransIdIterations;

static Uint64* g_checkTransIdArrays;

int
runInitCheckTransIdMt(NDBT_Context* ctx, NDBT_Step* step)
{
  g_checkTransIdArrays = new Uint64[CheckTransIdEntries];

  ndbout << "Running" << endl;

  return NDBT_OK;
}

int
runCheckTransIdMt(NDBT_Context* ctx, NDBT_Step* step)
{
  Ndb* stepNdb = GETNDB(step);
  Ndb_cluster_connection* ncc = &stepNdb->get_ndb_cluster_connection();
  
  Uint32 stepIdx = step->getStepNo() - 1;
  Uint64* myIds = g_checkTransIdArrays + (stepIdx * CheckTransIdIterations);
  
  for (Uint32 i=0; i<CheckTransIdIterations; i++)
  {
    /* New Ndb, create a transaction, get id, close it, delete Ndb */
    Ndb newNdb(ncc);
    newNdb.init();
    
    NdbTransaction* newTrans = newNdb.startTransaction();
    myIds[i] = newTrans->getTransactionId();
    newTrans->close();
  }

  return NDBT_OK;
}

int cmpUint64(const void* a, const void* b)
{
  Uint64 va = *((const Uint64*)a);
  Uint64 vb = *((const Uint64*)b);
  
  return ((va > vb)? 1 :
          (vb > va)? -1 :
          0);
} 

int
runVerifyCheckTransIdMt(NDBT_Context* ctx, NDBT_Step* step)
{
  /* Look for duplicates */
  ndbout << "Checking" << endl;
  
  /* First sort */
  qsort(g_checkTransIdArrays, CheckTransIdEntries, sizeof(Uint64), cmpUint64);
  
  int result = NDBT_OK;
  Uint32 contigCount = 0;
  Uint32 errorCount = 0;
  Uint32 maxContigError = 0;
  Uint32 contigErrorCount = 0;

  /* Then check */
  for (Uint32 i=1; i<CheckTransIdEntries; i++)
  {
    //ndbout << g_checkTransIdArrays[i-1] << endl;
    if (g_checkTransIdArrays[i] == g_checkTransIdArrays[i-1])
    {
      ndbout << "Error : Duplicate transid found "
             << " (" << g_checkTransIdArrays[i]
             << ")" << endl;
      errorCount ++;
      contigErrorCount++;
      
      result = NDBT_FAILED;
    }
    else
    {
      if (contigErrorCount > 0)
      {
        if (contigErrorCount > maxContigError)
        {
          maxContigError = contigErrorCount;
        }
        contigErrorCount = 0;
      }
      if (g_checkTransIdArrays[i] == g_checkTransIdArrays[i-1] + 1)
      {
        contigCount++;
      }
    }
  }

  ndbout << CheckTransIdEntries << " transaction ids of which "
         << contigCount << " are contiguous, giving "
         << CheckTransIdEntries - contigCount << " gaps." << endl;

  ndbout << errorCount << " duplicates found, with max of "
         << maxContigError + 1 << " uses of the same transaction id" << endl;

  return result;
}

int
runFinaliseCheckTransIdMt(NDBT_Context* ctx, NDBT_Step* step)
{
  /* Free the storage */
  delete g_checkTransIdArrays;

  return NDBT_OK;
}


<<<<<<< HEAD
static int reCreateTableHook(Ndb* ndb,
                             NdbDictionary::Table & table,
                             int when,
                             void* arg)
{
  if (when == 0)
  {
    NDBT_Context* ctx = (NDBT_Context*) arg;
    
    bool readBackup = (ctx->getProperty("CreateRB", Uint32(0)) != 0);
    bool fullyReplicated = (ctx->getProperty("CreateFR", Uint32(0)) != 0);

    /* Add others as necessary... */

    if (readBackup)
    {
      ndbout << "rCTH : Setting ReadBackup property" << endl;
    }
    table.setReadBackupFlag(readBackup);

    if (fullyReplicated)
    {
      ndbout << "rCTH : Setting Fully Replicated property" << endl;
    }
    table.setFullyReplicated(fullyReplicated);
  }

  return 0;

}

int
runReCreateTable(NDBT_Context* ctx, NDBT_Step* step)
{
  Ndb* pNdb = GETNDB(step);

  /* Drop table by name if it exists */
  NdbDictionary::Table tab = * ctx->getTab();
  NdbDictionary::Dictionary* pDict = GETNDB(step)->getDictionary();
  
  BaseString tabName(tab.getName());

  ndbout << "Dropping table " << tabName << endl;
  
  pDict->dropTable(tabName.c_str());
  
  ndbout << "Recreating table " << tabName << endl;
                   
  /* Now re-create, perhaps with different options */
  if (NDBT_Tables::createTable(pNdb,
                               tabName.c_str(),
                               false,
                               false,
                               reCreateTableHook,
                               ctx) != 0)
  {
    return NDBT_FAILED;
  }

  const NdbDictionary::Table* newTab = pDict->getTable(tabName.c_str());

  if (newTab == NULL)
  {
    return NDBT_FAILED;
  }
  
  ctx->setTab(newTab);

  return NDBT_OK;
}

int runDropTable(NDBT_Context* ctx, NDBT_Step* step)
{
  Ndb* pNdb = GETNDB(step);
  NdbDictionary::Table tab = * ctx->getTab();
  NdbDictionary::Dictionary* pDict = pNdb->getDictionary();

  ndbout << "Dropping table " << tab.getName() << endl;
  
  pDict->dropTable(tab.getName());

  return NDBT_OK;
}

int runCheckLateDisconnect(NDBT_Context* ctx, NDBT_Step* step)
{
  const NdbDictionary::Table* tab = ctx->getTab();
  HugoTransactions hugoTrans(*tab);
  NdbRestarter restarter;
  //Ndb* pNdb = GETNDB(step);
  
  Ndb otherNdb(otherConnection, "TEST_DB");
  otherNdb.init();
  int rc = otherNdb.waitUntilReady(10);
  
  if (rc != 0)
  {
    ndbout << "Ndb was not ready" << endl;
    
    return NDBT_FAILED;
  }

  ndbout << "Loading data" << endl;
  /* Put some data into the table */
  if (hugoTrans.loadTable(&otherNdb,
                          1024) != NDBT_OK)
  {
    ndbout << "Data load failed " << endl;
    return NDBT_FAILED;
  }
  
  const Uint32 code = ctx->getProperty("ErrorCode", Uint32(0));

  ndbout << "Setting error insert : " << code << endl;
    
  /* TC error insert causing API disconnection 
   * at some point
   */
  
  if (restarter.insertErrorInAllNodes(code) != 0)
  {
    ndbout << "Failed to insert error" << endl;
  }
  
  ndbout << "Updating data, expect disconnection" << endl;
  /* Perform a bulk update */
  /* We expect to be disconnected at the end of this... */
  rc = hugoTrans.pkUpdateRecords(&otherNdb,
                                 1024);
  
  
  restarter.insertErrorInAllNodes(0);
  
  /* We rely on the test framework to detect a problem
   * if the data nodes failed here
   */
  
  return NDBT_OK;
}

int
runCheckWriteTransaction(NDBT_Context* ctx, NDBT_Step* step)
{
  const NdbDictionary::Table* pTab = ctx->getTab();
  
  HugoOperations hugoOps(*pTab);
  Ndb* pNdb = GETNDB(step);
  
  CHECKE((hugoOps.startTransaction(pNdb) == NDBT_OK),
         hugoOps);
  
  CHECKE((hugoOps.pkWriteRecord(pNdb,
                                0) == NDBT_OK),
         hugoOps);
  CHECKE((hugoOps.execute_Commit(pNdb) == NDBT_OK),
         hugoOps);
  CHECKE((hugoOps.closeTransaction(pNdb) == NDBT_OK),
         hugoOps);  
  
  return NDBT_OK;
}


int runCheckSlowCommit(NDBT_Context* ctx, NDBT_Step* step)
{
  NdbRestarter restarter;
  /* Want to test the 'slow' commit protocol behaves
   * correctly for various table types
   */
  for (int table_type = 0; table_type < 3; table_type++)
  {
    switch (table_type)
    {
    case 0:
    {
      ndbout << "Normal table" << endl;
      ctx->setProperty("CreateRB", Uint32(0));
      ctx->setProperty("CreateFR", Uint32(0));
      break;
    }
    case 1:
    {
      ndbout << "ReadBackup table" << endl;
      ctx->setProperty("CreateRB", Uint32(1));
      ctx->setProperty("CreateFR", Uint32(0));
      break;
    }
    case 2:
    {
      ndbout << "FullyReplicated" << endl;
      /* Need RB set, as can create !RB FR table... */
      ctx->setProperty("CreateRB", Uint32(1));
      ctx->setProperty("CreateFR", Uint32(1));
      break;
    }
    }
    
    if (runReCreateTable(ctx, step) != NDBT_OK)
    {
      return NDBT_FAILED;
    }
    
    for (int test_type=0; test_type < 3; test_type++)
    {
      Uint32 errorCode = 0;
      switch (test_type)
      {
      case 0:
        /* As normal */
        break;
      case 1:
        /* Timeout during commit phase */
        errorCode = 8113; 
        break;
      case 2:
        /* Timeout during complete phase */
        errorCode = 8114;
        break;
      }
      ndbout << "Inserting error " << errorCode 
             << " in all nodes." << endl;
      
      restarter.insertErrorInAllNodes(errorCode);
        
      int ret = runCheckWriteTransaction(ctx,step);
      
      restarter.insertErrorInAllNodes(0);
      if (ret != NDBT_OK)
      {
        return NDBT_FAILED;
      }
    }
  }
=======
void
asyncCallback(int res, NdbTransaction* trans, void* obj)
{
  
}

int
runTestOldApiScanFinalise(NDBT_Context* ctx, NDBT_Step* step)
{
  Ndb* pNdb = GETNDB(step);
  const NdbDictionary::Table *tab = ctx->getTab();

  /**
   * Test behaviour of 'old api' scan prepare + send 
   * without subsequent execAsynchPrepare()
   * Note that use of async API with scans is not 
   * currently documented, but it is possible.
   */
  {
    NdbTransaction * trans = pNdb->startTransaction();
    CHECK(trans != NULL);
    
    /**
     *  Prepare transaction, so that it is considered for
     * sending
     */
    trans->executeAsynchPrepare(NdbTransaction::NoCommit,
                                asyncCallback,
                                NULL);

    /**
     * Now define a scan, which is not prepared
     */

    NdbScanOperation* scanOp = trans->getNdbScanOperation(tab);
    CHECK(scanOp != NULL);

    CHECK(scanOp->readTuples(NdbScanOperation::LM_CommittedRead,
                             0,
                             16) == 0);
    
    for(int a = 0; a<tab->getNoOfColumns(); a++)
    {
      CHECK(scanOp->getValue(tab->getColumn(a)) != 0);
    }

    /**
     * Now call send and check behaviour
     * Expect : 
     *   send will finalise + send the scan
     *   scan will proceed as expected (no rows in resultset)
     */

    CHECK(pNdb->sendPollNdb() != 0);

    ndbout_c("Trans error : %u %s\n"
             "Scan error : %u %s\n",
             trans->getNdbError().code,
             trans->getNdbError().message,
             scanOp->getNdbError().code,
             scanOp->getNdbError().message);

    /* Specific error for this case now */
    CHECK(trans->getNdbError().code == 4342);
    CHECK(scanOp->getNdbError().code == 4342);

    /**
     * Now attempt nextResult
     */
    int nextRes = scanOp->nextResult();
    
    ndbout_c("Next result : %d\n"
             "ScanError : %u %s",
             nextRes,
             scanOp->getNdbError().code,
             scanOp->getNdbError().message);
    CHECK(nextRes == -1);
    CHECK(scanOp->getNdbError().code == 4342); /* Scan defined but not prepared */

    trans->close();
  }

/* Test requires DBUG error injection */
#ifndef DBUG_OFF
  /**
   * Test behaviour of 'old api' scan finalisation
   * failure
   */
  {
    NdbTransaction * trans = pNdb->startTransaction();
    CHECK(trans != NULL);

    NdbScanOperation* scanOp = trans->getNdbScanOperation(tab);
    CHECK(scanOp != NULL);

    CHECK(scanOp->readTuples(NdbScanOperation::LM_CommittedRead,
                             0,
                             16) == 0);
    
    for(int a = 0; a<tab->getNoOfColumns(); a++)
    {
      CHECK(scanOp->getValue(tab->getColumn(a)) != 0);
    }

    /* Force failure in finalisation via error-insert */
    DBUG_SET_INITIAL("+d,ndb_scanbuff_oom");

    int execRes = trans->execute(NdbTransaction::NoCommit,
                                 NdbOperation::AbortOnError);

    DBUG_SET_INITIAL("-d,ndb_scanbuff_oom");

    NdbError transError = trans->getNdbError();
    NdbError scanError1 = scanOp->getNdbError();

    int nextRes = scanOp->nextResult();
    
    NdbError scanError2 = scanOp->getNdbError();

    ndbout_c("execRes : %d\n"
             "transError : %u %s\n"
             "scanError : %u %s\n"
             "nextRes + scanError : %d %u %s",
             execRes, 
             transError.code, transError.message,
             scanError1.code, scanError1.message,
             nextRes,
             scanError2.code, scanError2.message);
    
    CHECK(execRes == 0);
    CHECK(transError.code == 4000);
    CHECK(scanError1.code == 4000);
    CHECK(nextRes == -1);
    CHECK(scanError2.code == 4000);

    trans->close();
  }
#endif
>>>>>>> 389ea43b

  return NDBT_OK;
}

<<<<<<< HEAD

=======
>>>>>>> 389ea43b
NDBT_TESTSUITE(testNdbApi);
TESTCASE("MaxNdb", 
	 "Create Ndb objects until no more can be created\n"){ 
  INITIALIZER(runTestMaxNdb);
}
TESTCASE("MaxTransactions", 
	 "Start transactions until no more can be created\n"){ 
  INITIALIZER(runTestMaxTransaction);
}
TESTCASE("MaxOperations", 
	"Get operations until no more can be created\n"){ 
  INITIALIZER(runLoadTable);
  INITIALIZER(runTestMaxOperations);
  FINALIZER(runClearTable);
}
TESTCASE("MaxGetValue", 
	"Call getValue loads of time\n"){ 
  INITIALIZER(runLoadTable);
  INITIALIZER(runTestGetValue);
  FINALIZER(runClearTable);
}
TESTCASE("MaxEqual", 
	"Call equal loads of time\n"){ 
  INITIALIZER(runTestEqual);
}
TESTCASE("DeleteNdb", 
	"Make sure that a deleted Ndb object is properly deleted\n"
	"and removed from transporter\n"){ 
  INITIALIZER(runLoadTable);
  INITIALIZER(runTestDeleteNdb);
  FINALIZER(runClearTable);
}
TESTCASE("WaitUntilReady", 
	"Make sure you get an error message when calling waitUntilReady\n"
	"without an init'ed Ndb\n"){ 
  INITIALIZER(runTestWaitUntilReady);
}
TESTCASE("GetOperationNoTab", 
	"Call getNdbOperation on a table that does not exist\n"){ 
  INITIALIZER(runGetNdbOperationNoTab);
}
TESTCASE("BadColNameHandling",
         "Call methods with an invalid column name and check error handling\n"){
  INITIALIZER(runBadColNameHandling);
}
TESTCASE("MissingOperation", 
	"Missing operation request(insertTuple) should give an error code\n"){ 
  INITIALIZER(runMissingOperation);
}
TESTCASE("GetValueInUpdate", 
	"Test that it's not possible to perform getValue in an update\n"){ 
  INITIALIZER(runLoadTable);
  INITIALIZER(runGetValueInUpdate);
  FINALIZER(runClearTable);
}
TESTCASE("UpdateWithoutKeys", 
	"Test that it's not possible to perform update without setting\n"
	 "PKs"){ 
  INITIALIZER(runLoadTable);
  INITIALIZER(runUpdateWithoutKeys);
  FINALIZER(runClearTable);
}
TESTCASE("UpdateWithoutValues", 
	"Test that it's not possible to perform update without setValues\n"){ 
  INITIALIZER(runLoadTable);
  INITIALIZER(runUpdateWithoutValues);
  FINALIZER(runClearTable);
}
TESTCASE("NdbErrorOperation", 
	 "Test that NdbErrorOperation is properly set"){
  INITIALIZER(runCheckGetNdbErrorOperation);
}
TESTCASE("ReadWithoutGetValue", 
	 "Test that it's possible to perform read wo/ getvalue's\n"){ 
  INITIALIZER(runLoadTable);
  INITIALIZER(runReadWithoutGetValue);
  FINALIZER(runClearTable);
}
TESTCASE("Bug_11133", 
	 "Test ReadEx-Delete-Write\n"){ 
  INITIALIZER(runBug_11133);
  FINALIZER(runClearTable);
}
TESTCASE("Bug_WritePartialIgnoreError", 
	 "Test WritePartialIgnoreError\n"){ 
  INITIALIZER(runBug_WritePartialIgnoreError);
  FINALIZER(runClearTable);
}
TESTCASE("Scan_4006", 
	 "Check that getNdbScanOperation does not get 4006\n"){ 
  INITIALIZER(runLoadTable);
  INITIALIZER(runScan_4006);
  FINALIZER(runClearTable);
}
TESTCASE("IgnoreError", ""){
  INITIALIZER(createPkIndex);
  STEP(runTestIgnoreError);
  FINALIZER(runClearTable);
  FINALIZER(createPkIndex_Drop);
}
TESTCASE("CheckNdbObjectList", 
	 ""){ 
  INITIALIZER(runCheckNdbObjectList);
}
TESTCASE("DeleteClusterConnectionWhileUsed",
         "Make sure that deleting of Ndb_cluster_connection will"
         "not return until all it's Ndb objects has been deleted."){
  STEP(runNdbClusterConnectionDelete_connection_owner)
  STEP(runNdbClusterConnectionDelete_connection_user);
}
TESTCASE("ExecuteAsynch", 
	 "Check that executeAsync() works (BUG#27495)\n"){ 
  INITIALIZER(runTestExecuteAsynch);
}
TESTCASE("Bug28443", 
	 ""){ 
  INITIALIZER(runBug28443);
}
TESTCASE("Bug37158", 
	 ""){ 
  INITIALIZER(runBug37158);
}
TESTCASE("SimpleReadAbortOnError",
         "Test behaviour of Simple reads with Abort On Error"){
  INITIALIZER(simpleReadAbortOnError);
}
TESTCASE("NdbRecordPKAmbiguity",
         "Test behaviour of NdbRecord insert with ambig. pk values"){
  INITIALIZER(testNdbRecordPkAmbiguity);
}
TESTCASE("NdbRecordPKUpdate",
         "Verify that primary key columns can be updated"){
  INITIALIZER(testNdbRecordPKUpdate);
}
TESTCASE("NdbRecordCICharPKUpdate",
         "Verify that a case-insensitive char pk column can be updated"){
  INITIALIZER(testNdbRecordCICharPKUpdate);
}
TESTCASE("NdbRecordRowLength",
         "Verify that the record row length calculation is correct") {
  INITIALIZER(testNdbRecordRowLength);
}
TESTCASE("Bug44015",
         "Rollback insert followed by delete to get corruption") {
  STEP(runBug44015);
  STEPS(runScanReadUntilStopped, 10);
}
TESTCASE("Bug44065_org",
         "Rollback no-change update on top of existing data") {
  INITIALIZER(runBug44065_org);
}
TESTCASE("Bug44065",
         "Rollback no-change update on top of existing data") {
  INITIALIZER(runBug44065);
}
TESTCASE("ApiFailReqBehaviour",
         "Check ApiFailReq cleanly marks Api disconnect") {
  // Some flags to enable the various threads to cooperate
  TC_PROPERTY(ApiFailTestRun, (Uint32)0);
  TC_PROPERTY(ApiFailTestComplete, (Uint32)0);
  TC_PROPERTY(ApiFailTestsRunning, (Uint32)0);
  TC_PROPERTY(ApiFailNumberPkSteps, (Uint32)5); // Num threads below
  INITIALIZER(runLoadTable);
  // 5 threads to increase probability of pending
  // TCKEYREQ after API_FAILREQ
  STEP(runBulkPkReads);
  STEP(runBulkPkReads);
  STEP(runBulkPkReads);
  STEP(runBulkPkReads);
  STEP(runBulkPkReads);
  STEP(testApiFailReq);
  FINALIZER(runClearTable);
}
TESTCASE("ReadColumnDuplicates",
         "Check NdbApi behaves ok when reading same column multiple times") {
  INITIALIZER(runLoadTable);
  STEP(runReadColumnDuplicates);
  FINALIZER(runClearTable);
}
TESTCASE("Bug51775", "")
{
  INITIALIZER(runBug51775);
}
TESTCASE("FragmentedApiFailure",
         "Test in-assembly fragment cleanup code for API failure") {
  // We reuse some of the infrastructure from ApiFailReqBehaviour here
  TC_PROPERTY(ApiFailTestRun, (Uint32)0);
  TC_PROPERTY(ApiFailTestComplete, (Uint32)0);
  TC_PROPERTY(ApiFailTestsRunning, (Uint32)0);
  TC_PROPERTY(ApiFailNumberPkSteps, (Uint32)5); // Num threads below
  // 5 threads to increase probability of fragmented signal being
  // in-assembly when disconnect occurs
  STEP(runFragmentedScanOtherApi);
  STEP(runFragmentedScanOtherApi);
  STEP(runFragmentedScanOtherApi);
  STEP(runFragmentedScanOtherApi);
  STEP(runFragmentedScanOtherApi);
  STEP(testFragmentedApiFail);
};
TESTCASE("UnlockBasic",
         "Check basic op unlock behaviour") {
  INITIALIZER(runLoadTable);
  STEP(runTestUnlockBasic);
  FINALIZER(runClearTable);
}
TESTCASE("UnlockRepeat",
         "Check repeated lock/unlock behaviour") {
  INITIALIZER(runLoadTable);
  STEP(runTestUnlockRepeat);
  FINALIZER(runClearTable);
}
TESTCASE("UnlockMulti",
         "Check unlock behaviour with multiple operations") {
  INITIALIZER(runLoadTable);
  STEP(runTestUnlockMulti);
  FINALIZER(runClearTable);
}
TESTCASE("UnlockScan",
         "Check unlock behaviour with scan lock-takeover") {
  INITIALIZER(runLoadTable);
  STEP(runTestUnlockScan);
  FINALIZER(runClearTable);
}
TESTCASE("NdbClusterConnect",
         "Make sure that every Ndb_cluster_connection get a unique nodeid")
{
  INITIALIZER(runNdbClusterConnectInit);
  STEPS(runNdbClusterConnect, MAX_NODES);
}
TESTCASE("NdbClusterConnectionConnect",
         "Test Ndb_cluster_connection::connect()")
{
  INITIALIZER(runNdbClusterConnectionConnect);
}
TESTCASE("NdbClusterConnectNR",
         "Make sure that every Ndb_cluster_connection get a unique nodeid")
{
  TC_PROPERTY("TimeoutAfterFirst", (Uint32)0);
  INITIALIZER(runNdbClusterConnectInit);
  STEPS(runNdbClusterConnect, MAX_NODES);
  STEP(runRestarts); // Note after runNdbClusterConnect or else counting wrong
}
TESTCASE("NdbClusterConnectNR_master",
         "Make sure that every Ndb_cluster_connection get a unique nodeid")
{
  TC_PROPERTY("Master", 1);
  TC_PROPERTY("TimeoutAfterFirst", (Uint32)0);
  INITIALIZER(runNdbClusterConnectInit);
  STEPS(runNdbClusterConnect, MAX_NODES);
  STEP(runRestarts); // Note after runNdbClusterConnect or else counting wrong
}
TESTCASE("NdbClusterConnectNR_non_master",
         "Make sure that every Ndb_cluster_connection get a unique nodeid")
{
  TC_PROPERTY("Master", 2);
  TC_PROPERTY("TimeoutAfterFirst", (Uint32)0);
  INITIALIZER(runNdbClusterConnectInit);
  STEPS(runNdbClusterConnect, MAX_NODES);
  STEP(runRestarts); // Note after runNdbClusterConnect or else counting wrong
}
TESTCASE("NdbClusterConnectNR_slow",
         "Make sure that every Ndb_cluster_connection get a unique nodeid")
{
  TC_PROPERTY("Master", 2);
  TC_PROPERTY("TimeoutAfterFirst", (Uint32)0);
  TC_PROPERTY("SlowNR", 1);
  INITIALIZER(runNdbClusterConnectInit);
  STEPS(runNdbClusterConnect, MAX_NODES);
  STEP(runRestarts); // Note after runNdbClusterConnect or else counting wrong
}
TESTCASE("NdbClusterConnectSR",
         "Make sure that every Ndb_cluster_connection get a unique nodeid")
{
  TC_PROPERTY("ClusterRestart", (Uint32)1);
  INITIALIZER(runNdbClusterConnectInit);
  STEPS(runNdbClusterConnect, MAX_NODES);
  STEP(runRestarts); // Note after runNdbClusterConnect or else counting wrong
}
TESTCASE("TestFragmentedSend",
         "Test fragmented send behaviour"){
  INITIALIZER(testFragmentedSend);
}
TESTCASE("ReceiveTRANSIDAIAfterRollback",
         "Delay the delivery of TRANSID_AI results from the data node." \
         "Abort a transaction with a timeout so that the "\
         "transaction closing and TRANSID_AI processing are interleaved." \
         "Confirm that this interleaving does not result in a core."
){
  STEP(runReceiveTRANSIDAIAfterRollback);
  FINALIZER(runClearTable);
}
TESTCASE("RecordSpecificationBackwardCompatibility",
         "Test RecordSpecification struct's backward compatibility"){
  STEP(testNdbRecordSpecificationCompatibility);
}
TESTCASE("SchemaObjectOwnerCheck",
         "Test use of schema objects with non-owning connections"){
  STEP(testSchemaObjectOwnerCheck);
}
TESTCASE("MgmdSendbufferExhaust",
         "")
{
  INITIALIZER(testMgmdSendBufferExhaust);
}
TESTCASE("GetNdbIndexOperationTest",
         "Send an obsolete index into getNdbIndexOperation and execute." \
         "Confirm that this doesn't crash the ndbd.")
{
  //To be run only on Table I3
  INITIALIZER(runLoadTable);
  STEP(runGetNdbIndexOperationTest);
  VERIFIER(runCheckAllNodesStarted);
  FINALIZER(runClearTable)
}
TESTCASE("GetNdbIndexOperationBatchTest",
         "Send an obsolete index into getNdbIndexOperation in a batch" \
         "and execute. Confirm that this doesn't crash the ndbd.")
{
  //To be run only on Table I3
  INITIALIZER(runCreateIndexesOnI3);
  INITIALIZER(runLoadTable);
  STEP(runGetNdbIndexOperationBatchTest);
  VERIFIER(runCheckAllNodesStarted);
  FINALIZER(runClearTable)
}
TESTCASE("GetNdbIndexOperationParallelDroppingTest",
         "1. Start transactions batch/normal in a step" \
         "2. Start dropping/creating indexes in a parallel thread " \
         "Confirm that this doesn't crash the ndbd.")
{
  //To be run only on Table I3
  INITIALIZER(runCreateIndexesOnI3);
  INITIALIZER(runLoadTable);
  STEPS(runGetNdbIndexOperationTransactions, 100);
  STEP(runDropIndexesOnI3);
  VERIFIER(runCheckAllNodesStarted);
  FINALIZER(runClearTable)
}
TESTCASE("CloseBeforeExecute", 
	 "Check that objects allocated within a Ndb/NdbTransaction " \
         "is released even if Txn is not executed"){ 
  INITIALIZER(runTestNoExecute);
}
TESTCASE("CheckTransId",
         "Check transid uniqueness across multiple Ndb instances")
{
  INITIALIZER(runCheckTransId);
}
TESTCASE("CheckTransIdMt",
         "Check transid uniqueness across multiple threads")
{
  INITIALIZER(runInitCheckTransIdMt);
  STEPS(runCheckTransIdMt, CheckTransIdSteps);
  VERIFIER(runVerifyCheckTransIdMt);
  FINALIZER(runFinaliseCheckTransIdMt);
}
<<<<<<< HEAD
TESTCASE("CheckDisconnectCommit",
         "Check commit post API disconnect")
{
  TC_PROPERTY("CreateRB", Uint32(1)); // ReadBackup
  TC_PROPERTY("ErrorCode", Uint32(8110)); // API disconnect during COMMIT
  INITIALIZER(runReCreateTable);
  INITIALIZER(setupOtherConnection);
  STEP(runCheckLateDisconnect);
  FINALIZER(runDropTable);
  FINALIZER(tearDownOtherConnection);
}
TESTCASE("CheckDisconnectComplete",
         "Check complete post API disconnect")
{
  TC_PROPERTY("CreateRB", Uint32(1)); // ReadBackup
  TC_PROPERTY("ErrorCode", Uint32(8111)); // API disconnect during COMPLETE
  INITIALIZER(runReCreateTable);
  INITIALIZER(setupOtherConnection);
  STEP(runCheckLateDisconnect);
  FINALIZER(runDropTable);
  FINALIZER(tearDownOtherConnection);
}
TESTCASE("CheckSlowCommit",
         "Check slow commit protocol + table types")
{
  STEP(runCheckSlowCommit);
  FINALIZER(runDropTable);
}

=======
TESTCASE("OldApiScanFinalise",
         "Test error during finalise behaviour")
{
  VERIFIER(runTestOldApiScanFinalise);
}
>>>>>>> 389ea43b

NDBT_TESTSUITE_END(testNdbApi);

int main(int argc, const char** argv){
  ndb_init();
  NDBT_TESTSUITE_INSTANCE(testNdbApi);
  //  TABLE("T1");
  return testNdbApi.execute(argc, argv);
}

template class Vector<Ndb*>;
template class Vector<NdbConnection*>;
template class Vector<Ndb_cluster_connection*>;<|MERGE_RESOLUTION|>--- conflicted
+++ resolved
@@ -7061,7 +7061,151 @@
 }
 
 
-<<<<<<< HEAD
+void
+asyncCallback(int res, NdbTransaction* trans, void* obj)
+{
+  
+}
+
+int
+runTestOldApiScanFinalise(NDBT_Context* ctx, NDBT_Step* step)
+{
+  Ndb* pNdb = GETNDB(step);
+  const NdbDictionary::Table *tab = ctx->getTab();
+
+  /**
+   * Test behaviour of 'old api' scan prepare + send 
+   * without subsequent execAsynchPrepare()
+   * Note that use of async API with scans is not 
+   * currently documented, but it is possible.
+   */
+  {
+    NdbTransaction * trans = pNdb->startTransaction();
+    CHECK(trans != NULL);
+    
+    /**
+     *  Prepare transaction, so that it is considered for
+     * sending
+     */
+    trans->executeAsynchPrepare(NdbTransaction::NoCommit,
+                                asyncCallback,
+                                NULL);
+
+    /**
+     * Now define a scan, which is not prepared
+     */
+
+    NdbScanOperation* scanOp = trans->getNdbScanOperation(tab);
+    CHECK(scanOp != NULL);
+
+    CHECK(scanOp->readTuples(NdbScanOperation::LM_CommittedRead,
+                             0,
+                             16) == 0);
+    
+    for(int a = 0; a<tab->getNoOfColumns(); a++)
+    {
+      CHECK(scanOp->getValue(tab->getColumn(a)) != 0);
+    }
+
+    /**
+     * Now call send and check behaviour
+     * Expect : 
+     *   send will finalise + send the scan
+     *   scan will proceed as expected (no rows in resultset)
+     */
+
+    CHECK(pNdb->sendPollNdb() != 0);
+
+    ndbout_c("Trans error : %u %s\n"
+             "Scan error : %u %s\n",
+             trans->getNdbError().code,
+             trans->getNdbError().message,
+             scanOp->getNdbError().code,
+             scanOp->getNdbError().message);
+
+    /* Specific error for this case now */
+    CHECK(trans->getNdbError().code == 4342);
+    CHECK(scanOp->getNdbError().code == 4342);
+
+    /**
+     * Now attempt nextResult
+     */
+    int nextRes = scanOp->nextResult();
+    
+    ndbout_c("Next result : %d\n"
+             "ScanError : %u %s",
+             nextRes,
+             scanOp->getNdbError().code,
+             scanOp->getNdbError().message);
+    CHECK(nextRes == -1);
+    CHECK(scanOp->getNdbError().code == 4342); /* Scan defined but not prepared */
+
+    trans->close();
+  }
+
+/* Test requires DBUG error injection */
+#ifndef DBUG_OFF
+  /**
+   * Test behaviour of 'old api' scan finalisation
+   * failure
+   */
+  {
+    NdbTransaction * trans = pNdb->startTransaction();
+    CHECK(trans != NULL);
+
+    NdbScanOperation* scanOp = trans->getNdbScanOperation(tab);
+    CHECK(scanOp != NULL);
+
+    CHECK(scanOp->readTuples(NdbScanOperation::LM_CommittedRead,
+                             0,
+                             16) == 0);
+    
+    for(int a = 0; a<tab->getNoOfColumns(); a++)
+    {
+      CHECK(scanOp->getValue(tab->getColumn(a)) != 0);
+    }
+
+    /* Force failure in finalisation via error-insert */
+    DBUG_SET_INITIAL("+d,ndb_scanbuff_oom");
+
+    int execRes = trans->execute(NdbTransaction::NoCommit,
+                                 NdbOperation::AbortOnError);
+
+    DBUG_SET_INITIAL("-d,ndb_scanbuff_oom");
+
+    NdbError transError = trans->getNdbError();
+    NdbError scanError1 = scanOp->getNdbError();
+
+    int nextRes = scanOp->nextResult();
+    
+    NdbError scanError2 = scanOp->getNdbError();
+
+    ndbout_c("execRes : %d\n"
+             "transError : %u %s\n"
+             "scanError : %u %s\n"
+             "nextRes + scanError : %d %u %s",
+             execRes, 
+             transError.code, transError.message,
+             scanError1.code, scanError1.message,
+             nextRes,
+             scanError2.code, scanError2.message);
+    
+    CHECK(execRes == 0);
+    CHECK(transError.code == 4000);
+    CHECK(scanError1.code == 4000);
+    CHECK(nextRes == -1);
+    CHECK(scanError2.code == 4000);
+
+    trans->close();
+  }
+#endif
+
+  return NDBT_OK;
+}
+
+
+
+
 static int reCreateTableHook(Ndb* ndb,
                              NdbDictionary::Table & table,
                              int when,
@@ -7295,154 +7439,11 @@
       }
     }
   }
-=======
-void
-asyncCallback(int res, NdbTransaction* trans, void* obj)
-{
-  
-}
-
-int
-runTestOldApiScanFinalise(NDBT_Context* ctx, NDBT_Step* step)
-{
-  Ndb* pNdb = GETNDB(step);
-  const NdbDictionary::Table *tab = ctx->getTab();
-
-  /**
-   * Test behaviour of 'old api' scan prepare + send 
-   * without subsequent execAsynchPrepare()
-   * Note that use of async API with scans is not 
-   * currently documented, but it is possible.
-   */
-  {
-    NdbTransaction * trans = pNdb->startTransaction();
-    CHECK(trans != NULL);
-    
-    /**
-     *  Prepare transaction, so that it is considered for
-     * sending
-     */
-    trans->executeAsynchPrepare(NdbTransaction::NoCommit,
-                                asyncCallback,
-                                NULL);
-
-    /**
-     * Now define a scan, which is not prepared
-     */
-
-    NdbScanOperation* scanOp = trans->getNdbScanOperation(tab);
-    CHECK(scanOp != NULL);
-
-    CHECK(scanOp->readTuples(NdbScanOperation::LM_CommittedRead,
-                             0,
-                             16) == 0);
-    
-    for(int a = 0; a<tab->getNoOfColumns(); a++)
-    {
-      CHECK(scanOp->getValue(tab->getColumn(a)) != 0);
-    }
-
-    /**
-     * Now call send and check behaviour
-     * Expect : 
-     *   send will finalise + send the scan
-     *   scan will proceed as expected (no rows in resultset)
-     */
-
-    CHECK(pNdb->sendPollNdb() != 0);
-
-    ndbout_c("Trans error : %u %s\n"
-             "Scan error : %u %s\n",
-             trans->getNdbError().code,
-             trans->getNdbError().message,
-             scanOp->getNdbError().code,
-             scanOp->getNdbError().message);
-
-    /* Specific error for this case now */
-    CHECK(trans->getNdbError().code == 4342);
-    CHECK(scanOp->getNdbError().code == 4342);
-
-    /**
-     * Now attempt nextResult
-     */
-    int nextRes = scanOp->nextResult();
-    
-    ndbout_c("Next result : %d\n"
-             "ScanError : %u %s",
-             nextRes,
-             scanOp->getNdbError().code,
-             scanOp->getNdbError().message);
-    CHECK(nextRes == -1);
-    CHECK(scanOp->getNdbError().code == 4342); /* Scan defined but not prepared */
-
-    trans->close();
-  }
-
-/* Test requires DBUG error injection */
-#ifndef DBUG_OFF
-  /**
-   * Test behaviour of 'old api' scan finalisation
-   * failure
-   */
-  {
-    NdbTransaction * trans = pNdb->startTransaction();
-    CHECK(trans != NULL);
-
-    NdbScanOperation* scanOp = trans->getNdbScanOperation(tab);
-    CHECK(scanOp != NULL);
-
-    CHECK(scanOp->readTuples(NdbScanOperation::LM_CommittedRead,
-                             0,
-                             16) == 0);
-    
-    for(int a = 0; a<tab->getNoOfColumns(); a++)
-    {
-      CHECK(scanOp->getValue(tab->getColumn(a)) != 0);
-    }
-
-    /* Force failure in finalisation via error-insert */
-    DBUG_SET_INITIAL("+d,ndb_scanbuff_oom");
-
-    int execRes = trans->execute(NdbTransaction::NoCommit,
-                                 NdbOperation::AbortOnError);
-
-    DBUG_SET_INITIAL("-d,ndb_scanbuff_oom");
-
-    NdbError transError = trans->getNdbError();
-    NdbError scanError1 = scanOp->getNdbError();
-
-    int nextRes = scanOp->nextResult();
-    
-    NdbError scanError2 = scanOp->getNdbError();
-
-    ndbout_c("execRes : %d\n"
-             "transError : %u %s\n"
-             "scanError : %u %s\n"
-             "nextRes + scanError : %d %u %s",
-             execRes, 
-             transError.code, transError.message,
-             scanError1.code, scanError1.message,
-             nextRes,
-             scanError2.code, scanError2.message);
-    
-    CHECK(execRes == 0);
-    CHECK(transError.code == 4000);
-    CHECK(scanError1.code == 4000);
-    CHECK(nextRes == -1);
-    CHECK(scanError2.code == 4000);
-
-    trans->close();
-  }
-#endif
->>>>>>> 389ea43b
 
   return NDBT_OK;
 }
 
-<<<<<<< HEAD
-
-=======
->>>>>>> 389ea43b
+
 NDBT_TESTSUITE(testNdbApi);
 TESTCASE("MaxNdb", 
 	 "Create Ndb objects until no more can be created\n"){ 
@@ -7799,7 +7800,11 @@
   VERIFIER(runVerifyCheckTransIdMt);
   FINALIZER(runFinaliseCheckTransIdMt);
 }
-<<<<<<< HEAD
+TESTCASE("OldApiScanFinalise",
+         "Test error during finalise behaviour")
+{
+  VERIFIER(runTestOldApiScanFinalise);
+}
 TESTCASE("CheckDisconnectCommit",
          "Check commit post API disconnect")
 {
@@ -7829,13 +7834,6 @@
   FINALIZER(runDropTable);
 }
 
-=======
-TESTCASE("OldApiScanFinalise",
-         "Test error during finalise behaviour")
-{
-  VERIFIER(runTestOldApiScanFinalise);
-}
->>>>>>> 389ea43b
 
 NDBT_TESTSUITE_END(testNdbApi);
 
