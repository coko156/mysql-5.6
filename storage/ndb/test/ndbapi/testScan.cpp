/*
   Copyright (c) 2003, 2010, Oracle and/or its affiliates. All rights reserved.

   This program is free software; you can redistribute it and/or modify
   it under the terms of the GNU General Public License as published by
   the Free Software Foundation; version 2 of the License.

   This program is distributed in the hope that it will be useful,
   but WITHOUT ANY WARRANTY; without even the implied warranty of
   MERCHANTABILITY or FITNESS FOR A PARTICULAR PURPOSE.  See the
   GNU General Public License for more details.

   You should have received a copy of the GNU General Public License
   along with this program; if not, write to the Free Software
   Foundation, Inc., 51 Franklin St, Fifth Floor, Boston, MA 02110-1301  USA
*/

#include <NDBT.hpp>
#include <NDBT_Test.hpp>
#include <HugoTransactions.hpp>
#include <UtilTransactions.hpp>
#include <NdbRestarter.hpp>
#include <Vector.hpp>
#include "ScanFunctions.hpp"
#include <random.h>
#include <signaldata/DumpStateOrd.hpp>
#include <NdbConfig.hpp>

const NdbDictionary::Table *
getTable(Ndb* pNdb, int i){
  const NdbDictionary::Table* t = NDBT_Tables::getTable(i);
  if (t == NULL){
    return 0;
  }
  return pNdb->getDictionary()->getTable(t->getName());
}


int runLoadTable(NDBT_Context* ctx, NDBT_Step* step){
  
  int records = ctx->getProperty("Rows", ctx->getNumRecords());

  HugoTransactions hugoTrans(*ctx->getTab());
  if (hugoTrans.loadTable(GETNDB(step), records) != 0){
    return NDBT_FAILED;
  }
  return NDBT_OK;
}


int runCreateAllTables(NDBT_Context* ctx, NDBT_Step* step){

  int a = NDBT_Tables::createAllTables(GETNDB(step), false, true); 
  return a;
}

int runDropAllTablesExceptTestTable(NDBT_Context* ctx, NDBT_Step* step){

  for (int i=0; i < NDBT_Tables::getNumTables(); i++){

    const NdbDictionary::Table* tab = NDBT_Tables::getTable(i);
    if (tab == NULL){
      return NDBT_ProgramExit(NDBT_FAILED);
    }

    GETNDB(step)->getDictionary()->dropTable(tab->getName());
  }
  return NDBT_OK;
}

int runLoadAllTables(NDBT_Context* ctx, NDBT_Step* step){
  
  int records = ctx->getNumRecords();
  for (int i=0; i < NDBT_Tables::getNumTables(); i++){

    const NdbDictionary::Table* tab = getTable(GETNDB(step), i);
    if (tab == NULL){ 
      return NDBT_FAILED;
    }
    
    HugoTransactions hugoTrans(*tab);
    if (hugoTrans.loadTable(GETNDB(step), records) != 0){
      return NDBT_FAILED;
    }    
  }
  return NDBT_OK;
}

char orderedPkIdxName[255];

int createOrderedPkIndex(NDBT_Context* ctx, NDBT_Step* step){

  const NdbDictionary::Table* pTab = ctx->getTab();
  Ndb* pNdb = GETNDB(step);
  
  // Create index    
  BaseString::snprintf(orderedPkIdxName, sizeof(orderedPkIdxName), 
		       "IDC_O_PK_%s", pTab->getName());
  NdbDictionary::Index pIdx(orderedPkIdxName);
  pIdx.setTable(pTab->getName());
  pIdx.setType(NdbDictionary::Index::OrderedIndex);
  pIdx.setLogging(false);

  for (int c = 0; c< pTab->getNoOfColumns(); c++){
    const NdbDictionary::Column * col = pTab->getColumn(c);
    if(col->getPrimaryKey()){
      pIdx.addIndexColumn(col->getName());
    }
  }
  
  if (pNdb->getDictionary()->createIndex(pIdx) != 0){
    ndbout << "FAILED! to create index" << endl;
    const NdbError err = pNdb->getDictionary()->getNdbError();
    ERR(err);
    return NDBT_FAILED;
  }
  
  return NDBT_OK;
}

int createOrderedPkIndex_Drop(NDBT_Context* ctx, NDBT_Step* step){
  const NdbDictionary::Table* pTab = ctx->getTab();
  Ndb* pNdb = GETNDB(step);
  
  // Drop index
  if (pNdb->getDictionary()->dropIndex(orderedPkIdxName, 
				       pTab->getName()) != 0){
    ndbout << "FAILED! to drop index" << endl;
    ERR(pNdb->getDictionary()->getNdbError());
    return NDBT_FAILED;
  }
  
  return NDBT_OK;
}


int runScanReadRandomTable(NDBT_Context* ctx, NDBT_Step* step){
  int loops = ctx->getNumLoops();
  int records = ctx->getNumRecords();
  int parallelism = ctx->getProperty("Parallelism", 240);
  int abort = ctx->getProperty("AbortProb", 5);
  
  int i = 0;
  while (i<loops) {
    
    int tabNum = myRandom48(NDBT_Tables::getNumTables());
    const NdbDictionary::Table* tab = getTable(GETNDB(step), tabNum);
    if (tab == NULL){
      g_info << "tab == NULL" << endl;
      return NDBT_FAILED;
    }
    
    g_info << "Scan reading from table " << tab->getName() << endl;
    HugoTransactions hugoTrans(*tab);
    
    g_info << i << ": ";
    if (hugoTrans.scanReadRecords(GETNDB(step), records, abort, parallelism) != 0){
      return NDBT_FAILED;
    }
    i++;
  }
  return NDBT_OK;
}

int runScanReadRandomTableExceptTestTable(NDBT_Context* ctx, NDBT_Step* step){
  int loops = ctx->getNumLoops();
  int records = ctx->getNumRecords();
  int parallelism = ctx->getProperty("Parallelism", 240);
  int abort = ctx->getProperty("AbortProb", 5);
  
  int i = 0;
  while (i<loops) {
    const NdbDictionary::Table* tab= NULL;
    bool chosenTable=false;
    while (!chosenTable)
    {
      int tabNum = myRandom48(NDBT_Tables::getNumTables());
      tab = getTable(GETNDB(step), tabNum);
      if (tab == NULL){
        g_info << "tab == NULL" << endl;
        return NDBT_FAILED;
      }
      // Skip test table
      chosenTable= (strcmp(tab->getName(), ctx->getTab()->getName()));
    }
    
    g_info << "Scan reading from table " << tab->getName() << endl;
    HugoTransactions hugoTrans(*tab);
    
    g_info << i << ": ";
    if (hugoTrans.scanReadRecords(GETNDB(step), records, abort, parallelism) != 0){
      return NDBT_FAILED;
    }
    i++;
  }
  return NDBT_OK;
}

int runInsertUntilStopped(NDBT_Context* ctx, NDBT_Step* step){
  int records = ctx->getNumRecords();
  int i = 0;
  HugoTransactions hugoTrans(*ctx->getTab());
  while (ctx->isTestStopped() == false) {
    g_info << i << ": ";    
    if (hugoTrans.loadTable(GETNDB(step), records, 1) != 0){
      return NDBT_FAILED;
    }
    i++;
  }
  return NDBT_OK;
}

int runInsertDelete(NDBT_Context* ctx, NDBT_Step* step){
  int result = NDBT_OK;
  int records = ctx->getNumRecords();
  int loops = ctx->getNumLoops();
  int i = 0;
  HugoTransactions hugoTrans(*ctx->getTab());
  UtilTransactions utilTrans(*ctx->getTab());
  while (i<loops) {
    g_info << i << ": ";    
    if (hugoTrans.loadTable(GETNDB(step), records, 1) != 0){
      result = NDBT_FAILED;
      break;
    }
    if (utilTrans.clearTable(GETNDB(step),  records) != 0){
      result = NDBT_FAILED;
      break;
    }
    i++;
  }

  ctx->stopTest();

  return result;
}

int runClearTable(NDBT_Context* ctx, NDBT_Step* step){
  int records = ctx->getNumRecords();
  
  UtilTransactions utilTrans(*ctx->getTab());
  if (utilTrans.clearTable2(GETNDB(step),  records) != 0){
    return NDBT_FAILED;
  }
  return NDBT_OK;
}

int runScanDelete(NDBT_Context* ctx, NDBT_Step* step){
  int loops = ctx->getNumLoops();
  int records = ctx->getNumRecords();

  int i = 0;
  UtilTransactions utilTrans(*ctx->getTab());
  HugoTransactions hugoTrans(*ctx->getTab());
  while (i<loops) {
    g_info << i << ": ";
    if (utilTrans.clearTable(GETNDB(step), records) != 0){
      return NDBT_FAILED;
    }
    // Load table, don't allow any primary key violations
    if (hugoTrans.loadTable(GETNDB(step), records, 512, false) != 0){
      return NDBT_FAILED;
    }
    i++;
  }  
  return NDBT_OK;
}

int runScanDelete2(NDBT_Context* ctx, NDBT_Step* step){
  int loops = ctx->getNumLoops();
  int records = ctx->getNumRecords();
  
  int i = 0;
  UtilTransactions utilTrans(*ctx->getTab());
  HugoTransactions hugoTrans(*ctx->getTab());

  while (i<loops) {
    g_info << i << ": ";
    if (utilTrans.clearTable2(GETNDB(step),  records) != 0){
      return NDBT_FAILED;
    }
    // Load table, don't allow any primary key violations
    if (hugoTrans.loadTable(GETNDB(step), records, 512, false) != 0){
      return NDBT_FAILED;
    }
    i++;
  }
  return NDBT_OK;
}

int runVerifyTable(NDBT_Context* ctx, NDBT_Step* step){
  return NDBT_OK;
}

int runScanRead(NDBT_Context* ctx, NDBT_Step* step){
  int loops = ctx->getNumLoops();
  int records = ctx->getProperty("Rows", ctx->getNumRecords());
  int parallelism = ctx->getProperty("Parallelism", 240);
  int abort = ctx->getProperty("AbortProb", 5);
  int tupscan = ctx->getProperty("TupScan", (Uint32)0);
  int lockmode = ctx->getProperty("LockMode", NdbOperation::LM_CommittedRead);

  int i = 0;
  HugoTransactions hugoTrans(*ctx->getTab());
  while (i<loops && !ctx->isTestStopped()) {
    g_info << i << ": ";

    int scan_flags = 0;
    if (tupscan == 1)
    {
      scan_flags |= NdbScanOperation::SF_TupScan;
      if (hugoTrans.scanReadRecords(GETNDB(step), records, abort, parallelism,
                                    NdbOperation::LockMode(lockmode),
                                    scan_flags) != 0)
        return NDBT_FAILED;
    }
    else if (hugoTrans.scanReadRecords(GETNDB(step), records, abort,
                                       parallelism,
                                       NdbOperation::LockMode(lockmode)) != 0)
    {
      return NDBT_FAILED;
    }
    i++;
  }
  return NDBT_OK;
}

int runRandScanRead(NDBT_Context* ctx, NDBT_Step* step){
  int loops = ctx->getNumLoops();
  int records = ctx->getNumRecords();
  int parallelism = ctx->getProperty("Parallelism", 240);
  int abort = ctx->getProperty("AbortProb", 5);
  int tupscan = ctx->getProperty("TupScan", (Uint32)0);
  int lmarg = ctx->getProperty("LockMode", ~Uint32(0));
  int nocount = ctx->getProperty("NoCount", Uint32(0));

  if (nocount)
    records = 0;

  int i = 0;
  HugoTransactions hugoTrans(*ctx->getTab());
  while (i<loops && !ctx->isTestStopped()) {
    g_info << i << ": ";
    NdbOperation::LockMode lm = (NdbOperation::LockMode)(rand() % 3);
    if (lmarg != ~0)
      lm = (NdbOperation::LockMode)lmarg;
    int scan_flags = 0;
  
    if (tupscan == 1)
      scan_flags |= NdbScanOperation::SF_TupScan;
    else if (tupscan == 2 && ((rand() & 0x800)))
    {
      scan_flags |= NdbScanOperation::SF_TupScan;
    }

    if (hugoTrans.scanReadRecords(GETNDB(step),
				  records, abort, parallelism,
				  lm,
				  scan_flags) != 0){
      return NDBT_FAILED;
    }
    i++;
  }
  return NDBT_OK;
}

int runScanReadIndex(NDBT_Context* ctx, NDBT_Step* step){
  int loops = ctx->getNumLoops();
  int records = ctx->getProperty("Rows", ctx->getNumRecords());
  int parallelism = ctx->getProperty("Parallelism", 240);
  int abort = ctx->getProperty("AbortProb", 5);
  int lockmode = ctx->getProperty("LockMode", NdbOperation::LM_CommittedRead);
  int rand_mode = ctx->getProperty("RandScanOptions", Uint32(1));
  const NdbDictionary::Index * pIdx =
    GETNDB(step)->getDictionary()->getIndex(orderedPkIdxName,
					    ctx->getTab()->getName());

  int i = 0;
  HugoTransactions hugoTrans(*ctx->getTab());
  while (pIdx && i<loops && !ctx->isTestStopped()) {
    g_info << i << ": ";
    bool sort = (rand() % 100) > 50 ? true : false;
    bool desc = (rand() % 100) > 50 ? true : false;
    NdbOperation::LockMode lm = (NdbOperation::LockMode)(rand() % 3);
    desc = false;       // random causes too many deadlocks
    if (rand_mode == 0)
    {
      sort = false;
      desc = false;
      lm = (NdbOperation::LockMode)lockmode;
    }
    int scan_flags =
      (NdbScanOperation::SF_OrderBy & -(int)sort) |
      (NdbScanOperation::SF_Descending & -(int)desc);
    if (hugoTrans.scanReadRecords(GETNDB(step), pIdx,
				  records, abort, parallelism,
				  lm,
				  scan_flags) != 0){
      return NDBT_FAILED;
    }
    i++;
  }
  return NDBT_OK;
}

int runScanReadCommitted(NDBT_Context* ctx, NDBT_Step* step){
  int loops = ctx->getNumLoops();
  int records = ctx->getNumRecords();
  int parallelism = ctx->getProperty("Parallelism", 240);
  int abort = ctx->getProperty("AbortProb", 5);
  bool tupScan = ctx->getProperty("TupScan");
  int scan_flags = (NdbScanOperation::SF_TupScan & -(int)tupScan);

  int i = 0;
  HugoTransactions hugoTrans(*ctx->getTab());
  while (i<loops && !ctx->isTestStopped()) {
    g_info << i << ": ";
    if (hugoTrans.scanReadRecords(GETNDB(step), records, 
				  abort, parallelism, 
				  NdbOperation::LM_CommittedRead,
                                  scan_flags) != 0){
      return NDBT_FAILED;
    }
    i++;
  }
  return NDBT_OK;
}

int runScanReadError(NDBT_Context* ctx, NDBT_Step* step){
  int result = NDBT_OK;
  int loops = ctx->getNumLoops();
  int records = ctx->getNumRecords();
  int parallelism = 240; // Max parallelism
  int error = ctx->getProperty("ErrorCode");
  NdbRestarter restarter;
  
  int i = 0;
  HugoTransactions hugoTrans(*ctx->getTab());
  while (i<loops && !ctx->isTestStopped()) {
    g_info << i << ": ";
    
    ndbout << "insertErrorInAllNodes("<<error<<")"<<endl;
    if (restarter.insertErrorInAllNodes(error) != 0){
      ndbout << "Could not insert error in all nodes "<<endl;
      return NDBT_FAILED;
    }
    
    if (hugoTrans.scanReadRecords(GETNDB(step), records, 0, parallelism) != 0){
      result = NDBT_FAILED;
    }
    i++;
  }
  
  restarter.insertErrorInAllNodes(0);
  return result;
}

int runScanReadExhaust(NDBT_Context* ctx, NDBT_Step* step)
{
  int result = NDBT_OK;
  int loops = ctx->getNumLoops();
  int records = ctx->getNumRecords();
  int parallelism = 240; // Max parallelism
  int error = 8093;
  NdbRestarter restarter;
  
  /* First take a TC resource snapshot */
  int savesnapshot= DumpStateOrd::TcResourceSnapshot;
  int checksnapshot= DumpStateOrd::TcResourceCheckLeak;
  
  restarter.dumpStateAllNodes(&savesnapshot, 1);
  int i = 0;
  HugoTransactions hugoTrans(*ctx->getTab());
  hugoTrans.setRetryMax(1);
  while (i<loops && !ctx->isTestStopped()) {
    g_info << i << ": ";
    
    ndbout << "insertErrorInAllNodes("<<error<<")"<<endl;
    if (restarter.insertErrorInAllNodes(error) != 0){
      ndbout << "Could not insert error in all nodes "<<endl;
      return NDBT_FAILED;
    }
    
    if (hugoTrans.scanReadRecords(GETNDB(step), records, 0, parallelism) == 0)
    {
      /* Expect error 291 */
      result = NDBT_FAILED;
      break;
    }
    i++;
  }
  
  restarter.insertErrorInAllNodes(0);

  restarter.dumpStateAllNodes(&checksnapshot, 1);
  return result;
}

int
runInsertError(NDBT_Context* ctx, NDBT_Step* step){
  int error = ctx->getProperty("ErrorCode");
  NdbRestarter restarter;

  ctx->setProperty("ErrorCode", (Uint32)0);
  if (restarter.insertErrorInAllNodes(error) != 0){
    ndbout << "Could not insert error in all nodes "<<endl;
    return NDBT_FAILED;
  }
  return NDBT_OK;
}     

int runScanReadErrorOneNode(NDBT_Context* ctx, NDBT_Step* step){
  int result = NDBT_OK;
  int loops = ctx->getNumLoops();
  int records = ctx->getNumRecords();
  int parallelism = 240; // Max parallelism
  int error = ctx->getProperty("ErrorCode");
  NdbRestarter restarter;
  int lastId = 0;

  if (restarter.getNumDbNodes() < 2){
      ctx->stopTest();
      return NDBT_OK;
  }

  int i = 0;
  HugoTransactions hugoTrans(*ctx->getTab());
  while (i<loops && result == NDBT_OK) {
    g_info << i << ": ";
        
    int nodeId = restarter.getDbNodeId(lastId);
    lastId = (lastId + 1) % restarter.getNumDbNodes();
    ndbout << "insertErrorInNode("<<nodeId<<", "<<error<<")"<<endl;
    if (restarter.insertErrorInNode(nodeId, error) != 0){
      ndbout << "Could not insert error in node="<<nodeId<<endl;
      return NDBT_FAILED;
    }
    
    for (int j=0; j<10; j++){
      if (hugoTrans.scanReadRecords(GETNDB(step), 
				    records, 0, parallelism) != 0)
	result = NDBT_FAILED;
    }
	

    if(restarter.waitClusterStarted(120) != 0){
      g_err << "Cluster failed to restart" << endl;
      result = NDBT_FAILED;
    }
    restarter.insertErrorInAllNodes(0);
    
    i++;
  }
  restarter.insertErrorInAllNodes(0);
  return result;
}

int runRestartAll(NDBT_Context* ctx, NDBT_Step* step){

  NdbRestarter restarter;

  if (restarter.restartAll() != 0){
    ndbout << "Could not restart all nodes"<<endl;
    return NDBT_FAILED;
  }

  if (restarter.waitClusterStarted(120) != 0){
    ndbout << "Could not restarted" << endl;
    return NDBT_FAILED;
  }
      
  return NDBT_OK;
}

static int RANDOM_PARALLELISM = 9999;

int runScanReadUntilStopped(NDBT_Context* ctx, NDBT_Step* step){
  int records = ctx->getNumRecords();
  int i = 0;

  int parallelism = ctx->getProperty("Parallelism", 240);
  int para = parallelism;

  HugoTransactions hugoTrans(*ctx->getTab());
  while (ctx->isTestStopped() == false) {
    if (parallelism == RANDOM_PARALLELISM)
      para = myRandom48(239)+1;

    g_info << i << ": ";
    if (hugoTrans.scanReadRecords(GETNDB(step), records, 0, para) != 0){
      return NDBT_FAILED;
    }
    i++;
  }
  return NDBT_OK;
}

int runScanReadUntilStoppedNoCount(NDBT_Context* ctx, NDBT_Step* step){
  int i = 0;
  HugoTransactions hugoTrans(*ctx->getTab());
  while (ctx->isTestStopped() == false) {
    g_info << i << ": ";
    if (hugoTrans.scanReadRecords(GETNDB(step), 0) != 0){
      return NDBT_FAILED;
    }
    i++;
  }
  return NDBT_OK;
}

int runScanReadUntilStoppedPrintTime(NDBT_Context* ctx, NDBT_Step* step){
  int records = ctx->getNumRecords();
  int i = 0;
  int parallelism = ctx->getProperty("Parallelism", 240);
  NdbTimer timer;
  Ndb* ndb = GETNDB(step);


  HugoTransactions hugoTrans(*ctx->getTab());
  while (ctx->isTestStopped() == false) {
    timer.doReset();
    timer.doStart();
    g_info << i << ": ";
    if (ndb->waitUntilReady() != 0)
      return NDBT_FAILED;      
    if (hugoTrans.scanReadRecords(GETNDB(step), records, 0, parallelism) != 0)
      return NDBT_FAILED;
    timer.doStop();
    if ((timer.elapsedTime()/1000) > 1)
      timer.printTotalTime();
    i++;
  }
  return NDBT_OK;
}


int runPkRead(NDBT_Context* ctx, NDBT_Step* step){
  int loops = ctx->getNumLoops();
  int records = ctx->getNumRecords();
  int i = 0;
  HugoTransactions hugoTrans(*ctx->getTab());
  while (i<loops) {
    g_info << i << ": ";
    if (hugoTrans.pkReadRecords(GETNDB(step), records) != 0){
      return NDBT_FAILED;
    }
    i++;
  }
  return NDBT_OK;
}

int runScanUpdate(NDBT_Context* ctx, NDBT_Step* step){
  int loops = ctx->getNumLoops();
  int records = ctx->getNumRecords();
  int parallelism = ctx->getProperty("Parallelism", 1);
  int abort = ctx->getProperty("AbortProb", 5);
  int i = 0;
  HugoTransactions hugoTrans(*ctx->getTab());
  while (i<loops) {
    g_info << i << ": ";

    if (hugoTrans.scanUpdateRecords(GETNDB(step), records, abort, parallelism) != 0){
      return NDBT_FAILED;
    }
    i++;
  }
  return NDBT_OK;
}

int runScanUpdateUntilStopped(NDBT_Context* ctx, NDBT_Step* step){
  //int records = ctx->getNumRecords();
  int i = 0;

  int parallelism = ctx->getProperty("Parallelism", 240);
  int para = parallelism;

  HugoTransactions hugoTrans(*ctx->getTab());
  while (ctx->isTestStopped() == false) {
    if (parallelism == RANDOM_PARALLELISM)
      para = myRandom48(239)+1;

    g_info << i << ": ";
    if (hugoTrans.scanUpdateRecords(GETNDB(step), 0, 0, para) == NDBT_FAILED){
      return NDBT_FAILED;
    }
    i++;
  }
  return NDBT_OK;
}


int runScanUpdate2(NDBT_Context* ctx, NDBT_Step* step){
  int loops = ctx->getNumLoops();
  int records = ctx->getNumRecords();
  int parallelism = ctx->getProperty("Parallelism", 240);
  int abort = ctx->getProperty("AbortProb", 5);
  int i = 0;
  HugoTransactions hugoTrans(*ctx->getTab());
  while (i<loops) {
    g_info << i << ": ";
    if (hugoTrans.scanUpdateRecords2(GETNDB(step), records, abort, parallelism) != 0){
      return NDBT_FAILED;
    }
    i++;
  }
  return NDBT_OK;
}

int runLocker(NDBT_Context* ctx, NDBT_Step* step){
  int result = NDBT_OK;
  int records = ctx->getNumRecords();
  HugoTransactions hugoTrans(*ctx->getTab());
  
  if (hugoTrans.lockRecords(GETNDB(step), records, 5, 500) != 0){
    result = NDBT_FAILED;
  }
  ctx->stopTest();
  
  return result;
}

int runRestarter(NDBT_Context* ctx, NDBT_Step* step){
  int result = NDBT_OK;
  int loops = ctx->getNumLoops();
  NdbRestarter restarter;
  int i = 0;
  int lastId = 0;
  int timeout = 240;

  if (restarter.getNumDbNodes() < 2){
      ctx->stopTest();
      return NDBT_OK;
  }
  while(i<loops && result != NDBT_FAILED){
    if(restarter.waitClusterStarted(timeout) != 0){
      g_err << "Cluster failed to start 1" << endl;
      result = NDBT_FAILED;
      break;
    }
    NdbSleep_SecSleep(10);
    
    int nodeId = restarter.getDbNodeId(lastId);
    lastId = (lastId + 1) % restarter.getNumDbNodes();
    if(restarter.restartOneDbNode(nodeId, false, false, true) != 0){
      g_err << "Failed to restartNextDbNode" << endl;
      result = NDBT_FAILED;
      break;
    }    
    i++;
  }
  if(restarter.waitClusterStarted(timeout) != 0){
    g_err << "Cluster failed to start 2" << endl;
    result = NDBT_FAILED;
  }

  ctx->stopTest();
  
  return result;
}


int runStopAndStartNode(NDBT_Context* ctx, NDBT_Step* step){
  int result = NDBT_OK;
  int loops = ctx->getNumLoops();
  NdbRestarter restarter;
  int i = 0;
  int lastId = 0;
  int timeout = 240;

  if (restarter.getNumDbNodes() < 2){
      ctx->stopTest();
      return NDBT_OK;
  }
  while(i<loops && result != NDBT_FAILED){
    if(restarter.waitClusterStarted(timeout) != 0){
      g_err << "Cluster failed to start 1" << endl;
      result = NDBT_FAILED;
      break;
    }
    NdbSleep_SecSleep(1);
    int nodeId = restarter.getDbNodeId(lastId);
    lastId = (lastId + 1) % restarter.getNumDbNodes();
    g_err << "Stopping node " << nodeId << endl;

    if(restarter.restartOneDbNode(nodeId, false, true) != 0){
      g_err << "Failed to restartOneDbNode" << endl;
      result = NDBT_FAILED;
      break;
    }
 
    if(restarter.waitNodesNoStart(&nodeId, 1, timeout) != 0){
      g_err << "Node failed to reach NoStart" << endl;
      result = NDBT_FAILED;
      break;
    }   

    g_info << "Sleeping for 10 secs" << endl;
    NdbSleep_SecSleep(10);
    
    g_err << "Starting node " << nodeId << endl;
    if(restarter.startNodes(&nodeId, 1) != 0){
      g_err << "Failed to start the node" << endl;
      result = NDBT_FAILED;
      break;
    }    

    i++;
  }
  if(restarter.waitClusterStarted(timeout) != 0){
    g_err << "Cluster failed to start 2" << endl;
    result = NDBT_FAILED;
  }

  ctx->stopTest();
  
  return result;
}

int runRestarter9999(NDBT_Context* ctx, NDBT_Step* step){
  int result = NDBT_OK;
  int loops = ctx->getNumLoops();
  NdbRestarter restarter;
  int i = 0;
  int lastId = 0;

  if (restarter.getNumDbNodes() < 2){
      ctx->stopTest();
      return NDBT_OK;
  }
  while(i<loops && result != NDBT_FAILED){
    if(restarter.waitClusterStarted(120) != 0){
      g_err << "Cluster failed to start" << endl;
      result = NDBT_FAILED;
      break;
    }
    NdbSleep_SecSleep(10);
    
    int nodeId = restarter.getDbNodeId(lastId);
    lastId = (lastId + 1) % restarter.getNumDbNodes();
    if(restarter.insertErrorInNode(nodeId, 9999) != 0){
      g_err << "Failed to insertErrorInNode="<<nodeId << endl;
      result = NDBT_FAILED;
      break;
    }    
    NdbSleep_SecSleep(10);
    i++;
  }
  if(restarter.waitClusterStarted(120) != 0){
    g_err << "Cluster failed to start" << endl;
    result = NDBT_FAILED;
  }

  ctx->stopTest();
  
  return result;
}


int runCheckGetValue(NDBT_Context* ctx, NDBT_Step* step){
  const NdbDictionary::Table*  pTab = ctx->getTab();
  int parallelism = ctx->getProperty("Parallelism", 1);
  int records = ctx->getNumRecords();
  int numFailed = 0;
  AttribList alist; 
  alist.buildAttribList(pTab);
  UtilTransactions utilTrans(*pTab);  
  for(size_t i = 0; i < alist.attriblist.size(); i++){
    g_info << (unsigned)i << endl;
    if(utilTrans.scanReadRecords(GETNDB(step), 
				 parallelism,
				 NdbOperation::LM_Read,
				 records,
				 alist.attriblist[i]->numAttribs,
				 alist.attriblist[i]->attribs) != 0){
      numFailed++;
    }
    if(utilTrans.scanReadRecords(GETNDB(step), 
				 parallelism,
				 NdbOperation::LM_Read,
				 records,
				 alist.attriblist[i]->numAttribs,
				 alist.attriblist[i]->attribs) != 0){
      numFailed++;
    }
  }
  
  if(numFailed > 0)
    return NDBT_FAILED;
  else
    return NDBT_OK;
}

int runCloseWithoutStop(NDBT_Context* ctx, NDBT_Step* step){
  const NdbDictionary::Table*  pTab = ctx->getTab();
  int records = ctx->getNumRecords();
  int numFailed = 0;
  ScanFunctions scanF(*pTab);
  // Iterate over all possible parallelism valuse
  for (int p = 1; p<240; p++){
    g_info << p << " CloseWithoutStop openScan" << endl;
    if (scanF.scanReadFunctions(GETNDB(step), 
				records, 
				p,
				ScanFunctions::CloseWithoutStop,
				false) != 0){
      numFailed++;
    }
    g_info << p << " CloseWithoutStop openScanExclusive" << endl;
    if (scanF.scanReadFunctions(GETNDB(step), 
				records, 
				p,
				ScanFunctions::CloseWithoutStop,
				true) != 0){
      numFailed++;
    }
  }
    
  if(numFailed > 0)
    return NDBT_FAILED;
  else
    return NDBT_OK;
}

int runNextScanWhenNoMore(NDBT_Context* ctx, NDBT_Step* step){
  const NdbDictionary::Table*  pTab = ctx->getTab();
  int records = ctx->getNumRecords();
  int numFailed = 0;
  ScanFunctions scanF(*pTab);
  if (scanF.scanReadFunctions(GETNDB(step), 
			      records, 
			      6,
			      ScanFunctions::NextScanWhenNoMore,
			      false) != 0){
    numFailed++;
  }
  if (scanF.scanReadFunctions(GETNDB(step), 
			      records, 
			      6,
			      ScanFunctions::NextScanWhenNoMore,
			      true) != 0){
    numFailed++;
  }
  
  
  if(numFailed > 0)
    return NDBT_FAILED;
  else
    return NDBT_OK;
}

int runEqualAfterOpenScan(NDBT_Context* ctx, NDBT_Step* step){
  const NdbDictionary::Table*  pTab = ctx->getTab();
  int records = ctx->getNumRecords();
  int numFailed = 0;
  ScanFunctions scanF(*pTab);
  if (scanF.scanReadFunctions(GETNDB(step), 
			      records, 
			      6,
			      ScanFunctions::EqualAfterOpenScan,
			      false) == NDBT_OK){
    numFailed++;
  }
  if (scanF.scanReadFunctions(GETNDB(step), 
			      records, 
			      6,
			      ScanFunctions::EqualAfterOpenScan,
			      true) == NDBT_OK){
    numFailed++;
  }
  
  
  if(numFailed > 0)
    return NDBT_FAILED;
  else
    return NDBT_OK;
}

int runOnlyOpenScanOnce(NDBT_Context* ctx, NDBT_Step* step){
  const NdbDictionary::Table*  pTab = ctx->getTab();
  int records = ctx->getNumRecords();
  int numFailed = 0;
  ScanFunctions scanF(*pTab);
  g_info << "OnlyOpenScanOnce openScanRead" << endl;
  if (scanF.scanReadFunctions(GETNDB(step), 
			      records, 
			      6,
			      ScanFunctions::OnlyOpenScanOnce,
			      false) == 0){
    numFailed++;
  }
  g_info << "OnlyOpenScanOnce openScanExclusive" << endl;
  if (scanF.scanReadFunctions(GETNDB(step), 
			      records, 
			      6,
			      ScanFunctions::OnlyOpenScanOnce,
			      true) == 0){
    numFailed++;
  }
  
  
  if(numFailed > 0)
    return NDBT_FAILED;
  else
    return NDBT_OK;
}

int runOnlyOneOpInScanTrans(NDBT_Context* ctx, NDBT_Step* step){
  return NDBT_OK;
}

int runExecuteScanWithoutOpenScan(NDBT_Context* ctx, NDBT_Step* step){
  return NDBT_OK;
}

int runOnlyOneOpBeforeOpenScan(NDBT_Context* ctx, NDBT_Step* step){
    return NDBT_OK;
}

int runOnlyOneScanPerTrans(NDBT_Context* ctx, NDBT_Step* step){
  return NDBT_OK;
}

int runNoCloseTransaction(NDBT_Context* ctx, NDBT_Step* step){
  const NdbDictionary::Table*  pTab = ctx->getTab();
  int loops = ctx->getNumLoops();
  int records = ctx->getNumRecords();
  int numFailed = 0;

  ScanFunctions scanF(*pTab);
  int l = 0;
  while(l < loops){
    if (scanF.scanReadFunctions(GETNDB(step), 
				records, 
				6,
				ScanFunctions::NoCloseTransaction,
				false) != 0){
      numFailed++;
    }
    if (scanF.scanReadFunctions(GETNDB(step), 
				records, 
				6,
				ScanFunctions::NoCloseTransaction,
				true) != 0){
      numFailed++;
    }
    l++;
  }
  
  
  if(numFailed > 0)
    return NDBT_FAILED;
  else
    return NDBT_OK;

}

int runCheckInactivityTimeOut(NDBT_Context* ctx, NDBT_Step* step){
  const NdbDictionary::Table*  pTab = ctx->getTab();
  int records = ctx->getNumRecords();
  int numFailed = 0;

  ScanFunctions scanF(*pTab);
  if (scanF.scanReadFunctions(GETNDB(step), 
			      records, 
			      1,
			      ScanFunctions::CheckInactivityTimeOut,
			      false) != NDBT_OK){
    numFailed++;
  }
  if (scanF.scanReadFunctions(GETNDB(step), 
			      records, 
			      240,
			      ScanFunctions::CheckInactivityTimeOut,
			      true) != NDBT_OK){
    numFailed++;
  }
  
  if(numFailed > 0)
    return NDBT_FAILED;
  else
    return NDBT_OK;

}

int runCheckInactivityBeforeClose(NDBT_Context* ctx, NDBT_Step* step){
  const NdbDictionary::Table*  pTab = ctx->getTab();
  int records = ctx->getNumRecords();
  int numFailed = 0;

  ScanFunctions scanF(*pTab);
  if (scanF.scanReadFunctions(GETNDB(step), 
			      records, 
			      16,
			      ScanFunctions::CheckInactivityBeforeClose,
			      false) != 0){
    numFailed++;
  }
  if (scanF.scanReadFunctions(GETNDB(step), 
			      records, 
			      240,
			      ScanFunctions::CheckInactivityBeforeClose,
			      true) != 0){
    numFailed++;
  }
  
  if(numFailed > 0)
    return NDBT_FAILED;
  else
    return NDBT_OK;

}

int 
runScanParallelism(NDBT_Context* ctx, NDBT_Step* step){
  int loops = ctx->getNumLoops() + 3;
  int records = ctx->getNumRecords();
  int abort = ctx->getProperty("AbortProb", 15);
  
  Uint32 fib[] = { 1, 2 };
  Uint32 parallelism = 0; // start with 0
  int i = 0;
  HugoTransactions hugoTrans(*ctx->getTab());
  while (i<loops && !ctx->isTestStopped()) {
    g_info << i << ": ";

    if (hugoTrans.scanReadRecords(GETNDB(step), records, abort, parallelism,
				  NdbOperation::LM_Read) != 0){
      return NDBT_FAILED;
    }
    if (hugoTrans.scanReadRecords(GETNDB(step), records, abort, parallelism,
				  NdbOperation::LM_Exclusive) != 0){
      return NDBT_FAILED;
    }
    if (hugoTrans.scanReadRecords(GETNDB(step), records, abort, parallelism,
				  NdbOperation::LM_CommittedRead) != 0){
      return NDBT_FAILED;
    }
    if (hugoTrans.scanUpdateRecords(GETNDB(step), records, abort, parallelism)
	!= 0){
      return NDBT_FAILED;
    }
    i++;
    parallelism = fib[0];
    Uint32 next = fib[0] + fib[1];
    fib[0] = fib[1];
    fib[1] = next;
  }
  return NDBT_OK;
}

int
runScanVariants(NDBT_Context* ctx, NDBT_Step* step)
{
  //int loops = ctx->getNumLoops();
  //int records = ctx->getNumRecords();
  Ndb * pNdb = GETNDB(step);
  const NdbDictionary::Table*  pTab = ctx->getTab();
  
  HugoCalculator calc(* pTab);
  NDBT_ResultRow tmpRow(* pTab);

  for(int lm = 0; lm <= NdbOperation::LM_CommittedRead; lm++)
  {
    for(int flags = 0; flags < 4; flags++)
    {
      for (int batch = 0; batch < 100; batch += (1 + batch + (batch >> 3)))
      {
	for (int par = 0; par < 16; par += 1 + (rand() % 3))
	{
	  bool disk = flags & 1;
	  bool tups = flags & 2;
	  g_info << "lm: " << lm 
		 << " disk: " << disk 
		 << " tup scan: " << tups 
		 << " par: " << par 
		 << " batch: " << batch 
		 << endl;
	  
	  NdbConnection* pCon = pNdb->startTransaction();
	  NdbScanOperation* pOp = pCon->getNdbScanOperation(pTab->getName());
	  if (pOp == NULL) {
	    ERR(pCon->getNdbError());
	    return NDBT_FAILED;
	  }
	  
	  if( pOp->readTuples((NdbOperation::LockMode)lm,
			      tups ? NdbScanOperation::SF_TupScan : 0,
			      par,
			      batch) != 0) 
	  {
	    ERR(pCon->getNdbError());
	    return NDBT_FAILED;
	  }
	  
	  // Define attributes to read  
	  bool found_disk = false;
	  for(int a = 0; a<pTab->getNoOfColumns(); a++){
	    if (pTab->getColumn(a)->getStorageType() == 
		NdbDictionary::Column::StorageTypeDisk)
	    {
	      found_disk = true;
	      if (!disk)
		continue;
	    }
	    
	    if((pOp->getValue(pTab->getColumn(a)->getName())) == 0) {
	      ERR(pCon->getNdbError());
	      return NDBT_FAILED;
	    }
	  } 
	  
	  if (! (disk && !found_disk))
	  {
	    int check = pCon->execute(NoCommit);
	    if( check == -1 ) {
	      ERR(pCon->getNdbError());
	      return NDBT_FAILED;
	    }
	    
	    int res;
	    //int row = 0;
	    while((res = pOp->nextResult()) == 0);
	  }
	  pCon->close();
	}
      }
    }
  }
  return NDBT_OK;
}

int
runBug36124(NDBT_Context* ctx, NDBT_Step* step){
  Ndb * pNdb = GETNDB(step);
  const NdbDictionary::Table*  pTab = ctx->getTab();

  NdbTransaction* pCon = pNdb->startTransaction();
  NdbScanOperation* pOp = pCon->getNdbScanOperation(pTab->getName());
  if (pOp == NULL) {
    ERR(pCon->getNdbError());
    return NDBT_FAILED;
  }
  
  if( pOp->readTuples(NdbOperation::LM_Read) != 0) 
  {
    ERR(pCon->getNdbError());
    return NDBT_FAILED;
  }

  if( pOp->getValue(NdbDictionary::Column::ROW_COUNT) == 0)
  {
    ERR(pCon->getNdbError());
    return NDBT_FAILED;
  }

  /* Old style interpreted code api should fail when 
   * we try to use it 
   */
  if( pOp->interpret_exit_last_row() == 0)
  {
    return NDBT_FAILED;
  }

  pOp->close();

  pCon->close();

  return NDBT_OK;
}

int
runBug24447(NDBT_Context* ctx, NDBT_Step* step){
  int loops = 1; //ctx->getNumLoops();
  int records = ctx->getNumRecords();
  int abort = ctx->getProperty("AbortProb", 15);
  NdbRestarter restarter;
  HugoTransactions hugoTrans(*ctx->getTab());
  int i = 0;
  while (i<loops && !ctx->isTestStopped()) 
  {
    g_info << i++ << ": ";

    int nodeId = restarter.getRandomNotMasterNodeId(rand());
    if (nodeId == -1)
      nodeId = restarter.getMasterNodeId();
    if (restarter.insertErrorInNode(nodeId, 8038) != 0)
    {
      ndbout << "Could not insert error in node="<<nodeId<<endl;
      return NDBT_FAILED;
    }

    for (Uint32 j = 0; j<10; j++)
    {
      hugoTrans.scanReadRecords(GETNDB(step), records, abort, 0, 
				NdbOperation::LM_CommittedRead);
    }

  }
  restarter.insertErrorInAllNodes(0);
  
  return NDBT_OK;
}

int runBug42545(NDBT_Context* ctx, NDBT_Step* step){

  int loops = ctx->getNumLoops();

  Ndb* pNdb = GETNDB(step);
  NdbRestarter res;

  if (res.getNumDbNodes() < 2)
  {
    ctx->stopTest();
    return NDBT_OK;
  }

  const NdbDictionary::Index * pIdx = 
    GETNDB(step)->getDictionary()->getIndex(orderedPkIdxName, 
					    ctx->getTab()->getName());
  

  int i = 0;
  while (pIdx && i++ < loops && !ctx->isTestStopped()) 
  {
    g_info << i << ": ";
    NdbTransaction* pTrans = pNdb->startTransaction();
    int nodeId = pTrans->getConnectedNodeId();
    
    {
      Uint32 cnt = 0;
      Vector<NdbTransaction*> translist;
      while (cnt < 3)
      {
        NdbTransaction* p2 = pNdb->startTransaction();
        translist.push_back(p2);
        if (p2->getConnectedNodeId() == (Uint32)nodeId)
          cnt++;
      }
      
      for (size_t t = 0; t < translist.size(); t++)
        translist[t]->close();
      translist.clear();
    }

    NdbIndexScanOperation* 
      pOp = pTrans->getNdbIndexScanOperation(pIdx, ctx->getTab());
    
    int r0 = pOp->readTuples(NdbOperation::LM_CommittedRead,
                             NdbScanOperation::SF_OrderBy);

    ndbout << "Restart node " << nodeId << endl; 
    res.restartOneDbNode(nodeId,
                         /** initial */ false, 
                         /** nostart */ true,
                         /** abort   */ true);
    
    res.waitNodesNoStart(&nodeId, 1);
    res.startNodes(&nodeId, 1);
    res.waitNodesStarted(&nodeId, 1);

    int r1 = pTrans->execute(NdbTransaction::NoCommit);

    int r2;
    while ((r2 = pOp->nextResult()) == 0);

    ndbout_c("r0: %d r1: %d r2: %d", r0, r1, r2);

    pTrans->close();
  }
  
  return NDBT_OK;
}

int
initBug42559(NDBT_Context* ctx, NDBT_Step* step){
  
  int dump[] = { 7017  }; // Max LCP speed
  NdbRestarter res;
  res.dumpStateAllNodes(dump, 1);

  return NDBT_OK;
}
int
finalizeBug42559(NDBT_Context* ctx, NDBT_Step* step){
  
  int dump[] = { 7017, 1  }; // Restore config value
  NdbRestarter res;
  res.dumpStateAllNodes(dump, 2);

  return NDBT_OK;
}

int takeResourceSnapshot(NDBT_Context* ctx, NDBT_Step* step)
{
  NdbRestarter restarter;
  
  int checksnapshot = DumpStateOrd::TcResourceSnapshot;
  restarter.dumpStateAllNodes(&checksnapshot, 1);

  /* TODO : Check other block's resources? */
  return NDBT_OK;
}

int runScanReadIndexWithBounds(NDBT_Context* ctx, NDBT_Step* step){
  int loops = ctx->getNumLoops();
  int records = ctx->getNumRecords();
  int numRanges = ctx->getProperty("NumRanges", 1);
  int maxRunSecs = ctx->getProperty("MaxRunSecs", 60);
  int maxRetries = ctx->getProperty("MaxRetries", 1000000);
  
  const NdbDictionary::Index * pIdx = 
    GETNDB(step)->getDictionary()->getIndex(orderedPkIdxName, 
					    ctx->getTab()->getName());

  int i = 0;
  HugoCalculator calc(*ctx->getTab());
  NDBT_ResultRow row (*ctx->getTab());
  Ndb* ndb = GETNDB(step);

  Uint64 start = NdbTick_CurrentMillisecond();
  Uint64 end = start + (1000*maxRunSecs);
  int retries = 0;

  /* Here we run an ordered index scan, with a bound.
   * There are numRanges sub-scans with the same bound
   * This is done to use up some KeyInfo, and expose bugs in that area
   * If we run many of these in parallel we may exhaust the available KeyInfo storage,
   * which may expose some bugs.
   */
  while (pIdx &&
         i<loops && 
         !ctx->isTestStopped() &&
         NdbTick_CurrentMillisecond() < end) {
    g_info << "Step " << step->getStepNo() 
           << "Loop : " << i << ": ";
    
    /* Use specific-partition variant of startTransaction to ensure a single
     * TC node is used
     */
    NdbTransaction* trans = ndb->startTransaction(ctx->getTab(), Uint32(0));
    if (trans == NULL)
    {
      g_err << "Transaction start failed " << ndb->getNdbError() << endl;
      return NDBT_FAILED;
    }

    NdbIndexScanOperation* iso = trans->getNdbIndexScanOperation(pIdx->getName(), 
                                                                 ctx->getTab()->getName());
    if (iso == NULL)
    {
      g_err << "Error obtaining IndexScanOperation : " << trans->getNdbError() << endl;
      trans->close();
      return NDBT_FAILED;
    }

    if (iso->readTuples(NdbOperation::LM_CommittedRead, 
                        (NdbScanOperation::SF_OrderBy |
                         NdbScanOperation::SF_ReadRangeNo |
                         NdbScanOperation::SF_MultiRange), 
                        0) != 0)
    {
      g_err << "Error calling readTuples : " << iso->getNdbError() << endl;
      trans->close();
      return NDBT_FAILED;
    }

    for (int range = 0; range < numRanges; range++)
    {
      /* Now define a bound... */
      for (Uint32 k=0; k<pIdx->getNoOfColumns(); k++)
      {
        const NdbDictionary::Column* idxCol = pIdx->getColumn(k);
        const char* colName = idxCol->getName();
        /* Lower bound of <= NULL should return all rows */
        if (iso->setBound(colName, NdbIndexScanOperation::BoundLE, NULL) != 0)
        {
          g_err << "Error setting bound for column %s. " 
                << iso->getNdbError() << endl;
          trans->close();
          return NDBT_FAILED;
        }
      }
      
      if (iso->end_of_bound(range) != 0)
      {
        g_err << "Error closing range " << range << endl;
        g_err << iso->getNdbError() << endl;
        return NDBT_FAILED;
      }
    }
    
    const NdbDictionary::Table& tab= *ctx->getTab();

    /* Now request all columns in result projection */
    for (int a=0; a<tab.getNoOfColumns(); a++){
      if((row.attributeStore(a) = 
	  iso->getValue(tab.getColumn(a)->getName())) == 0) {
	g_err << "Error defining read value " << trans->getNdbError() << endl;
        trans->close();
	return NDBT_FAILED;
      }
    }
          
    /* Ready to go... */
    trans->execute(NoCommit, AbortOnError);

    if (trans->getNdbError().code != 0)
    {
      if (trans->getNdbError().code == 218)
      {
        /* Out of KeyInfo buffers in TC - that's ok, let's try again */
        trans->close();
        if (retries++ < maxRetries)
        {
          g_err << "Step " << step->getStepNo()
                << " TC out of Keyinfo buffers (218) - retrying" << endl;
          continue;
        }
      }

      g_err << "Error on execution : " << trans->getNdbError() << endl;
      trans->close();
      return NDBT_FAILED;
    }
    
    int eof;
    int rows = 0;
    while ((eof = iso->nextResult(true)) == 0)
    {
      rows++;
      if (calc.verifyRowValues(&row) != 0)
      {
        g_err << "Verification failed." << endl;
        trans->close();
        return NDBT_FAILED;
      }

#ifdef BUG_14388257_FIXED
      int rangeNum = (rows -1) / records;
      if (iso->get_range_no() != rangeNum)
      {
        g_err << "Expected row " << rows 
              << " to be in range " << rangeNum
              << " but it reports range num " << iso->get_range_no()
              << " : " << row
              << endl;
        return NDBT_FAILED;
      }
#endif

      //g_err << row << endl;
    }

    if (eof != 1)
    {
      g_err << "nextResult() returned " << eof << endl;
      g_err << "Scan error : " << iso->getNdbError() << endl;

      if (iso->getNdbError().status == NdbError::TemporaryError)
      {
        if (retries++ < maxRetries)
        {
          g_err << "Step "
                << step->getStepNo()
                << "  Temporary, retrying on iteration " 
                << i << " rows so far : " << rows << endl;
          trans->close();
          NdbSleep_MilliSleep(2500);
          continue;
        }
      }

      trans->close();
      return NDBT_FAILED;
    }
    
    g_err << "Read " << rows << " rows." << endl;
    
    if (records != 0 && rows != (numRanges * records))
    {
      g_err << "Expected " << records << " rows"
            << ", read " << rows << endl;
#ifdef BUG_14388257_FIXED
      trans->close();
      assert(false);
      return NDBT_FAILED;
#endif
    }

    trans->close();
    i++;
  }
  return NDBT_OK;
}

int checkResourceSnapshot(NDBT_Context* ctx, NDBT_Step* step)
{
  NdbRestarter restarter;
  
  int checksnapshot = DumpStateOrd::TcResourceCheckLeak;
  restarter.dumpStateAllNodes(&checksnapshot, 1);

  /* TODO : Check other block's resources? */
  return NDBT_OK;
}


int
runBug54945(NDBT_Context* ctx, NDBT_Step* step)
{

  int loops = ctx->getNumLoops();
  const NdbDictionary::Table*  pTab = ctx->getTab();

  Ndb* pNdb = GETNDB(step);
  NdbRestarter res;

  if (res.getNumDbNodes() < 2)
  {
    ctx->stopTest();
    return NDBT_OK;
  }

  while (loops--)
  {
    int node = res.getNode(NdbRestarter::NS_RANDOM);
    int err = 0;
    printf("node: %u ", node);
    switch(loops % 2){
    case 0:
      if (res.getNumDbNodes() >= 2)
      {
        err = 8088;
        int val[] = { DumpStateOrd::CmvmiSetRestartOnErrorInsert, 1 };
        res.dumpStateOneNode(node, val, 2);
        res.insertErrorInNode(node, 8088);
        ndbout_c("error 8088");
        break;
      }
      // fall through
    case 1:
      err = 5057;
      res.insertErrorInNode(node, 5057);
      ndbout_c("error 5057");
      break;
    }

    for (int i = 0; i< 25; i++)
    {
      NdbTransaction* pCon = pNdb->startTransaction();
      NdbScanOperation* pOp = pCon->getNdbScanOperation(pTab->getName());
      if (pOp == NULL) {
        ERR(pCon->getNdbError());
        return NDBT_FAILED;
      }
      
      if( pOp->readTuples(NdbOperation::LM_Read) != 0) 
      {
        ERR(pCon->getNdbError());
        return NDBT_FAILED;
      }
      
      if( pOp->getValue(NdbDictionary::Column::ROW_COUNT) == 0)
      {
        ERR(pCon->getNdbError());
        return NDBT_FAILED;
      }
      
      pCon->execute(NoCommit);
      pCon->close();
    } 
    if (err == 8088)
    {
      res.waitNodesNoStart(&node, 1);
      res.startAll();
      res.waitClusterStarted();
    }
  }

  return NDBT_OK;
}

int
runCloseRefresh(NDBT_Context* ctx, NDBT_Step* step)
{
  Ndb * pNdb = GETNDB(step);

  const Uint32 codeWords= 1;
  Uint32 codeSpace[ codeWords ];
  NdbInterpretedCode code(NULL, // Table is irrelevant
                          &codeSpace[0],
                          codeWords);
  if ((code.interpret_exit_last_row() != 0) ||
      (code.finalise() != 0))
  {
    ERR(code.getNdbError());
    return NDBT_FAILED;
  }

  const NdbDictionary::Table*  pTab = ctx->getTab();
  NdbTransaction* pTrans = pNdb->startTransaction();
  NdbScanOperation* pOp = pTrans->getNdbScanOperation(pTab->getName());
  if (pOp == NULL)
  {
    ERR(pTrans->getNdbError());
    return NDBT_FAILED;
  }

  if (pOp->readTuples(NdbOperation::LM_CommittedRead) != 0)
  {
    ERR(pTrans->getNdbError());
    return NDBT_FAILED;
  }

  if (pOp->setInterpretedCode(&code) == -1 )
  {
    ERR(pTrans->getNdbError());
    pNdb->closeTransaction(pTrans);
    return NDBT_FAILED;
  }

  if (pOp->getValue(NdbDictionary::Column::ROW_COUNT) == 0)
  {
    ERR(pTrans->getNdbError());
    return NDBT_FAILED;
  }

  pTrans->execute(NdbTransaction::NoCommit);
  pOp->close(); // close this

  pOp = pTrans->getNdbScanOperation(pTab->getName());
  if (pOp == NULL)
  {
    ERR(pTrans->getNdbError());
    return NDBT_FAILED;
  }

  if (pOp->readTuples(NdbOperation::LM_CommittedRead) != 0)
  {
    ERR(pTrans->getNdbError());
    return NDBT_FAILED;
  }

  if (pOp->setInterpretedCode(&code) == -1 )
  {
    ERR(pTrans->getNdbError());
    pNdb->closeTransaction(pTrans);
    return NDBT_FAILED;
  }

  if (pOp->getValue(NdbDictionary::Column::ROW_COUNT) == 0)
  {
    ERR(pTrans->getNdbError());
    return NDBT_FAILED;
  }

  pTrans->execute(NdbTransaction::NoCommit);
  pTrans->refresh();
  pTrans->close();
  return NDBT_OK;
}

#define CHK_RET_FAILED(x) if (!(x)) { ndbout_c("Failed on line: %u", __LINE__); return NDBT_FAILED; }

int
runMixedDML(NDBT_Context* ctx, NDBT_Step* step)
{
  Ndb* pNdb = GETNDB(step);
  const NdbDictionary::Table* pTab = ctx->getTab();

  unsigned seed = (unsigned)NdbTick_CurrentMillisecond();

  const int rows = ctx->getNumRecords();
  const int loops = 10 * ctx->getNumLoops();
  const int until_stopped = ctx->getProperty("UntilStopped");
  const int batch = ctx->getProperty("Batch", Uint32(50));

  const NdbRecord * pRowRecord = pTab->getDefaultRecord();
  CHK_RET_FAILED(pRowRecord != 0);

  const Uint32 len = NdbDictionary::getRecordRowLength(pRowRecord);
  Uint8 * pRow = new Uint8[len];

  int count_ok = 0;
  int count_failed = 0;
  for (int i = 0; i < loops || (until_stopped && !ctx->isTestStopped()); i++)
  {
    NdbTransaction* pTrans = pNdb->startTransaction();
    CHK_RET_FAILED(pTrans != 0);

    int lastrow = 0;
    int result = 0;
    for (int rowNo = 0; rowNo < batch; rowNo++)
    {
      int left = rows - lastrow;
      int rowId = lastrow;
      if (left)
      {
        rowId += ndb_rand_r(&seed) % (left / 10 + 1);
      }
      else
      {
        break;
      }
      lastrow = rowId;

      bzero(pRow, len);

      HugoCalculator calc(* pTab);
      calc.setValues(pRow, pRowRecord, rowId, rand());

      NdbOperation::OperationOptions opts;
      bzero(&opts, sizeof(opts));

      const NdbOperation* pOp = 0;
      switch(ndb_rand_r(&seed) % 3){
      case 0:
        pOp = pTrans->writeTuple(pRowRecord, (char*)pRow,
                                 pRowRecord, (char*)pRow,
                                 0,
                                 &opts,
                                 sizeof(opts));
        break;
      case 1:
        pOp = pTrans->deleteTuple(pRowRecord, (char*)pRow,
                                  pRowRecord, (char*)pRow,
                                  0,
                                  &opts,
                                  sizeof(opts));
        break;
      case 2:
        pOp = pTrans->updateTuple(pRowRecord, (char*)pRow,
                                  pRowRecord, (char*)pRow,
                                  0,
                                  &opts,
                                  sizeof(opts));
        break;
      }
      CHK_RET_FAILED(pOp != 0);
      result = pTrans->execute(NoCommit, AO_IgnoreError);
      if (result != 0)
      {
        goto found_error;
      }
    }

    result = pTrans->execute(Commit, AO_IgnoreError);
    if (result != 0)
    {
  found_error:
      count_failed++;
      NdbError err = pTrans->getNdbError();
      ndbout << err << endl;
      CHK_RET_FAILED(err.status == NdbError::TemporaryError ||
                     err.classification == NdbError::NoDataFound ||
                     err.classification == NdbError::ConstraintViolation);
    }
    else
    {
      count_ok++;
    }
    pTrans->close();
  }

  ndbout_c("count_ok: %d count_failed: %d",
           count_ok, count_failed);
  delete [] pRow;

  return NDBT_OK;
}

int
runBug13394788(NDBT_Context* ctx, NDBT_Step* step)
{
  const int loops = ctx->getNumLoops();
  const int records = ctx->getNumRecords();
  const NdbDictionary::Index * pIdx =
    GETNDB(step)->getDictionary()->getIndex(orderedPkIdxName,
					    ctx->getTab()->getName());
  HugoTransactions hugoTrans(*ctx->getTab(), pIdx);

  NdbRestarter res;
  for (int i = 0; i < loops; i++)
  {
    res.insertErrorInAllNodes(5074);
    // this will actually be a mrr scan...
    int batch = 1 + (rand() % records);
    // this should be error...
    hugoTrans.pkReadRecords(GETNDB(step), records, batch);

    // make it should work again...
    res.insertErrorInAllNodes(0);
    if (hugoTrans.pkReadRecords(GETNDB(step), records, batch) != 0)
      return NDBT_FAILED;
  }

  return NDBT_OK;
}

/**
 * This is a regression test for bug #11748194 "TRANSACTION OBJECT CREATED 
 * AND UNRELEASED BY EXTRA CALL TO NEXTRESULT()".
 * If a transaction made an extra call to nextResult() after getting
 * end-of-scan from nextResult(), the API would leak transaction objects. 
 */
static int
runExtraNextResult(NDBT_Context* ctx, NDBT_Step* step)
{
  const NdbDictionary::Table * pTab = ctx->getTab();
  // Fill table with 10 rows.
  HugoTransactions hugoTrans(*pTab);
  Ndb* const ndb = GETNDB(step);
  hugoTrans.loadTable(ndb, 10);
  // Read MaxNoOfConcurrentTransactions configuration value.
  Uint32 maxTrans = 0;
  NdbConfig conf;
  require(conf.getProperty(conf.getMasterNodeId(),
                           NODE_TYPE_DB,
                           CFG_DB_NO_TRANSACTIONS,
                           &maxTrans));
  require(maxTrans > 0);
  
  /**
   * The bug causes each scan to leak one object.
   */
  int result = NDBT_OK;
  Uint32 i = 0;
  while (i < maxTrans+1)
  {
    NdbTransaction* const trans = ndb->startTransaction();
    if (trans == NULL)
    {
      g_err << "ndb->startTransaction() gave unexpected error : " 
            << ndb->getNdbError() << " in the " << i << "th iteration." <<endl;
    }
    
    // Do a random numer of scans in this transaction.
    const int scanCount = rand()%4;
    for (int j=0; j < scanCount; j++)
    {
      NdbScanOperation* const scan = trans->getNdbScanOperation(pTab);
      if (scan == NULL)
      {
        g_err << "trans->getNdbScanOperation() gave unexpected error : " 
              << trans->getNdbError() << " in the " << i
              << "th iteration." <<endl;
        return NDBT_FAILED;
      }
      
      require(scan->readTuples(NdbOperation::LM_CommittedRead) == 0);
      require(scan->getValue(0u) != 0);
      require(trans->execute(NoCommit) == 0);
      
      // Scan table until end.
      int scanResult;
      do
      {
        // Fetch new batch.
        scanResult = scan->nextResult(true);
        while (scanResult == 0)
        {
          // Iterate over batch.
          scanResult = scan->nextResult(false);
        }
      } while (scanResult == 0 || scanResult == 2);

      /** 
       * Do extra nextResult. This is the application error that triggers the 
       * bug.
       */
      scanResult = scan->nextResult(true);
      require(scanResult < 0);
      // Here we got the undefined error code -1. So check for that too.
      // if (trans->getNdbError().code != 4120
      if (scan->getNdbError().code != 4120
          && result == NDBT_OK)
      {
        g_err << "scan->nextResult() gave unexpected error : " 
              << scan->getNdbError() << " in the " << i << "th iteration." 
              << endl;
        result = NDBT_FAILED;
      }
      i++;
    }
    ndb->closeTransaction(trans);
  } // while (i < maxTrans+1)

  // Delete table rows.
  require(UtilTransactions(*ctx->getTab()).clearTable(ndb) == 0);
  return result;
}

NDBT_TESTSUITE(testScan);
TESTCASE("ScanRead", 
	 "Verify scan requirement: It should be possible "\
	 "to read all records in a table without knowing their "\
	 "primary key."){
  INITIALIZER(runLoadTable);
  TC_PROPERTY("Parallelism", 1);
  STEP(runScanRead);
  FINALIZER(runClearTable);
}
TESTCASE("ScanRead16", 
	 "Verify scan requirement: It should be possible to scan read "\
	 "with parallelism, test with parallelism 16"){
  INITIALIZER(runLoadTable);
  TC_PROPERTY("Parallelism", 16);
  STEP(runScanRead);
  FINALIZER(runClearTable);
}
TESTCASE("ScanRead240", 
	 "Verify scan requirement: It should be possible to scan read with "\
	 "parallelism, test with parallelism 240(240 would automatically be "\
	 "downgraded to the maximum parallelism value for the current config)"){
  INITIALIZER(runLoadTable);
  TC_PROPERTY("Parallelism", 240);
  STEP(runScanRead);
  FINALIZER(runClearTable);
}
TESTCASE("ScanReadCommitted240", 
	 "Verify scan requirement: It should be possible to scan read committed with "\
	 "parallelism, test with parallelism 240(240 would automatically be "\
	 "downgraded to the maximum parallelism value for the current config)"){
  INITIALIZER(runLoadTable);
  TC_PROPERTY("Parallelism", 240);
  TC_PROPERTY("TupScan", (Uint32)0);
  STEP(runScanReadCommitted);
  FINALIZER(runClearTable);
}
TESTCASE("ScanUpdate", 
	 "Verify scan requirement: It should be possible "\
	 "to update all records in a table without knowing their"\
	 " primary key."){
  INITIALIZER(runLoadTable);
  STEP(runScanUpdate);
  FINALIZER(runClearTable);
}
TESTCASE("ScanUpdate2", 
	 "Verify scan requirement: It should be possible "\
	 "to update all records in a table without knowing their"\
	 " primary key. Do this efficently by calling nextScanResult(false) "\
	 "in order to update the records already fetched to the api in one batch."){
  INITIALIZER(runLoadTable);
  TC_PROPERTY("Parallelism", 240);
  STEP(runScanUpdate2);
  FINALIZER(runClearTable);
}
TESTCASE("ScanDelete", 
	 "Verify scan requirement: It should be possible "\
	 "to delete all records in a table without knowing their"\
	 " primary key."){
  INITIALIZER(runLoadTable);
  STEP(runScanDelete);
  FINALIZER(runClearTable);
}
TESTCASE("ScanDelete2", 
	 "Verify scan requirement: It should be possible "\
	 "to delete all records in a table without knowing their"\
	 " primary key. Do this efficently by calling nextScanResult(false) "\
	 "in order to delete the records already fetched to the api in one batch."){
  INITIALIZER(runLoadTable);
  TC_PROPERTY("Parallelism", 240);
  STEP(runScanDelete2);
  FINALIZER(runClearTable);
}
TESTCASE("ScanUpdateAndScanRead", 
	 "Verify scan requirement: It should be possible to run "\
	 "scan read and scan update at the same time"){
  INITIALIZER(runLoadTable);
  TC_PROPERTY("Parallelism", 16);
  STEP(runScanRead);
  STEP(runScanUpdate);
  FINALIZER(runClearTable);
}
TESTCASE("ScanReadAndLocker", 
	 "Verify scan requirement: The locks are not kept throughout "\
	 "the entire scan operation. This means that a scan does not "\
	 "lock the entire table, only the records it's currently "\
	 "operating on. This will test how scan performs when there are "\
	 " a number of 1 second locks in the table"){
  INITIALIZER(runLoadTable);
  STEP(runScanReadUntilStopped);
  STEP(runLocker);
  FINALIZER(runClearTable);
}
TESTCASE("ScanReadAndPkRead", 
	 "Verify scan requirement: The locks are not kept throughout "\
	 "the entire scan operation. This means that a scan does not "\
	 "lock the entire table, only the records it's currently "\
	 "operating on. This will test how scan performs when there are "\
	 " a pk reads "){
  INITIALIZER(runLoadTable);
  STEPS(runScanRead, 2);
  STEPS(runPkRead, 2);
  FINALIZER(runClearTable);
}
TESTCASE("ScanRead488", 
	 "Verify scan requirement: It's only possible to have 11 concurrent "\
	 "scans per fragment running in Ndb kernel at the same time. "\
	 "When this limit is exceeded the scan will be aborted with errorcode "\
	 "488."){
  INITIALIZER(runLoadTable);
  STEPS(runRandScanRead, 70);
  FINALIZER(runClearTable);
}
TESTCASE("ScanRead488T", 
	 "Verify scan requirement: It's only possible to have 11 concurrent "\
	 "scans per fragment running in Ndb kernel at the same time. "\
	 "When this limit is exceeded the scan will be aborted with errorcode "\
	 "488."){
  TC_PROPERTY("TupScan", 1);
  INITIALIZER(runLoadTable);
  STEPS(runRandScanRead, 70);
  FINALIZER(runClearTable);
}
TESTCASE("ScanRead488O", 
	 "Verify scan requirement: It's only possible to have 11 concurrent "\
	 "scans per fragment running in Ndb kernel at the same time. "\
	 "When this limit is exceeded the scan will be aborted with errorcode "\
	 "488."){
  INITIALIZER(createOrderedPkIndex);
  INITIALIZER(runLoadTable);
  STEPS(runScanReadIndex, 70);
  FINALIZER(createOrderedPkIndex_Drop);
  FINALIZER(runClearTable);
}
TESTCASE("ScanRead488_Mixed", 
	 "Verify scan requirement: It's only possible to have 11 concurrent "\
	 "scans per fragment running in Ndb kernel at the same time. "\
	 "When this limit is exceeded the scan will be aborted with errorcode "\
	 "488."){
  TC_PROPERTY("TupScan", 2);
  INITIALIZER(createOrderedPkIndex);
  INITIALIZER(runLoadTable);
  STEPS(runRandScanRead, 50);
  STEPS(runScanReadIndex, 50);
  FINALIZER(createOrderedPkIndex_Drop);
  FINALIZER(runClearTable);
}
TESTCASE("ScanRead488Timeout", 
	 ""){
  INITIALIZER(runLoadTable);
  TC_PROPERTY("ErrorCode", 5034);
  STEPS(runScanRead, 30);
  STEP(runScanReadError);
  FINALIZER(runClearTable);
}
TESTCASE("ScanRead40", 
	 "Verify scan requirement: Scan with 40 simultaneous threads"){
  INITIALIZER(runLoadTable);
  STEPS(runScanRead, 40);
  FINALIZER(runClearTable);
}
TESTCASE("ScanRead100", 
	 "Verify scan requirement: Scan with 100 simultaneous threads"){
  INITIALIZER(runLoadTable);
  STEPS(runScanRead, 100);
  FINALIZER(runClearTable);
}
TESTCASE("TupScanRead100",
	 "Verify scan requirement: Scan with 100 simultaneous threads"){
  TC_PROPERTY("TupScan", 1);
  INITIALIZER(runLoadTable);
  STEPS(runScanRead, 100);
  FINALIZER(runClearTable);
}
TESTCASE("Scan-bug8262", 
	 ""){
  TC_PROPERTY("Rows", 1);
  TC_PROPERTY("ErrorCode", 8035);
  INITIALIZER(runLoadTable);
  INITIALIZER(runInsertError); // Will reset error code
  STEPS(runScanRead, 25);
  FINALIZER(runInsertError);
  FINALIZER(runClearTable);
}
TESTCASE("ScanRead40RandomTable", 
	 "Verify scan requirement: Scan with 40 simultaneous threads. "\
	 "Use random table for the scan"){
  INITIALIZER(runCreateAllTables);
  INITIALIZER(runLoadAllTables);
  STEPS(runScanReadRandomTable, 40);
  FINALIZER(runDropAllTablesExceptTestTable);
}
TESTCASE("ScanRead100RandomTable", 
	 "Verify scan requirement: Scan with 100 simultaneous threads. "\
	 "Use random table for the scan"){
  INITIALIZER(runCreateAllTables);
  INITIALIZER(runLoadAllTables);
  STEPS(runScanReadRandomTable, 100);
  FINALIZER(runDropAllTablesExceptTestTable);
}
TESTCASE("ScanReadRandomPrepare",
	 "Create and load tables for ScanRead40RandomNoTableCreate."){
  INITIALIZER(runCreateAllTables);
  INITIALIZER(runLoadAllTables);
}
TESTCASE("ScanRead40RandomNoTableCreate", 
	 "Verify scan requirement: Scan with 40 simultaneous threads. "\
	 "Use random table for the scan. Dont create or load the tables."){
  STEPS(runScanReadRandomTableExceptTestTable, 40);
}
TESTCASE("ScanRead100RandomNoTableCreate", 
	 "Verify scan requirement: Scan with 100 simultaneous threads. "\
	 "Use random table for the scan. Dont create or load the tables."){
  STEPS(runScanReadRandomTableExceptTestTable, 100);
}
TESTCASE("ScanWithLocksAndInserts", 
	 "TR457: This test is added to verify that an insert of a records "\
	 "that is already in the database does not delete the record"){  
  INITIALIZER(runLoadTable);
  STEPS(runScanReadUntilStopped, 2);
  STEP(runLocker);
  STEP(runInsertUntilStopped);
  FINALIZER(runClearTable);
}
TESTCASE("ScanReadAbort", 
	 "Scan requirement: A scan may be aborted by the application "\
	 "at any time. This can be performed even if there are more "\
	 "tuples to scan."){  
  INITIALIZER(runLoadTable);
  TC_PROPERTY("AbortProb", 90);
  STEPS(runScanRead, 3);
  FINALIZER(runClearTable);
}
TESTCASE("ScanReadAbort15", 
	 "Scan requirement: A scan may be aborted by the application "\
	 "at any time. This can be performed even if there are more "\
	 "tuples to scan. Use parallelism 15"){  
  INITIALIZER(runLoadTable);
  TC_PROPERTY("Parallelism", 15);
  TC_PROPERTY("AbortProb", 90);
  STEPS(runScanRead, 3);
  FINALIZER(runClearTable);
}
TESTCASE("ScanReadAbort240", 
	 "Scan requirement: A scan may be aborted by the application "\
	 "at any time. This can be performed even if there are more "\
	 "tuples to scan. Use parallelism 240(it will be downgraded to max para for this config)"){  
  INITIALIZER(runLoadTable);
  TC_PROPERTY("Parallelism", 240);
  TC_PROPERTY("AbortProb", 90);
  STEPS(runScanRead, 3);
  FINALIZER(runClearTable);
}
TESTCASE("ScanUpdateAbort16", 
	 "Scan requirement: A scan may be aborted by the application "\
	 "at any time. This can be performed even if there are more "\
	 "tuples to scan. Use parallelism 16"){  
  INITIALIZER(runLoadTable);
  TC_PROPERTY("Parallelism", 16);
  TC_PROPERTY("AbortProb", 90);
  STEPS(runScanUpdate, 3);
  FINALIZER(runClearTable);
}
TESTCASE("ScanUpdateAbort240", 
	 "Scan requirement: A scan may be aborted by the application "\
	 "at any time. This can be performed even if there are more "\
	 "tuples to scan. Use parallelism 240(it will be downgraded to max para for this config)"){  
  INITIALIZER(runLoadTable);
  TC_PROPERTY("Parallelism", 240);
  TC_PROPERTY("AbortProb", 90);
  STEPS(runScanUpdate, 3);
  FINALIZER(runClearTable);
}
TESTCASE("CheckGetValue", 
	 "Check that we can call getValue to read attributes"\
	 "Especially interesting to see if we can read only the"\
	 " first, last or any two attributes from the table"){
  INITIALIZER(runLoadTable);
  STEP(runCheckGetValue);
  VERIFIER(runScanRead);
  FINALIZER(runClearTable);
}
TESTCASE("CloseWithoutStop", 
	 "Check that we can close the scanning transaction without calling "\
	 "stopScan"){
  INITIALIZER(runLoadTable);
  STEP(runCloseWithoutStop);
  VERIFIER(runScanRead);
  FINALIZER(runClearTable);
}
TESTCASE("NextScanWhenNoMore", 
	 "Check that we can call nextScanResult when there are no more "\
	 "records, and that it returns a valid value"){
  INITIALIZER(runLoadTable);
  STEP(runNextScanWhenNoMore);
  VERIFIER(runScanRead);
  FINALIZER(runClearTable);
}
TESTCASE("EqualAfterOpenScan", 
	 "Check that we can't call equal after openScan"){
  STEP(runEqualAfterOpenScan);
}
TESTCASE("ExecuteScanWithoutOpenScan", 
	 "Check that we can't call executeScan without defining a scan "\
         "with openScan"){
  INITIALIZER(runLoadTable);
  STEP(runExecuteScanWithoutOpenScan);
  VERIFIER(runScanRead);
  FINALIZER(runClearTable);
}
TESTCASE("OnlyOpenScanOnce", 
	 "Check that we may only call openScan once in the same trans"){
  INITIALIZER(runLoadTable);
  STEP(runOnlyOpenScanOnce);
  VERIFIER(runScanRead);
  FINALIZER(runClearTable);
}
TESTCASE("OnlyOneOpInScanTrans", 
	 "Check that we can have only one operation in a scan trans"){
  INITIALIZER(runLoadTable);
  STEP(runOnlyOneOpInScanTrans);
  VERIFIER(runScanRead);
  FINALIZER(runClearTable);
}
TESTCASE("OnlyOneOpBeforeOpenScan", 
	 "Check that we can have only one operation in a trans defined "\
	 "when calling openScan "){
  INITIALIZER(runLoadTable);
  STEP(runOnlyOneOpBeforeOpenScan);
  VERIFIER(runScanRead);
  FINALIZER(runClearTable);
}
TESTCASE("OnlyOneScanPerTrans", 
	 "Check that we can have only one scan operation in a trans"){
  INITIALIZER(runLoadTable);
  STEP(runOnlyOneScanPerTrans);
  VERIFIER(runScanRead);
  FINALIZER(runClearTable);
}
TESTCASE("NoCloseTransaction", 
	 "Check behaviour when close transaction is not called "){
  INITIALIZER(runLoadTable);
  STEP(runNoCloseTransaction);
  VERIFIER(runScanRead);
  FINALIZER(runClearTable);
}
TESTCASE("CheckInactivityTimeOut", 
	 "Check behaviour when the api sleeps for a long time before continuing scan "){
  INITIALIZER(runLoadTable);
  STEP(runCheckInactivityTimeOut);
  VERIFIER(runScanRead);
  FINALIZER(runClearTable);
}
TESTCASE("CheckInactivityBeforeClose", 
	 "Check behaviour when the api sleeps for a long time before calling close scan "){
  INITIALIZER(runLoadTable);
  STEP(runCheckInactivityBeforeClose);
  VERIFIER(runScanRead);
  FINALIZER(runClearTable);
}
TESTCASE("ScanReadError5021", 
	 "Scan and insert error 5021, one node is expected to crash"){
  INITIALIZER(runLoadTable);
  TC_PROPERTY("ErrorCode", 5021);
  STEP(runScanReadErrorOneNode);
  FINALIZER(runClearTable);
}
TESTCASE("ScanReadError5022", 
	 "Scan and insert error 5022, one node is expected to crash"){
  INITIALIZER(runLoadTable);
  TC_PROPERTY("ErrorCode", 5022);
  TC_PROPERTY("NodeNumber", 2);
  STEP(runScanReadErrorOneNode);
  FINALIZER(runClearTable);
}
TESTCASE("ScanReadError5023", 
	 "Scan and insert error 5023"){
  INITIALIZER(runLoadTable);
  TC_PROPERTY("ErrorCode", 5023);
  STEP(runScanReadError);
  FINALIZER(runClearTable);
}
TESTCASE("ScanReadError5024", 
	 "Scan and insert error 5024"){
  INITIALIZER(runLoadTable);
  TC_PROPERTY("ErrorCode", 5024);
  STEP(runScanReadError);
  FINALIZER(runClearTable);
}
TESTCASE("ScanReadError5025", 
	 "Scan and insert error 5025"){
  INITIALIZER(runLoadTable);
  TC_PROPERTY("ErrorCode", 5025);
  STEP(runScanReadError);
  FINALIZER(runClearTable);
}
TESTCASE("ScanReadError8081",
	 "Scan and insert error 8081"){
  INITIALIZER(runLoadTable);
  TC_PROPERTY("ErrorCode", 8081);
  STEP(runScanReadError);
  FINALIZER(runClearTable);
}
TESTCASE("ScanReadError5030", 
	 "Scan and insert error 5030."\
	 "Drop all SCAN_NEXTREQ signals in LQH until the node is "\
	 "shutdown with SYSTEM_ERROR because of scan fragment timeout"){
  INITIALIZER(runLoadTable);
  TC_PROPERTY("ErrorCode", 5030);
  STEP(runScanReadErrorOneNode);
  FINALIZER(runClearTable);
}
TESTCASE("ScanReadError8095", 
	 "Scan and insert error 8095. "\
         "TC fails to send a DIH_SCAN_GET_NODES_REQ due to "\
         "'out of LongMessageBuffers' -> terminate scan."){
  INITIALIZER(runLoadTable);
  TC_PROPERTY("ErrorCode", 8095);
  STEP(runScanReadError);
  FINALIZER(runClearTable);
}
TESTCASE("ScanReadError7234", 
	 "Scan and insert error 7234. "\
         "DIH fails to send a DIH_SCAN_GET_NODES_CONF due to "\
         "'out of LongMessageBuffers' -> send DIH_SCAN_GET_NODES_REF."){
  INITIALIZER(runLoadTable);
  TC_PROPERTY("ErrorCode", 7234);
  STEP(runScanReadError);
  FINALIZER(runClearTable);
}
TESTCASE("ScanReadRestart", 
	 "Scan requirement:A scan should be able to start and "\
	 "complete during node recovery and when one or more nodes "\
	 "in the cluster is down.Use random parallelism "){
  INITIALIZER(runLoadTable);
  TC_PROPERTY("Parallelism", RANDOM_PARALLELISM); // Random
  STEP(runScanReadUntilStopped);
  STEP(runRestarter);
  FINALIZER(runClearTable);
}
TESTCASE("ScanUpdateRestart", 
	 "Scan requirement:A scan should be able to start and "\
	 "complete during node recovery and when one or more nodes "\
	 "in the cluster is down. Use random parallelism"){
  INITIALIZER(runLoadTable);
  TC_PROPERTY("Parallelism", RANDOM_PARALLELISM); // Random
  STEP(runScanUpdateUntilStopped);
  STEP(runRestarter);
  FINALIZER(runClearTable);
}
#if 0
TESTCASE("ScanReadRestart9999", 
	 "Scan requirement:A scan should be able to start and "\
	 "complete during node recovery and when one or more nodes "\
	 "in the cluster is down. Use parallelism 240."\
	 "Restart using error insert 9999"){
  INITIALIZER(runLoadTable);
  TC_PROPERTY("Parallelism", 240);
  STEP(runScanReadUntilStopped);
  STEP(runRestarter9999);
  FINALIZER(runClearTable);
}
TESTCASE("ScanUpdateRestart9999", 
	 "Scan requirement:A scan should be able to start and "\
	 "complete during node recovery and when one or more nodes "\
	 "in the cluster is down. Use parallelism 240."\
	 "Restart using error insert 9999"){
  INITIALIZER(runLoadTable);
  TC_PROPERTY("Parallelism", 240);
  STEP(runScanReadUntilStopped);
  STEP(runScanUpdateUntilStopped);
  STEP(runRestarter9999);
  FINALIZER(runClearTable);
}
#endif
TESTCASE("InsertDelete", 
	 "Load and delete all while scan updating and scan reading\n"\
	 "Alexander Lukas special"){
  INITIALIZER(runClearTable);
  STEP(runScanReadUntilStoppedNoCount);
  STEP(runScanUpdateUntilStopped);
  STEP(runInsertDelete);
  FINALIZER(runClearTable);
}
TESTCASE("Bug48700", 
	 "Load and delete all while scan updating and scan reading\n"\
	 "Alexander Lukas special"){
  TC_PROPERTY("AbortProb", Uint32(0));
  TC_PROPERTY("NoCount", 1);
  TC_PROPERTY("LockMode", NdbOperation::LM_CommittedRead);
  INITIALIZER(runClearTable);
  STEPS(runRandScanRead, 10);
  STEP(runInsertDelete);
  FINALIZER(runClearTable);
}
TESTCASE("CheckAfterTerror", 
	 "Check that we can still scan read after this terror of NdbApi"){
  INITIALIZER(runLoadTable);
  STEPS(runScanRead, 5);
  FINALIZER(runClearTable);
}
TESTCASE("ScanReadWhileNodeIsDown", 
	 "Scan requirement:A scan should be able to run as fast when  "\
	 "one or more nodes in the cluster is down."){
  INITIALIZER(runLoadTable);
  STEP(runScanReadUntilStoppedPrintTime);
  STEP(runStopAndStartNode);
  FINALIZER(runClearTable);
}
TESTCASE("ScanParallelism", 
	 "Test scan with different parallelism"){
  INITIALIZER(runLoadTable);
  STEP(runScanParallelism);
  FINALIZER(runClearTable);
}
TESTCASE("ScanVariants", 
	 "Test different scan variants"){
  INITIALIZER(runLoadTable);
  STEP(runScanVariants);
  FINALIZER(runClearTable);
}
TESTCASE("Bug24447",
	 ""){
  INITIALIZER(runLoadTable);
  STEP(runBug24447);
  FINALIZER(runClearTable);
}
TESTCASE("Bug36124",
         "Old interpreted Api usage"){
  INITIALIZER(runLoadTable);
  STEP(runBug36124);
  FINALIZER(runClearTable);
}
TESTCASE("Bug42545", "")
{
  INITIALIZER(createOrderedPkIndex);
  INITIALIZER(runLoadTable);
  STEP(runBug42545);
  FINALIZER(createOrderedPkIndex_Drop);
  FINALIZER(runClearTable);
}
TESTCASE("Bug42559", "") 
{
  INITIALIZER(initBug42559);
  INITIALIZER(createOrderedPkIndex);
  INITIALIZER(runLoadTable);
  STEPS(runScanReadIndex, 70);
  FINALIZER(createOrderedPkIndex_Drop);
  FINALIZER(finalizeBug42559);
  FINALIZER(runClearTable);
}
TESTCASE("CloseRefresh", "")
{
  INITIALIZER(runCloseRefresh);
}
TESTCASE("Bug54945", "")
{
  INITIALIZER(runBug54945);
}
TESTCASE("ScanFragRecExhaust", 
         "Test behaviour when TC scan frag recs exhausted")
{
  INITIALIZER(runLoadTable);
  INITIALIZER(runScanReadExhaust);
  FINALIZER(runClearTable);
}
TESTCASE("Bug12324191", "")
{
  TC_PROPERTY("LockMode", Uint32(NdbOperation::LM_Read));
  TC_PROPERTY("TupScan", Uint32(1));
  TC_PROPERTY("Rows", Uint32(0));
  INITIALIZER(runLoadTable);
  STEP(runScanRead);
  STEPS(runMixedDML,10);
}
TESTCASE("Bug13394788", "")
{
  INITIALIZER(createOrderedPkIndex);
  INITIALIZER(runLoadTable);
  STEP(runBug13394788);
  FINALIZER(createOrderedPkIndex_Drop);
  FINALIZER(runClearTable);
}
TESTCASE("extraNextResultBug11748194",
         "Regression test for bug #11748194")
{
  INITIALIZER(runExtraNextResult);
}
<<<<<<< HEAD
=======
TESTCASE("ScanRealKeyInfoExhaust",
         "Test behaviour when TC keyinfo buffers exhausted 4real")
{
  /* 55 threads, each setting 200 ranges in their keyinfo
   * For the lightest single column PK case, each range should
   * use 2 words, 200 ranges = 400 words per scan thread = 
   * 400/4 = 100 Databuffers used.
   * 55 threads = 55*100 = 5500 Databuffers which is >
   * the 4000 statically allocated in 6.3
   */
  TC_PROPERTY("NumRanges", 200);
  TC_PROPERTY("MaxRunSecs", 120);
  INITIALIZER(createOrderedPkIndex);
  INITIALIZER(runLoadTable);
  INITIALIZER(takeResourceSnapshot);
  STEPS(runScanReadIndexWithBounds,55);
  FINALIZER(checkResourceSnapshot);
  FINALIZER(createOrderedPkIndex_Drop);
  FINALIZER(runClearTable);
}
TESTCASE("ScanKeyInfoExhaust",
         "Test behaviour when TC keyinfo buffers exhausted with error insert")
{
  /* Use error insert 8094 to cause keyinfo exhaustion, then run a single scan
   * with keyinfo to hit the error path
   */
  TC_PROPERTY("MaxRunSecs", 10);
  INITIALIZER(createOrderedPkIndex);
  INITIALIZER(runLoadTable);
  INITIALIZER(takeResourceSnapshot);
  TC_PROPERTY("ErrorCode", 8094);
  INITIALIZER(runInsertError);
  STEP(runScanReadIndexWithBounds);
  FINALIZER(checkResourceSnapshot);
  FINALIZER(runInsertError);
  FINALIZER(createOrderedPkIndex_Drop);
  FINALIZER(runClearTable);
}
  


>>>>>>> 26685dfc
NDBT_TESTSUITE_END(testScan);

int main(int argc, const char** argv){
  ndb_init();
  myRandom48Init((long)NdbTick_CurrentMillisecond());
  NDBT_TESTSUITE_INSTANCE(testScan);
  return testScan.execute(argc, argv);
}

template class Vector<Attrib*>;
template class Vector<NdbTransaction*>;<|MERGE_RESOLUTION|>--- conflicted
+++ resolved
@@ -2578,8 +2578,6 @@
 {
   INITIALIZER(runExtraNextResult);
 }
-<<<<<<< HEAD
-=======
 TESTCASE("ScanRealKeyInfoExhaust",
          "Test behaviour when TC keyinfo buffers exhausted 4real")
 {
@@ -2621,7 +2619,6 @@
   
 
 
->>>>>>> 26685dfc
 NDBT_TESTSUITE_END(testScan);
 
 int main(int argc, const char** argv){
