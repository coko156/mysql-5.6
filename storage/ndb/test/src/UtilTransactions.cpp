/*
   Copyright (C) 2003 MySQL AB
    All rights reserved. Use is subject to license terms.

   This program is free software; you can redistribute it and/or modify
   it under the terms of the GNU General Public License as published by
   the Free Software Foundation; version 2 of the License.

   This program is distributed in the hope that it will be useful,
   but WITHOUT ANY WARRANTY; without even the implied warranty of
   MERCHANTABILITY or FITNESS FOR A PARTICULAR PURPOSE.  See the
   GNU General Public License for more details.

   You should have received a copy of the GNU General Public License
   along with this program; if not, write to the Free Software
   Foundation, Inc., 51 Franklin St, Fifth Floor, Boston, MA 02110-1301  USA
*/

#include "UtilTransactions.hpp"
#include <NdbSleep.h>
#include <NdbScanFilter.hpp>

#define VERBOSE 0

UtilTransactions::UtilTransactions(const NdbDictionary::Table& _tab,
				   const NdbDictionary::Index* _idx):
  tab(_tab), idx(_idx), pTrans(0)
{
  m_defaultClearMethod = 3;
}

UtilTransactions::UtilTransactions(Ndb* ndb, 
				   const char * name,
				   const char * index) :
  tab(* ndb->getDictionary()->getTable(name)),
  idx(index ? ndb->getDictionary()->getIndex(index, name) : 0),
  pTrans(0)
{
  m_defaultClearMethod = 3;
}

#define RESTART_SCAN 99

#define RETURN_FAIL(err) return (err.code != 0 ? err.code : NDBT_FAILED) 

int 
UtilTransactions::clearTable(Ndb* pNdb, 
                             NdbScanOperation::ScanFlag flags,
                             int records,
                             int parallelism){
  // Scan all records exclusive and delete 
  // them one by one
  int                  retryAttempt = 0;
  const int            retryMax = 10;
  int deletedRows = 0;
  int check;
  NdbScanOperation *pOp;
  NdbError err;

  int par = parallelism;
  while (true){
  restart:
    if (retryAttempt++ >= retryMax){
      g_info << "ERROR: has retried this operation " << retryAttempt 
	     << " times, failing!" << endl;
      return NDBT_FAILED;
    }
    
    pTrans = pNdb->startTransaction();
    if (pTrans == NULL) {
      err = pNdb->getNdbError();
      if (err.status == NdbError::TemporaryError){
	ERR(err);
	NdbSleep_MilliSleep(50);
	continue;
      }
      goto failed;
    }

    pOp = getScanOperation(pTrans);
    if (pOp == NULL) {
      err = pTrans->getNdbError();
      if(err.status == NdbError::TemporaryError){
	ERR(err);
	closeTransaction(pNdb);
	NdbSleep_MilliSleep(50);
	par = 1;
	goto restart;
      }
      goto failed;
    }
    
    if( pOp->readTuples(NdbOperation::LM_Exclusive, flags, par) ) {
      err = pTrans->getNdbError();
      goto failed;
    }
    
    if(pTrans->execute(NoCommit, AbortOnError) != 0){
      err = pTrans->getNdbError();    
      if(err.status == NdbError::TemporaryError){
	ERR(err);
	closeTransaction(pNdb);
	NdbSleep_MilliSleep(50);
	continue;
      }
      goto failed;
    }
    
    while((check = pOp->nextResult(true)) == 0){
      do {
	if (pOp->deleteCurrentTuple() != 0){
	  goto failed;
	}
	deletedRows++;
      } while((check = pOp->nextResult(false)) == 0);
      
      if(check != -1){
	check = pTrans->execute(Commit, AbortOnError);   
	pTrans->restart();
      }
      
      err = pTrans->getNdbError();    
      if(check == -1){
	if(err.status == NdbError::TemporaryError){
	  ERR(err);
	  closeTransaction(pNdb);
	  NdbSleep_MilliSleep(50);
	  par = 1;
	  goto restart;
	}
	goto failed;
      }
    }
    if(check == -1){
      err = pTrans->getNdbError();    
      if(err.status == NdbError::TemporaryError){
	ERR(err);
	closeTransaction(pNdb);
	NdbSleep_MilliSleep(50);
	par = 1;
	goto restart;
      }
      goto failed;
    }
    closeTransaction(pNdb);
    return NDBT_OK;
  }
  return NDBT_FAILED;
  
 failed:
  if(pTrans != 0) closeTransaction(pNdb);
  ERR(err);
  return (err.code != 0 ? err.code : NDBT_FAILED);
}

int 
UtilTransactions::clearTable(Ndb* pNdb, 
			     int records,
			     int parallelism){

  return clearTable(pNdb, (NdbScanOperation::ScanFlag)0,
                    records, parallelism);
}


int 
UtilTransactions::clearTable1(Ndb* pNdb, 
			     int records,
			     int parallelism)
{
  return clearTable(pNdb, (NdbScanOperation::ScanFlag)0,
                    records, 1);
}

int 
UtilTransactions::clearTable2(Ndb* pNdb, 
			      int records,
			      int parallelism)
{
  return clearTable(pNdb, (NdbScanOperation::ScanFlag)0,
                    records, parallelism);
}

int 
UtilTransactions::clearTable3(Ndb* pNdb, 
			      int records,
			      int parallelism)
{
  return clearTable(pNdb, (NdbScanOperation::ScanFlag)0,
                    records, parallelism);
}

int 
UtilTransactions::copyTableData(Ndb* pNdb,
			    const char* destName){
  // Scan all records and copy 
  // them to destName table
  int                  retryAttempt = 0;
  const int            retryMax = 10;
  int insertedRows = 0;
  int parallelism = 240;
  int check;
  NdbScanOperation		*pOp;
  NDBT_ResultRow       row(tab);
  
  while (true){
    
    if (retryAttempt >= retryMax){
      g_info << "ERROR: has retried this operation " << retryAttempt 
	     << " times, failing!" << endl;
      return NDBT_FAILED;
    }


    pTrans = pNdb->startTransaction();
    if (pTrans == NULL) {
      const NdbError err = pNdb->getNdbError();

      if (err.status == NdbError::TemporaryError){
	ERR(err);
	NdbSleep_MilliSleep(50);
	retryAttempt++;
	continue;
      }
      ERR(err);
      return NDBT_FAILED;
    }

    pOp = pTrans->getNdbScanOperation(tab.getName());	
    if (pOp == NULL) {
      ERR(pTrans->getNdbError());
      closeTransaction(pNdb);
      return NDBT_FAILED;
    }

    if( pOp->readTuples(NdbScanOperation::LM_Read, parallelism) ) {
      ERR(pTrans->getNdbError());
      closeTransaction(pNdb);
      return NDBT_FAILED;
    }

    // Read all attributes
    for (int a = 0; a < tab.getNoOfColumns(); a++){
      if ((row.attributeStore(a) =  
	   pOp->getValue(tab.getColumn(a)->getName())) == 0) {
	ERR(pTrans->getNdbError());
	closeTransaction(pNdb);
	return NDBT_FAILED;
      }
    }
    
    check = pTrans->execute(NoCommit, AbortOnError);
    if( check == -1 ) {
      ERR(pTrans->getNdbError());
      closeTransaction(pNdb);
      return NDBT_FAILED;
    }
  
    int eof;
    while((eof = pOp->nextResult(true)) == 0){
      do {
	insertedRows++;
	if (addRowToInsert(pNdb, pTrans, row, destName) != 0){
	  closeTransaction(pNdb);
	  return NDBT_FAILED;
	}
      } while((eof = pOp->nextResult(false)) == 0);
      
      check = pTrans->execute(Commit, AbortOnError);   
      pTrans->restart();
      if( check == -1 ) {
	const NdbError err = pTrans->getNdbError();    
	ERR(err);
	closeTransaction(pNdb);
	return NDBT_FAILED;
      }
    }  
    if (eof == -1) {
      const NdbError err = pTrans->getNdbError();
      
      if (err.status == NdbError::TemporaryError){
	ERR(err);
	closeTransaction(pNdb);
	NdbSleep_MilliSleep(50);
	// If error = 488 there should be no limit on number of retry attempts
	if (err.code != 488) 
	  retryAttempt++;
	continue;
      }
      ERR(err);
      closeTransaction(pNdb);
      return NDBT_FAILED;
    }
    
    closeTransaction(pNdb);
    
    g_info << insertedRows << " rows copied" << endl;
    
    return NDBT_OK;
  }
  return NDBT_FAILED;
}

int 
UtilTransactions::addRowToInsert(Ndb* pNdb,
				 NdbConnection* pInsTrans,
				 NDBT_ResultRow & row,
				 const char *insertTabName){

  int check;
  NdbOperation* pInsOp;

  pInsOp = pInsTrans->getNdbOperation(insertTabName);	
  if (pInsOp == NULL) {
    ERR(pInsTrans->getNdbError());
    return NDBT_FAILED;
  }
  
  check = pInsOp->insertTuple();
  if( check == -1 ) {
    ERR(pInsTrans->getNdbError());
    return NDBT_FAILED;
  }

  // Set all attributes
  for (int a = 0; a < tab.getNoOfColumns(); a++){
    NdbRecAttr* r =  row.attributeStore(a);
    int	 sz = r->get_size_in_bytes();
    if (pInsOp->setValue(tab.getColumn(a)->getName(),
			 r->aRef(),
			 sz) != 0) {
      ERR(pInsTrans->getNdbError());
      return NDBT_FAILED;
    }
  }
  
  return NDBT_OK;
}


int 
UtilTransactions::scanReadRecords(Ndb* pNdb,
				  int parallelism,
				  NdbOperation::LockMode lm,
				  int records,
				  int noAttribs,
				  int *attrib_list,
				  ReadCallBackFn* fn){
  
  int                  retryAttempt = 0;
  const int            retryMax = 100;
  int                  check;
  NdbScanOperation	       *pOp;
  NDBT_ResultRow       row(tab);

  while (true){

    if (retryAttempt >= retryMax){
      g_info << "ERROR: has retried this operation " << retryAttempt 
	     << " times, failing!" << endl;
      return NDBT_FAILED;
    }

    pTrans = pNdb->startTransaction();
    if (pTrans == NULL) {
      const NdbError err = pNdb->getNdbError();

      if (err.status == NdbError::TemporaryError){
	ERR(err);
	NdbSleep_MilliSleep(50);
	retryAttempt++;
	continue;
      }
      ERR(err);
      return NDBT_FAILED;
    }

    pOp = getScanOperation(pTrans);
    if (pOp == NULL) {
      const NdbError err = pNdb->getNdbError();
      closeTransaction(pNdb);

      if (err.status == NdbError::TemporaryError){
	ERR(err);
	NdbSleep_MilliSleep(50);
	retryAttempt++;
	continue;
      }
      ERR(err);
      return NDBT_FAILED;
    }

    if( pOp->readTuples(lm, 0, parallelism) ) {
      ERR(pTrans->getNdbError());
      closeTransaction(pNdb);
      return NDBT_FAILED;
    }

    // Call getValue for all the attributes supplied in attrib_list
    // ************************************************
    for (int a = 0; a < noAttribs; a++){
      if (attrib_list[a] < tab.getNoOfColumns()){ 
	g_info << "getValue(" << attrib_list[a] << ")" << endl;
	if ((row.attributeStore(attrib_list[a]) =  
	     pOp->getValue(tab.getColumn(attrib_list[a])->getName())) == 0) {
	  ERR(pTrans->getNdbError());
	  closeTransaction(pNdb);
	  return NDBT_FAILED;
	}
      }
    }
    // *************************************************
    
    check = pTrans->execute(NoCommit, AbortOnError);
    if( check == -1 ) {
      const NdbError err = pTrans->getNdbError();

      if (err.status == NdbError::TemporaryError){
	ERR(err);
	closeTransaction(pNdb);
	NdbSleep_MilliSleep(50);
	retryAttempt++;
	continue;
      }
      ERR(err);
      closeTransaction(pNdb);
      return NDBT_FAILED;
    }
    
    int eof;
    int rows = 0;
    
    
    while((eof = pOp->nextResult()) == 0){
      rows++;
      
      // Call callback for each record returned
      if(fn != NULL)
	fn(&row);
    }
    if (eof == -1) {
      const NdbError err = pTrans->getNdbError();
      
      if (err.status == NdbError::TemporaryError){
	ERR(err);
	closeTransaction(pNdb);
	NdbSleep_MilliSleep(50);
	retryAttempt++;
	continue;
      }
      ERR(err);
      closeTransaction(pNdb);
      return NDBT_FAILED;
    }
    
    closeTransaction(pNdb);
    g_info << rows << " rows have been read" << endl;
    if (records != 0 && rows != records){
      g_info << "Check expected number of records failed" << endl 
	     << "  expected=" << records <<", " << endl
	     << "  read=" << rows << endl;
      return NDBT_FAILED;
    }
    
    return NDBT_OK;
  }
  return NDBT_FAILED;
}

int 
UtilTransactions::selectCount(Ndb* pNdb, 
			      int parallelism,
			      int* count_rows,
			      NdbOperation::LockMode lm)
{
  
  int                  retryAttempt = 0;
  const int            retryMax = 100;
  int                  check;

  while (true){

    if (retryAttempt >= retryMax){
      g_info << "ERROR: has retried this operation " << retryAttempt 
	     << " times, failing!" << endl;
      return NDBT_FAILED;
    }

    pTrans = pNdb->startTransaction();
    if (pTrans == NULL)
    {
      if (pNdb->getNdbError().status == NdbError::TemporaryError)
      {
	NdbSleep_MilliSleep(50);
	retryAttempt++;
	continue;
      }
      ERR(pNdb->getNdbError());
      return NDBT_FAILED;
    }


    NdbScanOperation *pOp = getScanOperation(pTrans);
    if (pOp == NULL)
    {
      NdbError err = pTrans->getNdbError();
      closeTransaction(pNdb);
      if (err.status == NdbError::TemporaryError)
      {
	NdbSleep_MilliSleep(50);
	retryAttempt++;
	continue;
      }
      ERR(err);
      return NDBT_FAILED;
    }

    if( pOp->readTuples(lm) )
    {
      ERR(pTrans->getNdbError());
      closeTransaction(pNdb);
      return NDBT_FAILED;
    }

    if(0){
      NdbScanFilter sf(pOp);
      sf.begin(NdbScanFilter::OR);
      sf.eq(2, (Uint32)30);
      sf.end();
    }
    
    check = pTrans->execute(NoCommit, AbortOnError);
    if( check == -1 )
    {
      NdbError err = pTrans->getNdbError();
      closeTransaction(pNdb);
      if (err.status == NdbError::TemporaryError)
      {
        NdbSleep_MilliSleep(50);
        retryAttempt++;
        continue;
      }
      ERR(err);
      return NDBT_FAILED;
    }

    int eof;
    int rows = 0;
    

    while((eof = pOp->nextResult()) == 0){
      rows++;
    }

    if (eof == -1) 
    {
      const NdbError err = pTrans->getNdbError();
      closeTransaction(pNdb);
      
      if (err.status == NdbError::TemporaryError)
      {
	NdbSleep_MilliSleep(50);
	retryAttempt++;
	continue;
      }
      ERR(err);
      closeTransaction(pNdb);
      return NDBT_FAILED;
    }
    
    closeTransaction(pNdb);
    
    if (count_rows != NULL){
      *count_rows = rows;
    }
    
    return NDBT_OK;
  }
  return NDBT_FAILED;
}
  
int 
UtilTransactions::verifyIndex(Ndb* pNdb,
			      const char* indexName,
			      int parallelism,
			      bool transactional){
  

  const NdbDictionary::Index* pIndex
    = pNdb->getDictionary()->getIndex(indexName, tab.getName());
  if (pIndex == 0){
    ndbout << " Index " << indexName << " does not exist!" << endl;
    return NDBT_FAILED;
  }
  
  switch (pIndex->getType()){
  case NdbDictionary::Index::UniqueHashIndex:
    return verifyUniqueIndex(pNdb, pIndex, parallelism, transactional);
  case NdbDictionary::Index::OrderedIndex:
    return verifyOrderedIndex(pNdb, pIndex, parallelism, transactional);
    break;
  default:
    ndbout << "Unknown index type" << endl;
    break;
  }
  
  return NDBT_FAILED;
}

int 
UtilTransactions::verifyUniqueIndex(Ndb* pNdb,
				    const NdbDictionary::Index * pIndex,
				    int parallelism,
				    bool transactional){
  
  /**
   * Scan all rows in TABLE and for each found row make one read in
   * TABLE and one using INDEX_TABLE. Then compare the two returned 
   * rows. They should be equal!
   *
   */

  if (scanAndCompareUniqueIndex(pNdb, 
				pIndex,
				parallelism,
				transactional) != NDBT_OK){
    return NDBT_FAILED;
  }


  return NDBT_OK;
  
}


int 
UtilTransactions::scanAndCompareUniqueIndex(Ndb* pNdb,
					    const NdbDictionary::Index* pIndex,
					    int parallelism,
					    bool transactional){
  
  int                  retryAttempt = 0;
  const int            retryMax = 100;
  int                  check;
  NdbScanOperation       *pOp;
  NDBT_ResultRow       row(tab);

  parallelism = 1;

  while (true){
restart:
    if (retryAttempt >= retryMax){
      g_info << "ERROR: has retried this operation " << retryAttempt 
	     << " times, failing!" << endl;
      return NDBT_FAILED;
    }

    pTrans = pNdb->startTransaction();
    if (pTrans == NULL) {
      const NdbError err = pNdb->getNdbError();

      if (err.status == NdbError::TemporaryError){
	ERR(err);
	NdbSleep_MilliSleep(50);
	retryAttempt++;
	continue;
      }
      ERR(err);
      return NDBT_FAILED;
    }

    pOp = pTrans->getNdbScanOperation(tab.getName());	
    if (pOp == NULL) {
      const NdbError err = pNdb->getNdbError();
      closeTransaction(pNdb);
      ERR(err);
      
      if (err.status == NdbError::TemporaryError){
	NdbSleep_MilliSleep(50);
	retryAttempt++;
	continue;
      }
      return NDBT_FAILED;
    }

    int rs;
    if(transactional){
      rs = pOp->readTuples(NdbScanOperation::LM_Read, 0, parallelism);
    } else {
      rs = pOp->readTuples(NdbScanOperation::LM_CommittedRead, 0, parallelism);
    }
    
    if( rs != 0 ) {
      ERR(pTrans->getNdbError());
      closeTransaction(pNdb);
      return NDBT_FAILED;
    }

    // Read all attributes
    for (int a = 0; a < tab.getNoOfColumns(); a++){
      if ((row.attributeStore(a) =  
	   pOp->getValue(tab.getColumn(a)->getName())) == 0) {
	ERR(pTrans->getNdbError());
	closeTransaction(pNdb);
	return NDBT_FAILED;
      }
    }

    check = pTrans->execute(NoCommit, AbortOnError);
    if( check == -1 ) {
      const NdbError err = pTrans->getNdbError();
      
      if (err.status == NdbError::TemporaryError){
	ERR(err);
	closeTransaction(pNdb);
	NdbSleep_MilliSleep(50);
	retryAttempt++;
	continue;
      }
      ERR(err);
      closeTransaction(pNdb);
      return NDBT_FAILED;
    }
    
    int eof;
    int rows = 0;
    
    
    while((eof = pOp->nextResult()) == 0){
      rows++;
      
      // ndbout << row.c_str().c_str() << endl;
      
      if (readRowFromTableAndIndex(pNdb,
				   pTrans,
				   pIndex,
				   row) != NDBT_OK){	
	
	while((eof= pOp->nextResult(false)) == 0);
	if(eof == 2)
	  eof = pOp->nextResult(true); // this should give -1
	if(eof == -1)
	{
	  const NdbError err = pTrans->getNdbError();
	  
	  if (err.status == NdbError::TemporaryError){
	    ERR(err);
	    closeTransaction(pNdb);
	    NdbSleep_MilliSleep(50);
	    retryAttempt++;
	    goto restart;
	  }
	}
	closeTransaction(pNdb);
	return NDBT_FAILED;
      }
    }
    if (eof == -1) {
      const NdbError err = pTrans->getNdbError();
      
      if (err.status == NdbError::TemporaryError){
	ERR(err);
	closeTransaction(pNdb);
	NdbSleep_MilliSleep(50);
	retryAttempt++;
	continue;
      }
      ERR(err);
      closeTransaction(pNdb);
      return NDBT_FAILED;
    }
    
    closeTransaction(pNdb);
    
    return NDBT_OK;
  }
  return NDBT_FAILED;
}
int 
UtilTransactions::readRowFromTableAndIndex(Ndb* pNdb,
					   NdbConnection* scanTrans,
					   const NdbDictionary::Index* pIndex,
					   NDBT_ResultRow& row ){


  NdbDictionary::Index::Type indexType= pIndex->getType();
  int                  retryAttempt = 0;
  const int            retryMax = 100;
  int                  check, a;
  NdbConnection	       *pTrans1=NULL;
  NdbOperation	       *pOp;

  int return_code= NDBT_FAILED;

  // Allocate place to store the result
  NDBT_ResultRow       tabRow(tab);
  NDBT_ResultRow       indexRow(tab);
  const char * indexName = pIndex->getName();

  while (true){
    if(retryAttempt)
      ndbout_c("retryAttempt %d", retryAttempt);
    if (retryAttempt >= retryMax){
      g_info << "ERROR: has retried this operation " << retryAttempt 
	     << " times, failing!" << endl;
	goto close_all;
    }

    pTrans1 = pNdb->hupp(scanTrans); //startTransaction();
    if (pTrans1 == NULL) {
      const NdbError err = pNdb->getNdbError();
      
      if (err.code == 4006)
        goto close_all;

      if (err.status == NdbError::TemporaryError){
	ERR(err);
	NdbSleep_MilliSleep(50);
	retryAttempt++;
	continue;
      }

      if(err.code == 0){
	return_code = NDBT_OK;
	goto close_all;
      }
      ERR(err);
      goto close_all;
    }

    /**
     * Read the record from TABLE
     */
    pOp = pTrans1->getNdbOperation(tab.getName());	
    if (pOp == NULL) {
      ERR(pTrans1->getNdbError());
      goto close_all;
    }
    
    check = pOp->readTuple();
    if( check == -1 ) {
      ERR(pTrans1->getNdbError());
      goto close_all;
    }
    
    // Define primary keys
#if VERBOSE
    printf("PK: ");
#endif
    for(a = 0; a<tab.getNoOfColumns(); a++){
      const NdbDictionary::Column* attr = tab.getColumn(a);
      if (attr->getPrimaryKey() == true){
	if (pOp->equal(attr->getName(), row.attributeStore(a)->aRef()) != 0){
	  ERR(pTrans1->getNdbError());
	  goto close_all;
	}
#if VERBOSE
	printf("%s = %d: ", attr->getName(), row.attributeStore(a)->aRef());
#endif
      }
    }
#if VERBOSE
    printf("\n");
#endif
    // Read all attributes
#if VERBOSE
    printf("Reading %u attributes: ", tab.getNoOfColumns());
#endif
    for(a = 0; a<tab.getNoOfColumns(); a++){
      if((tabRow.attributeStore(a) = 
	  pOp->getValue(tab.getColumn(a)->getName())) == 0) {
	ERR(pTrans1->getNdbError());
	goto close_all;
      }
#if VERBOSE
      printf("%s ", tab.getColumn(a)->getName());
#endif
    }
#if VERBOSE
    printf("\n");
#endif

    /**
     * Read the record from INDEX_TABLE
     */    
    NdbIndexOperation* pIndexOp= NULL;
    NdbIndexScanOperation *pScanOp= NULL;
    NdbOperation *pIOp= 0;

    bool null_found= false;
    for(a = 0; a<(int)pIndex->getNoOfColumns(); a++){
      const NdbDictionary::Column *  col = pIndex->getColumn(a);
      
      if (row.attributeStore(col->getName())->isNULL())
      {
	null_found= true;
	break;
      }
    }
    
    const char * tabName= tab.getName();
    if(!null_found)
    {
      if (indexType == NdbDictionary::Index::UniqueHashIndex) {
	pIOp= pIndexOp= pTrans1->getNdbIndexOperation(indexName, tabName);
      } else {
	pIOp= pScanOp= pTrans1->getNdbIndexScanOperation(indexName, tabName);
      }
      
      if (pIOp == NULL) {
	ERR(pTrans1->getNdbError());
	goto close_all;
      }
    
      {
	bool not_ok;
	if (pIndexOp) {
	  not_ok = pIndexOp->readTuple() == -1;
	} else {
	  not_ok = pScanOp->readTuples();
	}
	
	if( not_ok ) {
	  ERR(pTrans1->getNdbError());
	  goto close_all;
	}
      }
    
    // Define primary keys for index
#if VERBOSE
      printf("SI: ");
#endif
      for(a = 0; a<(int)pIndex->getNoOfColumns(); a++){
	const NdbDictionary::Column *  col = pIndex->getColumn(a);
<<<<<<< HEAD

=======
	
>>>>>>> b311fb76
	if ( !row.attributeStore(col->getName())->isNULL() ) {
	  if(pIOp->equal(col->getName(), 
			 row.attributeStore(col->getName())->aRef()) != 0){
	    ERR(pTrans1->getNdbError());
	    goto close_all;
	  }
	}
#if VERBOSE
	printf("%s = %d: ", col->getName(), row.attributeStore(a)->aRef());
#endif
      }
#if VERBOSE
      printf("\n");
#endif
      
      // Read all attributes
#if VERBOSE
      printf("Reading %u attributes: ", tab.getNoOfColumns());
#endif
      for(a = 0; a<tab.getNoOfColumns(); a++){
	void* pCheck;
	
	pCheck= indexRow.attributeStore(a)= 
	  pIOp->getValue(tab.getColumn(a)->getName());
	
	if(pCheck == NULL) {
	  ERR(pTrans1->getNdbError());
	  goto close_all;
	}
#if VERBOSE
	printf("%s ", tab.getColumn(a)->getName());
#endif
      }
    }
#if VERBOSE
    printf("\n");
#endif
    scanTrans->refresh();
    check = pTrans1->execute(Commit, AbortOnError);
    if( check == -1 ) {
      const NdbError err = pTrans1->getNdbError();
      
      if (err.status == NdbError::TemporaryError){
	ERR(err);
	pNdb->closeTransaction(pTrans1);
	NdbSleep_MilliSleep(50);
	retryAttempt++;
	continue;
      }
      ndbout << "Error when comparing records - normal op" << endl;
      ERR(err);
      ndbout << "row: " << row.c_str().c_str() << endl;
      goto close_all;
    } 
    
    /** 
     * Compare the two rows
     */ 
    if(!null_found){
      if (pScanOp) {
	if (pScanOp->nextResult() != 0){
	  const NdbError err = pTrans1->getNdbError();
	  ERR(err);
	  ndbout << "Error when comparing records - index op next_result missing" << endl;
	  ndbout << "row: " << row.c_str().c_str() << endl;
	  goto close_all;
	}
      }
      if (!(tabRow.c_str() == indexRow.c_str())){
	ndbout << "Error when comapring records" << endl;
	ndbout << " tabRow: \n" << tabRow.c_str().c_str() << endl;
	ndbout << " indexRow: \n" << indexRow.c_str().c_str() << endl;
	goto close_all;
      }
      if (pScanOp) {
	if (pScanOp->nextResult() == 0){
	  ndbout << "Error when comparing records - index op next_result to many" << endl;
	  ndbout << "row: " << row.c_str().c_str() << endl;
	  goto close_all;
	}
      }
    }
    return_code= NDBT_OK;
    goto close_all;
  }
  
close_all:
  if (pTrans1)
    pNdb->closeTransaction(pTrans1);
  
  return return_code;
}

int 
UtilTransactions::verifyOrderedIndex(Ndb* pNdb,
				     const NdbDictionary::Index* pIndex,
				     int parallelism,
				     bool transactional){
  
  int                  retryAttempt = 0;
  const int            retryMax = 100;
  int                  check;
  NdbScanOperation     *pOp;
  NdbIndexScanOperation * iop = 0;

  NDBT_ResultRow       scanRow(tab);
  NDBT_ResultRow       pkRow(tab);
  NDBT_ResultRow       indexRow(tab);
  const char * indexName = pIndex->getName();

  int res;
  parallelism = 1;
  
  while (true){

    if (retryAttempt >= retryMax){
      g_info << "ERROR: has retried this operation " << retryAttempt 
	     << " times, failing!" << endl;
      return NDBT_FAILED;
    }

    pTrans = pNdb->startTransaction();
    if (pTrans == NULL) {
      const NdbError err = pNdb->getNdbError();

      if (err.status == NdbError::TemporaryError){
	ERR(err);
	NdbSleep_MilliSleep(50);
	retryAttempt++;
	continue;
      }
      ERR(err);
      return NDBT_FAILED;
    }

    pOp = pTrans->getNdbScanOperation(tab.getName());	
    if (pOp == NULL) {
      ERR(pTrans->getNdbError());
      closeTransaction(pNdb);
      return NDBT_FAILED;
    }

    if( pOp->readTuples(NdbScanOperation::LM_Read, 0, parallelism) ) {
      ERR(pTrans->getNdbError());
      closeTransaction(pNdb);
      return NDBT_FAILED;
    }

    if(get_values(pOp, scanRow))
    {
      abort();
    }

    check = pTrans->execute(NoCommit, AbortOnError);
    if( check == -1 ) {
      const NdbError err = pTrans->getNdbError();
      
      if (err.status == NdbError::TemporaryError){
	ERR(err);
	closeTransaction(pNdb);
	NdbSleep_MilliSleep(50);
	retryAttempt++;
	continue;
      }
      ERR(err);
      closeTransaction(pNdb);
      return NDBT_FAILED;
    }
        
    int eof;
    int rows = 0;
    while(check == 0 && (eof = pOp->nextResult()) == 0){
      rows++;

      bool null_found= false;
      for(int a = 0; a<(int)pIndex->getNoOfColumns(); a++){
	const NdbDictionary::Column *  col = pIndex->getColumn(a);
	if (scanRow.attributeStore(col->getName())->isNULL())
	{
	  null_found= true;
	  break;
	}
      }
      
      // Do pk lookup
      NdbOperation * pk = pTrans->getNdbOperation(tab.getName());
      if(!pk || pk->readTuple())
	goto error;
      if(equal(&tab, pk, scanRow) || get_values(pk, pkRow))
	goto error;

      if(!null_found)
      {
	if((iop= pTrans->getNdbIndexScanOperation(indexName, 
                                                  tab.getName())) != 0)
	{
	  if(iop->readTuples(NdbScanOperation::LM_CommittedRead, 
			     parallelism))
	    goto error;
	  if(get_values(iop, indexRow))
	    goto error;
          if(equal(pIndex, iop, scanRow))
            goto error;
	}
	else
        {
          goto error;
        }
      }     

      check = pTrans->execute(NoCommit, AbortOnError);
      if(check)
	goto error;

      if(scanRow.c_str() != pkRow.c_str()){
	g_err << "Error when comapring records" << endl;
	g_err << " scanRow: \n" << scanRow.c_str().c_str() << endl;
	g_err << " pkRow: \n" << pkRow.c_str().c_str() << endl;
	closeTransaction(pNdb);
	return NDBT_FAILED;
      }

      if(!null_found)
      {
	
	if((res= iop->nextResult()) != 0){
	  g_err << "Failed to find row using index: " << res << endl;
	  ERR(pTrans->getNdbError());
	  closeTransaction(pNdb);
	  return NDBT_FAILED;
	}
	
	if(scanRow.c_str() != indexRow.c_str()){
	  g_err << "Error when comapring records" << endl;
	  g_err << " scanRow: \n" << scanRow.c_str().c_str() << endl;
	  g_err << " indexRow: \n" << indexRow.c_str().c_str() << endl;
	  closeTransaction(pNdb);
	  return NDBT_FAILED;
	}
	
	if(iop->nextResult() == 0){
	  g_err << "Found extra row!!" << endl;
	  g_err << " indexRow: \n" << indexRow.c_str().c_str() << endl;
	  closeTransaction(pNdb);
	  return NDBT_FAILED;
	}
      }
    }
    
    if (eof == -1 || check == -1) {
  error:
      const NdbError err = pTrans->getNdbError();
      
      if (err.status == NdbError::TemporaryError){
	ERR(err);
	iop = 0;
	closeTransaction(pNdb);
	NdbSleep_MilliSleep(50);
	retryAttempt++;
	rows--;
	continue;
      }
      ERR(err);
      closeTransaction(pNdb);
      return NDBT_FAILED;
    }
      
    closeTransaction(pNdb);
    
    return NDBT_OK;
  }
  return NDBT_FAILED;
}

int
UtilTransactions::get_values(NdbOperation* op, NDBT_ResultRow& dst)
{
  for (int a = 0; a < tab.getNoOfColumns(); a++){
    NdbRecAttr*& ref= dst.attributeStore(a);
    if ((ref= op->getValue(a)) == 0)
    {
      return NDBT_FAILED;
    }
  }
  return 0;
}

int
UtilTransactions::equal(const NdbDictionary::Index* pIndex, 
			NdbOperation* op, const NDBT_ResultRow& src)
{
  for(Uint32 a = 0; a<pIndex->getNoOfColumns(); a++){
    const NdbDictionary::Column *  col = pIndex->getColumn(a);
    if(op->equal(col->getName(), 
		 src.attributeStore(col->getName())->aRef()) != 0){
      return NDBT_FAILED;
    }
  }
  return 0;
}

int
UtilTransactions::equal(const NdbDictionary::Table* pTable, 
			NdbOperation* op, const NDBT_ResultRow& src)
{
  for(Uint32 a = 0; (int)a<tab.getNoOfColumns(); a++){
    const NdbDictionary::Column* attr = tab.getColumn(a);
    if (attr->getPrimaryKey() == true){
      if (op->equal(attr->getName(), src.attributeStore(a)->aRef()) != 0){
	return NDBT_FAILED;
      }
    }
  }
  return 0;
}

NdbScanOperation*
UtilTransactions::getScanOperation(NdbConnection* pTrans)
{
  return (NdbScanOperation*)
    getOperation(pTrans, NdbOperation::OpenScanRequest);
}

NdbOperation*
UtilTransactions::getOperation(NdbConnection* pTrans,
			       NdbOperation::OperationType type)
{
  switch(type){
  case NdbOperation::ReadRequest:
  case NdbOperation::ReadExclusive:
    if(idx)
    {
      switch(idx->getType()){
      case NdbDictionary::Index::UniqueHashIndex:
	return pTrans->getNdbIndexOperation(idx->getName(), tab.getName());
      case NdbDictionary::Index::OrderedIndex:
	return pTrans->getNdbIndexScanOperation(idx->getName(), tab.getName());
      default:
        abort();
      }
    }
  case NdbOperation::InsertRequest:
  case NdbOperation::WriteRequest:
    return pTrans->getNdbOperation(tab.getName());
  case NdbOperation::UpdateRequest:
  case NdbOperation::DeleteRequest:
    if(idx)
    {
      switch(idx->getType()){
      case NdbDictionary::Index::UniqueHashIndex:
	return pTrans->getNdbIndexOperation(idx->getName(), tab.getName());
      default:
        break;
      }
    }
    return pTrans->getNdbOperation(tab.getName());
  case NdbOperation::OpenScanRequest:
    if(idx)
    {
      switch(idx->getType()){
      case NdbDictionary::Index::OrderedIndex:
	return pTrans->getNdbIndexScanOperation(idx->getName(), tab.getName());
      default:
        break;
      }
    }
    return pTrans->getNdbScanOperation(tab.getName());
  case NdbOperation::OpenRangeScanRequest:
    if(idx)
    {
      switch(idx->getType()){
      case NdbDictionary::Index::OrderedIndex:
	return pTrans->getNdbIndexScanOperation(idx->getName(), tab.getName());
      default:
        break;
      }
    }
    return 0;
  default:
    abort();
  }
  return 0;
}

#include <HugoOperations.hpp>

int
UtilTransactions::closeTransaction(Ndb* pNdb)
{
  if (pTrans != NULL){
    pNdb->closeTransaction(pTrans);
    pTrans = NULL;
  }
  return 0;
}

int 
UtilTransactions::compare(Ndb* pNdb, const char* tab_name2, int flags){


  NdbError err;
  int return_code= 0, row_count= 0;
  int retryAttempt = 0, retryMax = 10;

  HugoCalculator calc(tab);
  NDBT_ResultRow row(tab);
  const NdbDictionary::Table* tmp= pNdb->getDictionary()->getTable(tab_name2);
  if(tmp == 0)
  {
    g_err << "Unable to lookup table: " << tab_name2
	  << endl << pNdb->getDictionary()->getNdbError() << endl;
    return -1;
  }
  const NdbDictionary::Table& tab2= *tmp;

  HugoOperations cmp(tab2);
  UtilTransactions count(tab2);

  while (true){
loop:    
    if (retryAttempt++ >= retryMax){
      g_err << "ERROR: compare has retried this operation " << retryAttempt 
	     << " times, failing!" << endl;
      return -1;
    }

    NdbScanOperation *pOp= 0;
    pTrans = pNdb->startTransaction();
    if (pTrans == NULL) {
      err = pNdb->getNdbError();
      goto error;
    }

    pOp= pTrans->getNdbScanOperation(tab.getName());	
    if (pOp == NULL) {
      ERR(err= pTrans->getNdbError());
      goto error;
    }

    if( pOp->readTuples(NdbScanOperation::LM_Read) ) {
      ERR(err= pTrans->getNdbError());
      goto error;
    }

    // Read all attributes
    {
      for (int a = 0; a < tab.getNoOfColumns(); a++){
	if ((row.attributeStore(a) = 
	     pOp->getValue(tab.getColumn(a)->getName())) == 0) {
	  ERR(err= pTrans->getNdbError());
	  goto error;
	}
      }
    }
    
    if( pTrans->execute(NoCommit, AbortOnError) == -1 ) {
      ERR(err= pTrans->getNdbError());
      goto error;
    }
  
    row_count= 0;
    {
      int eof;
      while((eof = pOp->nextResult(true)) == 0)
      {
	do {
	  row_count++;
	  if(cmp.startTransaction(pNdb) != NDBT_OK)
	  {
	    ERR(err= pNdb->getNdbError());
	    goto error;
	  }
	  int rowNo= calc.getIdValue(&row);
	  if(cmp.pkReadRecord(pNdb, rowNo, 1) != NDBT_OK)
	  {
	    ERR(err= cmp.getTransaction()->getNdbError());
	    goto error;
	  }
	  if(cmp.execute_Commit(pNdb) != NDBT_OK ||
	     cmp.getTransaction()->getNdbError().code)
	  {
	    ERR(err= cmp.getTransaction()->getNdbError());
	    goto error;
	  }
	  if(row != cmp.get_row(0))
	  {
	    g_err << "COMPARE FAILED" << endl;
	    g_err << row << endl;
	    g_err << cmp.get_row(0) << endl;
	    return_code++;
	  }
	  retryAttempt= 0;
	  cmp.closeTransaction(pNdb);
	} while((eof = pOp->nextResult(false)) == 0);
      }
      if (eof == -1) 
      {
	err = pTrans->getNdbError();
	goto error;
      }
    }
    
    closeTransaction(pNdb);
    
    g_info << row_count << " rows compared" << endl;
    {
      int row_count2;
      if(count.selectCount(pNdb, 0, &row_count2) != NDBT_OK)
      {
	g_err << "Failed to count rows in tab_name2" << endl;
	return -1;
      }
      
      g_info << row_count2 << " rows in tab_name2 - failed " << return_code
	     << endl;
      return (row_count == row_count2 ? return_code : 1);
    }
error:
    if(err.status == NdbError::TemporaryError)
    {
      g_err << err << endl;
      NdbSleep_MilliSleep(50);
      closeTransaction(pNdb);
      if(cmp.getTransaction())
	cmp.closeTransaction(pNdb);
      
      goto loop;
    }
    g_err << "ERROR" << endl;
    g_err << err << endl;
    
    break;
  }

  closeTransaction(pNdb);
  
  return return_code;
}
<|MERGE_RESOLUTION|>--- conflicted
+++ resolved
@@ -932,11 +932,7 @@
 #endif
       for(a = 0; a<(int)pIndex->getNoOfColumns(); a++){
 	const NdbDictionary::Column *  col = pIndex->getColumn(a);
-<<<<<<< HEAD
-
-=======
-	
->>>>>>> b311fb76
+
 	if ( !row.attributeStore(col->getName())->isNULL() ) {
 	  if(pIOp->equal(col->getName(), 
 			 row.attributeStore(col->getName())->aRef()) != 0){
