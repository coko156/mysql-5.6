/*
   Copyright (C) 2003 MySQL AB
    All rights reserved. Use is subject to license terms.

   This program is free software; you can redistribute it and/or modify
   it under the terms of the GNU General Public License as published by
   the Free Software Foundation; version 2 of the License.

   This program is distributed in the hope that it will be useful,
   but WITHOUT ANY WARRANTY; without even the implied warranty of
   MERCHANTABILITY or FITNESS FOR A PARTICULAR PURPOSE.  See the
   GNU General Public License for more details.

   You should have received a copy of the GNU General Public License
   along with this program; if not, write to the Free Software
   Foundation, Inc., 51 Franklin St, Fifth Floor, Boston, MA 02110-1301  USA
*/

#include <ndb_global.h>
//#define NDB_OPTS_SKIP_USAGE
#include <ndb_opts.h>
#include <my_pthread.h>
#include <ndb_rand.h>

#include "NDBT.hpp"
#include "NDBT_Test.hpp"

#include <PortDefs.h>

#include <time.h>


NDBT_Context::NDBT_Context(Ndb_cluster_connection& con)
  : m_cluster_connection(con)
{
  suite = NULL;
  testcase = NULL;
  ndb = NULL;
  records = 1;
  loops = 1;
  stopped = false;
  propertyMutexPtr = NdbMutex_Create();
  propertyCondPtr = NdbCondition_Create();
}


NDBT_Context::~NDBT_Context(){
  NdbCondition_Destroy(propertyCondPtr);
  NdbMutex_Destroy(propertyMutexPtr);
}

const NdbDictionary::Table* NDBT_Context::getTab(){
  assert(tables.size());
  return tables[0];
}

NDBT_TestSuite* NDBT_Context::getSuite(){ 
  assert(suite != NULL);
  return suite;
}

NDBT_TestCase* NDBT_Context::getCase(){ 
  assert(testcase != NULL);
  return testcase;
}

const char* NDBT_Context::getTableName(int n) const
{ 
  assert(suite != NULL);
  return suite->m_tables_in_test[n].c_str();
}

int NDBT_Context::getNumTables() const
{ 
  assert(suite != NULL);
  return suite->m_tables_in_test.size();
}

int NDBT_Context::getNumRecords() const{ 
  return records;   
}

int NDBT_Context::getNumLoops() const{ 
  return loops;
}

int NDBT_Context::getNoOfRunningSteps() const {
  return testcase->getNoOfRunningSteps();
  
}
int NDBT_Context::getNoOfCompletedSteps() const {
  return testcase->getNoOfCompletedSteps();
}


Uint32 NDBT_Context::getProperty(const char* _name, Uint32 _default){ 
  Uint32 val;
  NdbMutex_Lock(propertyMutexPtr);
  if(!props.get(_name, &val))
    val = _default;
  NdbMutex_Unlock(propertyMutexPtr);
  return val;
}

bool NDBT_Context::getPropertyWait(const char* _name, Uint32 _waitVal){ 
  bool result;
  NdbMutex_Lock(propertyMutexPtr);
  Uint32 val =! _waitVal;
  
  while((!props.get(_name, &val) || (props.get(_name, &val) && val != _waitVal)) &&  
	!stopped)
    NdbCondition_Wait(propertyCondPtr,
		      propertyMutexPtr);
  result = (val == _waitVal);
  NdbMutex_Unlock(propertyMutexPtr);
  return stopped;
}

const char* NDBT_Context::getProperty(const char* _name, const char* _default){ 
  const char* val;
  NdbMutex_Lock(propertyMutexPtr);
  if(!props.get(_name, &val))
    val = _default;
  NdbMutex_Unlock(propertyMutexPtr);
  return val;
}

const char* NDBT_Context::getPropertyWait(const char* _name, const char* _waitVal){ 
  const char* val;
  NdbMutex_Lock(propertyMutexPtr);
  while(!props.get(_name, &val) && (strcmp(val, _waitVal)==0))
    NdbCondition_Wait(propertyCondPtr,
		      propertyMutexPtr);

  NdbMutex_Unlock(propertyMutexPtr);
  return val;
}

void  NDBT_Context::setProperty(const char* _name, Uint32 _val){ 
  NdbMutex_Lock(propertyMutexPtr);
  const bool b = props.put(_name, _val, true);
  assert(b == true);
  NdbCondition_Broadcast(propertyCondPtr);
  NdbMutex_Unlock(propertyMutexPtr);
}

void
NDBT_Context::decProperty(const char * name){
  NdbMutex_Lock(propertyMutexPtr);
  Uint32 val = 0;
  if(props.get(name, &val)){
    assert(val > 0);
    props.put(name, (val - 1), true);
  }
  NdbCondition_Broadcast(propertyCondPtr);
  NdbMutex_Unlock(propertyMutexPtr);
}

void
NDBT_Context::incProperty(const char * name){
  NdbMutex_Lock(propertyMutexPtr);
  Uint32 val = 0;
  props.get(name, &val);
  props.put(name, (val + 1), true);
  NdbCondition_Broadcast(propertyCondPtr);
  NdbMutex_Unlock(propertyMutexPtr);
}

void  NDBT_Context::setProperty(const char* _name, const char* _val){ 
  NdbMutex_Lock(propertyMutexPtr);
  const bool b = props.put(_name, _val, true);
  assert(b == true);
  NdbCondition_Broadcast(propertyCondPtr);
  NdbMutex_Unlock(propertyMutexPtr);
}

void NDBT_Context::stopTest(){ 
  NdbMutex_Lock(propertyMutexPtr);
  g_info << "|- stopTest called" << endl;
  stopped = true;
  NdbCondition_Broadcast(propertyCondPtr);
  NdbMutex_Unlock(propertyMutexPtr);
}

bool NDBT_Context::isTestStopped(){ 
  NdbMutex_Lock(propertyMutexPtr);
  bool val = stopped;
  NdbMutex_Unlock(propertyMutexPtr);
  return val;
}

void NDBT_Context::wait(){
  NdbMutex_Lock(propertyMutexPtr);
  NdbCondition_Wait(propertyCondPtr,
		    propertyMutexPtr);
  NdbMutex_Unlock(propertyMutexPtr);
}

void NDBT_Context::wait_timeout(int msec){
  NdbMutex_Lock(propertyMutexPtr);
  NdbCondition_WaitTimeout(propertyCondPtr,
			   propertyMutexPtr,
			   msec);
  NdbMutex_Unlock(propertyMutexPtr);
}

void NDBT_Context::broadcast(){
  NdbMutex_Lock(propertyMutexPtr);
  NdbCondition_Broadcast(propertyCondPtr);
  NdbMutex_Unlock(propertyMutexPtr);
}

Uint32 NDBT_Context::getDbProperty(const char*){ 
  abort();
  return 0;
}

bool NDBT_Context::setDbProperty(const char*, Uint32){ 
  abort();
  return true;
}

void NDBT_Context::setTab(const NdbDictionary::Table* ptab){ 
  tables.clear();
  tables.push_back(ptab);
  tables.push_back(0);
}

void NDBT_Context::addTab(const NdbDictionary::Table* ptab){ 
  if(tables.size())
    tables.back() = ptab;
  else
    tables.push_back(ptab);

  tables.push_back(0);
}


const NdbDictionary::Table**
NDBT_Context::getTables()
{
  return tables.getBase();
}

void NDBT_Context::setSuite(NDBT_TestSuite* psuite){ 
  assert(psuite != NULL);
  suite = psuite;
}

void NDBT_Context::setCase(NDBT_TestCase* pcase){ 
  assert(pcase != NULL);
  testcase = pcase;
}

void NDBT_Context::setNumRecords(int _records){ 
  records = _records;
  
}

void NDBT_Context::setNumLoops(int _loops){ 
  loops = _loops;
}

NDBT_Step::NDBT_Step(NDBT_TestCase* ptest, const char* pname,
                     NDBT_TESTFUNC* pfunc) :
  m_ctx(NULL), name(pname), func(pfunc),
  testcase(ptest), step_no(-1), m_ndb(NULL)
{
}

#include <../../src/ndbapi/NdbImpl.hpp>

int
NDBT_Step::setUp(Ndb_cluster_connection& con){

  switch(testcase->getDriverType())
  {
  case DummyDriver:
    break;

  case NdbApiDriver:
  {
    m_ndb = new Ndb(&con, "TEST_DB" );
    m_ndb->init(1024);

    NdbImpl::setForceShortRequests(m_ndb, 
                                   m_ctx->suite->getForceShort());

    int result = m_ndb->waitUntilReady(300); // 5 minutes
    if (result != 0){
      g_err << "Ndb was not ready" << endl;
      return NDBT_FAILED;
    }
    break;
  }

  default:
    abort();
    break;

  }

  return NDBT_OK;
}


void
NDBT_Step::tearDown(){
  delete m_ndb;
  m_ndb = NULL;
}


Ndb* NDBT_Step::getNdb() const {
  assert(m_ndb != NULL);
  return m_ndb;
}


int NDBT_Step::execute(NDBT_Context* ctx) {
  assert(ctx != NULL);

  int result;  

  g_info << "  |- " << name << " started [" << ctx->suite->getDate() << "]" 
	 << endl;
  
  result = setUp(ctx->m_cluster_connection);
  if (result != NDBT_OK){
    return result;
  }

  result = func(ctx, this);

  if (result != NDBT_OK) {
    g_err << "  |- " << name << " FAILED [" << ctx->suite->getDate() 
	   << "]" << endl;
  }	 
   else {
    g_info << "  |- " << name << " PASSED [" << ctx->suite->getDate() << "]"
	   << endl;
  }
  
  tearDown();
  
  return result;
}

void NDBT_Step::setContext(NDBT_Context* pctx){
  assert(pctx != NULL);
  m_ctx = pctx;
}

NDBT_Context* NDBT_Step::getContext(){
  assert(m_ctx != NULL);
  return m_ctx;
}


NDBT_ParallelStep::NDBT_ParallelStep(NDBT_TestCase* ptest, 
				     const char* pname, 
				     NDBT_TESTFUNC* pfunc)
  : NDBT_Step(ptest, pname, pfunc) {
}
NDBT_Verifier::NDBT_Verifier(NDBT_TestCase* ptest, 
			     const char* pname, 
			     NDBT_TESTFUNC* pfunc)
  : NDBT_Step(ptest, pname, pfunc) {
}
NDBT_Initializer::NDBT_Initializer(NDBT_TestCase* ptest, 
				   const char* pname, 
				   NDBT_TESTFUNC* pfunc)
  : NDBT_Step(ptest, pname, pfunc) {
}
NDBT_Finalizer::NDBT_Finalizer(NDBT_TestCase* ptest, 
			       const char* pname, 
			       NDBT_TESTFUNC* pfunc)
  : NDBT_Step(ptest, pname, pfunc) {
}

NDBT_TestCase::NDBT_TestCase(NDBT_TestSuite* psuite, 
			     const char* pname, 
			     const char* pcomment) : 
  _name(pname) ,
  _comment(pcomment),
  suite(psuite)
{
  assert(suite != NULL);

  m_all_tables = false;
  m_has_run = false;
}

NDBT_TestCaseImpl1::NDBT_TestCaseImpl1(NDBT_TestSuite* psuite, 
				       const char* pname, 
				       const char* pcomment) : 
  NDBT_TestCase(psuite, pname, pcomment){

  numStepsOk = 0;
  numStepsFail = 0;
  numStepsCompleted = 0;
  waitThreadsMutexPtr = NdbMutex_Create();
  waitThreadsCondPtr = NdbCondition_Create();

  m_driverType= psuite->getDriverType();
}

NDBT_TestCaseImpl1::~NDBT_TestCaseImpl1(){
  NdbCondition_Destroy(waitThreadsCondPtr);
  NdbMutex_Destroy(waitThreadsMutexPtr);
  size_t i;
  for(i = 0; i < initializers.size();  i++)
    delete initializers[i];
  initializers.clear();
  for(i = 0; i < verifiers.size();  i++)
    delete verifiers[i];
  verifiers.clear();
  for(i = 0; i < finalizers.size();  i++)
    delete finalizers[i];
  finalizers.clear();
  for(i = 0; i < steps.size();  i++)
    delete steps[i];
  steps.clear();
  results.clear();
  for(i = 0; i < testTables.size();  i++)
    delete testTables[i];
  testTables.clear();
  for(i = 0; i < testResults.size();  i++)
    delete testResults[i];
  testResults.clear();

}

int NDBT_TestCaseImpl1::addStep(NDBT_Step* pStep){
  assert(pStep != NULL);
  steps.push_back(pStep);
  pStep->setStepNo(steps.size());
  int res = NORESULT;
  results.push_back(res);
  return 0;
}

int NDBT_TestCaseImpl1::addVerifier(NDBT_Verifier* pVerifier){
  assert(pVerifier != NULL);
  verifiers.push_back(pVerifier);
  return 0;
}

int NDBT_TestCaseImpl1::addInitializer(NDBT_Initializer* pInitializer,
                                       bool first){
  assert(pInitializer != NULL);
  if (first)
    initializers.push(pInitializer, 0);
  else
    initializers.push_back(pInitializer);
  return 0;
}

int NDBT_TestCaseImpl1::addFinalizer(NDBT_Finalizer* pFinalizer){
  assert(pFinalizer != NULL);
  finalizers.push_back(pFinalizer);
  return 0;
}

void NDBT_TestCaseImpl1::addTable(const char* tableName, bool isVerify) {
  assert(tableName != NULL);
  const NdbDictionary::Table* pTable = NDBT_Tables::getTable(tableName);
  assert(pTable != NULL);
  testTables.push_back(pTable);
  isVerifyTables = isVerify;
}

bool NDBT_TestCaseImpl1::tableExists(NdbDictionary::Table* aTable) {
  for (unsigned i = 0; i < testTables.size(); i++) {
    if (strcasecmp(testTables[i]->getName(), aTable->getName()) == 0) {
      return true;
    }
  }
  return false;
}

bool NDBT_TestCaseImpl1::isVerify(const NdbDictionary::Table* aTable) {
  if (testTables.size() > 0) {
    int found = false;
    // OK, we either exclude or include this table in the actual test
    for (unsigned i = 0; i < testTables.size(); i++) {
      if (strcasecmp(testTables[i]->getName(), aTable->getName()) == 0) {
	// Found one!
	if (isVerifyTables) {
	  // Found one to test
	  found = true;
	} else {
	  // Skip this one!
	  found = false;
	}
      }
    } // for
    return found;
  } else {
    // No included or excluded test tables, i.e., all tables should be      
    // tested
    return true;
  }
  return true;
}

void  NDBT_TestCase::setProperty(const char* _name, Uint32 _val){ 
  const bool b = props.put(_name, _val);
  assert(b == true);
}

void  NDBT_TestCase::setProperty(const char* _name, const char* _val){ 
  const bool b = props.put(_name, _val);
  assert(b == true);
}


void *
runStep(void * s){
  assert(s != NULL);
  NDBT_Step* pStep = (NDBT_Step*)s;
  NDBT_Context* ctx = pStep->getContext();
  assert(ctx != NULL);
   // Execute function
  int res = pStep->execute(ctx);
  if(res != NDBT_OK){
    ctx->stopTest();
  }
  // Report 
  NDBT_TestCaseImpl1* pCase = (NDBT_TestCaseImpl1*)ctx->getCase();
  assert(pCase != NULL);
  pCase->reportStepResult(pStep, res);
  return NULL;
}

extern "C" 
void *
runStep_C(void * s)
{
  runStep(s);
  return NULL;
}


void NDBT_TestCaseImpl1::startStepInThread(int stepNo, NDBT_Context* ctx){  
  NDBT_Step* pStep = steps[stepNo];
  pStep->setContext(ctx);
  char buf[16];
  BaseString::snprintf(buf, sizeof(buf), "step_%d", stepNo);
  Uint32 stackSize = ctx->getProperty(NDBT_TestCase::getStepThreadStackSizePropName(), 
                                      Uint32(0));

  NdbThread* pThread = NdbThread_Create(runStep_C,
					(void**)pStep,
                                        stackSize,
					buf, 
					NDB_THREAD_PRIO_LOW);
  threads.push_back(pThread);
}

void NDBT_TestCaseImpl1::waitSteps(){
  NdbMutex_Lock(waitThreadsMutexPtr);
  while(numStepsCompleted != steps.size())
    NdbCondition_Wait(waitThreadsCondPtr,
		     waitThreadsMutexPtr);

  unsigned completedSteps = 0;  
  unsigned i;
  for(i=0; i<steps.size(); i++){
    if (results[i] != NORESULT){
      completedSteps++;
      if (results[i] == NDBT_OK)
	numStepsOk++;
      else
	numStepsFail++;
    }       
  }
  assert(completedSteps == steps.size());
  assert(completedSteps == numStepsCompleted);
  
  NdbMutex_Unlock(waitThreadsMutexPtr);
  void *status;
  for(i=0; i<steps.size();i++){
    NdbThread_WaitFor(threads[i], &status);
    NdbThread_Destroy(&threads[i]);   
  }
  threads.clear();
}


int
NDBT_TestCaseImpl1::getNoOfRunningSteps() const {
  return steps.size() - getNoOfCompletedSteps();
}

int 
NDBT_TestCaseImpl1::getNoOfCompletedSteps() const {
  return numStepsCompleted;
}

void NDBT_TestCaseImpl1::reportStepResult(const NDBT_Step* pStep, int result){
  NdbMutex_Lock(waitThreadsMutexPtr);
  assert(pStep != NULL);
  for (unsigned i = 0; i < steps.size(); i++){
    if(steps[i] != NULL && steps[i] == pStep){
      results[i] = result;
      numStepsCompleted++;
    }
  }
  if(numStepsCompleted == steps.size()){
    NdbCondition_Signal(waitThreadsCondPtr);
  }
  NdbMutex_Unlock(waitThreadsMutexPtr);
}


int NDBT_TestCase::execute(NDBT_Context* ctx){
  int res;

  ndbout << "- " << _name << " started [" << ctx->suite->getDate()
	 << "]" << endl;

  ctx->setCase(this);

  // Copy test case properties to ctx
  Properties::Iterator it(&props);
  for(const char * key = it.first(); key != 0; key = it.next()){

    PropertiesType pt;
    const bool b = props.getTypeOf(key, &pt);
    assert(b == true);
    switch(pt){
    case PropertiesType_Uint32:{
      Uint32 val;
      props.get(key, &val);
      ctx->setProperty(key, val);
      break;
    }
    case PropertiesType_char:{
      const char * val;
      props.get(key, &val);
      ctx->setProperty(key, val);
      break;
    }
    default:
      abort();
    }
  }

  // start timer so that we get a time even if
  // test case consist only of initializer
  startTimer(ctx);
  
  if ((res = runInit(ctx)) == NDBT_OK){
    // If initialiser is ok, run steps
    
    res = runSteps(ctx);
    if (res == NDBT_OK){
      // If steps is ok, run verifier
      res = runVerifier(ctx);
    } 
    
  }

  stopTimer(ctx);
  printTimer(ctx);

  // Always run finalizer to clean up db
  runFinal(ctx); 

  if (res == NDBT_OK) {
    ndbout << "- " << _name << " PASSED [" << ctx->suite->getDate() << "]"
	   << endl;
  }
  else {
    ndbout << "- " << _name << " FAILED [" << ctx->suite->getDate() << "]"
	   << endl;
  }
  return res;
}

void NDBT_TestCase::startTimer(NDBT_Context* ctx){
  timer.doStart();
}

void NDBT_TestCase::stopTimer(NDBT_Context* ctx){
  timer.doStop();
}

void NDBT_TestCase::printTimer(NDBT_Context* ctx){
  if (suite->timerIsOn()){
    g_info << endl; 
    timer.printTestTimer(ctx->getNumLoops(), ctx->getNumRecords());
  }
}

int NDBT_TestCaseImpl1::runInit(NDBT_Context* ctx){
  int res = NDBT_OK;
  for (unsigned i = 0; i < initializers.size(); i++){
    initializers[i]->setContext(ctx);
    res = initializers[i]->execute(ctx);
    if (res != NDBT_OK)
      break;
  }
  return res;
}

int NDBT_TestCaseImpl1::runSteps(NDBT_Context* ctx){
  int res = NDBT_OK;

  // Reset variables
  numStepsOk = 0;
  numStepsFail = 0;
  numStepsCompleted = 0;
  unsigned i;
  for (i = 0; i < steps.size(); i++)
    startStepInThread(i, ctx);
  waitSteps();

  for(i = 0; i < steps.size(); i++)
    if (results[i] != NDBT_OK)
      res = NDBT_FAILED;
  return res;
}

int NDBT_TestCaseImpl1::runVerifier(NDBT_Context* ctx){
  int res = NDBT_OK;
  for (unsigned i = 0; i < verifiers.size(); i++){
    verifiers[i]->setContext(ctx);
    res = verifiers[i]->execute(ctx);
    if (res != NDBT_OK)
      break;
  }
  return res;
}

int NDBT_TestCaseImpl1::runFinal(NDBT_Context* ctx){
  int res = NDBT_OK;
  for (unsigned i = 0; i < finalizers.size(); i++){
    finalizers[i]->setContext(ctx);
    res = finalizers[i]->execute(ctx);
    if (res != NDBT_OK)
      break;
  }
  return res;
}


void NDBT_TestCaseImpl1::saveTestResult(const char* test_name,
					int result){
  testResults.push_back(new NDBT_TestCaseResult(test_name,
						result,
						timer.elapsedTime()));
}

void NDBT_TestCaseImpl1::printTestResult(){

  char buf[255];
  ndbout << _name<<endl;

  for (unsigned i = 0; i < testResults.size(); i++){
    NDBT_TestCaseResult* tcr = testResults[i];
    const char* res = "<unknown>";
    if (tcr->getResult() == NDBT_OK)
      res = "OK";
    else if (tcr->getResult() == NDBT_FAILED)
      res = "FAIL";
    else if (tcr->getResult() == FAILED_TO_CREATE)
      res = "FAILED TO CREATE TABLE";
    else if (tcr->getResult() == FAILED_TO_DISCOVER)
      res = "FAILED TO DISCOVER TABLE";
    BaseString::snprintf(buf, 255," %-10s %-5s %-20s",
                         tcr->getName(), 
                         res, 
                         tcr->getTimeStr());
    ndbout << buf<<endl;
  }
}





NDBT_TestSuite::NDBT_TestSuite(const char* pname) :
  name(pname),
  m_createTable(true),
  m_createAll(false),
  m_connect_cluster(true),
  m_logging(true),
  m_driverType(NdbApiDriver)
{
   numTestsOk = 0;
   numTestsFail = 0;
   numTestsExecuted = 0;
   records = 0;
   loops = 0;
   diskbased = false;
   tsname = NULL;
   temporaryTables = false;
   runonce = false;
   m_noddl = false;
   m_forceShort = false;
}


NDBT_TestSuite::~NDBT_TestSuite(){
  for(unsigned i=0; i<tests.size(); i++){
    delete tests[i];
  }
  tests.clear();
}

void NDBT_TestSuite::setCreateTable(bool _flag){
  m_createTable = _flag;
}

void NDBT_TestSuite::setRunAllTables(bool _flag){
  runonce = _flag;
}
void NDBT_TestSuite::setCreateAllTables(bool _flag){
  m_createAll = _flag;
}
void NDBT_TestSuite::setConnectCluster(bool _flag){
  assert(m_createTable == false);
  m_connect_cluster = _flag;
}

void NDBT_TestSuite::setTemporaryTables(bool val){
  temporaryTables = val;
}

bool NDBT_TestSuite::getTemporaryTables() const {
  return temporaryTables;
}

void NDBT_TestSuite::setLogging(bool val){
  m_logging = val;
}

bool NDBT_TestSuite::getLogging() const {
  return m_logging;
}

bool NDBT_TestSuite::getForceShort() const {
  return m_forceShort;
}

bool NDBT_TestSuite::timerIsOn(){
  return (timer != 0);
}

int NDBT_TestSuite::addTest(NDBT_TestCase* pTest){
  assert(pTest != NULL);
  tests.push_back(pTest);
  return 0;
}

int NDBT_TestSuite::executeAll(Ndb_cluster_connection& con,
			       const char* _testname){

  if(tests.size() == 0)
    return NDBT_FAILED;

  ndbout << name << " started [" << getDate() << "]" << endl;

  if(!runonce)
  {
    testSuiteTimer.doStart();
    for (int t=0; t < NDBT_Tables::getNumTables(); t++){
      const NdbDictionary::Table* ptab = NDBT_Tables::getTable(t);
      ndbout << "|- " << ptab->getName() << endl;
      execute(con, ptab, _testname);
    }
    testSuiteTimer.doStop();
  }
  else
  {
    for (unsigned i = 0; i < tests.size(); i++){
      if (_testname != NULL && strcasecmp(tests[i]->getName(), _testname) != 0)
	continue;

      tests[i]->initBeforeTest();
      ctx = new NDBT_Context(con);

      ctx->setNumRecords(records);
      ctx->setNumLoops(loops);
      ctx->setSuite(this);
      ctx->setProperty("NoDDL", (Uint32) m_noddl);

      int result = tests[i]->execute(ctx);

      tests[i]->saveTestResult("", result);
      if (result != NDBT_OK)
	numTestsFail++;
      else
	numTestsOk++;
      numTestsExecuted++;

      delete ctx;
    }
  }
  return reportAllTables(_testname);
}

int 
NDBT_TestSuite::executeOne(Ndb_cluster_connection& con,
			   const char* _tabname, const char* _testname){

  if(tests.size() == 0)
    return NDBT_FAILED;

  ndbout << name << " started [" << getDate() << "]" << endl;

  const NdbDictionary::Table* ptab = NDBT_Tables::getTable(_tabname);
  if (ptab == NULL)
    return NDBT_FAILED;

  ndbout << "|- " << ptab->getName() << endl;

  execute(con, ptab, _testname);

  if (numTestsFail > 0){
    return NDBT_FAILED;
  }else{
    return NDBT_OK;
  }
}

int 
NDBT_TestSuite::executeOneCtx(Ndb_cluster_connection& con,
			   const NdbDictionary::Table *ptab, const char* _testname){
  
  testSuiteTimer.doStart(); 
  
  do{
    if(tests.size() == 0)
      break;

    Ndb ndb(&con, "TEST_DB");
    ndb.init(1024);

    NdbImpl::setForceShortRequests(&ndb, m_forceShort);

    int result = ndb.waitUntilReady(300); // 5 minutes
    if (result != 0){
      g_err << name <<": Ndb was not ready" << endl;
      break;
    }

    ndbout << name << " started [" << getDate() << "]" << endl;
    ndbout << "|- " << ptab->getName() << endl;

    for (unsigned t = 0; t < tests.size(); t++){

      if (_testname != NULL && 
	      strcasecmp(tests[t]->getName(), _testname) != 0)
        continue;

      tests[t]->initBeforeTest();
    
      ctx = new NDBT_Context(con);
      ctx->setTab(ptab);
      ctx->setNumRecords(records);
      ctx->setNumLoops(loops);
      ctx->setSuite(this);
      ctx->setProperty("NoDDL", (Uint32) m_noddl);
    
      result = tests[t]->execute(ctx);
      if (result != NDBT_OK)
        numTestsFail++;
      else
        numTestsOk++;
      numTestsExecuted++;

    delete ctx;
  }

    if (numTestsFail > 0)
      break;
  }while(0);

  testSuiteTimer.doStop();
  int res = report(_testname);
  return NDBT_ProgramExit(res);
}

int
NDBT_TestSuite::createHook(Ndb* ndb, NdbDictionary::Table& tab, int when)
{
  if (when == 0) {
    if (diskbased) 
    {
      for (int i = 0; i < tab.getNoOfColumns(); i++) 
      {
        NdbDictionary::Column* col = tab.getColumn(i);
        if (! col->getPrimaryKey()) 
	{
          col->setStorageType(NdbDictionary::Column::StorageTypeDisk);
        }
      }
    }
    else if (temporaryTables)
    {
      tab.setTemporary(true);
      tab.setLogging(false);
    }
    
    if (tsname != NULL) {
      tab.setTablespaceName(tsname);
    }
  }
  return 0;
}

void NDBT_TestSuite::execute(Ndb_cluster_connection& con,
			     const NdbDictionary::Table* pTab, 
			     const char* _testname){
  int result; 

  for (unsigned t = 0; t < tests.size(); t++){

    if (_testname != NULL && 
	strcasecmp(tests[t]->getName(), _testname) != 0)
      continue;

    if (tests[t]->m_all_tables && tests[t]->m_has_run)
    {
      continue;
    }

    if (tests[t]->isVerify(pTab) == false) {
      continue;
    }

    tests[t]->initBeforeTest();

    ctx = new NDBT_Context(con);
    ctx->setNumRecords(records);
    ctx->setNumLoops(loops);
    ctx->setSuite(this);
    ctx->setTab(pTab);
    ctx->setProperty("NoDDL", (Uint32) m_noddl);

    result = tests[t]->execute(ctx);
    tests[t]->saveTestResult(pTab->getName(), result);
    if (result != NDBT_OK)
      numTestsFail++;
    else
      numTestsOk++;
    numTestsExecuted++;

    tests[t]->m_has_run = true;

    delete ctx;
  }
}



int
NDBT_TestSuite::createTables(Ndb_cluster_connection& con) const
{
  Ndb ndb(&con, "TEST_DB");
  ndb.init(1);

  NdbDictionary::Dictionary* pDict = ndb.getDictionary();
  for(unsigned i = 0; i<m_tables_in_test.size(); i++)
  {
    const char *tab_name=  m_tables_in_test[i].c_str();
    if (pDict->dropTable(tab_name) != 0 &&
        pDict->getNdbError().code != 723) // No such table
    {
      g_err << "runCreateTables: Failed to drop table " << tab_name << endl
            << pDict->getNdbError() << endl;
      return NDBT_FAILED;
    }
    if(NDBT_Tables::createTable(&ndb, tab_name, !getLogging()) != 0)
    {
      g_err << "runCreateTables: Failed to create table " << tab_name << endl
            << pDict->getNdbError() << endl;
      return NDBT_FAILED;
    }

    if (i == 0){
      // Update ctx with a pointer to the first created table
      const NdbDictionary::Table* pTab2 = pDict->getTable(tab_name);
      ctx->setTab(pTab2);
    }
    g_info << "created " << tab_name << endl;
  }

  return NDBT_OK;
}


static int
runCreateTables(NDBT_Context* ctx, NDBT_Step* step)
{
  NDBT_TestSuite* suite= ctx->getSuite();
  return suite->createTables(ctx->m_cluster_connection);
}


static int
runCreateTable(NDBT_Context* ctx, NDBT_Step* step)
{
  Ndb ndb(&ctx->m_cluster_connection, "TEST_DB");
  ndb.init(1);

  NdbDictionary::Dictionary* pDict = ndb.getDictionary();
  const NdbDictionary::Table* pTab = ctx->getTab();
  const char *tab_name=  pTab->getName();
  if (pDict->dropTable(tab_name) != 0 &&
      pDict->getNdbError().code != 723) // No such table
  {
    g_err << "runCreateTable: Failed to drop table " << tab_name << endl
          << pDict->getNdbError() << endl;
    return NDBT_FAILED;
  }

  if(NDBT_Tables::createTable(&ndb, tab_name,
                              !ctx->getSuite()->getLogging()) != 0)
  {
    g_err << "runCreateTable: Failed to create table " << tab_name
          << pDict->getNdbError() << endl;
    return NDBT_FAILED;
  }

  // Update ctx with a pointer to the created table
  const NdbDictionary::Table* pTab2 = pDict->getTable(tab_name);
  ctx->setTab(pTab2);
  ctx->setProperty("$table", tab_name);

  return NDBT_OK;
}


int
NDBT_TestSuite::dropTables(Ndb_cluster_connection& con) const
{
  Ndb ndb(&con, "TEST_DB");
  ndb.init(1);

  NdbDictionary::Dictionary* pDict = ndb.getDictionary();
  for(unsigned i = 0; i<m_tables_in_test.size(); i++)
  {
    const char *tab_name=  m_tables_in_test[i].c_str();
    pDict->dropTable(tab_name);
  }
  return NDBT_OK;
}


static int
runDropTables(NDBT_Context* ctx, NDBT_Step* step)
{
  NDBT_TestSuite* suite= ctx->getSuite();
  return suite->dropTables(ctx->m_cluster_connection);
}


static int
runDropTable(NDBT_Context* ctx, NDBT_Step* step)
{
  const char * tab_name = ctx->getProperty("$table", (const char*)0);
  if (tab_name)
  {
    Ndb ndb(&ctx->m_cluster_connection, "TEST_DB");
    ndb.init(1);
    
    NdbDictionary::Dictionary* pDict = ndb.getDictionary();
    pDict->dropTable(tab_name);
  }
  return NDBT_OK;
}


static int
runCheckTableExists(NDBT_Context* ctx, NDBT_Step* step)
{
  Ndb ndb(&ctx->m_cluster_connection, "TEST_DB");
  ndb.init(1);

  NdbDictionary::Dictionary* pDict = ndb.getDictionary();
  const NdbDictionary::Table* pTab = ctx->getTab();
  const char *tab_name=  pTab->getName();

  const NdbDictionary::Table* pDictTab = pDict->getTable(tab_name);

  if (pDictTab == NULL)
  {
    g_err << "runCheckTableExists : Failed to find table " 
          << tab_name << endl;
    g_err << "Required schema : " << *((NDBT_Table*)pTab) << endl;
    return NDBT_FAILED;
  }

  /* Todo : better check that table in DB is same as
   * table we expect
   */

  // Update ctx with a pointer to dict table
  ctx->setTab(pDictTab);
  ctx->setProperty("$table", tab_name);

  return NDBT_OK;
}

static int
runEmptyDropTable(NDBT_Context* ctx, NDBT_Step* step)
{
  return NDBT_OK;
}

int 
NDBT_TestSuite::report(const char* _tcname){
  int result;
  ndbout << "Completed " << name << " [" << getDate() << "]" << endl;
  printTestCaseSummary(_tcname);
  ndbout << numTestsExecuted << " test(s) executed" << endl;
  ndbout << numTestsOk << " test(s) OK" 
	 << endl;
  if(numTestsFail > 0)
    ndbout << numTestsFail << " test(s) failed"
	   << endl;
  testSuiteTimer.printTotalTime();
  if (numTestsFail > 0 || numTestsExecuted == 0){
    result = NDBT_FAILED;
  }else{
    result = NDBT_OK;
  }
  return result;
}

void NDBT_TestSuite::printTestCaseSummary(const char* _tcname){
  ndbout << "= SUMMARY OF TEST EXECUTION ==============" << endl;
  for (unsigned t = 0; t < tests.size(); t++){
    if (_tcname != NULL && 
	strcasecmp(tests[t]->getName(), _tcname) != 0)
      continue;

    tests[t]->printTestResult();
  }
  ndbout << "==========================================" << endl;
}

int NDBT_TestSuite::reportAllTables(const char* _testname){
  int result;
  ndbout << "Completed running test [" << getDate() << "]" << endl;
  const int totalNumTests = numTestsExecuted;
  printTestCaseSummary(_testname);
  ndbout << numTestsExecuted<< " test(s) executed" << endl;
  ndbout << numTestsOk << " test(s) OK("
	 <<(int)(((float)numTestsOk/totalNumTests)*100.0) <<"%)" 
	 << endl;
  if(numTestsFail > 0)
    ndbout << numTestsFail << " test(s) failed("
	   <<(int)(((float)numTestsFail/totalNumTests)*100.0) <<"%)" 
	   << endl;
  testSuiteTimer.printTotalTime();
  if (numTestsExecuted > 0){
    if (numTestsFail > 0){
      result = NDBT_FAILED;
    }else{
      result = NDBT_OK;
    }
  } else {
    result = NDBT_FAILED;
  }
  return result;
}

static int opt_print = false;
static int opt_print_html = false;
static int opt_print_cases = false;
static int opt_records;
static int opt_loops;
static int opt_timer;
static char * opt_testname = NULL;
static int opt_verbose;
unsigned opt_seed = 0;
static int opt_nologging = 0;
static int opt_temporary = 0;
static int opt_noddl = 0;
static int opt_forceShort = 0;

static struct my_option my_long_options[] =
{
  NDB_STD_OPTS(""),
  { "print", NDB_OPT_NOSHORT, "Print execution tree",
    (uchar **) &opt_print, (uchar **) &opt_print, 0,
    GET_BOOL, NO_ARG, 0, 0, 0, 0, 0, 0 },
  { "print_html", NDB_OPT_NOSHORT, "Print execution tree in html table format",
    (uchar **) &opt_print_html, (uchar **) &opt_print_html, 0,
    GET_BOOL, NO_ARG, 0, 0, 0, 0, 0, 0 },
  { "print_cases", NDB_OPT_NOSHORT, "Print list of test cases",
    (uchar **) &opt_print_cases, (uchar **) &opt_print_cases, 0,
    GET_BOOL, NO_ARG, 0, 0, 0, 0, 0, 0 },
  { "records", 'r', "Number of records", 
    (uchar **) &opt_records, (uchar **) &opt_records, 0,
    GET_INT, REQUIRED_ARG, 1000, 0, 0, 0, 0, 0 },
  { "loops", 'l', "Number of loops",
    (uchar **) &opt_loops, (uchar **) &opt_loops, 0,
    GET_INT, REQUIRED_ARG, 5, 0, 0, 0, 0, 0 },
  { "seed", NDB_OPT_NOSHORT, "Random seed",
    (uchar **) &opt_seed, (uchar **) &opt_seed, 0,
    GET_UINT, REQUIRED_ARG, 0, 0, 0, 0, 0, 0 },
  { "testname", 'n', "Name of test to run",
    (uchar **) &opt_testname, (uchar **) &opt_testname, 0,
    GET_STR, REQUIRED_ARG, 0, 0, 0, 0, 0, 0 },
  { "timer", 't', "Print execution time",
    (uchar **) &opt_timer, (uchar **) &opt_timer, 0,
    GET_BOOL, NO_ARG, 0, 0, 0, 0, 0, 0 },
  { "verbose", 'v', "Print verbose status",
    (uchar **) &opt_verbose, (uchar **) &opt_verbose, 0,
    GET_BOOL, NO_ARG, 0, 0, 0, 0, 0, 0 },
  { "temporary-tables", 'T', "Create temporary table(s)",
    (uchar **) &opt_temporary, (uchar **) &opt_temporary, 0,
    GET_BOOL, NO_ARG, 0, 0, 0, 0, 0, 0 },
  { "nologging", NDB_OPT_NOSHORT, "Create table(s) wo/ logging",
    (uchar **) &opt_nologging, (uchar **) &opt_nologging, 0,
    GET_BOOL, NO_ARG, 0, 0, 0, 0, 0, 0 },
  { "noddl", NDB_OPT_NOSHORT,
    "Don't create/drop tables as part of running tests",
    (uchar**) &opt_noddl, (uchar**) &opt_noddl, 0,
    GET_BOOL, NO_ARG, 0, 0, 0, 0, 0, 0 },
  { "forceshortreqs", NDB_OPT_NOSHORT, "Use short signals for NdbApi requests",
    (uchar**) &opt_forceShort, (uchar**) &opt_forceShort, 0,
    GET_BOOL, NO_ARG, 0, 0, 0, 0, 0, 0 },
  { 0, 0, 0, 0, 0, 0, GET_NO_ARG, NO_ARG, 0, 0, 0, 0, 0, 0}
};

extern int global_flag_skip_invalidate_cache;

const char *load_default_groups[]= { "mysql_cluster",0 };

static void short_usage_sub(void)
{
  ndb_short_usage_sub(my_progname, "[tabname1 tabname2 ... tabnameN]");
}
static void usage()
{
  ndb_usage(short_usage_sub, load_default_groups, my_long_options);
}

int NDBT_TestSuite::execute(int argc, const char** argv){
  int res = NDBT_FAILED;
  /* Arguments:
       Run only a subset of tests
       -n testname Which test to run
       Recommendations to test functions:
       --records Number of records to use(default: 10000)
       --loops Number of loops to execute in the test(default: 100)

       Other parameters should:
       * be calculated from the above two parameters 
       * be divided into different test cases, ex. one testcase runs
         with FragmentType = Single and another perfoms the same 
         test with FragmentType = Large
       * let the test case iterate over all/subset of appropriate parameters
         ex. iterate over FragmentType = Single to FragmentType = AllLarge

       Remeber that the intention is that it should be _easy_ to run 
       a complete test suite without any greater knowledge of what 
       should be tested ie. keep arguments at a minimum
  */

  char **_argv= (char **)argv;

  if (!my_progname)
    my_progname= _argv[0];

  ndb_opt_set_usage_funcs(NULL, short_usage_sub, usage);

  load_defaults("my",load_default_groups,&argc,&_argv);

  int ho_error;
#ifndef DBUG_OFF
  opt_debug= "d:t:i:F:L";
#endif
  if ((ho_error=handle_options(&argc, &_argv, my_long_options,
			       ndb_std_get_one_option)))
  {
    usage();
    return NDBT_ProgramExit(NDBT_WRONGARGS);
  }

  if (opt_verbose)
    setOutputLevel(2); // Show g_info
  else 
    setOutputLevel(0); // Show only g_err ?

  records = opt_records;
  loops = opt_loops;
  timer = opt_timer;
  if (opt_nologging)
    setLogging(false);
  temporaryTables = opt_temporary;
  m_noddl = opt_noddl;
  m_forceShort = opt_forceShort;

  if (opt_seed == 0)
  {
<<<<<<< HEAD
    opt_seed = (int)NdbTick_CurrentMillisecond();
=======
    opt_seed = (unsigned)NdbTick_CurrentMillisecond();
>>>>>>> 5f65f186
  }
  ndbout_c("random seed: %u", opt_seed);
  srand(opt_seed);
  srandom(opt_seed);

  global_flag_skip_invalidate_cache = 1;

  int num_tables= argc;
  if (argc == 0)
    num_tables = NDBT_Tables::getNumTables();

  for(int i = 0; i<num_tables; i++)
  {
    if (argc == 0)
      m_tables_in_test.push_back(NDBT_Tables::getTable(i)->getName());
    else
      m_tables_in_test.push_back(_argv[i]);
  }

  if (m_createTable)
  {
    for (unsigned t = 0; t < tests.size(); t++)
    {
      const char* createFuncName= NULL;
      NDBT_TESTFUNC* createFunc= NULL;
      const char* dropFuncName= NULL;
      NDBT_TESTFUNC* dropFunc= NULL;

      if (!m_noddl)
      {
        createFuncName= m_createAll ? "runCreateTable" : "runCreateTable";
        createFunc=   m_createAll ? &runCreateTables : &runCreateTable;
        dropFuncName= m_createAll ? "runDropTables" : "runDropTable";
        dropFunc= m_createAll ? &runDropTables : &runDropTable;
      }
      else
      {
        /* No DDL allowed, so we substitute 'do nothing' variants
         * of the create + drop table test procs
         */
        createFuncName= "runCheckTableExists";
        createFunc= &runCheckTableExists;
        dropFuncName= "runEmptyDropTable";
        dropFunc= &runEmptyDropTable;
      }

      NDBT_TestCaseImpl1* pt= (NDBT_TestCaseImpl1*)tests[t];
      NDBT_Initializer* pti =
        new NDBT_Initializer(pt,
                             createFuncName,
                             *createFunc);
      pt->addInitializer(pti, true);
      NDBT_Finalizer* ptf =
        new NDBT_Finalizer(pt,
                           dropFuncName,
                           *dropFunc);
      pt->addFinalizer(ptf);
    }
  }

  if (opt_print == true){
    printExecutionTree();
    return 0;
  }

  if (opt_print_html == true){
    printExecutionTreeHTML();
    return 0;
  }

  if (opt_print_cases == true){
    printCases();
    return 0;
  }

  Ndb_cluster_connection con(opt_ndb_connectstring, opt_ndb_nodeid);
  if(m_connect_cluster && con.connect(12, 5, 1))
  {
    return NDBT_ProgramExit(NDBT_FAILED);
  }

  if(argc == 0){
    // No table specified
    res = executeAll(con, opt_testname);
  } else {
    testSuiteTimer.doStart(); 
    for(int i = 0; i<argc; i++){
      executeOne(con, _argv[i], opt_testname);
    }
    testSuiteTimer.doStop();
    res = report(opt_testname);
  }

  return NDBT_ProgramExit(res);
}


void NDBT_TestSuite::printExecutionTree(){
  ndbout << "Testsuite: " << name << endl;
  for (unsigned t = 0; t < tests.size(); t++){
    tests[t]->print();
    ndbout << endl;
  } 
}

void NDBT_TestSuite::printExecutionTreeHTML(){
  ndbout << "<tr>" << endl;
  ndbout << "<td><h3>" << name << "</h3></td>" << endl;
  ndbout << "</tr>" << endl;
  for (unsigned t = 0; t < tests.size(); t++){
    tests[t]->printHTML();
    ndbout << endl;
  } 

}

void NDBT_TestSuite::printCases(){
  ndbout << "# Testsuite: " << name << endl;
  ndbout << "# Number of tests: " << tests.size() << endl; 
  for (unsigned t = 0; t < tests.size(); t++){
    ndbout << name << " -n " << tests[t]->getName() << endl;
  } 
}

const char* NDBT_TestSuite::getDate(){
  static char theTime[128];
  struct tm* tm_now;
  time_t now;
  now = time((time_t*)NULL);
#ifdef NDB_WIN32
  tm_now = localtime(&now);
#else
  tm_now = gmtime(&now);
#endif
  
  BaseString::snprintf(theTime, 128,
	   "%d-%.2d-%.2d %.2d:%.2d:%.2d",
	   tm_now->tm_year + 1900, 
	   tm_now->tm_mon + 1, 
	   tm_now->tm_mday,
	   tm_now->tm_hour,
	   tm_now->tm_min,
	   tm_now->tm_sec);

  return theTime;
}

void NDBT_TestCaseImpl1::printHTML(){

  ndbout << "<tr><td>&nbsp;</td>" << endl;
  ndbout << "<td name=tc>" << endl << _name << "</td><td width=70%>" 
	 << _comment << "</td></tr>" << endl;  
}

void NDBT_TestCaseImpl1::print(){
  ndbout << "Test case: " << _name << endl;
  ndbout << "Description: "<< _comment << endl;

  ndbout << "Parameters: " << endl;

  Properties::Iterator it(&props);
  for(const char * key = it.first(); key != 0; key = it.next()){
    PropertiesType pt;
    const bool b = props.getTypeOf(key, &pt);
    assert(b == true);
    switch(pt){
    case PropertiesType_Uint32:{
      Uint32 val;
      props.get(key, &val);
      ndbout << "      " << key << ": " << val << endl;
      break;
    }
    case PropertiesType_char:{
      const char * val;
      props.get(key, &val);
      ndbout << "    " << key << ": " << val << endl;
      break;
    }
    default:
      abort();
    }  
  }
  unsigned i; 
  for(i=0; i<initializers.size(); i++){
    ndbout << "Initializers[" << i << "]: " << endl;
    initializers[i]->print();
  }
  for(i=0; i<steps.size(); i++){
    ndbout << "Step[" << i << "]: " << endl;
    steps[i]->print();
  }
  for(i=0; i<verifiers.size(); i++){
    ndbout << "Verifier[" << i << "]: " << endl;
    verifiers[i]->print();
  }
  for(i=0; i<finalizers.size(); i++){
    ndbout << "Finalizer[" << i << "]: " << endl;
    finalizers[i]->print();
  }
      
}

void NDBT_Step::print(){
  ndbout << "      "<< name << endl;

}

void
NDBT_Context::sync_down(const char * key){
  Uint32 threads = getProperty(key, (unsigned)0);
  if(threads){
    decProperty(key);
  }
}

void
NDBT_Context::sync_up_and_wait(const char * key, Uint32 value){
  setProperty(key, value);
  getPropertyWait(key, (unsigned)0);
}

template class Vector<NDBT_TestCase*>;
template class Vector<NDBT_TestCaseResult*>;
template class Vector<NDBT_Step*>;
template class Vector<NdbThread*>;
template class Vector<NDBT_Verifier*>;
template class Vector<NDBT_Initializer*>;
template class Vector<NDBT_Finalizer*>;
template class Vector<const NdbDictionary::Table*>;<|MERGE_RESOLUTION|>--- conflicted
+++ resolved
@@ -1401,11 +1401,7 @@
 
   if (opt_seed == 0)
   {
-<<<<<<< HEAD
-    opt_seed = (int)NdbTick_CurrentMillisecond();
-=======
     opt_seed = (unsigned)NdbTick_CurrentMillisecond();
->>>>>>> 5f65f186
   }
   ndbout_c("random seed: %u", opt_seed);
   srand(opt_seed);
