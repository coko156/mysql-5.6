
/*
   Copyright (C) 2003 MySQL AB
    All rights reserved. Use is subject to license terms.

   This program is free software; you can redistribute it and/or modify
   it under the terms of the GNU General Public License as published by
   the Free Software Foundation; version 2 of the License.

   This program is distributed in the hope that it will be useful,
   but WITHOUT ANY WARRANTY; without even the implied warranty of
   MERCHANTABILITY or FITNESS FOR A PARTICULAR PURPOSE.  See the
   GNU General Public License for more details.

   You should have received a copy of the GNU General Public License
   along with this program; if not, write to the Free Software
   Foundation, Inc., 51 Franklin St, Fifth Floor, Boston, MA 02110-1301  USA
*/


#ifdef _WIN32
#define DEFAULT_PREFIX "c:/atrt"
#endif

#include "atrt.hpp"
#include <my_sys.h>
#include <my_getopt.h>

#include <NdbOut.hpp>
#include <NdbAutoPtr.hpp>

#include <SysLogHandler.hpp>
#include <FileLogHandler.hpp>

#include <NdbSleep.h>

#define PATH_SEPARATOR DIR_SEPARATOR

/** Global variables */
static const char progname[] = "ndb_atrt";
static const char * g_gather_progname = "atrt-gather-result.sh";
static const char * g_analyze_progname = "atrt-analyze-result.sh";
static const char * g_setup_progname = "atrt-setup.sh";

static const char * g_log_filename = 0;
static const char * g_test_case_filename = 0;
static const char * g_report_filename = 0;

static int g_do_setup = 0;
static int g_do_deploy = 0;
static int g_do_sshx = 0;
static int g_do_start = 0;
static int g_do_quit = 0;

static int g_help = 0;
static int g_verbosity = 1;
static FILE * g_report_file = 0;
static FILE * g_test_case_file = stdin;
static int g_mode = 0;

Logger g_logger;
atrt_config g_config;
const char * g_user = 0;
int          g_baseport = 10000;
int          g_fqpn = 0;
int          g_fix_nodeid= 0;
int          g_default_ports = 0;
int          g_mt = 0;
int          g_mt_rr = 0;

const char * g_cwd = 0;
const char * g_basedir = 0;
const char * g_my_cnf = 0;
const char * g_prefix = 0;
const char * g_prefix1 = 0;
const char * g_clusters = 0;
BaseString g_replicate;
const char *save_file = 0;
const char *save_group_suffix = 0;
const char * g_dummy;
char * g_env_path = 0;
const char* g_mysqld_host = 0;

<<<<<<< HEAD
/** Dummy, extern declared in ndb_opts.h */
int g_print_full_config = 0;
my_bool opt_core;

=======
>>>>>>> b216258a
static struct my_option g_options[] =
{
  { "help", '?', "Display this help and exit.", 
    (uchar **) &g_help, (uchar **) &g_help,
    0, GET_BOOL, NO_ARG, 0, 0, 0, 0, 0, 0 }, 
  { "version", 'V', "Output version information and exit.", 0, 0, 0, 
    GET_NO_ARG, NO_ARG, 0, 0, 0, 0, 0, 0 }, 
  { "clusters", 256, "Cluster",
    (uchar **) &g_clusters, (uchar **) &g_clusters,
    0, GET_STR, REQUIRED_ARG, 0, 0, 0, 0, 0, 0},
  { "mysqld", 256, "atrt mysqld",
    (uchar **) &g_mysqld_host, (uchar **) &g_mysqld_host,
    0, GET_STR, REQUIRED_ARG, 0, 0, 0, 0, 0, 0},
  { "replicate", 1024, "replicate",
    (uchar **) &g_dummy, (uchar **) &g_dummy,
    0, GET_STR, REQUIRED_ARG, 0, 0, 0, 0, 0, 0},
  { "log-file", 256, "log-file",
    (uchar **) &g_log_filename, (uchar **) &g_log_filename,
    0, GET_STR, REQUIRED_ARG, 0, 0, 0, 0, 0, 0},
  { "testcase-file", 'f', "testcase-file",
    (uchar **) &g_test_case_filename, (uchar **) &g_test_case_filename,
    0, GET_STR, REQUIRED_ARG, 0, 0, 0, 0, 0, 0},
  { "report-file", 'r', "report-file",
    (uchar **) &g_report_filename, (uchar **) &g_report_filename,
    0, GET_STR, REQUIRED_ARG, 0, 0, 0, 0, 0, 0},
  { "basedir", 256, "Base path",
    (uchar **) &g_basedir, (uchar **) &g_basedir,
    0, GET_STR, REQUIRED_ARG, 0, 0, 0, 0, 0, 0},
  { "baseport", 256, "Base port",
    (uchar **) &g_baseport, (uchar **) &g_baseport,
    0, GET_INT, REQUIRED_ARG, g_baseport, 0, 0, 0, 0, 0},
  { "prefix", 256, "mysql install dir",
    (uchar **) &g_prefix, (uchar **) &g_prefix,
    0, GET_STR, REQUIRED_ARG, 0, 0, 0, 0, 0, 0},
  { "prefix1", 256, "mysql install dir 1",
    (uchar **) &g_prefix1, (uchar **) &g_prefix1,
    0, GET_STR, REQUIRED_ARG, 0, 0, 0, 0, 0, 0},
  { "verbose", 'v', "Verbosity",
    (uchar **) &g_verbosity, (uchar **) &g_verbosity,
    0, GET_INT, REQUIRED_ARG, g_verbosity, 0, 0, 0, 0, 0},
  { "configure", 256, "configure",
    (uchar **) &g_do_setup, (uchar **) &g_do_setup,
    0, GET_INT, REQUIRED_ARG, g_do_setup, 0, 0, 0, 0, 0 },
  { "deploy", 256, "deploy",
    (uchar **) &g_do_deploy, (uchar **) &g_do_deploy,
    0, GET_INT, REQUIRED_ARG, g_do_deploy, 0, 0, 0, 0, 0 },
  { "sshx", 256, "sshx",
    (uchar **) &g_do_sshx, (uchar **) &g_do_sshx,
    0, GET_INT, REQUIRED_ARG, g_do_sshx, 0, 0, 0, 0, 0 },
  { "start", 256, "start",
    (uchar **) &g_do_start, (uchar **) &g_do_start,
    0, GET_INT, REQUIRED_ARG, g_do_start, 0, 0, 0, 0, 0 },
  { "fqpn", 256, "Fully qualified path-names ",
    (uchar **) &g_fqpn, (uchar **) &g_fqpn,
    0, GET_INT, REQUIRED_ARG, g_fqpn, 0, 0, 0, 0, 0 },
  { "fix-nodeid", 256, "Fix nodeid for each started process ",
    (uchar **) &g_fix_nodeid, (uchar **) &g_fix_nodeid,
    0, GET_INT, REQUIRED_ARG, g_fqpn, 0, 0, 0, 0, 0 },
  { "default-ports", 256, "Use default ports when possible",
    (uchar **) &g_default_ports, (uchar **) &g_default_ports,
    0, GET_INT, REQUIRED_ARG, g_default_ports, 0, 0, 0, 0, 0 },
  { "mode", 256, "Mode 0=interactive 1=regression 2=bench",
    (uchar **) &g_mode, (uchar **) &g_mode,
    0, GET_INT, REQUIRED_ARG, g_mode, 0, 0, 0, 0, 0 },
  { "quit", 256, "Quit before starting tests",
    (uchar **) &g_do_quit, (uchar **) &g_do_quit,
    0, GET_BOOL, NO_ARG, g_do_quit, 0, 0, 0, 0, 0 },
  { "mt", 256, "Use ndbmtd (0 = never, 1 = round-robin, 2 = only)",
    (uchar **) &g_mt, (uchar **) &g_mt,
    0, GET_INT, REQUIRED_ARG, g_mt, 0, 0, 0, 0, 0 },
  { 0, 0, 0, 0, 0, 0, GET_NO_ARG, NO_ARG, 0, 0, 0, 0, 0, 0}
};

const int p_ndb     = atrt_process::AP_NDB_MGMD | atrt_process::AP_NDBD;
const int p_servers = atrt_process::AP_MYSQLD;
const int p_clients = atrt_process::AP_CLIENT | atrt_process::AP_NDB_API;

int
main(int argc, char ** argv)
{
  ndb_init();

  bool restart = true;
  int lineno = 1;
  int test_no = 1; 
  int return_code = 1;

  g_logger.setCategory(progname);
  g_logger.enable(Logger::LL_ALL);
  g_logger.createConsoleHandler();
  
  if(!parse_args(argc, argv))
  {
    g_logger.critical("Failed to parse arguments");
    goto end;
  }
  
  g_logger.info("Starting...");
  g_config.m_generated = false;
  g_config.m_replication = g_replicate;
  if (!setup_config(g_config, g_mysqld_host))
  {
    g_logger.critical("Failed to setup configuration");
    goto end;
  }

  if (!configure(g_config, g_do_setup))
  {
    g_logger.critical("Failed to configure");
    goto end;
  }
  
  g_logger.info("Setting up directories...");
  if (!setup_directories(g_config, g_do_setup))
  {
    g_logger.critical("Failed to set up directories");
    goto end;
  }

  if (g_do_setup)
  {
    g_logger.info("Setting up files...");
    if (!setup_files(g_config, g_do_setup, g_do_sshx))
    {
      g_logger.critical("Failed to set up files");
      goto end;
    }
  }
  
  if (g_do_deploy)
  {
    if (!deploy(g_config))
    {
      g_logger.critical("Failed to deploy");
      goto end;
    }
  }

  if (g_do_quit)
  {
    return_code = 0;
    goto end;
  }

  if(!setup_hosts(g_config))
  {
    g_logger.critical("Failed to setup hosts");
    goto end;
  }

  if (g_do_sshx)
  {
    g_logger.info("Starting xterm-ssh");
    if (!sshx(g_config, g_do_sshx))
    {
      g_logger.critical("Failed to start xterm-ssh");
      goto end;
    }

    g_logger.info("Done...sleeping");
    while(true)
    {
      if (!do_command(g_config))
      {
        g_logger.critical("Failed to do ssh command");
        goto end;
      }

      NdbSleep_SecSleep(1);
    }
    return_code = 0;
    goto end;
  }
 
  g_logger.info("Connecting to hosts...");
  if(!connect_hosts(g_config))
  {
    g_logger.critical("Failed to connect to CPCD on hosts");
    goto end;
  }

#ifndef _WIN32
  if (g_do_start && !g_test_case_filename)
  {
    g_logger.info("Starting server processes: %x", g_do_start);    
    if (!start(g_config, g_do_start))
    {
      g_logger.critical("Failed to start server processes");
      goto end;
    }
    
    if (!setup_db(g_config))
    {
      g_logger.critical("Failed to setup database");
      goto end;
    }

    g_logger.info("Done...sleeping");
    while(true)
    {
      if (!do_command(g_config))
      {
        g_logger.info("Exiting");
        goto end;
      }

      NdbSleep_SecSleep(1);
    }
    return_code = 0;
    goto end;
  }
#endif

  return_code = 0;
  
  /**
   * Main loop
   */
  g_logger.debug("Entering main loop");
  while(!feof(g_test_case_file))
  {
    /**
     * Do we need to restart ndb
     */
    if(restart)
    {
      restart = false;
      g_logger.info("(Re)starting server processes...");

      if(!stop_processes(g_config, ~0))
      {
        g_logger.critical("Failed to stop all processes");
        goto end;
      }
      
      if (!setup_directories(g_config, 2))
      {
        g_logger.critical("Failed to setup directories");
        goto end;
      }
      
      if (!setup_files(g_config, 2, 1))
      {
        g_logger.critical("Failed to setup files");
        goto end;
      }
      
      if(!setup_hosts(g_config))
      {
        g_logger.critical("Failed to setup hosts");
        goto end;
      }
      
      g_logger.debug("Setup complete, starting servers");
      if (!start(g_config, p_ndb | p_servers))
      {
        g_logger.critical("Failed to start server processes");
        g_logger.info("Gathering logs and saving them as test %u", test_no);
        
        int tmp;
        if(!gather_result(g_config, &tmp))
        {
          g_logger.critical("Failed to gather results");
          goto end;
        }
        
        if(g_report_file != 0)
        {
          fprintf(g_report_file, "%s ; %d ; %d ; %d\n",
                  "start servers", test_no, ERR_FAILED_TO_START, 0);
          fflush(g_report_file);
        }

        BaseString resdir;
        resdir.assfmt("result.%d", test_no);
        remove_dir(resdir.c_str(), true);
        
        if(rename("result", resdir.c_str()) != 0)
        {
          g_logger.critical("Failed to rename %s as %s",
                            "result", resdir.c_str());
          goto end;
        }
        goto end;
      }

      if (!setup_db(g_config))
      {
        g_logger.critical("Failed to setup database");
        goto end;
      }
      
      g_logger.info("All servers start completed");
    }
    
    // const int start_line = lineno;
    atrt_testcase test_case;
    if(!read_test_case(g_test_case_file, test_case, lineno))
      goto end;
    
    g_logger.info("#%d - %s %s", 
		  test_no,
		  test_case.m_command.c_str(), test_case.m_args.c_str());
    
    // Assign processes to programs
    if(!setup_test_case(g_config, test_case))
    {
      g_logger.critical("Failed to setup test case");
      goto end;
    }
    
    if(!start_processes(g_config, p_clients))
    {
      g_logger.critical("Failed to start client processes");
      goto end;
    }

    int result = 0;
    
    const time_t start = time(0);
    time_t now = start;
    do 
    {
      if(!update_status(g_config, atrt_process::AP_ALL))
      {
        g_logger.critical("Failed to get updated status for all processes");
        goto end;
      }
      
      if(is_running(g_config, p_ndb) != 2)
      {
	result = ERR_NDB_FAILED;
	break;
      }
      
      if(is_running(g_config, p_servers) != 2)
      {
	result = ERR_SERVERS_FAILED;
	break;
      }

      if(is_running(g_config, p_clients) == 0)
      {
	break;
      }

      if (!do_command(g_config))
      {
        result = ERR_COMMAND_FAILED;
	break;
      }

      now = time(0);
      if(now  > (start + test_case.m_max_time))
      {
        g_logger.debug("Timed out");
	result = ERR_MAX_TIME_ELAPSED;
        g_logger.info("Timeout '%s' after %ld seconds", test_case.m_name.c_str(), test_case.m_max_time);
	break;
      }
      NdbSleep_SecSleep(1);
    } while(true);
    
    const time_t elapsed = time(0) - start;
   
    if(!stop_processes(g_config, p_clients))
    {
      g_logger.critical("Failed to stop client processes");
      goto end;
    }
    
    int tmp, *rp = result ? &tmp : &result;
    if(!gather_result(g_config, rp))
    {
      g_logger.critical("Failed to gather result after test run");
      goto end;
    }
    
    g_logger.info("#%d %s(%d)", 
		  test_no, 
		  (result == 0 ? "OK" : "FAILED"), result);

    if(g_report_file != 0)
    {
      fprintf(g_report_file, "%s ; %d ; %d ; %ld\n",
	      test_case.m_name.c_str(), test_no, result, elapsed);
      fflush(g_report_file);
    }    

    if(g_mode == 0 && result)
    {
      g_logger.info
	("Encountered failed test in interactive mode - terminating");
      break;
    }
    
    BaseString resdir;
    resdir.assfmt("result.%d", test_no);
    remove_dir(resdir.c_str(), true);
    
    if(test_case.m_report || g_mode == 2 || (g_mode && result))
    {
      if(rename("result", resdir.c_str()) != 0)
      {
	g_logger.critical("Failed to rename %s as %s",
			  "result", resdir.c_str());
	goto end;
      }
    }
    else
    {
      remove_dir("result", true);
    }
   
    if (reset_config(g_config))
    {
      restart = true;
    }
    
    if(result != 0)
    {
      restart = true;
    }
    test_no++;
  }
  
 end:
  if(g_report_file != 0){
    fclose(g_report_file);
    g_report_file = 0;
  }

  if(g_test_case_file != 0 && g_test_case_file != stdin){
    fclose(g_test_case_file);
    g_test_case_file = 0;
  }

  g_logger.info("Stopping all processes, result: %d", return_code);
  stop_processes(g_config, atrt_process::AP_ALL);
  return return_code;
}

extern "C"
my_bool 
get_one_option(int arg, const struct my_option * opt, char * value)
{
  if (arg == 1024)
  {
    if (g_replicate.length())
      g_replicate.append(";");
    g_replicate.append(value);
    return 0;
  }
  return 0;
}

bool
parse_args(int argc, char** argv)
{
  char buf[2048];
  if (getcwd(buf, sizeof(buf)) == 0)
  {
    g_logger.error("Unable to get current working directory");
    return false;
  }
  g_cwd = strdup(buf);
  
  struct stat sbuf;
  BaseString mycnf;
  mycnf.append(g_cwd);
  mycnf.append(DIR_SEPARATOR);

  if (argc > 1 && lstat(argv[argc-1], &sbuf) == 0)
  {
    mycnf.append(argv[argc-1]);
  }
  else
  {
    mycnf.append("my.cnf");
    if (lstat(mycnf.c_str(), &sbuf) != 0)
    {
      g_logger.error("Could not find out which config file to use! "
                     "Pass it as last argument to atrt: 'atrt <config file>' "
                     "(default: '%s')", mycnf.c_str());
      return false;
    }
  }

  to_fwd_slashes((char*)g_cwd);

  g_logger.info("Bootstrapping using %s", mycnf.c_str());
  
  const char *groups[] = { "atrt", 0 };
  int ret = load_defaults(mycnf.c_str(), groups, &argc, &argv);

  if (ret)
  {
    g_logger.error("Failed to load defaults, returned (%d)",ret);
    return false;
  }
  
  save_file = my_defaults_file;
  save_group_suffix = my_defaults_group_suffix;

  if (my_defaults_extra_file)
  {
    g_logger.error("--defaults-extra-file(%s) is not supported...",
		   my_defaults_extra_file);
    return false;
  }

  ret =  handle_options(&argc, &argv, g_options, get_one_option);
  if (ret)
  {
    g_logger.error("handle_options failed, ret: %d, argc: %d, *argv: '%s'", 
                    ret, argc, *argv);
    return false;
  }

  if (argc >= 2)
  {
    const char * arg = argv[argc-2];
    while(* arg)
    {
      switch(* arg){
      case 'c':
	g_do_setup = (g_do_setup == 0) ? 1 : g_do_setup;
	break;
      case 'C':
	g_do_setup = 2;
	break;
      case 'd':
	g_do_deploy = 1;
	break;
      case 'x':
	g_do_sshx = atrt_process::AP_CLIENT | atrt_process::AP_NDB_API;
	break;
      case 'X':
	g_do_sshx = atrt_process::AP_ALL;
	break;
      case 's':
	g_do_start = p_ndb;
	break;
      case 'S':
	g_do_start = p_ndb | p_servers;
	break;
      case 'f':
	g_fqpn = 1;
	break;
      case 'z':
	g_fix_nodeid = 1;
	break;
      case 'q':
	g_do_quit = 1;
	break;
      default:
	g_logger.error("Unknown switch '%c'", *arg);
	return false;
      }
      arg++;
    }
  }

  if(g_log_filename != 0)
  {
    g_logger.removeConsoleHandler();
    g_logger.addHandler(new FileLogHandler(g_log_filename));
  }
  
  {
    int tmp = Logger::LL_WARNING - g_verbosity;
    tmp = (tmp < Logger::LL_DEBUG ? Logger::LL_DEBUG : tmp);
    g_logger.disable(Logger::LL_ALL);
    g_logger.enable(Logger::LL_ON);
    g_logger.enable((Logger::LoggerLevel)tmp, Logger::LL_ALERT);
  }
  
  if(!g_basedir)
  {
    g_basedir = g_cwd;
    g_logger.info("basedir not specified, using %s", g_basedir);
  }
  else
  {
    g_logger.info("basedir, %s", g_basedir);
  }

  if (!g_prefix)
  {
    g_prefix = DEFAULT_PREFIX;
  }

  /**
   * Add path to atrt-*.sh
   */
  {
    BaseString tmp;
    const char* env = getenv("PATH");
    if (env && strlen(env))
    {
      tmp.assfmt("PATH=%s:%s/mysql-test/ndb",
		 env, g_prefix);
    }
    else
    {
      tmp.assfmt("PATH=%s/mysql-test/ndb", g_prefix);
    }
    to_native(tmp);
    g_env_path = strdup(tmp.c_str());
    putenv(g_env_path);
  }
  
  if (g_help)
  {
    my_print_help(g_options);
    my_print_variables(g_options);
    return 0;
  }

  if(g_test_case_filename)
  {
    g_test_case_file = fopen(g_test_case_filename, "r");
    if(g_test_case_file == 0)
    {
      g_logger.critical("Unable to open file: %s", g_test_case_filename);
      return false;
    }
    if (g_do_setup == 0)
      g_do_setup = 2;
    
    if (g_do_start == 0)
      g_do_start = p_ndb | p_servers;
    
    if (g_mode == 0)
      g_mode = 1;

    if (g_do_sshx)
    {
      g_logger.critical("ssx specified...not possible with testfile");
      return false;
    }
  }
  else {
    g_logger.info("No test case file given with -f <test file>, "
                  "running in interactive mode from stdin");
  }
  
  if (g_do_setup == 0)
  {
    BaseString tmp;
    tmp.append(g_basedir);
    tmp.append(PATH_SEPARATOR);
    tmp.append("my.cnf");
    if (lstat(tmp.c_str(), &sbuf) != 0)
    {
      g_logger.error("Could not find a my.cnf file in the basedir '%s', "
                     "you probably need to configure it with "
                     "'atrt --configure=1 <config_file>'", g_basedir);
      return false;
    }

    if (!S_ISREG(sbuf.st_mode))
    {
      g_logger.error("%s is not a regular file", tmp.c_str());
      return false;
    }

    g_my_cnf = strdup(tmp.c_str());
    g_logger.info("Using %s", tmp.c_str());
  }
  else
  {
    g_my_cnf = strdup(mycnf.c_str());
  }
  
  g_logger.info("Using --prefix=\"%s\"", g_prefix);

  if (g_prefix1)
  {
    g_logger.info("Using --prefix1=\"%s\"", g_prefix1);
  }


  
  if(g_report_filename)
  {
    g_report_file = fopen(g_report_filename, "w");
    if(g_report_file == 0)
    {
      g_logger.critical("Unable to create report file: %s", g_report_filename);
      return false;
    }
  }
  
  if (g_clusters == 0)
  {
    g_logger.critical("No clusters specified");
    return false;
  }
  
  /* Read username from environment, default to sakila */
  g_user = strdup(getenv("LOGNAME"));
  if (g_user == 0)
  {
    g_user = "sakila";
    g_logger.info("No default user specified, will use 'sakila'.");
    g_logger.info("Please set LOGNAME environment variable for other username");
  }
  return true;
}

bool
connect_hosts(atrt_config& config){
  for(size_t i = 0; i<config.m_hosts.size(); i++){
    if(config.m_hosts[i]->m_cpcd->connect() != 0){
      g_logger.error("Unable to connect to cpc %s:%d",
		     config.m_hosts[i]->m_cpcd->getHost(),
		     config.m_hosts[i]->m_cpcd->getPort());
      return false;
    }
    g_logger.debug("Connected to %s:%d",
		   config.m_hosts[i]->m_cpcd->getHost(),
		   config.m_hosts[i]->m_cpcd->getPort());
  }
  
  return true;
}

bool
connect_ndb_mgm(atrt_process & proc){
  NdbMgmHandle handle = ndb_mgm_create_handle();
  if(handle == 0){
    g_logger.critical("Unable to create mgm handle");
    return false;
  }
  BaseString tmp = proc.m_host->m_hostname;
  const char * val;
  proc.m_options.m_loaded.get("--PortNumber=", &val);
  tmp.appfmt(":%s", val);

  if (ndb_mgm_set_connectstring(handle,tmp.c_str()))
  {
    g_logger.critical("Unable to create parse connectstring");
    return false;
  }

  if(ndb_mgm_connect(handle, 30, 1, 0) != -1)
  {
    proc.m_ndb_mgm_handle = handle;
    return true;
  }

  g_logger.critical("Unable to connect to ndb mgm %s", tmp.c_str());
  return false;
}

bool
connect_ndb_mgm(atrt_config& config){
  for(size_t i = 0; i<config.m_processes.size(); i++){
    atrt_process & proc = *config.m_processes[i];
    if((proc.m_type & atrt_process::AP_NDB_MGMD) != 0){
      if(!connect_ndb_mgm(proc)){
	return false;
      }
    }
  }
  
  return true;
}

static int remap(int i){
  if(i == NDB_MGM_NODE_STATUS_NO_CONTACT) return NDB_MGM_NODE_STATUS_UNKNOWN;
  if(i == NDB_MGM_NODE_STATUS_UNKNOWN) return NDB_MGM_NODE_STATUS_NO_CONTACT;
  return i;
}

bool
wait_ndb(atrt_config& config, int goal){

  goal = remap(goal);

  size_t cnt = 0;
  for (size_t i = 0; i<config.m_clusters.size(); i++)
  {
    atrt_cluster* cluster = config.m_clusters[i];

    if (strcmp(cluster->m_name.c_str(), ".atrt") == 0)
    {
      /**
       * skip atrt mysql
       */
      cnt++;
      continue;
    }
    
    /**
     * Get mgm handle for cluster
     */
    NdbMgmHandle handle = 0;
    for(size_t j = 0; j<cluster->m_processes.size(); j++){
      atrt_process & proc = *cluster->m_processes[j];
      if((proc.m_type & atrt_process::AP_NDB_MGMD) != 0){
	handle = proc.m_ndb_mgm_handle;
	break;
      }
    }

    if(handle == 0){
      return true;
    }
    
    if(goal == NDB_MGM_NODE_STATUS_STARTED){
      /**
       * 1) wait NOT_STARTED
       * 2) send start
       * 3) wait STARTED
       */
      if(!wait_ndb(config, NDB_MGM_NODE_STATUS_NOT_STARTED))
	return false;
      
      ndb_mgm_start(handle, 0, 0);
    }

    struct ndb_mgm_cluster_state * state;
    
    time_t now = time(0);
    time_t end = now + 360;
    int min = remap(NDB_MGM_NODE_STATUS_NO_CONTACT);
    int min2 = goal;
    
    while(now < end){
      /**
       * 1) retreive current state
       */
      state = 0;
      do {
	state = ndb_mgm_get_status(handle);
	if(state == 0){
	  const int err = ndb_mgm_get_latest_error(handle);
	  g_logger.error("Unable to poll db state: %d %s %s",
			 ndb_mgm_get_latest_error(handle),
			 ndb_mgm_get_latest_error_msg(handle),
			 ndb_mgm_get_latest_error_desc(handle));
	  if(err == NDB_MGM_SERVER_NOT_CONNECTED && connect_ndb_mgm(config)){
	    g_logger.error("Reconnected...");
	    continue;
	  }
	  return false;
	}
      } while(state == 0);
      NdbAutoPtr<void> tmp(state);
      
      min2 = goal;
      for(int j = 0; j<state->no_of_nodes; j++){
	if(state->node_states[j].node_type == NDB_MGM_NODE_TYPE_NDB){
	  const int s = remap(state->node_states[j].node_status);
	  min2 = (min2 < s ? min2 : s );
	  
	  if(s < remap(NDB_MGM_NODE_STATUS_NO_CONTACT) || 
	     s > NDB_MGM_NODE_STATUS_STARTED){
	    g_logger.critical("Strange DB status during start: %d %d", 
			      j, min2);
	    return false;
	  }
	  
	  if(min2 < min){
	    g_logger.critical("wait ndb failed node: %d %d %d %d", 
			      state->node_states[j].node_id, min, min2, goal);
	  }
	}
      }
      
      if(min2 < min){
	g_logger.critical("wait ndb failed %d %d %d", min, min2, goal);
	return false;
      }
      
      if(min2 == goal){
	cnt++;
	goto next;
      }
      
      min = min2;
      now = time(0);
    }
    
    g_logger.critical("wait ndb timed out %d %d %d", min, min2, goal);
    break;

next:
    ;
  }

  return cnt == config.m_clusters.size();
}

bool
start_process(atrt_process & proc){
  if(proc.m_proc.m_id != -1){
    g_logger.critical("starting already started process: %u", 
                      (unsigned)proc.m_index);
    return false;
  }
  
  BaseString tmp = g_setup_progname;
  tmp.appfmt(" %s %s/ %s",
	     proc.m_host->m_hostname.c_str(),
	     proc.m_proc.m_cwd.c_str(),
	     proc.m_proc.m_cwd.c_str());
  
  g_logger.debug("system(%s)", tmp.c_str());
  const int r1 = sh(tmp.c_str());
  if(r1 != 0)
  {
    g_logger.critical("Failed to setup process");
    return false;
  }
  
  {
    Properties reply;
    if(proc.m_host->m_cpcd->define_process(proc.m_proc, reply) != 0){
      BaseString msg;
      reply.get("errormessage", msg);
      g_logger.error("Unable to define process: %s", msg.c_str());      
      return false;
    }
  }
  {
    Properties reply;
    if(proc.m_host->m_cpcd->start_process(proc.m_proc.m_id, reply) != 0){
      BaseString msg;
      reply.get("errormessage", msg);
      g_logger.error("Unable to start process: %s", msg.c_str());
      return false;
    }
  }
  return true;
}

bool
start_processes(atrt_config& config, int types){
  for(size_t i = 0; i<config.m_processes.size(); i++){
    atrt_process & proc = *config.m_processes[i];
    if(IF_WIN(!(proc.m_type & atrt_process::AP_MYSQLD), 1)
       && (types & proc.m_type) != 0 && proc.m_proc.m_path != ""){
      if(!start_process(proc)){
	return false;
      }
    }
  }
  return true;
}

bool
stop_process(atrt_process & proc){
  if(proc.m_proc.m_id == -1){
    return true;
  }

  {
    Properties reply;
    if(proc.m_host->m_cpcd->stop_process(proc.m_proc.m_id, reply) != 0){
      Uint32 status;
      reply.get("status", &status);
      if(status != 4){
	BaseString msg;
	reply.get("errormessage", msg);
	g_logger.error("Unable to stop process: %s(%d)", msg.c_str(), status);
	return false;
      }
    }
  }
  {
    Properties reply;
    if(proc.m_host->m_cpcd->undefine_process(proc.m_proc.m_id, reply) != 0){
      BaseString msg;
      reply.get("errormessage", msg);
      g_logger.error("Unable to undefine process: %s", msg.c_str());      
      return false;
    }
    proc.m_proc.m_id = -1;
  }
  return true;
}

bool
stop_processes(atrt_config& config, int types){
  for(size_t i = 0; i<config.m_processes.size(); i++){
    atrt_process & proc = *config.m_processes[i];
    if((types & proc.m_type) != 0){
      if(!stop_process(proc)){
	return false;
      }
    }
  }
  return true;
}

bool
update_status(atrt_config& config, int){
  
  Vector<Vector<SimpleCpcClient::Process> > m_procs;
  
  Vector<SimpleCpcClient::Process> dummy;
  m_procs.fill(config.m_hosts.size(), dummy);
  for(size_t i = 0; i<config.m_hosts.size(); i++){
    Properties p;
    config.m_hosts[i]->m_cpcd->list_processes(m_procs[i], p);
  }

  for(size_t i = 0; i<config.m_processes.size(); i++){
    atrt_process & proc = *config.m_processes[i];
    if(proc.m_proc.m_id != -1){
      Vector<SimpleCpcClient::Process> &h_procs= m_procs[proc.m_host->m_index];
      bool found = false;
      for(size_t j = 0; j<h_procs.size(); j++){
	if(proc.m_proc.m_id == h_procs[j].m_id){
	  found = true;
	  proc.m_proc.m_status = h_procs[j].m_status;
	  break;
	}
      }
      if(!found){
	g_logger.error("update_status: not found");
	g_logger.error("id: %d host: %s cmd: %s", 
		       proc.m_proc.m_id,
		       proc.m_host->m_hostname.c_str(),
		       proc.m_proc.m_path.c_str());
	for(size_t j = 0; j<h_procs.size(); j++){
	  g_logger.error("found: %d %s", h_procs[j].m_id, 
			 h_procs[j].m_path.c_str());
	}
	return false;
      }
    }
  }
  return true;
}

int
is_running(atrt_config& config, int types){
  int found = 0, running = 0;
  for(size_t i = 0; i<config.m_processes.size(); i++){
    atrt_process & proc = *config.m_processes[i]; 
    if((types & proc.m_type) != 0){
      found++;
      if(proc.m_proc.m_status == "running")
	running++;
      else {
        if(IF_WIN(proc.m_type & atrt_process::AP_MYSQLD, 0))  {
          running++;
        }
      }
    }
  }
  
  if(found == running)
    return 2;
  if(running == 0)
    return 0;
  return 1;
}


int
insert(const char * pair, Properties & p){
  BaseString tmp(pair);
  
  tmp.trim(" \t\n\r");

  Vector<BaseString> split;
  tmp.split(split, ":=", 2);

  if(split.size() != 2)
    return -1;

  p.put(split[0].trim().c_str(), split[1].trim().c_str()); 

  return 0;
}

bool
read_test_case(FILE * file, atrt_testcase& tc, int& line){

  Properties p;
  int elements = 0;
  char buf[1024];

  while(!feof(file)){
    if (file == stdin)
      printf("atrt> ");
    if(!fgets(buf, 1024, file))
      break;

    line++;
    BaseString tmp = buf;
    
    if(tmp.length() > 0 && tmp.c_str()[0] == '#')
      continue;
    
    if(insert(tmp.c_str(), p) != 0)
      break;
    
    elements++;
  }
  
  if(elements == 0){
    if(file == stdin){
      BaseString tmp(buf); 
      tmp.trim(" \t\n\r");
      Vector<BaseString> split;
      tmp.split(split, " ", 2);
      tc.m_command = split[0];
      if(split.size() == 2)
	tc.m_args = split[1];
      else
	tc.m_args = "";
      tc.m_max_time = 60000;
      return true;
    }
    return false;
  }

  if(!p.get("cmd", tc.m_command)){
    g_logger.critical("Invalid test file: cmd is missing near line: %d", line);
    return false;
  }
  
  if(!p.get("args", tc.m_args))
    tc.m_args = "";

  const char * mt = 0;
  if(!p.get("max-time", &mt))
    tc.m_max_time = 60000;
  else
    tc.m_max_time = atoi(mt);

  if(p.get("type", &mt) && strcmp(mt, "bench") == 0)
    tc.m_report= true;
  else
    tc.m_report= false;

  if(p.get("run-all", &mt) && strcmp(mt, "yes") == 0)
    tc.m_run_all= true;
  else
    tc.m_run_all= false;

  if (!p.get("name", &mt))
  {
    tc.m_name.assfmt("%s %s", 
		     tc.m_command.c_str(),
		     tc.m_args.c_str());
  }
  else
  {
    tc.m_name.assign(mt);
  }
  
  return true;
}

bool
setup_test_case(atrt_config& config, const atrt_testcase& tc){

  if (!remove_dir("result", true))
  {
    g_logger.critical("setup_test_case: Failed to clear result");
    return false;
  }

  size_t i = 0;
  for(; i<config.m_processes.size(); i++)
  {
    atrt_process & proc = *config.m_processes[i]; 
    if(proc.m_type == atrt_process::AP_NDB_API || 
       proc.m_type == atrt_process::AP_CLIENT)
    {
      BaseString cmd;
      if (tc.m_command.c_str()[0] != '/')
      {
        cmd.appfmt("%s/bin/", g_prefix);
      }
      cmd.append(tc.m_command.c_str());

      if (0) // valgrind
      {
        proc.m_proc.m_path = "/usr/bin/valgrind";
        proc.m_proc.m_args.appfmt("%s %s", cmd.c_str(), tc.m_args.c_str());
      }
      else
      {
        proc.m_proc.m_path = cmd;
        proc.m_proc.m_args.assign(tc.m_args);
      }
      if(!tc.m_run_all)
        break;
    }
  }
  for(i++; i<config.m_processes.size(); i++){
    atrt_process & proc = *config.m_processes[i]; 
    if(proc.m_type == atrt_process::AP_NDB_API || 
       proc.m_type == atrt_process::AP_CLIENT)
    {
      proc.m_proc.m_path.assign("");
      proc.m_proc.m_args.assign("");
    }
  }
  return true;
}

bool
gather_result(atrt_config& config, int * result){
  BaseString tmp = g_gather_progname;

  for(size_t i = 0; i<config.m_hosts.size(); i++)
  {
    tmp.appfmt(" %s:%s/*", 
	       config.m_hosts[i]->m_hostname.c_str(),
	       config.m_hosts[i]->m_basedir.c_str());
  }

  g_logger.debug("system(%s)", tmp.c_str());
  const int r1 = sh(tmp.c_str());
  if(r1 != 0)
  {
    g_logger.critical("Failed to gather result!");
    return false;
  }
  
  g_logger.debug("system(%s)", g_analyze_progname);
  const int r2 = sh(g_analyze_progname);
  
  if(r2 == -1 || r2 == (127 << 8))
  {
    g_logger.critical("Failed to analyze results");
    return false;
  }
  
  * result = r2 ;
  return true;
}

bool
setup_hosts(atrt_config& config){
  if (!remove_dir("result", true))
  {
    g_logger.critical("setup_hosts: Failed to clear result");
    return false;
  }

  for(size_t i = 0; i<config.m_hosts.size(); i++){
    BaseString tmp = g_setup_progname;
    tmp.appfmt(" %s %s/ %s/", 
	       config.m_hosts[i]->m_hostname.c_str(),
	       g_basedir,
	       config.m_hosts[i]->m_basedir.c_str());
    
    g_logger.debug("system(%s)", tmp.c_str());
    const int r1 = sh(tmp.c_str());
    if(r1 != 0){
      g_logger.critical("Failed to setup %s",
			config.m_hosts[i]->m_hostname.c_str());
      return false;
    }
  }
  return true;
}

static
bool
do_rsync(const char *dir, const char *dst)
{
  BaseString tmp = g_setup_progname;
  tmp.appfmt(" %s %s/ %s", dst, dir, dir);
  
  g_logger.info("rsyncing %s to %s", dir, dst);
  g_logger.debug("system(%s)", tmp.c_str());
  const int r1 = sh(tmp.c_str());
  if(r1 != 0)
  {
    g_logger.critical("Failed to rsync %s to %s", dir, dst);
    return false;
  }
  
  return true;
}

bool
deploy(atrt_config & config)
{
  for (size_t i = 0; i<config.m_hosts.size(); i++)
  {
    if (!do_rsync(g_basedir, config.m_hosts[i]->m_hostname.c_str()))
      return false;

    if (!do_rsync(g_prefix, config.m_hosts[i]->m_hostname.c_str()))
      return false;
    
    if (g_prefix1 && !do_rsync(g_prefix1, config.m_hosts[i]->m_hostname.c_str()))
      return false;
  }
  
  return true;
}

bool
sshx(atrt_config & config, unsigned mask)
{
  for (size_t i = 0; i<config.m_processes.size(); i++)
  {
    atrt_process & proc = *config.m_processes[i]; 
    
    BaseString tmp;
    const char * type = 0;
    switch(proc.m_type){
    case atrt_process::AP_NDB_MGMD:
      type = (mask & proc.m_type) ? "ndb_mgmd" : 0;
      break;
    case atrt_process::AP_NDBD: 
      type = (mask & proc.m_type) ? "ndbd" : 0;
      break;
    case atrt_process::AP_MYSQLD:
      type = (mask & proc.m_type) ? "mysqld" : 0;
      break;
    case atrt_process::AP_NDB_API:
      type = (mask & proc.m_type) ? "ndbapi" : 0;
      break;
    case atrt_process::AP_CLIENT:
      type = (mask & proc.m_type) ? "client" : 0;
      break;
    default:
      type = "<unknown>";
    }
    
    if (type == 0)
      continue;

#ifdef _WIN32
#define SYS_SSH "bash '-c echo\"%s(%s) on %s\";" \
	        "ssh -t %s sh %s/ssh-login.sh' &"
#else
#define SYS_SSH "xterm -fg black -title \"%s(%s) on %s\"" \
	        " -e 'ssh -t -X %s sh %s/ssh-login.sh' &"
#endif

    tmp.appfmt(SYS_SSH,
	       type,
	       proc.m_cluster->m_name.c_str(),
	       proc.m_host->m_hostname.c_str(),
	       proc.m_host->m_hostname.c_str(),
	       proc.m_proc.m_cwd.c_str());
    
    g_logger.debug("system(%s)", tmp.c_str());
    const int r1 = sh(tmp.c_str());
    if(r1 != 0)
    {
      g_logger.critical("Failed sshx (%s)", 
			tmp.c_str());
      return false;
    }
    NdbSleep_MilliSleep(300); // To prevent xlock problem
  }
  
  return true;
}

bool
start(atrt_config & config, unsigned proc_mask)
{
  if (proc_mask & atrt_process::AP_NDB_MGMD)
    if(!start_processes(g_config, atrt_process::AP_NDB_MGMD))
      return false;

  if (proc_mask & atrt_process::AP_NDBD)
  {
    if(!connect_ndb_mgm(g_config)){
      return false;
    }
    
    if(!start_processes(g_config, atrt_process::AP_NDBD))
      return false;
    
    if(!wait_ndb(g_config, NDB_MGM_NODE_STATUS_NOT_STARTED))
      return false;
    
    for(Uint32 i = 0; i<3; i++)      
      if(wait_ndb(g_config, NDB_MGM_NODE_STATUS_STARTED))
	goto started;
    return false;
  }
  
started:
  if(!start_processes(g_config, p_servers & proc_mask))
    return false;

  return true;
}

bool
reset_config(atrt_config & config)
{
  bool changed = false;
  for(size_t i = 0; i<config.m_processes.size(); i++)
  {
    atrt_process & proc = *config.m_processes[i]; 
    if (proc.m_save.m_saved)
    {
      if (!stop_process(proc))
        return false;
      
      changed = true;
      proc.m_save.m_saved = false;
      proc.m_proc = proc.m_save.m_proc;
      proc.m_proc.m_id = -1;
    }
  }
  return changed;
}

template class Vector<Vector<SimpleCpcClient::Process> >;
template class Vector<atrt_host*>;
template class Vector<atrt_cluster*>;
template class Vector<atrt_process*>;<|MERGE_RESOLUTION|>--- conflicted
+++ resolved
@@ -81,13 +81,6 @@
 char * g_env_path = 0;
 const char* g_mysqld_host = 0;
 
-<<<<<<< HEAD
-/** Dummy, extern declared in ndb_opts.h */
-int g_print_full_config = 0;
-my_bool opt_core;
-
-=======
->>>>>>> b216258a
 static struct my_option g_options[] =
 {
   { "help", '?', "Display this help and exit.", 
