<<<<<<< HEAD
# Copyright (c) 2016, 2017, Oracle and/or its affiliates. All rights reserved.
=======
# Copyright (c) 2016, 2019, Oracle and/or its affiliates. All rights reserved.
>>>>>>> f558e0fc
#
# This program is free software; you can redistribute it and/or modify
# it under the terms of the GNU General Public License as published by
# the Free Software Foundation; version 2 of the License.
#
# This program is distributed in the hope that it will be useful,
# but WITHOUT ANY WARRANTY; without even the implied warranty of
# MERCHANTABILITY or FITNESS FOR A PARTICULAR PURPOSE.  See the
# GNU General Public License for more details.
#
# You should have received a copy of the GNU General Public License
# along with this program; if not, write to the Free Software
# Foundation, Inc., 51 Franklin St, Fifth Floor, Boston, MA 02110-1301  USA
#
# GENERATED FILE
#
cmd: testIndex
args: -n MixedTransaction T1
max-time: 180

cmd: testBasic
args: -n DoubleUnlock T1
max-time: 180

cmd: testNdbApi
args: -n UpdateWithoutValues T6 D1 D2
max-time: 180

cmd: testIndex
args: -n FireTrigOverload T1
max-time: 180

cmd: testNdbApi
args: -n NdbRecordRowLength
max-time: 180

cmd: testNdbApi
args: -n MgmdSendbufferExhaust T1
max-time: 180

cmd: testBasic
args: -r 10 -n Bug59496_case1 T2
max-time: 180

cmd: test_event_merge
args: --no-implicit-nulls --no-multiops --blob-version 1
max-time: 180

<<<<<<< HEAD
cmd: testBasic
args: -n PkSimpleRead
=======
cmd: testBackup
args: -n BackupDDL T1
>>>>>>> f558e0fc
max-time: 360

cmd: testBasic
args: -n Bug25090 T1
max-time: 180

cmd: testBasic
args: -n MassiveRollback T1 T6 D1 D2
max-time: 1080

cmd: testIndex
args: --forceshortreqs -n InsertDelete T2
max-time: 720

cmd: atrt-testBackup
args: -n NFMaster T1
max-time: 1080

cmd: testSystemRestart
args: -n to T1
max-time: 1800

# OJA: Test case has never been stable.
#      Had several failed attempts of fixing it.
#      Giving up for now and suspend it.
#cmd: testSpj
#args: -n bug#23048816
#max-time: 180
#
cmd: testSpj
args: -n ScanJoinError
max-time: 1200

cmd: testSpj
args: -n LookupJoinError T6 I1 I3
max-time: 600

cmd: testDict
args: -n DropWithTakeover T1 T2
max-time: 1800<|MERGE_RESOLUTION|>--- conflicted
+++ resolved
@@ -1,8 +1,4 @@
-<<<<<<< HEAD
-# Copyright (c) 2016, 2017, Oracle and/or its affiliates. All rights reserved.
-=======
 # Copyright (c) 2016, 2019, Oracle and/or its affiliates. All rights reserved.
->>>>>>> f558e0fc
 #
 # This program is free software; you can redistribute it and/or modify
 # it under the terms of the GNU General Public License as published by
@@ -51,13 +47,8 @@
 args: --no-implicit-nulls --no-multiops --blob-version 1
 max-time: 180
 
-<<<<<<< HEAD
 cmd: testBasic
 args: -n PkSimpleRead
-=======
-cmd: testBackup
-args: -n BackupDDL T1
->>>>>>> f558e0fc
 max-time: 360
 
 cmd: testBasic
@@ -72,7 +63,7 @@
 args: --forceshortreqs -n InsertDelete T2
 max-time: 720
 
-cmd: atrt-testBackup
+cmd: testBackup
 args: -n NFMaster T1
 max-time: 1080
 
