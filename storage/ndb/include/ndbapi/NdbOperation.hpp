/* Copyright (C) 2003 MySQL AB

   This program is free software; you can redistribute it and/or modify
   it under the terms of the GNU General Public License as published by
   the Free Software Foundation; version 2 of the License.

   This program is distributed in the hope that it will be useful,
   but WITHOUT ANY WARRANTY; without even the implied warranty of
   MERCHANTABILITY or FITNESS FOR A PARTICULAR PURPOSE.  See the
   GNU General Public License for more details.

   You should have received a copy of the GNU General Public License
   along with this program; if not, write to the Free Software
   Foundation, Inc., 59 Temple Place, Suite 330, Boston, MA  02111-1307  USA */

#ifndef NdbOperation_H
#define NdbOperation_H

#include <ndb_types.h>
#include "ndbapi_limits.h"
#include "NdbError.hpp"
#include "NdbReceiver.hpp"
#include "NdbDictionary.hpp"
#include "Ndb.hpp"

class Ndb;
class NdbApiSignal;
class NdbRecAttr;
class NdbOperation;
class NdbTransaction;
class NdbColumnImpl;
class NdbBlob;

/**
 * @class NdbOperation
 * @brief Class of operations for use in transactions.  
 */
class NdbOperation
{
#ifndef DOXYGEN_SHOULD_SKIP_INTERNAL
  friend class Ndb;
  friend class NdbTransaction;
  friend class NdbScanOperation;
  friend class NdbScanReceiver;
  friend class NdbScanFilter;
  friend class NdbScanFilterImpl;
  friend class NdbReceiver;
  friend class NdbBlob;
#endif

public:
  /** 
   * @name Define Standard Operation Type
   * @{
   */

  /**
   * Different access types (supported by sub-classes of NdbOperation)
   */

  enum Type {
    PrimaryKeyAccess     ///< Read, insert, update, or delete using pk
#ifndef DOXYGEN_SHOULD_SKIP_INTERNAL
    = 0                  // NdbOperation
#endif
    ,UniqueIndexAccess   ///< Read, update, or delete using unique index
#ifndef DOXYGEN_SHOULD_SKIP_INTERNAL
    = 1                  // NdbIndexOperation
#endif
    ,TableScan          ///< Full table scan
#ifndef DOXYGEN_SHOULD_SKIP_INTERNAL
    = 2                  // NdbScanOperation
#endif
    ,OrderedIndexScan   ///< Ordered index scan
#ifndef DOXYGEN_SHOULD_SKIP_INTERNAL
    = 3                  // NdbIndexScanOperation
#endif
  };
  
  /**
   * Lock when performing read
   */

  enum LockMode {
    LM_Read                 ///< Read with shared lock
#ifndef DOXYGEN_SHOULD_SKIP_INTERNAL
    = 0
#endif
    ,LM_Exclusive           ///< Read with exclusive lock
#ifndef DOXYGEN_SHOULD_SKIP_INTERNAL
    = 1
#endif
    ,LM_CommittedRead       ///< Ignore locks, read last committed value
#ifndef DOXYGEN_SHOULD_SKIP_INTERNAL
    = 2,
    LM_Dirty = 2
#endif
  };

  /**
<<<<<<< HEAD
   * How should transaction be handled if operation fails
=======
   * How should transaction be handled if operation fails.
   *
   * If AO_IgnoreError, a failure in one operation will not abort the
   * transaction, and NdbTransaction::execute() will return 0 (success). Use
   * NdbOperation::getNdbError() to check for errors from individual
   * operations.
   *
   * If AbortOnError, a failure in one operation will abort the transaction
   * and cause NdbTransaction::execute() to return -1.
   * 
   * Abort option can be set on execute(), or in the individual operation.
   * Setting AO_IgnoreError or AbortOnError in execute() overrides the settings
   * on individual operations. Setting DefaultAbortOption in execute() (the
   * default) causes individual operation settings to be used.
>>>>>>> d0d1eb77
   *
   * For READ, default is AO_IgnoreError
   *     DML,  default is AbortOnError
   * CommittedRead does _only_ support AO_IgnoreError
   */
  enum AbortOption {
    DefaultAbortOption = -1,///< Use default as specified by op-type
    AbortOnError = 0,       ///< Abort transaction on failed operation
    AO_IgnoreError = 2      ///< Transaction continues on failed operation
  };

  /**
   * Define the NdbOperation to be a standard operation of type insertTuple.
   * When calling NdbTransaction::execute, this operation 
   * adds a new tuple to the table.
   *
   * @return 0 if successful otherwise -1.
   */		
  virtual int 			insertTuple();
		
  /**
   * Define the NdbOperation to be a standard operation of type updateTuple.
   * When calling NdbTransaction::execute, this operation 
   * updates a tuple in the table.
   *
   * @return 0 if successful otherwise -1.
   */  
  virtual int 			updateTuple();

  /**
   * Define the NdbOperation to be a standard operation of type writeTuple.
   * When calling NdbTransaction::execute, this operation 
   * writes a tuple to the table.
   * If the tuple exists, it updates it, otherwise an insert takes place.
   *
   * @return 0 if successful otherwise -1.
   */  
  virtual int 			writeTuple();

  /**
   * Define the NdbOperation to be a standard operation of type deleteTuple.
   * When calling NdbTransaction::execute, this operation 
   * delete a tuple.
   *
   * @return 0 if successful otherwise -1.
   */
  virtual int 			deleteTuple();
		
  /**
   * Define the NdbOperation to be a standard operation of type readTuple.
   * When calling NdbTransaction::execute, this operation 
   * reads a tuple.
   *
   * @return 0 if successful otherwise -1.
   */
  virtual int 			readTuple(LockMode);

#ifndef DOXYGEN_SHOULD_SKIP_DEPRECATED
  /**
   * Define the NdbOperation to be a standard operation of type readTuple.
   * When calling NdbTransaction::execute, this operation 
   * reads a tuple.
   *
   * @return 0 if successful otherwise -1.
   */  
  virtual int 			readTuple();				

  /**
   * Define the NdbOperation to be a standard operation of type 
   * readTupleExclusive.
   * When calling NdbTransaction::execute, this operation 
   * read a tuple using an exclusive lock.
   *
   * @return 0 if successful otherwise -1.
   */
  virtual int 			readTupleExclusive();

  /**
   * Define the NdbOperation to be a standard operation of type 
   * simpleRead.
   * When calling NdbTransaction::execute, this operation 
   * reads an existing tuple (using shared read lock), 
   * but releases lock immediately after read.
   *
   * @note  Using this operation twice in the same transaction
   *        may produce different results (e.g. if there is another
   *        transaction which updates the value between the
   *        simple reads).
   *
   * Note that simpleRead can read the value from any database node while
   * standard read always read the value on the database node which is 
   * primary for the record.
   *
   * @return 0 if successful otherwise -1.
   */
  virtual int			simpleRead();

  /**
   * Define the NdbOperation to be a standard operation of type committedRead.
   * When calling NdbTransaction::execute, this operation 
   * read latest committed value of the record.
   *
   * This means that if another transaction is updating the 
   * record, then the current transaction will not wait.  
   * It will instead use the latest committed value of the 
   * record.
   * dirtyRead is a deprecated name for committedRead
   *
   * @return 0 if successful otherwise -1.
   * @depricated
   */
  virtual int			dirtyRead();

  /**
   * Define the NdbOperation to be a standard operation of type committedRead.
   * When calling NdbTransaction::execute, this operation 
   * read latest committed value of the record.
   *
   * This means that if another transaction is updating the 
   * record, then the current transaction will not wait.  
   * It will instead use the latest committed value of the 
   * record.
   *
   * @return 0 if successful otherwise -1.
   */
  virtual int			committedRead();

  /**
   * Define the NdbOperation to be a standard operation of type dirtyUpdate.
   * When calling NdbTransaction::execute, this operation 
   * updates without two-phase commit.
   *
   * @return 0 if successful otherwise -1.
   */
  virtual int			dirtyUpdate();

  /**
   * Define the NdbOperation to be a standard operation of type dirtyWrite.
   * When calling NdbTransaction::execute, this operation 
   * writes without two-phase commit.
   *
   * @return 0 if successful otherwise -1.
   */
  virtual int			dirtyWrite();
#endif

#ifndef DOXYGEN_SHOULD_SKIP_INTERNAL
  /** @} *********************************************************************/
  /** 
   * @name Define Interpreted Program Operation Type
   * @{
   */

  /**
   * Update a tuple using an interpreted program.
   *
   * @return 0 if successful otherwise -1.
   */  
  virtual int			interpretedUpdateTuple();
		
  /**
   * Delete a tuple using an interpreted program.
   *
   * @return 0 if successful otherwise -1.
   */
  virtual int			interpretedDeleteTuple();
#endif

  /** @} *********************************************************************/

  /** 
   * @name Specify Search Conditions
   * @{
   */
  /**
   * Define a search condition with equality.
   * The condition is true if the attribute has the given value.
   * To set search conditions on multiple attributes,
   * use several equals (then all of them must be satisfied for the
   * tuple to be selected).
   *
   * @note For insertTuple() it is also allowed to define the
   *       search key by using setValue().
   *
   * @note There are 10 versions of equal() with
   *       slightly different parameters.
   *
   * @note  If attribute has fixed size, value must include all bytes.
   *        In particular a Char must be native-blank padded.
   *        If attribute has variable size, value must start with
   *        1 or 2 little-endian length bytes (2 if Long*).
   * 
   * @param   anAttrName   Attribute name 
   * @param   aValue       Attribute value.
   * @return               -1 if unsuccessful. 
   */
#ifndef DOXYGEN_SHOULD_SKIP_DEPRECATED
  int  equal(const char* anAttrName, const char* aValue, Uint32 len);
#endif
  int  equal(const char* anAttrName, const char* aValue);
  int  equal(const char* anAttrName, Int32 aValue);	
  int  equal(const char* anAttrName, Uint32 aValue);	
  int  equal(const char* anAttrName, Int64 aValue);	
  int  equal(const char* anAttrName, Uint64 aValue);
#ifndef DOXYGEN_SHOULD_SKIP_DEPRECATED
  int  equal(Uint32 anAttrId, const char* aValue, Uint32 len);
#endif
  int  equal(Uint32 anAttrId, const char* aValue);
  int  equal(Uint32 anAttrId, Int32 aValue);	
  int  equal(Uint32 anAttrId, Uint32 aValue);	
  int  equal(Uint32 anAttrId, Int64 aValue);	
  int  equal(Uint32 anAttrId, Uint64 aValue);
	
  /** @} *********************************************************************/
  /** 
   * @name Specify Attribute Actions for Operations
   * @{
   */

  /**
   * Defines a retrieval operation of an attribute value.
   * The NDB API allocate memory for the NdbRecAttr object that
   * will hold the returned attribute value. 
   *
   * @note Note that it is the applications responsibility
   *       to allocate enough memory for aValue (if non-NULL).
   *       The buffer aValue supplied by the application must be
   *       aligned appropriately.  The buffer is used directly
   *       (avoiding a copy penalty) only if it is aligned on a
   *       4-byte boundary and the attribute size in bytes
   *       (i.e. NdbRecAttr::attrSize times NdbRecAttr::arraySize is
   *       a multiple of 4).
   *
   * @note There are two versions of NdbOperation::getValue with
   *       slightly different parameters.
   *
   * @note This method does not fetch the attribute value from 
   *       the database!  The NdbRecAttr object returned by this method 
   *       is <em>not</em> readable/printable before the 
   *       transaction has been executed with NdbTransaction::execute.
   *
   * @param anAttrName  Attribute name 
   * @param aValue      If this is non-NULL, then the attribute value 
   *                    will be returned in this parameter.<br>
   *                    If NULL, then the attribute value will only 
   *                    be stored in the returned NdbRecAttr object.
   * @return            An NdbRecAttr object to hold the value of 
   *                    the attribute, or a NULL pointer 
   *                    (indicating error).
   */
  NdbRecAttr* getValue(const char* anAttrName, char* aValue = 0);
  NdbRecAttr* getValue(Uint32 anAttrId, char* aValue = 0);
  NdbRecAttr* getValue(const NdbDictionary::Column*, char* val = 0);
  
  /**
   * Define an attribute to set or update in query.
   *
   * To set a NULL value, use the following construct:
   * @code
   *   setValue("ATTR_NAME", (char*)NULL);
   * @endcode
   * 
   * There are a number of NdbOperation::setValue methods that 
   * take a certain type as input
   * (pass by value rather than passing a pointer). 
   * As the interface is currently implemented it is the responsibility 
   * of the application programmer to use the correct types.
   *
   * The NDB API will however check that the application sends
   * a correct length to the interface as given in the length parameter.  
   * The passing of char* as the value can contain any type or 
   * any type of array. 
   * If length is not provided or set to zero, 
   * then the API will assume that the pointer
   * is correct and not bother with checking it.
   *
   * @note For insertTuple() the NDB API will automatically detect that 
   *       it is supposed to use equal() instead. 
   *
   * @note For insertTuple() it is not necessary to use
   *       setValue() on key attributes before other attributes.
   *
   * @note There are 14 versions of NdbOperation::setValue with
   *       slightly different parameters.
   *
   * @note See note under equal() about value format and length.
   * 
   * @param anAttrName     Name (or Id) of attribute.
   * @param aValue         Attribute value to set.
   * @return               -1 if unsuccessful.
   */
#ifndef DOXYGEN_SHOULD_SKIP_DEPRECATED
  int  setValue(const char* anAttrName, const char* aValue, Uint32 len);
#endif
  int  setValue(const char* anAttrName, const char* aValue);
  int  setValue(const char* anAttrName, Int32 aValue);
  int  setValue(const char* anAttrName, Uint32 aValue);
  int  setValue(const char* anAttrName, Int64 aValue);
  int  setValue(const char* anAttrName, Uint64 aValue);
  int  setValue(const char* anAttrName, float aValue);
  int  setValue(const char* anAttrName, double aValue);

#ifndef DOXYGEN_SHOULD_SKIP_DEPRECATED
  int  setValue(Uint32 anAttrId, const char* aValue, Uint32 len);
#endif
  int  setValue(Uint32 anAttrId, const char* aValue);
  int  setValue(Uint32 anAttrId, Int32 aValue);
  int  setValue(Uint32 anAttrId, Uint32 aValue);
  int  setValue(Uint32 anAttrId, Int64 aValue);
  int  setValue(Uint32 anAttrId, Uint64 aValue);
  int  setValue(Uint32 anAttrId, float aValue);
  int  setValue(Uint32 anAttrId, double aValue);

  /**
   * This method replaces getValue/setValue for blobs.  It creates
   * a blob handle NdbBlob.  A second call with same argument returns
   * the previously created handle.  The handle is linked to the
   * operation and is maintained automatically.
   *
   * See NdbBlob for details.
   */
  virtual NdbBlob* getBlobHandle(const char* anAttrName);
  virtual NdbBlob* getBlobHandle(Uint32 anAttrId);
 
#ifndef DOXYGEN_SHOULD_SKIP_INTERNAL
  /** @} *********************************************************************/
  /** 
   * @name Specify Interpreted Program Instructions
   * @{
   */

  /**
   * Interpreted program instruction: Add a value to an attribute.
   *
   * @note Destroys the contents of registers 6 and 7.
   *       (The instruction uses these registers for its operation.)
   *
   * @note There are four versions of NdbOperation::incValue with
   *       slightly different parameters.
   *
   * @param anAttrName     Attribute name.
   * @param aValue         Value to add.
   * @return               -1 if unsuccessful.
   */
  int   incValue(const char* anAttrName, Uint32 aValue);
  int   incValue(const char* anAttrName, Uint64 aValue);
  int   incValue(Uint32 anAttrId, Uint32 aValue);
  int   incValue(Uint32 anAttrId, Uint64 aValue);

  /**
   * Interpreted program instruction:
   * Subtract a value from an attribute in an interpreted operation.
   *
   * @note Destroys the contents of registers 6 and 7.
   *       (The instruction uses these registers for its operation.)
   *
   * @note There are four versions of NdbOperation::subValue with
   *       slightly different parameters.
   *
   * @param anAttrName    Attribute name.
   * @param aValue        Value to subtract.
   * @return              -1 if unsuccessful.
   */
  int   subValue(const char* anAttrName, Uint32 aValue);
  int   subValue(const char* anAttrName, Uint64 aValue);
  int   subValue(Uint32 anAttrId, Uint32 aValue);
  int   subValue(Uint32 anAttrId, Uint64 aValue);

  /**
   * Interpreted program instruction:
   * Define a jump label in an interpreted operation.
   *
   * @note The labels are automatically numbered starting with 0.  
   *       The parameter used by NdbOperation::def_label should 
   *       match the automatic numbering to make it easier to 
   *       debug the interpreted program.
   * 
   * @param labelNumber   Label number.
   * @return              -1 if unsuccessful.
   */
  int   def_label(int labelNumber);

  /**
   * Interpreted program instruction:
   * Add two registers into a third.
   *
   * @param RegSource1   First register.
   * @param RegSource2   Second register.
   * @param RegDest      Destination register where the result will be stored.
   * @return -1 if unsuccessful.
   */
  int   add_reg(Uint32 RegSource1, Uint32 RegSource2, Uint32 RegDest);

  /**
   * Interpreted program instruction:
   * Substract RegSource2 from RegSource1 and put the result in RegDest.
   *
   * @param RegSource1   First register.
   * @param RegSource2   Second register.
   * @param RegDest      Destination register where the result will be stored.
   * @return             -1 if unsuccessful.
   */
  int   sub_reg(Uint32 RegSource1, Uint32 RegSource2, Uint32 RegDest);

  /**
   * Interpreted program instruction:
   * Load a constant into a register.
   *
   * @param RegDest      Destination register.
   * @param Constant     Value to load.
   * @return             -1 if unsuccessful.
   */
  int   load_const_u32(Uint32 RegDest, Uint32 Constant);
  int   load_const_u64(Uint32 RegDest, Uint64 Constant);

  /**
   * Interpreted program instruction:
   * Load NULL value into a register.
   *
   * @param RegDest      Destination register.
   * @return             -1 if unsuccessful.
   */ 
  int   load_const_null(Uint32 RegDest);

  /**
   * Interpreted program instruction:
   * Read an attribute into a register.
   *
   * @param anAttrName   Attribute name.
   * @param RegDest      Destination register.
   * @return             -1 if unsuccessful.
   */
  int   read_attr(const char* anAttrName, Uint32 RegDest);

  /**
   * Interpreted program instruction:
   * Write an attribute from a register. 
   *
   * @param anAttrName   Attribute name.
   * @param RegSource    Source register.
   * @return             -1 if unsuccessful.
   */
  int   write_attr(const char* anAttrName, Uint32 RegSource);

  /**
   * Interpreted program instruction:
   * Read an attribute into a register.
   *
   * @param anAttrId the attribute id.
   * @param RegDest the destination register.
   * @return -1 if unsuccessful.
   */
  int   read_attr(Uint32 anAttrId, Uint32 RegDest);

  /**
   * Interpreted program instruction:
   * Write an attribute from a register. 
   *
   * @param anAttrId the attribute id.
   * @param RegSource the source register.
   * @return -1 if unsuccessful.
   */
  int   write_attr(Uint32 anAttrId, Uint32 RegSource);

  /**
   * Interpreted program instruction:
   * Define a search condition. Last two letters in the function name 
   * describes the search condition.
   * The condition compares RegR with RegL and therefore appears
   * to be reversed.
   *
   * - ge RegR >= RegL
   * - gt RegR >  RegL
   * - le RegR <= RegL
   * - lt RegR <  RegL
   * - eq RegR =  RegL
   * - ne RegR <> RegL
   *
   * @param RegLvalue left value. 
   * @param RegRvalue right value.
   * @param Label the label to jump to.
   * @return -1 if unsuccessful.
   */
  int   branch_ge(Uint32 RegLvalue, Uint32 RegRvalue, Uint32 Label);
  int   branch_gt(Uint32 RegLvalue, Uint32 RegRvalue, Uint32 Label);
  int   branch_le(Uint32 RegLvalue, Uint32 RegRvalue, Uint32 Label);
  int   branch_lt(Uint32 RegLvalue, Uint32 RegRvalue, Uint32 Label);
  int   branch_eq(Uint32 RegLvalue, Uint32 RegRvalue, Uint32 Label);
  int   branch_ne(Uint32 RegLvalue, Uint32 RegRvalue, Uint32 Label);

  /**
   * Interpreted program instruction:
   * Jump to Label if RegLvalue is not NULL.
   *
   * @param RegLvalue the value to check.
   * @param Label the label to jump to.
   * @return -1 if unsuccessful. 
   */
  int   branch_ne_null(Uint32 RegLvalue, Uint32 Label);

  /**
   * Interpreted program instruction:
   * Jump to Label if RegLvalue is equal to NULL.
   *
   * @param  RegLvalue  Value to check.
   * @param  Label      Label to jump to.
   * @return -1 if unsuccessful. 
   */
  int   branch_eq_null(Uint32 RegLvalue, Uint32 Label);

  /**
   * Interpreted program instruction:
   * Jump to Label.
   *
   * @param  Label  Label to jump to.
   * @return -1 if unsuccessful.
   */
  int   branch_label(Uint32 Label);

  /**
   * Interpreted program instruction:  branch after memcmp
   * @param  ColId   Column to check
   * @param  Label   Label to jump to
   * @return -1 if unsuccessful
   */
  int branch_col_eq_null(Uint32 ColId, Uint32 Label);
  int branch_col_ne_null(Uint32 ColId, Uint32 Label);

  /**
   * Interpreted program instruction:  branch after memcmp
   * @param  ColId   column to check
   * @param  val     search value
   * @param  len     length of search value   
   * @param  nopad   force non-padded comparison for a Char column
   * @param  Label   label to jump to
   * @return -1 if unsuccessful
   */
  int branch_col_eq(Uint32 ColId, const void * val, Uint32 len, 
		    bool nopad, Uint32 Label);
  int branch_col_ne(Uint32 ColId, const void * val, Uint32 len, 
		    bool nopad, Uint32 Label);
  int branch_col_lt(Uint32 ColId, const void * val, Uint32 len, 
		    bool nopad, Uint32 Label);
  int branch_col_le(Uint32 ColId, const void * val, Uint32 len, 
		    bool nopad, Uint32 Label);
  int branch_col_gt(Uint32 ColId, const void * val, Uint32 len, 
		    bool nopad, Uint32 Label);
  int branch_col_ge(Uint32 ColId, const void * val, Uint32 len, 
		    bool nopad, Uint32 Label);
  /**
   * The argument is always plain char, even if the field is varchar
   * (changed in 5.0.22).
   */
  int branch_col_like(Uint32 ColId, const void *, Uint32 len, 
		      bool nopad, Uint32 Label);
  int branch_col_notlike(Uint32 ColId, const void *, Uint32 len, 
			 bool nopad, Uint32 Label);
  
  /**
   * Interpreted program instruction: Exit with Ok
   *
   * For scanning transactions,
   * end interpreted operation and return the row to the application.
   *
   * For non-scanning transactions,
   * exit interpreted program.
   *
   * @return -1 if unsuccessful.
   */
  int	interpret_exit_ok();

  /**
   * Interpreted program instruction: Exit with Not Ok
   *
   * For scanning transactions, 
   * continue with the next row without returning the current row.
   *
   * For non-scanning transactions,
   * abort the whole transaction.
   *
   * @note A method also exists without the error parameter.
   * 
   * @param ErrorCode   An error code given by the application programmer.
   * @return            -1 if unsuccessful.
   */
  int   interpret_exit_nok(Uint32 ErrorCode);
  int   interpret_exit_nok();

  
  /**
   * Interpreted program instruction:
   *
   * For scanning transactions, 
   * return this row, but no more from this fragment
   *
   * For non-scanning transactions,
   * abort the whole transaction.
   *
   * @return            -1 if unsuccessful.
   */
  int interpret_exit_last_row();
  
  /**
   * Interpreted program instruction:
   * Define a subroutine in an interpreted operation.
   *
   * @param SubroutineNumber the subroutine number.
   * @return -1 if unsuccessful.
   */
  int   def_subroutine(int SubroutineNumber);

  /**
   * Interpreted program instruction:
   * Call a subroutine.
   *
   * @param Subroutine the subroutine to call.
   * @return -1 if unsuccessful. 
   */
  int   call_sub(Uint32 Subroutine);

  /**
   * Interpreted program instruction:
   * End a subroutine.
   *
   * @return -1 if unsuccessful. 
   */
  int   ret_sub();
#endif

  /** @} *********************************************************************/

  /** 
   * @name Error Handling
   * @{
   */

  /**
   * Get the latest error code.
   *
   * @return error code.
   */
  const NdbError & getNdbError() const;

  /**
   * Get the method number where the error occured.
   * 
   * @return method number where the error occured.
   */
  int getNdbErrorLine();

  /**
   * Get table name of this operation.
   */
  const char* getTableName() const;

  /**
   * Get table object for this operation
   */
  const NdbDictionary::Table * getTable() const;

  /**
   * Get the type of access for this operation
   */
  const Type getType() const;

  /** @} *********************************************************************/

#ifndef DOXYGEN_SHOULD_SKIP_INTERNAL
  /**
   * Type of operation
   */
  enum OperationType { 
    ReadRequest = 0,              ///< Read operation
    UpdateRequest = 1,            ///< Update Operation
    InsertRequest = 2,            ///< Insert Operation
    DeleteRequest = 3,            ///< Delete Operation
    WriteRequest = 4,             ///< Write Operation
    ReadExclusive = 5,            ///< Read exclusive
    OpenScanRequest,              ///< Scan Operation
    OpenRangeScanRequest,         ///< Range scan operation
    NotDefined2,                  ///< Internal for debugging
    NotDefined                    ///< Internal for debugging
  };
#endif

  /**
   * Return lock mode for operation
   */
  LockMode getLockMode() const { return theLockMode; }

  /**
   * Get/set abort option
   */
  AbortOption getAbortOption() const;
  int setAbortOption(AbortOption);
  
#ifndef DOXYGEN_SHOULD_SKIP_INTERNAL
  
  /**
   * Set/get partition key
   */
  void setPartitionId(Uint32 id);
  void setPartitionHash(Uint32 key);
  void setPartitionHash(const Uint64 *, Uint32 len);
  Uint32 getPartitionId() const;
#endif
protected:
  int handle_distribution_key(const Uint64 *, Uint32 len);
protected:
/******************************************************************************
 * These are the methods used to create and delete the NdbOperation objects.
 *****************************************************************************/

  bool                  needReply();
/******************************************************************************
 * These methods are service routines used by the other NDB API classes.
 *****************************************************************************/
//--------------------------------------------------------------
// Initialise after allocating operation to a transaction		      
//--------------------------------------------------------------
  int init(const class NdbTableImpl*, NdbTransaction* aCon);
  void initInterpreter();

  NdbOperation(Ndb* aNdb, Type aType = PrimaryKeyAccess);	
  virtual ~NdbOperation();
  void	next(NdbOperation*);		// Set next pointer		      
  NdbOperation*	    next();	        // Get next pointer		       
public:
#ifndef DOXYGEN_SHOULD_SKIP_INTERNAL
  const NdbOperation* next() const;
  const NdbRecAttr* getFirstRecAttr() const;
#endif
protected:

  enum OperationStatus
  { 
    Init,                       
    OperationDefined,
    TupleKeyDefined,
    GetValue,
    SetValue,
    ExecInterpretedValue,
    SetValueInterpreted,
    FinalGetValue,
    SubroutineExec,
    SubroutineEnd,
    WaitResponse,
    WaitCommitResponse,
    Finished,
    ReceiveFinished
  };

  OperationStatus   Status();	         	// Read the status information
  
  void		    Status(OperationStatus);    // Set the status information

  void		    NdbCon(NdbTransaction*);	// Set reference to connection
  						// object.

  virtual void	    release();			// Release all operations 
                                                // connected to
					      	// the operations object.      
  void		    setStartIndicator();

/******************************************************************************
 * The methods below is the execution part of the NdbOperation
 * class. This is where the NDB signals are sent and received. The
 * operation can send TC[KEY/INDX]REQ, [INDX]ATTRINFO. 
 * It can receive TC[KEY/INDX]CONF, TC[KEY/INDX]REF, [INDX]ATTRINFO. 
 * When an operation is received in its fulness or a refuse message 
 * was sent, then the connection object is told about this situation.
 *****************************************************************************/

  int    doSend(int ProcessorId, Uint32 lastFlag);
  virtual int	 prepareSend(Uint32  TC_ConnectPtr,
                             Uint64  TransactionId,
			     AbortOption);
  virtual void   setLastFlag(NdbApiSignal* signal, Uint32 lastFlag);
    
  int	 prepareSendInterpreted();            // Help routine to prepare*
   
  int	 receiveTCKEYREF(NdbApiSignal*); 

  int	 checkMagicNumber(bool b = true); // Verify correct object

  int    checkState_TransId(NdbApiSignal* aSignal);

/******************************************************************************
 *	These are support methods only used locally in this class.
******************************************************************************/

  virtual int equal_impl(const NdbColumnImpl*,const char* aValue);
  virtual NdbRecAttr* getValue_impl(const NdbColumnImpl*, char* aValue = 0);
  int setValue(const NdbColumnImpl* anAttrObject, const char* aValue);
  NdbBlob* getBlobHandle(NdbTransaction* aCon, const NdbColumnImpl* anAttrObject);
  int incValue(const NdbColumnImpl* anAttrObject, Uint32 aValue);
  int incValue(const NdbColumnImpl* anAttrObject, Uint64 aValue);
  int subValue(const NdbColumnImpl* anAttrObject, Uint32 aValue);
  int subValue(const NdbColumnImpl* anAttrObject, Uint64 aValue);
  int read_attr(const NdbColumnImpl* anAttrObject, Uint32 RegDest);
  int write_attr(const NdbColumnImpl* anAttrObject, Uint32 RegSource);
  int branch_reg_reg(Uint32 type, Uint32, Uint32, Uint32);
  int branch_col(Uint32 type, Uint32, const void *, Uint32, bool, Uint32 Label);
  int branch_col_null(Uint32 type, Uint32 col, Uint32 Label);
  
  // Handle ATTRINFO signals   
  int insertATTRINFO(Uint32 aData);
  int insertATTRINFOloop(const Uint32* aDataPtr, Uint32 aLength);
  
  int insertKEYINFO(const char* aValue,	
		    Uint32 aStartPosition,	
		    Uint32 aKeyLenInByte);
  void reorderKEYINFO();
  
  virtual void setErrorCode(int aErrorCode);
  virtual void setErrorCodeAbort(int aErrorCode);

  void        handleFailedAI_ElemLen();	   // When not all attribute data
                                           // were received

  int	      incCheck(const NdbColumnImpl* anAttrObject);
  int	      initial_interpreterCheck();
  int	      intermediate_interpreterCheck();
  int	      read_attrCheck(const NdbColumnImpl* anAttrObject);
  int	      write_attrCheck(const NdbColumnImpl* anAttrObject);
  int	      labelCheck();
  int	      insertCall(Uint32 aCall);
  int	      insertBranch(Uint32 aBranch);

  Uint32 ptr2int() { return theReceiver.getId(); };

  // get table or index key from prepared signals
  int getKeyFromTCREQ(Uint32* data, Uint32 & size);

/******************************************************************************
 * These are the private variables that are defined in the operation objects.
 *****************************************************************************/

  Type m_type;

  NdbReceiver theReceiver;

  NdbError theError;			// Errorcode	       
  int 	   theErrorLine;		// Error line       

  Ndb*		   theNdb;	      	// Point back to the Ndb object.
  NdbTransaction*   theNdbCon;	       	// Point back to the connection object.
  NdbOperation*	   theNext;	       	// Next pointer to operation.

  union {
    NdbApiSignal* theTCREQ;		// The TC[KEY/INDX]REQ signal object
    NdbApiSignal* theSCAN_TABREQ;
  };

  NdbApiSignal*	   theFirstATTRINFO;	// The first ATTRINFO signal object 
  NdbApiSignal*	   theCurrentATTRINFO;	// The current ATTRINFO signal object  
  Uint32	   theTotalCurrAI_Len;	// The total number of attribute info
  		      			// words currently defined    
  Uint32	   theAI_LenInCurrAI;	// The number of words defined in the
		      		     	// current ATTRINFO signal
  NdbApiSignal*	   theLastKEYINFO;	// The first KEYINFO signal object 

  class NdbLabel*	    theFirstLabel;
  class NdbLabel*	    theLastLabel;
  class NdbBranch*	    theFirstBranch;
  class NdbBranch*	    theLastBranch;
  class NdbCall*	    theFirstCall;
  class NdbCall*	    theLastCall;
  class NdbSubroutine*    theFirstSubroutine;
  class NdbSubroutine*    theLastSubroutine;
  Uint32	    theNoOfLabels;
  Uint32	    theNoOfSubroutines;

  Uint32*           theKEYINFOptr;       // Pointer to where to write KEYINFO
  Uint32*           theATTRINFOptr;      // Pointer to where to write ATTRINFO

  const class NdbTableImpl* m_currentTable; // The current table
  const class NdbTableImpl* m_accessTable;  // Index table (== current for pk)

  // Set to TRUE when a tuple key attribute has been defined. 
  Uint32	    theTupleKeyDefined[NDB_MAX_NO_OF_ATTRIBUTES_IN_KEY][3];

  Uint32	    theTotalNrOfKeyWordInSignal;     // The total number of
  						     // keyword in signal.

  Uint32	    theTupKeyLen;	// Length of the tuple key in words
		       		        // left until done
  Uint8	theNoOfTupKeyLeft;  // The number of tuple key attributes
  OperationType	theOperationType;        // Read Request, Update Req......   
  
  LockMode        theLockMode;	   // Can be set to WRITE if read operation 
  OperationStatus theStatus;	   // The status of the operation.	
  
  Uint32         theMagicNumber;  // Magic number to verify that object 
                                   // is correct
  Uint32 theScanInfo;      	   // Scan info bits (take over flag etc)
  Uint32 theDistributionKey;       // Distribution Key size if used

  Uint32 theSubroutineSize;	   // Size of subroutines for interpretation
  Uint32 theInitialReadSize;	   // Size of initial reads for interpretation
  Uint32 theInterpretedSize;	   // Size of interpretation
  Uint32 theFinalUpdateSize;	   // Size of final updates for interpretation
  Uint32 theFinalReadSize;	   // Size of final reads for interpretation

  Uint8  theStartIndicator;	 // Indicator of whether start operation
  Uint8  theCommitIndicator;	 // Indicator of whether commit operation
  Uint8  theSimpleIndicator;	 // Indicator of whether simple operation
  Uint8  theDirtyIndicator;	 // Indicator of whether dirty operation
  Uint8  theInterpretIndicator;  // Indicator of whether interpreted operation
  Int8  theDistrKeyIndicator_;    // Indicates whether distr. key is used
  Uint8  m_no_disk_flag;          

  Uint16 m_tcReqGSN;
  Uint16 m_keyInfoGSN;
  Uint16 m_attrInfoGSN;

  // Blobs in this operation
  NdbBlob* theBlobList;

  /*
   * Abort option per operation, used by blobs.
   * See also comments on enum AbortOption.
   */
  Int8 m_abortOption;

  friend struct Ndb_free_list_t<NdbOperation>;
};

#ifdef NDB_NO_DROPPED_SIGNAL
#include <stdlib.h>
#endif

#ifndef DOXYGEN_SHOULD_SKIP_INTERNAL

inline
int
NdbOperation::checkMagicNumber(bool b)
{
  if (theMagicNumber != 0xABCDEF01){
#ifdef NDB_NO_DROPPED_SIGNAL
    if(b) abort();
#endif
    return -1;
  }
  return 0;
}

inline
void
NdbOperation::setStartIndicator()
{
  theStartIndicator = 1;
}

inline
int
NdbOperation::getNdbErrorLine()
{
  return theErrorLine;
}

/******************************************************************************
void next(NdbOperation* aNdbOperation);

Parameters:    aNdbOperation: Pointers to the NdbOperation object.
Remark:        Set the next variable of the operation object.
******************************************************************************/
inline
void
NdbOperation::next(NdbOperation* aNdbOperation)
{
  theNext = aNdbOperation;
}

/******************************************************************************
NdbOperation* next();

Return Value:  	Return  next pointer to NdbOperation object.
Remark:         Get the next variable of the operation object.
******************************************************************************/
inline
NdbOperation*
NdbOperation::next()
{
  return theNext;
}

inline
const NdbOperation*
NdbOperation::next() const 
{
  return theNext;
}

inline
const NdbRecAttr*
NdbOperation::getFirstRecAttr() const 
{
  return theReceiver.theFirstRecAttr;
}

/******************************************************************************
Type getType()
                                                                                
Return Value    Return the Type.
Remark:         Gets type of access.
******************************************************************************/
inline
const NdbOperation::Type
NdbOperation::getType() const
{
  return m_type;
}
                                                                                
/******************************************************************************
OperationStatus  Status();

Return Value    Return the OperationStatus.	
Parameters:     aStatus:  The status.
Remark:         Sets Operation status. 
******************************************************************************/
inline
NdbOperation::OperationStatus			
NdbOperation::Status()
{
  return theStatus;
}

/******************************************************************************
void  Status(OperationStatus aStatus);

Parameters:     aStatus: The status.
Remark:         Sets Operation
 status. 
******************************************************************************/
inline
void			
NdbOperation::Status( OperationStatus aStatus )
{
  theStatus = aStatus;
}

/******************************************************************************
void NdbCon(NdbTransaction* aNdbCon);

Parameters:    aNdbCon: Pointers to NdbTransaction object.
Remark:        Set the reference to the connection in the operation object.
******************************************************************************/
inline
void
NdbOperation::NdbCon(NdbTransaction* aNdbCon)
{
  theNdbCon = aNdbCon;
}

inline
int
NdbOperation::equal(const char* anAttrName, const char* aValue, Uint32 len)
{
  return equal(anAttrName, aValue);
}

inline
int
NdbOperation::equal(const char* anAttrName, Int32 aPar)
{
  return equal(anAttrName, (const char*)&aPar, (Uint32)4);
}

inline
int
NdbOperation::equal(const char* anAttrName, Uint32 aPar)
{
  return equal(anAttrName, (const char*)&aPar, (Uint32)4);
}

inline
int
NdbOperation::equal(const char* anAttrName, Int64 aPar)
{
  return equal(anAttrName, (const char*)&aPar, (Uint32)8);
}

inline
int
NdbOperation::equal(const char* anAttrName, Uint64 aPar)
{
  return equal(anAttrName, (const char*)&aPar, (Uint32)8);
}

inline
int
NdbOperation::equal(Uint32 anAttrId, const char* aValue, Uint32 len)
{
  return equal(anAttrId, aValue);
}

inline
int
NdbOperation::equal(Uint32 anAttrId, Int32 aPar)
{
  return equal(anAttrId, (const char*)&aPar, (Uint32)4);
}

inline
int
NdbOperation::equal(Uint32 anAttrId, Uint32 aPar)
{
  return equal(anAttrId, (const char*)&aPar, (Uint32)4);
}

inline
int
NdbOperation::equal(Uint32 anAttrId, Int64 aPar)
{
  return equal(anAttrId, (const char*)&aPar, (Uint32)8);
}

inline
int
NdbOperation::equal(Uint32 anAttrId, Uint64 aPar)
{
  return equal(anAttrId, (const char*)&aPar, (Uint32)8);
}

inline
int
NdbOperation::setValue(const char* anAttrName, const char* aValue, Uint32 len)
{
  return setValue(anAttrName, aValue);
}

inline
int
NdbOperation::setValue(const char* anAttrName, Int32 aPar)
{
  return setValue(anAttrName, (const char*)&aPar, (Uint32)4);
}

inline
int
NdbOperation::setValue(const char* anAttrName, Uint32 aPar)
{
  return setValue(anAttrName, (const char*)&aPar, (Uint32)4);
}

inline
int
NdbOperation::setValue(const char* anAttrName, Int64 aPar)
{
  return setValue(anAttrName, (const char*)&aPar, (Uint32)8);
}

inline
int
NdbOperation::setValue(const char* anAttrName, Uint64 aPar)
{
  return setValue(anAttrName, (const char*)&aPar, (Uint32)8);
}

inline
int
NdbOperation::setValue(const char* anAttrName, float aPar)
{
  return setValue(anAttrName, (const char*)&aPar, (Uint32)4);
}

inline
int
NdbOperation::setValue(const char* anAttrName, double aPar)
{
  return setValue(anAttrName, (const char*)&aPar, (Uint32)8);
}

inline
int
NdbOperation::setValue(Uint32 anAttrId, const char* aValue, Uint32 len)
{
  return setValue(anAttrId, aValue);
}

inline
int
NdbOperation::setValue(Uint32 anAttrId, Int32 aPar)
{
  return setValue(anAttrId, (const char*)&aPar, (Uint32)4);
}

inline
int
NdbOperation::setValue(Uint32 anAttrId, Uint32 aPar)
{
  return setValue(anAttrId, (const char*)&aPar, (Uint32)4);
}

inline
int
NdbOperation::setValue(Uint32 anAttrId, Int64 aPar)
{
  return setValue(anAttrId, (const char*)&aPar, (Uint32)8);
}

inline
int
NdbOperation::setValue(Uint32 anAttrId, Uint64 aPar)
{
  return setValue(anAttrId, (const char*)&aPar, (Uint32)8);
}

inline
int
NdbOperation::setValue(Uint32 anAttrId, float aPar)
{
  return setValue(anAttrId, (char*)&aPar, (Uint32)4);
}

inline
int
NdbOperation::setValue(Uint32 anAttrId, double aPar)
{
  return setValue(anAttrId, (const char*)&aPar, (Uint32)8);
}

#endif // doxygen

#endif<|MERGE_RESOLUTION|>--- conflicted
+++ resolved
@@ -98,9 +98,6 @@
   };
 
   /**
-<<<<<<< HEAD
-   * How should transaction be handled if operation fails
-=======
    * How should transaction be handled if operation fails.
    *
    * If AO_IgnoreError, a failure in one operation will not abort the
@@ -115,7 +112,6 @@
    * Setting AO_IgnoreError or AbortOnError in execute() overrides the settings
    * on individual operations. Setting DefaultAbortOption in execute() (the
    * default) causes individual operation settings to be used.
->>>>>>> d0d1eb77
    *
    * For READ, default is AO_IgnoreError
    *     DML,  default is AbortOnError
