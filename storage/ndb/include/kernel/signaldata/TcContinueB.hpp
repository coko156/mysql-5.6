--- conflicted
+++ resolved
@@ -1,9 +1,5 @@
 /*
-<<<<<<< HEAD
-   Copyright (c) 2003, 2016, Oracle and/or its affiliates. All rights reserved.
-=======
    Copyright (c) 2003, 2017, Oracle and/or its affiliates. All rights reserved.
->>>>>>> ee0adc2a
 
    This program is free software; you can redistribute it and/or modify
    it under the terms of the GNU General Public License as published by
@@ -59,11 +55,7 @@
     ,ZDEBUG_DELAYED_ABORT                  = 23
     ,ZDEBUG_DELAY_TCROLLBACKREP            = 24
 #endif
-<<<<<<< HEAD
-    ,ZSCAN_FOR_READ_BACKUP                  = 24
-=======
     ,ZSCAN_FOR_READ_BACKUP                 = 25
->>>>>>> ee0adc2a
   };
 };
 
