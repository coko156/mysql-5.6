/*
   Copyright (c) 2004, 2010, 2011, 2013, Oracle and/or its affiliates. All rights reserved.

   This program is free software; you can redistribute it and/or modify
   it under the terms of the GNU General Public License as published by
   the Free Software Foundation; version 2 of the License.

   This program is distributed in the hope that it will be useful,
   but WITHOUT ANY WARRANTY; without even the implied warranty of
   MERCHANTABILITY or FITNESS FOR A PARTICULAR PURPOSE.  See the
   GNU General Public License for more details.

   You should have received a copy of the GNU General Public License
   along with this program; if not, write to the Free Software
   Foundation, Inc., 51 Franklin St, Fifth Floor, Boston, MA 02110-1301  USA
*/

#ifndef MGMAPI_CONFIG_PARAMTERS_H
#define MGMAPI_CONFIG_PARAMTERS_H

#define CFG_SYS_NAME                  3
#define CFG_SYS_PRIMARY_MGM_NODE      1
#define CFG_SYS_CONFIG_GENERATION     2
#define CFG_SYS_PORT_BASE             8

#define CFG_NODE_ID                   3
#define CFG_NODE_BYTE_ORDER           4
#define CFG_NODE_HOST                 5
#define CFG_NODE_SYSTEM               6
#define CFG_NODE_DATADIR              7
#define CFG_TOTAL_SEND_BUFFER_MEMORY  9

/**
 * DB config parameters
 */
#define CFG_DB_NO_SAVE_MSGS           100

#define CFG_DB_NO_REPLICAS            101
#define CFG_DB_NO_TABLES              102
#define CFG_DB_NO_ATTRIBUTES          103
#define CFG_DB_NO_INDEXES             104
#define CFG_DB_NO_TRIGGERS            105

#define CFG_DB_NO_TRANSACTIONS        106
#define CFG_DB_NO_OPS                 107
#define CFG_DB_NO_SCANS               108
#define CFG_DB_NO_TRIGGER_OPS         109
#define CFG_DB_NO_INDEX_OPS           110

#define CFG_DB_TRANS_BUFFER_MEM       111
#define CFG_DB_DATA_MEM               112
#define CFG_DB_INDEX_MEM              113
#define CFG_DB_MEMLOCK                114

#define CFG_DB_START_PARTIAL_TIMEOUT   115
#define CFG_DB_START_PARTITION_TIMEOUT 116
#define CFG_DB_START_FAILURE_TIMEOUT   117

#define CFG_DB_HEARTBEAT_INTERVAL     118
#define CFG_DB_API_HEARTBEAT_INTERVAL 119
#define CFG_DB_LCP_INTERVAL           120
#define CFG_DB_GCP_INTERVAL           121
#define CFG_DB_ARBIT_TIMEOUT          122
#define CFG_DB_ARBIT_METHOD           142

#define CFG_DB_WATCHDOG_INTERVAL      123
#define CFG_DB_STOP_ON_ERROR          124

#define CFG_DB_FILESYSTEM_PATH        125
#define CFG_DB_NO_REDOLOG_FILES       126
#define CFG_DB_NO_REDOLOG_PARTS       632
#define CFG_DB_REDOLOG_FILE_SIZE      140

#define CFG_DB_LCP_DISC_PAGES_TUP     127
#define CFG_DB_LCP_DISC_PAGES_TUP_SR  128
#define CFG_DB_LCP_DISC_PAGES_ACC     137
#define CFG_DB_LCP_DISC_PAGES_ACC_SR  138

#define CFG_DB_TRANSACTION_CHECK_INTERVAL   129
#define CFG_DB_TRANSACTION_INACTIVE_TIMEOUT 130
#define CFG_DB_TRANSACTION_DEADLOCK_TIMEOUT 131

#define CFG_DB_PARALLEL_BACKUPS           132
#define CFG_DB_BACKUP_MEM                 133
#define CFG_DB_BACKUP_DATA_BUFFER_MEM     134
#define CFG_DB_BACKUP_LOG_BUFFER_MEM      135
#define CFG_DB_BACKUP_WRITE_SIZE          136
#define CFG_DB_BACKUP_MAX_WRITE_SIZE      139

#define CFG_DB_WATCHDOG_INTERVAL_INITIAL  141

#define CFG_LOG_DESTINATION           147

#define CFG_DB_DISCLESS               148

#define CFG_DB_NO_ORDERED_INDEXES     149
#define CFG_DB_NO_UNIQUE_HASH_INDEXES 150
#define CFG_DB_NO_LOCAL_OPS           151
#define CFG_DB_NO_LOCAL_SCANS         152
#define CFG_DB_BATCH_SIZE             153

#define CFG_DB_UNDO_INDEX_BUFFER      154
#define CFG_DB_UNDO_DATA_BUFFER       155
#define CFG_DB_REDO_BUFFER            156

#define CFG_DB_LONG_SIGNAL_BUFFER     157

#define CFG_DB_BACKUP_DATADIR         158

#define CFG_DB_MAX_OPEN_FILES         159
#define CFG_DB_DISK_PAGE_BUFFER_MEMORY 160 /* used from 5.1 */
#define CFG_DB_STRING_MEMORY          161 /* used from 5.1 */
#define CFG_DB_INITIAL_OPEN_FILES     162 /* used from 5.1 */

#define CFG_DB_DISK_PAGE_BUFFER_MEMORY 160
#define CFG_DB_STRING_MEMORY          161

#define CFG_DB_DISK_SYNCH_SIZE        163
#define CFG_DB_CHECKPOINT_SPEED       164
#define CFG_DB_CHECKPOINT_SPEED_SR    165

#define CFG_DB_MEMREPORT_FREQUENCY    166
#define CFG_DB_BACKUP_REPORT_FREQUENCY    167

#define CFG_DB_O_DIRECT               168

#define CFG_DB_MAX_ALLOCATE           169
#define CFG_DB_MICRO_GCP_INTERVAL     170 /* micro gcp */
#define CFG_DB_MICRO_GCP_TIMEOUT      171

#define CFG_DB_COMPRESSED_BACKUP      172
#define CFG_DB_COMPRESSED_LCP         173

#define CFG_DB_SCHED_EXEC_TIME        174
#define CFG_DB_SCHED_SPIN_TIME        175
#define CFG_DB_REALTIME_SCHEDULER     176
#define CFG_DB_EXECUTE_LOCK_CPU       177
#define CFG_DB_MAINT_LOCK_CPU         178

#define CFG_DB_SUBSCRIPTIONS          179
#define CFG_DB_SUBSCRIBERS            180
#define CFG_DB_SUB_OPERATIONS         181
#define CFG_DB_MAX_BUFFERED_EPOCHS    182
#define CFG_DB_SUMA_HANDOVER_TIMEOUT  183

#define CFG_DB_STARTUP_REPORT_FREQUENCY 184

#define CFG_DB_NODEGROUP              185
#define CFG_DB_MT_THREADS             186
#define CFG_NDBMT_LQH_THREADS         187
#define CFG_NDBMT_LQH_WORKERS         188

#define CFG_DB_INIT_REDO              189
#define CFG_DB_THREAD_POOL            190

#define CFG_NDBMT_CLASSIC             191

#define CFG_DB_DD_FILESYSTEM_PATH     193
#define CFG_DB_DD_DATAFILE_PATH       194
#define CFG_DB_DD_UNDOFILE_PATH       195
#define CFG_DB_DD_LOGFILEGROUP_SPEC   196
#define CFG_DB_DD_TABLEPACE_SPEC      197

#define CFG_DB_SGA                    198 /* super pool mem */
#define CFG_DB_DATA_MEM_2             199 /* used in special build in 5.1 */

#define CFG_DB_LCP_TRY_LOCK_TIMEOUT   605
#define CFG_DB_MT_BUILD_INDEX         606
#define CFG_DB_HB_ORDER               607

#define CFG_DB_DICT_TRACE             608

#define CFG_DB_MAX_START_FAIL         609 /* For StopOnError=0 */
#define CFG_DB_START_FAIL_DELAY_SECS  610 /* For StopOnError=0 */

#define CFG_DB_REDO_OVERCOMMIT_LIMIT  611
#define CFG_DB_REDO_OVERCOMMIT_COUNTER 612

#define CFG_DB_EVENTLOG_BUFFER_SIZE   613
#define CFG_DB_NUMA                   614
#define CFG_DB_LATE_ALLOC             615

#define CFG_DB_2PASS_INR              616
#define CFG_DB_PARALLEL_SCANS_PER_FRAG 617

#define CFG_DB_CONNECT_CHECK_DELAY    618

#define CFG_DB_START_NO_NODEGROUP_TIMEOUT 619

#define CFG_DB_INDEX_STAT_AUTO_CREATE    620
#define CFG_DB_INDEX_STAT_AUTO_UPDATE    621
#define CFG_DB_INDEX_STAT_SAVE_SIZE      622
#define CFG_DB_INDEX_STAT_SAVE_SCALE     623
#define CFG_DB_INDEX_STAT_TRIGGER_PCT    624
#define CFG_DB_INDEX_STAT_TRIGGER_SCALE  625
#define CFG_DB_INDEX_STAT_UPDATE_DELAY   626

#define CFG_DB_MAX_DML_OPERATIONS_PER_TRANSACTION 627
#define CFG_DB_MT_THREAD_CONFIG          628

#define CFG_DB_CRASH_ON_CORRUPTED_TUPLE  629
#define CFG_DB_FREE_PCT                  630

#define CFG_DB_LCP_SCAN_WATCHDOG_LIMIT   631

/* 632 used for CFG_DB_NO_REDOLOG_PARTS */

#define CFG_DB_AT_RESTART_SKIP_INDEXES   633

<<<<<<< HEAD
/* 634 used for CFG_DB_AT_RESTART_SKIP_FKS */

#define CFG_DB_SERVER_PORT               635
#define CFG_DB_TCPBIND_INADDR_ANY        636
#define CFG_DB_AT_RESTART_SUBSCRIBER_CONNECT_TIMEOUT 637
=======
/* <= 641 used */

#define CFG_MIXOLOGY_LEVEL            642
>>>>>>> 43875481

#define CFG_NODE_ARBIT_RANK           200
#define CFG_NODE_ARBIT_DELAY          201
#define CFG_RESERVED_SEND_BUFFER_MEMORY 202
#define CFG_EXTRA_SEND_BUFFER_MEMORY  203

#define CFG_MGMD_MGMD_HEARTBEAT_INTERVAL 204

#define CFG_MIN_LOGLEVEL          250
#define CFG_LOGLEVEL_STARTUP      250
#define CFG_LOGLEVEL_SHUTDOWN     251
#define CFG_LOGLEVEL_STATISTICS   252
#define CFG_LOGLEVEL_CHECKPOINT   253
#define CFG_LOGLEVEL_NODERESTART  254
#define CFG_LOGLEVEL_CONNECTION   255
#define CFG_LOGLEVEL_INFO         256
#define CFG_LOGLEVEL_WARNING      257
#define CFG_LOGLEVEL_ERROR        258
#define CFG_LOGLEVEL_CONGESTION   259
#define CFG_LOGLEVEL_DEBUG        260
#define CFG_LOGLEVEL_BACKUP       261
#define CFG_LOGLEVEL_SCHEMA       262
#define CFG_MAX_LOGLEVEL          262

#define CFG_MGM_PORT                  300

#define CFG_DB_MAX_BUFFERED_EPOCH_BYTES 350

#define CFG_CONNECTION_NODE_1         400
#define CFG_CONNECTION_NODE_2         401
#define CFG_CONNECTION_SEND_SIGNAL_ID 402
#define CFG_CONNECTION_CHECKSUM       403
#define CFG_CONNECTION_NODE_1_SYSTEM  404
#define CFG_CONNECTION_NODE_2_SYSTEM  405
#define CFG_CONNECTION_SERVER_PORT    406
#define CFG_CONNECTION_HOSTNAME_1     407
#define CFG_CONNECTION_HOSTNAME_2     408
#define CFG_CONNECTION_GROUP          409
#define CFG_CONNECTION_NODE_ID_SERVER 410
#define CFG_CONNECTION_OVERLOAD       411

#define CFG_TCP_SERVER                452
#define CFG_TCP_SEND_BUFFER_SIZE      454
#define CFG_TCP_RECEIVE_BUFFER_SIZE   455
#define CFG_TCP_PROXY                 456
#define CFG_TCP_RCV_BUF_SIZE          457
#define CFG_TCP_SND_BUF_SIZE          458
#define CFG_TCP_MAXSEG_SIZE           459
#define CFG_TCP_BIND_INADDR_ANY       460

#define CFG_SHM_SEND_SIGNAL_ID        500
#define CFG_SHM_CHECKSUM              501
#define CFG_SHM_KEY                   502
#define CFG_SHM_BUFFER_MEM            503
#define CFG_SHM_SIGNUM                504

#define CFG_SCI_HOST1_ID_0            550
#define CFG_SCI_HOST1_ID_1            551
#define CFG_SCI_HOST2_ID_0            552
#define CFG_SCI_HOST2_ID_1            553
#define CFG_SCI_SEND_LIMIT            554
#define CFG_SCI_BUFFER_MEM            555

#define CFG_602                       602 /* Removed: was OSE */
#define CFG_603                       603 /* Removed: was OSE */
#define CFG_604                       604 /* Removed: was OSE */

/**
 * API Config variables
 *
 */
#define CFG_MAX_SCAN_BATCH_SIZE       800
#define CFG_BATCH_BYTE_SIZE           801
#define CFG_BATCH_SIZE                802
#define CFG_AUTO_RECONNECT            803
#define CFG_HB_THREAD_PRIO            804
#define CFG_DEFAULT_OPERATION_REDO_PROBLEM_ACTION 805
#define CFG_DEFAULT_HASHMAP_SIZE      806
#define CFG_CONNECT_BACKOFF_MAX_TIME 807
#define CFG_START_CONNECT_BACKOFF_MAX_TIME 808

/**
 * Internal
 */
#define CFG_DB_STOP_ON_ERROR_INSERT   1

#define CFG_TYPE_OF_SECTION           999                 
#define CFG_SECTION_SYSTEM            1000
#define CFG_SECTION_NODE              2000
#define CFG_SECTION_CONNECTION        3000

#define NODE_TYPE_DB                  0
#define NODE_TYPE_API                 1
#define NODE_TYPE_MGM                 2

#define CONNECTION_TYPE_TCP           0
#define CONNECTION_TYPE_SHM           1
#define CONNECTION_TYPE_SCI           2
#define CONNECTION_TYPE_OSE           3 /* Removed. */

#define ARBIT_METHOD_DISABLED         0
#define ARBIT_METHOD_DEFAULT          1
#define ARBIT_METHOD_WAITEXTERNAL     2

#define OPERATION_REDO_PROBLEM_ACTION_ABORT 0
#define OPERATION_REDO_PROBLEM_ACTION_QUEUE 1

#endif<|MERGE_RESOLUTION|>--- conflicted
+++ resolved
@@ -207,17 +207,14 @@
 
 #define CFG_DB_AT_RESTART_SKIP_INDEXES   633
 
-<<<<<<< HEAD
 /* 634 used for CFG_DB_AT_RESTART_SKIP_FKS */
 
 #define CFG_DB_SERVER_PORT               635
 #define CFG_DB_TCPBIND_INADDR_ANY        636
 #define CFG_DB_AT_RESTART_SUBSCRIBER_CONNECT_TIMEOUT 637
-=======
+
 /* <= 641 used */
-
 #define CFG_MIXOLOGY_LEVEL            642
->>>>>>> 43875481
 
 #define CFG_NODE_ARBIT_RANK           200
 #define CFG_NODE_ARBIT_DELAY          201
