--- conflicted
+++ resolved
@@ -1468,81 +1468,81 @@
       size= sizeof(Host_entry);
       break;
 
-    case 154:
+    case 159:
       name= "(pfs_memory_class).row_size";
       size= sizeof(PFS_memory_class);
       break;
-    case 155:
+    case 160:
       name= "(pfs_memory_class).row_count";
       size= memory_class_max;
       break;
-    case 156:
+    case 161:
       name= "(pfs_memory_class).memory";
       size= memory_class_max * sizeof(PFS_memory_class);
       total_memory+= size;
       break;
 
-    case 157:
+    case 162:
       name= "memory_summary_by_thread_by_event_name.row_size";
       size= sizeof(PFS_memory_stat);
       break;
-    case 158:
+    case 163:
       name= "memory_summary_by_thread_by_event_name.row_count";
       size= thread_max * memory_class_max;
       break;
-    case 159:
+    case 164:
       name= "memory_summary_by_thread_by_event_name.memory";
       size= thread_max * memory_class_max * sizeof(PFS_memory_stat);
       total_memory+= size;
       break;
-    case 160:
+    case 165:
       name= "memory_summary_global_by_event_name.row_size";
       size= sizeof(PFS_memory_stat);
       break;
-    case 161:
+    case 166:
       name= "memory_summary_global_by_event_name.row_count";
       size= memory_class_max;
       break;
-    case 162:
+    case 167:
       name= "memory_summary_global_by_event_name.memory";
       size= memory_class_max * sizeof(PFS_memory_stat);
       total_memory+= size;
       break;
-    case 163:
+    case 168:
       name= "memory_summary_by_account_by_event_name.row_size";
       size= sizeof(PFS_memory_stat);
       break;
-    case 164:
+    case 169:
       name= "memory_summary_by_account_by_event_name.row_count";
       size= account_max * memory_class_max;
       break;
-    case 165:
+    case 170:
       name= "memory_summary_by_account_by_event_name.memory";
       size= account_max * memory_class_max * sizeof(PFS_memory_stat);
       total_memory+= size;
       break;
-    case 166:
+    case 171:
       name= "memory_summary_by_user_by_event_name.row_size";
       size= sizeof(PFS_memory_stat);
       break;
-    case 167:
+    case 172:
       name= "memory_summary_by_user_by_event_name.row_count";
       size= user_max * memory_class_max;
       break;
-    case 168:
+    case 173:
       name= "memory_summary_by_user_by_event_name.memory";
       size= user_max * memory_class_max * sizeof(PFS_memory_stat);
       total_memory+= size;
       break;
-    case 169:
+    case 174:
       name= "memory_summary_by_host_by_event_name.row_size";
       size= sizeof(PFS_memory_stat);
       break;
-    case 170:
+    case 175:
       name= "memory_summary_by_host_by_event_name.row_count";
       size= host_max * memory_class_max;
       break;
-    case 171:
+    case 176:
       name= "memory_summary_by_host_by_event_name.memory";
       size= host_max * memory_class_max * sizeof(PFS_memory_stat);
       total_memory+= size;
@@ -1551,11 +1551,7 @@
       This case must be last,
       for aggregation in total_memory.
     */
-<<<<<<< HEAD
-    case 159:
-=======
-    case 172:
->>>>>>> 308616d8
+    case 177:
       name= "performance_schema.memory";
       size= total_memory;
       /* This will fail if something is not advertised here */
