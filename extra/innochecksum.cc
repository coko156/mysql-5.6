--- conflicted
+++ resolved
@@ -61,7 +61,6 @@
 #endif
 
 /* Global variables */
-<<<<<<< HEAD
 static bool			verbose;
 static bool			just_count;
 static ullint			start_page;
@@ -158,21 +157,6 @@
  @param		[out] compressed		Enable if tablespace is
 						compressed.
 */
-=======
-static my_bool verbose;
-static my_bool debug;
-static my_bool just_count;
-static ullint start_page;
-static ullint end_page;
-static ullint do_page;
-static my_bool use_end_page;
-static my_bool do_one_page;
-ulong srv_page_size;              /* replaces declaration in srv0srv.c */
-static ulong physical_page_size;  /* Page size in bytes on disk. */
-static ulong logical_page_size;   /* Page size when uncompressed. */
-
-/* Get the page size of the filespace from the filespace header. */
->>>>>>> 4edb922d
 static
 void
 get_page_size(
@@ -459,30 +443,17 @@
 		return (false);
 	}
 
-<<<<<<< HEAD
 	memcpy(stored1, page + FIL_PAGE_SPACE_OR_CHKSUM, 4);
 	memcpy(stored2, page + physical_page_size -
 	       FIL_PAGE_END_LSN_OLD_CHKSUM, 4);
-=======
-  ulong bytes= ulong(fread(buf, 1, UNIV_PAGE_SIZE_MIN, f));
->>>>>>> 4edb922d
 
 	/* Check if page is empty, exclude the checksum field */
 	if (is_page_empty(page + 4, physical_page_size - 12)
 	    && is_page_empty(page + physical_page_size - 4, 4)) {
 
-<<<<<<< HEAD
 		memset(page + FIL_PAGE_SPACE_OR_CHKSUM, 0, 4);
 		memset(page + physical_page_size -
 		       FIL_PAGE_END_LSN_OLD_CHKSUM, 0, 4);
-=======
-  if (bytes != UNIV_PAGE_SIZE_MIN)
-  {
-    fprintf(stderr, "Error; Was not able to read the minimum page size ");
-    fprintf(stderr, "of %d bytes.  Bytes read was %lu\n", UNIV_PAGE_SIZE_MIN, bytes);
-    return FALSE;
-  }
->>>>>>> 4edb922d
 
 		goto func_exit;
 	}
@@ -566,7 +537,6 @@
 	return (true);
 }
 
-<<<<<<< HEAD
 /**
  Write the content to the file
 @param[in]		filename	name of the file.
@@ -594,78 +564,6 @@
 	bool	do_update;
 
 	do_update = update_checksum(buf, page_size, compressed);
-=======
-#ifdef __WIN__
-/***********************************************//*
- @param		[in] error	error no. from the getLastError().
-
- @retval error message corresponding to error no.
-*/
-static
-char*
-win32_error_message(
-	int	error)
-{
-	static char err_msg[1024] = {'\0'};
-	FormatMessage(FORMAT_MESSAGE_FROM_SYSTEM,
-		NULL, error, MAKELANGID(LANG_NEUTRAL, SUBLANG_DEFAULT),
-		(LPTSTR)err_msg, sizeof(err_msg), NULL );
-
-	return (err_msg);
-}
-#endif /* __WIN__ */
-
-/***********************************************//*
- @param [in] name	name of file.
- @retval file pointer; file pointer is NULL when error occured.
-*/
-
-FILE*
-open_file(
-	const char*	name)
-{
-	int	fd;		/* file descriptor. */
-	FILE*	fil_in;
-#ifdef __WIN__
-	HANDLE		hFile;		/* handle to open file. */
-	DWORD		access;		/* define access control */
-	int		flags;		/* define the mode for file
-					descriptor */
-
-	access = GENERIC_READ;
-	flags = _O_RDONLY | _O_BINARY;
-	hFile = CreateFile(
-			(LPCTSTR) name, access, 0L, NULL,
-			OPEN_EXISTING, NULL, NULL);
-
-	if (hFile == INVALID_HANDLE_VALUE) {
-		/* print the error message. */
-		fprintf(stderr, "Filename::%s %s\n",
-			win32_error_message(GetLastError()));
-
-			return (NULL);
-		}
-
-	/* get the file descriptor. */
-	fd= _open_osfhandle((intptr_t)hFile, flags);
-#else /* __WIN__ */
-
-	int	create_flag;
-	create_flag = O_RDONLY;
-
-	fd = open(name, create_flag);
-	if ( -1 == fd) {
-		perror("open");
-		return (NULL);
-	}
-
-#endif /* __WIN__ */
-
-	fil_in = fdopen(fd, "rb");
-
-	return (fil_in);
-}
->>>>>>> 4edb922d
 
 	if (file != stdin) {
 		if (do_update) {
@@ -1033,7 +931,6 @@
   {"page", 'p', "Check only this page (0 based).",
     &do_page, &do_page, 0, GET_ULL, REQUIRED_ARG,
     0, 0, ULONGLONG_MAX, 0, 1, 0},
-<<<<<<< HEAD
   {"strict-check", 'C', "Specify the strict checksum algorithm by the user.",
     &strict_check, &strict_check, &innochecksum_algorithms_typelib,
     GET_ENUM, REQUIRED_ARG, 0, 0, 0, 0, 0, 0},
@@ -1054,8 +951,6 @@
    {"log", 'l', "log output.",
      &log_filename, &log_filename, 0,
       GET_STR, REQUIRED_ARG, 0, 0, 0, 0, 0, 0},
-=======
->>>>>>> 4edb922d
 
   {0, 0, 0, 0, 0, 0, GET_NO_ARG, NO_ARG, 0, 0, 0, 0, 0, 0}
 };
@@ -1172,7 +1067,6 @@
 	int	*argc,
 	char	***argv)
 {
-<<<<<<< HEAD
 	if (handle_options(argc, argv, innochecksum_options,
 		innochecksum_get_one_option))
 		exit(true);
@@ -1184,189 +1078,6 @@
 	}
 
 	return (false);
-=======
-  FILE* f;                       /* our input file */
-  char* filename;                /* our input filename. */
-  unsigned char buf[UNIV_PAGE_SIZE_MAX]; /* Buffer to store pages read */
-  ulong bytes;                   /* bytes read count */
-  ulint ct;                      /* current page number (0 based) */
-  time_t now;                    /* current time */
-  time_t lastt;                  /* last time */
-  ulint oldcsum, oldcsumfield, csum, csumfield, crc32, logseq, logseqfield;
-
-                                 /* ulints for checksum storage */
-  /* stat, to get file size. */
-#ifdef __WIN__
-  struct _stat64 st;
-#else
-  struct stat st;
-#endif
-  unsigned long long int size;   /* size of file (has to be 64 bits) */
-  ulint pages;                   /* number of pages in file */
-  off_t offset= 0;
-
-  printf("InnoDB offline file checksum utility.\n");
-
-  ut_crc32_init();
-
-  MY_INIT(argv[0]);
-
-  if (get_options(&argc,&argv))
-    exit(1);
-
-  if (verbose)
-    my_print_variables(innochecksum_options);
-
-  /* The file name is not optional */
-  filename = *argv;
-  if (*filename == '\0')
-  {
-    fprintf(stderr, "Error; File name missing\n");
-    return 1;
-  }
-
-  /* stat the file to get size and page count */
-#ifdef __WIN__
-  if (_stat64(filename, &st))
-#else
-  if (stat(filename, &st))
-#endif
-  {
-    fprintf(stderr, "Error; %s cannot be found\n", filename);
-    return 1;
-  }
-  size= st.st_size;
-
-  /* Open the file for reading */
-  f= open_file(filename);
-  if (f == NULL) {
-    return 1;
-  }
-
-  if (!get_page_size(f, buf, &logical_page_size, &physical_page_size))
-  {
-    return 1;
-  }
-
-  /* This tool currently does not support Compressed tables */
-  if (logical_page_size != physical_page_size)
-  {
-    fprintf(stderr, "Error; This file contains compressed pages\n");
-    return 1;
-  }
-
-  pages= (ulint) (size / physical_page_size);
-
-  if (just_count)
-  {
-    if (verbose)
-      printf("Number of pages: ");
-    printf("%lu\n", pages);
-    return 0;
-  }
-  else if (verbose)
-  {
-    printf("file %s = %llu bytes (%lu pages)...\n", filename, size, pages);
-    if (do_one_page)
-      printf("InnoChecksum; checking page %llu\n", do_page);
-    else
-      printf("InnoChecksum; checking pages in range %llu to %llu\n", start_page, use_end_page ? end_page : (pages - 1));
-  }
-
-  /* seek to the necessary position */
-  if (start_page)
-  {
-
-    offset= (off_t)start_page * (off_t)physical_page_size;
-
-#ifdef __WIN__
-	if (_fseeki64(f, offset, SEEK_SET)) {
-#else
-	if (fseeko(f, offset, SEEK_SET)) {
-#endif /* __WIN__ */
-	perror("Error; Unable to seek to necessary offset");
-	return 1;
-    }
-  }
-
-  /* main checksumming loop */
-  ct= start_page;
-  lastt= 0;
-  while (!feof(f))
-  {
-    bytes= ulong(fread(buf, 1, physical_page_size, f));
-    if (!bytes && feof(f))
-      return 0;
-
-    if (ferror(f))
-    {
-      fprintf(stderr, "Error reading %lu bytes", physical_page_size);
-      perror(" ");
-      return 1;
-    }
-    if (bytes != physical_page_size)
-    {
-      fprintf(stderr, "Error; bytes read (%lu) doesn't match page size (%lu)\n", bytes, physical_page_size);
-      return 1;
-    }
-
-    /* check the "stored log sequence numbers" */
-    logseq= mach_read_from_4(buf + FIL_PAGE_LSN + 4);
-    logseqfield= mach_read_from_4(buf + logical_page_size - FIL_PAGE_END_LSN_OLD_CHKSUM + 4);
-    if (debug)
-      printf("page %lu: log sequence number: first = %lu; second = %lu\n", ct, logseq, logseqfield);
-    if (logseq != logseqfield)
-    {
-      fprintf(stderr, "Fail; page %lu invalid (fails log sequence number check)\n", ct);
-      return 1;
-    }
-
-    /* check old method of checksumming */
-    oldcsum= buf_calc_page_old_checksum(buf);
-    oldcsumfield= mach_read_from_4(buf + logical_page_size - FIL_PAGE_END_LSN_OLD_CHKSUM);
-    if (debug)
-      printf("page %lu: old style: calculated = %lu; recorded = %lu\n", ct, oldcsum, oldcsumfield);
-    if (oldcsumfield != mach_read_from_4(buf + FIL_PAGE_LSN) && oldcsumfield != oldcsum)
-    {
-      fprintf(stderr, "Fail;  page %lu invalid (fails old style checksum)\n", ct);
-      return 1;
-    }
-
-    /* now check the new method */
-    csum= buf_calc_page_new_checksum(buf);
-    crc32= buf_calc_page_crc32(buf);
-    csumfield= mach_read_from_4(buf + FIL_PAGE_SPACE_OR_CHKSUM);
-    if (debug)
-      printf("page %lu: new style: calculated = %lu; crc32 = %lu; recorded = %lu\n",
-          ct, csum, crc32, csumfield);
-    if (csumfield != 0 && crc32 != csumfield && csum != csumfield)
-    {
-      fprintf(stderr, "Fail; page %lu invalid (fails innodb and crc32 checksum)\n", ct);
-      return 1;
-    }
-
-    /* end if this was the last page we were supposed to check */
-    if (use_end_page && (ct >= end_page))
-      return 0;
-
-    /* do counter increase and progress printing */
-    ct++;
-    if (verbose)
-    {
-      if (ct % 64 == 0)
-      {
-        now= time(0);
-        if (!lastt) lastt= now;
-        if (now - lastt >= 1)
-        {
-          printf("page %lu okay: %.3f%% done\n", (ct - 1), (float) ct / pages * 100);
-          lastt= now;
-        }
-      }
-    }
-  }
-  return 0;
->>>>>>> 4edb922d
 }
 
 int main(
@@ -1387,8 +1098,12 @@
 	time_t		now;
 	/* last time */
 	time_t		lastt;
-	/* for stat, if you couldn't guess */
+	/* stat, to get file size. */
+#ifdef _WIN32
+	struct _stat64	st;
+#else
 	struct stat	st;
+#endif /* _WIN32 */
 	/* Page size in bytes on disk. */
 	static ulong	physical_page_size;
 	/* Page size when uncompressed. */
@@ -1480,7 +1195,12 @@
 		}
 
 		/* stat the file to get size and page count. */
-		if (!read_from_stdin && stat(filename, &st)) {
+		if (!read_from_stdin &&
+#ifdef _WIN32
+			_stat64(filename, &st)) {
+#else
+			stat(filename, &st)) {
+#endif /* _WIN32 */
 			fprintf(stderr, "Error: %s cannot be found\n",
 				filename);
 
