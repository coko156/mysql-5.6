--- conflicted
+++ resolved
@@ -54,14 +54,9 @@
 			my_memmem.c \
 			my_windac.c my_access.c base64.c my_libwrap.c
 EXTRA_DIST =		thr_alarm.c thr_lock.c my_pthread.c my_thr_init.c \
-<<<<<<< HEAD
 			thr_mutex.c thr_rwlock.c \
 			CMakeLists.txt mf_soundex.c \
-			my_conio.c my_wincond.c my_winsem.c my_winthread.c
-=======
-			thr_mutex.c thr_rwlock.c mf_soundex.c my_conio.c \
-			my_wincond.c my_winthread.c CMakeLists.txt
->>>>>>> 43cc303b
+			my_conio.c my_wincond.c my_winthread.c
 libmysys_a_LIBADD =	@THREAD_LOBJECTS@
 # test_dir_DEPENDENCIES=	$(LIBRARIES)
 # testhash_DEPENDENCIES=	$(LIBRARIES)
