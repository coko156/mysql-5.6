<<<<<<< HEAD
#ifndef VIO_PRIV_INCLUDED
#define VIO_PRIV_INCLUDED

=======
>>>>>>> fb5f6ee8
/* Copyright (c) 2003, 2011, Oracle and/or its affiliates. All rights reserved.

   This program is free software; you can redistribute it and/or modify
   it under the terms of the GNU General Public License as published by
   the Free Software Foundation; version 2 of the License.

   This program is distributed in the hope that it will be useful,
   but WITHOUT ANY WARRANTY; without even the implied warranty of
   MERCHANTABILITY or FITNESS FOR A PARTICULAR PURPOSE.  See the
   GNU General Public License for more details.

   You should have received a copy of the GNU General Public License
   along with this program; if not, write to the Free Software
   Foundation, Inc., 51 Franklin St, Fifth Floor, Boston, MA 02110-1301  USA */
<<<<<<< HEAD
=======

#ifndef VIO_PRIV_INCLUDED
#define VIO_PRIV_INCLUDED
>>>>>>> fb5f6ee8

/* Structures and functions private to the vio package */

#define DONT_MAP_VIO
#include <my_global.h>
#include <mysql_com.h>
#include <my_sys.h>
#include <m_string.h>
#include <violite.h>

#ifdef _WIN32
size_t vio_read_pipe(Vio *vio, uchar * buf, size_t size);
size_t vio_write_pipe(Vio *vio, const uchar * buf, size_t size);
my_bool vio_is_connected_pipe(Vio *vio);
int vio_close_pipe(Vio * vio);
#endif

#ifdef HAVE_SMEM
size_t vio_read_shared_memory(Vio *vio, uchar * buf, size_t size);
size_t vio_write_shared_memory(Vio *vio, const uchar * buf, size_t size);
my_bool vio_is_connected_shared_memory(Vio *vio);
int vio_close_shared_memory(Vio * vio);
#endif

<<<<<<< HEAD
#ifdef __WIN__
size_t vio_read_pipe(Vio *vio, uchar * buf, size_t size);
size_t vio_write_pipe(Vio *vio, const uchar * buf, size_t size);
my_bool vio_is_connected_pipe(Vio *vio);
int vio_close_pipe(Vio * vio);
#endif

#ifdef HAVE_SMEM
size_t vio_read_shared_memory(Vio *vio, uchar * buf, size_t size);
size_t vio_write_shared_memory(Vio *vio, const uchar * buf, size_t size);
my_bool vio_is_connected_shared_memory(Vio *vio);
int vio_close_shared_memory(Vio * vio);
#endif

void	vio_timeout(Vio *vio,uint which, uint timeout);
my_bool vio_buff_has_data(Vio *vio);
=======
my_bool vio_buff_has_data(Vio *vio);
int vio_socket_io_wait(Vio *vio, enum enum_vio_io_event event);
int vio_socket_timeout(Vio *vio, uint which, my_bool old_mode);
>>>>>>> fb5f6ee8

#ifdef HAVE_OPENSSL
#include "my_net.h"			/* needed because of struct in_addr */

size_t	vio_ssl_read(Vio *vio,uchar* buf,	size_t size);
size_t	vio_ssl_write(Vio *vio,const uchar* buf, size_t size);

/* When the workday is over... */
int vio_ssl_close(Vio *vio);
void vio_ssl_delete(Vio *vio);
my_bool vio_ssl_has_data(Vio *vio);

<<<<<<< HEAD
int vio_ssl_blocking(Vio *vio, my_bool set_blocking_mode, my_bool *old_mode);

my_bool vio_ssl_has_data(Vio *vio);

=======
>>>>>>> fb5f6ee8
#endif /* HAVE_OPENSSL */
#endif /* VIO_PRIV_INCLUDED */<|MERGE_RESOLUTION|>--- conflicted
+++ resolved
@@ -1,9 +1,3 @@
-<<<<<<< HEAD
-#ifndef VIO_PRIV_INCLUDED
-#define VIO_PRIV_INCLUDED
-
-=======
->>>>>>> fb5f6ee8
 /* Copyright (c) 2003, 2011, Oracle and/or its affiliates. All rights reserved.
 
    This program is free software; you can redistribute it and/or modify
@@ -18,12 +12,9 @@
    You should have received a copy of the GNU General Public License
    along with this program; if not, write to the Free Software
    Foundation, Inc., 51 Franklin St, Fifth Floor, Boston, MA 02110-1301  USA */
-<<<<<<< HEAD
-=======
 
 #ifndef VIO_PRIV_INCLUDED
 #define VIO_PRIV_INCLUDED
->>>>>>> fb5f6ee8
 
 /* Structures and functions private to the vio package */
 
@@ -48,28 +39,9 @@
 int vio_close_shared_memory(Vio * vio);
 #endif
 
-<<<<<<< HEAD
-#ifdef __WIN__
-size_t vio_read_pipe(Vio *vio, uchar * buf, size_t size);
-size_t vio_write_pipe(Vio *vio, const uchar * buf, size_t size);
-my_bool vio_is_connected_pipe(Vio *vio);
-int vio_close_pipe(Vio * vio);
-#endif
-
-#ifdef HAVE_SMEM
-size_t vio_read_shared_memory(Vio *vio, uchar * buf, size_t size);
-size_t vio_write_shared_memory(Vio *vio, const uchar * buf, size_t size);
-my_bool vio_is_connected_shared_memory(Vio *vio);
-int vio_close_shared_memory(Vio * vio);
-#endif
-
-void	vio_timeout(Vio *vio,uint which, uint timeout);
-my_bool vio_buff_has_data(Vio *vio);
-=======
 my_bool vio_buff_has_data(Vio *vio);
 int vio_socket_io_wait(Vio *vio, enum enum_vio_io_event event);
 int vio_socket_timeout(Vio *vio, uint which, my_bool old_mode);
->>>>>>> fb5f6ee8
 
 #ifdef HAVE_OPENSSL
 #include "my_net.h"			/* needed because of struct in_addr */
@@ -82,12 +54,5 @@
 void vio_ssl_delete(Vio *vio);
 my_bool vio_ssl_has_data(Vio *vio);
 
-<<<<<<< HEAD
-int vio_ssl_blocking(Vio *vio, my_bool set_blocking_mode, my_bool *old_mode);
-
-my_bool vio_ssl_has_data(Vio *vio);
-
-=======
->>>>>>> fb5f6ee8
 #endif /* HAVE_OPENSSL */
 #endif /* VIO_PRIV_INCLUDED */