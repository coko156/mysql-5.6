#!/bin/sh
# Copyright Abandoned 1996 TCX DataKonsult AB & Monty Program KB & Detron HB
# This file is public domain and comes with NO WARRANTY of any kind

# MySQL daemon start/stop script.

# Usually this is put in /etc/init.d (at least on machines SYSV R4 based
# systems) and linked to /etc/rc3.d/S99mysql and /etc/rc0.d/K01mysql.
# When this is done the mysql server will be started when the machine is
# started and shut down when the systems goes down.

# Comments to support chkconfig on RedHat Linux
# chkconfig: 2345 64 36
# description: A very fast and reliable SQL database engine.

# Comments to support LSB init script conventions
### BEGIN INIT INFO
# Provides: mysql
# Required-Start: $local_fs $network $remote_fs
# Should-Start: ypbind nscd ldap ntpd xntpd
# Required-Stop: $local_fs $network $remote_fs
# Default-Start:  2 3 4 5
# Default-Stop: 0 1 6
# Short-Description: start and stop MySQL
# Description: MySQL is a very fast and reliable SQL database engine.
### END INIT INFO
 
# If you install MySQL on some other places than @prefix@, then you
# have to do one of the following things for this script to work:
#
# - Run this script from within the MySQL installation directory
# - Create a /etc/my.cnf file with the following information:
#   [mysqld]
#   basedir=<path-to-mysql-installation-directory>
# - Add the above to any other configuration file (for example ~/.my.ini)
#   and copy my_print_defaults to /usr/bin
# - Add the path to the mysql-installation-directory to the basedir variable
#   below.
#
# If you want to affect other MySQL variables, you should make your changes
# in the /etc/my.cnf, ~/.my.cnf or other MySQL configuration files.

# If you change base dir, you must also change datadir. These may get
# overwritten by settings in the MySQL configuration files.

basedir=
datadir=

# Default value, in seconds, afterwhich the script should timeout waiting
# for server start. 
# Value here is overriden by value in my.cnf. 
# 0 means don't wait at all
# Negative numbers mean to wait indefinitely
service_startup_timeout=900

# The following variables are only set for letting mysql.server find things.

# Set some defaults
pid_file=
server_pid_file=
use_mysqld_safe=1
user=@MYSQLD_USER@
if test -z "$basedir"
then
  basedir=@prefix@
  bindir=@bindir@
  if test -z "$datadir"
  then
    datadir=@localstatedir@
  fi
  sbindir=@sbindir@
  libexecdir=@libexecdir@
else
  bindir="$basedir/bin"
  if test -z "$datadir"
  then
    datadir="$basedir/data"
  fi
  sbindir="$basedir/sbin"
  libexecdir="$basedir/libexec"
fi

# datadir_set is used to determine if datadir was set (and so should be
# *not* set inside of the --basedir= handler.)
datadir_set=

#
# Use LSB init script functions for printing messages, if possible
#
lsb_functions="/lib/lsb/init-functions"
if test -f $lsb_functions ; then
  . $lsb_functions
else
  log_success_msg()
  {
    echo " SUCCESS! $@"
  }
  log_failure_msg()
  {
    echo " ERROR! $@"
  }
fi

PATH=/sbin:/usr/sbin:/bin:/usr/bin:$basedir/bin
export PATH

mode=$1    # start or stop
shift
other_args="$*"   # uncommon, but needed when called from an RPM upgrade action
           # Expected: "--skip-networking --skip-grant-tables"
           # They are not checked here, intentionally, as it is the resposibility
           # of the "spec" file author to give correct arguments only.

case `echo "testing\c"`,`echo -n testing` in
    *c*,-n*) echo_n=   echo_c=     ;;
    *c*,*)   echo_n=-n echo_c=     ;;
    *)       echo_n=   echo_c='\c' ;;
esac

parse_server_arguments() {
  for arg do
    case "$arg" in
      --basedir=*)  basedir=`echo "$arg" | sed -e 's/^[^=]*=//'`
                    bindir="$basedir/bin"
		    if test -z "$datadir_set"; then
		      datadir="$basedir/data"
		    fi
		    sbindir="$basedir/sbin"
		    libexecdir="$basedir/libexec"
        ;;
      --datadir=*)  datadir=`echo "$arg" | sed -e 's/^[^=]*=//'`
		    datadir_set=1
	;;
      --user=*)  user=`echo "$arg" | sed -e 's/^[^=]*=//'` ;;
      --pid-file=*) server_pid_file=`echo "$arg" | sed -e 's/^[^=]*=//'` ;;
      --service-startup-timeout=*) service_startup_timeout=`echo "$arg" | sed -e 's/^[^=]*=//'` ;;
      --use-mysqld_safe) use_mysqld_safe=1;;
      --use-manager)     use_mysqld_safe=0;;
    esac
  done
}

parse_manager_arguments() {
  for arg do
    case "$arg" in
      --pid-file=*) pid_file=`echo "$arg" | sed -e 's/^[^=]*=//'` ;;
      --user=*)  user=`echo "$arg" | sed -e 's/^[^=]*=//'` ;;
    esac
  done
}

wait_for_pid () {
  i=0
  while test $i -ne $service_startup_timeout ; do
    sleep 1
    case "$1" in
      'created')
        test -s $pid_file && i='' && break
        kill -0 $2 || break # if the program goes away, stop waiting
        ;;
      'removed')
        test ! -s $pid_file && i='' && break
        ;;
      *)
        echo "wait_for_pid () usage: wait_for_pid created|removed"
        exit 1
        ;;
    esac
    echo $echo_n ".$echo_c"
    i=`expr $i + 1`
  done

  if test -z "$i" ; then
    log_success_msg
    return 0
  else
    log_failure_msg
    return 1
  fi
}

# Get arguments from the my.cnf file,
# the only group, which is read from now on is [mysqld]
if test -x ./bin/my_print_defaults
then
  print_defaults="./bin/my_print_defaults"
elif test -x $bindir/my_print_defaults
then
  print_defaults="$bindir/my_print_defaults"
elif test -x $bindir/mysql_print_defaults
then
  print_defaults="$bindir/mysql_print_defaults"
else
  # Try to find basedir in /etc/my.cnf
  conf=/etc/my.cnf
  print_defaults=
  if test -r $conf
  then
    subpat='^[^=]*basedir[^=]*=\(.*\)$'
    dirs=`sed -e "/$subpat/!d" -e 's//\1/' $conf`
    for d in $dirs
    do
      d=`echo $d | sed -e 's/[ 	]//g'`
      if test -x "$d/bin/my_print_defaults"
      then
        print_defaults="$d/bin/my_print_defaults"
        break
      fi
      if test -x "$d/bin/mysql_print_defaults"
      then
        print_defaults="$d/bin/mysql_print_defaults"
        break
      fi
    done
  fi

  # Hope it's in the PATH ... but I doubt it
  test -z "$print_defaults" && print_defaults="my_print_defaults"
fi

#
# Read defaults file from 'basedir'.   If there is no defaults file there
# check if it's in the old (depricated) place (datadir) and read it from there
#

extra_args=""
if test -r "$basedir/my.cnf"
then
  extra_args="-e $basedir/my.cnf"
else
  if test -r "$datadir/my.cnf"
  then
    extra_args="-e $datadir/my.cnf"
  fi
fi

parse_server_arguments `$print_defaults $extra_args mysqld server mysql_server mysql.server`

# Look for the pidfile 
parse_manager_arguments `$print_defaults $extra_args manager`

#
# Set pid file if not given
#
if test -z "$pid_file"
then
  pid_file=$datadir/mysqlmanager-`@HOSTNAME@`.pid
else
  case "$pid_file" in
    /* ) ;;
    * )  pid_file="$datadir/$pid_file" ;;
  esac
fi
if test -z "$server_pid_file"
then
  server_pid_file=$datadir/`@HOSTNAME@`.pid
else
  case "$server_pid_file" in
    /* ) ;;
    * )  server_pid_file="$datadir/$server_pid_file" ;;
  esac
fi

case "$mode" in
  'start')
    # Start daemon

    # Safeguard (relative paths, core dumps..)
    cd $basedir

    manager=$bindir/mysqlmanager
    if test -x $libexecdir/mysqlmanager
    then
      manager=$libexecdir/mysqlmanager
    elif test -x $sbindir/mysqlmanager
    then
      manager=$sbindir/mysqlmanager
    fi

    echo $echo_n "Starting MySQL"
    if test -x $manager -a "$use_mysqld_safe" = "0"
    then
      if test -n "$other_args"
      then
        log_failure_msg "MySQL manager does not support options '$other_args'"
        exit 1
      fi
      # Give extra arguments to mysqld with the my.cnf file. This script may
      # be overwritten at next upgrade.
      "$manager" \
        --mysqld-safe-compatible \
        --user="$user" \
        --pid-file="$pid_file" >/dev/null 2>&1 &
      wait_for_pid created $!; return_value=$?

      # Make lock for RedHat / SuSE
      if test -w /var/lock/subsys
      then
        touch /var/lock/subsys/mysqlmanager
      fi
      exit $return_value
    elif test -x $bindir/mysqld_safe
    then
      # Give extra arguments to mysqld with the my.cnf file. This script
      # may be overwritten at next upgrade.
      pid_file=$server_pid_file
      $bindir/mysqld_safe --datadir=$datadir --pid-file=$server_pid_file $other_args >/dev/null 2>&1 &
      wait_for_pid created $!; return_value=$?

      # Make lock for RedHat / SuSE
      if test -w /var/lock/subsys
      then
        touch /var/lock/subsys/mysql
      fi
      exit $return_value
    else
      log_failure_msg "Couldn't find MySQL manager or server"
    fi
    ;;

  'stop')
    # Stop daemon. We use a signal here to avoid having to know the
    # root password.

    # The RedHat / SuSE lock directory to remove
    lock_dir=/var/lock/subsys/mysqlmanager

    # If the manager pid_file doesn't exist, try the server's
    if test ! -s "$pid_file"
    then
      pid_file=$server_pid_file
      lock_dir=/var/lock/subsys/mysql
    fi

    if test -s "$pid_file"
    then
      mysqlmanager_pid=`cat $pid_file`
      echo $echo_n "Shutting down MySQL"
      kill $mysqlmanager_pid
      # mysqlmanager should remove the pid_file when it exits, so wait for it.
      wait_for_pid removed; return_value=$?

      # delete lock for RedHat / SuSE
      if test -f $lock_dir
      then
        rm -f $lock_dir
      fi
      exit $return_value
    else
      log_failure_msg "MySQL manager or server PID file could not be found!"
    fi
    ;;

  'restart')
    # Stop the service and regardless of whether it was
    # running or not, start it again.
    if $0 stop  $other_args; then
      $0 start $other_args
    else
      log_failure_msg "Failed to stop running server, so refusing to try to start."
      exit 1
    fi
    ;;

  'reload'|'force-reload')
    if test -s "$server_pid_file" ; then
      read mysqld_pid <  $server_pid_file
      kill -HUP $mysqld_pid && log_success_msg "Reloading service MySQL"
      touch $server_pid_file
    else
      log_failure_msg "MySQL PID file could not be found!"
      exit 1
    fi
    ;;
  'status')
    # First, check to see if pid file exists
    if test -s "$server_pid_file" ; then 
      read mysqld_pid < $server_pid_file
      if kill -0 $mysqld_pid 2>/dev/null ; then 
        log_success_msg "MySQL running ($mysqld_pid)"
        exit 0
      else
        log_failure_msg "MySQL is not running, but PID file exists"
        exit 1
      fi
    else
      # Try to find appropriate mysqld process
      mysqld_pid=`pidof $sbindir/mysqld`
      if test -z $mysqld_pid ; then 
        if test "$use_mysqld_safe" = "0" ; then 
          lockfile=/var/lock/subsys/mysqlmanager
        else
          lockfile=/var/lock/subsys/mysql
        fi 
        if test -f $lockfile ; then 
          log_failure_msg "MySQL is not running, but lock exists"
          exit 2
        fi 
        log_failure_msg "MySQL is not running"
        exit 3
      else
        log_failure_msg "MySQL is running but PID file could not be found"
        exit 4
      fi
    fi
    ;;
<<<<<<< HEAD
=======
    *)
      # usage
      echo "Usage: $0  {start|stop|restart|reload|force-reload|status}  [ MySQL server options ]"
      exit 1
    ;;
>>>>>>> 527158ba
esac

exit 0<|MERGE_RESOLUTION|>--- conflicted
+++ resolved
@@ -404,14 +404,11 @@
       fi
     fi
     ;;
-<<<<<<< HEAD
-=======
     *)
       # usage
       echo "Usage: $0  {start|stop|restart|reload|force-reload|status}  [ MySQL server options ]"
       exit 1
     ;;
->>>>>>> 527158ba
 esac
 
 exit 0