--- conflicted
+++ resolved
@@ -755,16 +755,14 @@
 # itself - note that they must be ordered by date (important when
 # merging BK trees)
 %changelog 
-<<<<<<< HEAD
-* Mon Dec 18 2006 Joerg Bruehe <joerg@mysql.com>
-
-- Fix the move of "mysqlmanager" to section 8: Directory name was wrong.
-=======
 * Fri Jan 05 2007 Kent Boortz <kent@mysql.com>
 
 - Add CFLAGS to gcc call with --print-libgcc-file, to make sure the
   correct "libgcc.a" path is returned for the 32/64 bit architecture.
->>>>>>> 528b4576
+
+* Mon Dec 18 2006 Joerg Bruehe <joerg@mysql.com>
+
+- Fix the move of "mysqlmanager" to section 8: Directory name was wrong.
 
 * Thu Dec 14 2006 Joerg Bruehe <joerg@mysql.com>
 
