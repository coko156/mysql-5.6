/* Copyright (C) 2000-2006 MySQL AB

   This program is free software; you can redistribute it and/or modify
   it under the terms of the GNU General Public License as published by
   the Free Software Foundation; version 2 of the License.

   This program is distributed in the hope that it will be useful,
   but WITHOUT ANY WARRANTY; without even the implied warranty of
   MERCHANTABILITY or FITNESS FOR A PARTICULAR PURPOSE.  See the
   GNU General Public License for more details.

   You should have received a copy of the GNU General Public License
   along with this program; if not, write to the Free Software
   Foundation, Inc., 59 Temple Place, Suite 330, Boston, MA  02111-1307  USA */


/* Function items used by mysql */

#ifdef USE_PRAGMA_INTERFACE
#pragma interface			/* gcc class implementation */
#endif

enum date_time_format_types 
{ 
  TIME_ONLY= 0, TIME_MICROSECOND, DATE_ONLY, DATE_TIME, DATE_TIME_MICROSECOND
};

bool get_interval_value(Item *args,interval_type int_type,
			       String *str_value, INTERVAL *interval);

class Item_func_period_add :public Item_int_func
{
public:
  Item_func_period_add(Item *a,Item *b) :Item_int_func(a,b) {}
  longlong val_int();
  const char *func_name() const { return "period_add"; }
  void fix_length_and_dec() 
  { 
    max_length=6*MY_CHARSET_BIN_MB_MAXLEN;
  }
};


class Item_func_period_diff :public Item_int_func
{
public:
  Item_func_period_diff(Item *a,Item *b) :Item_int_func(a,b) {}
  longlong val_int();
  const char *func_name() const { return "period_diff"; }
  void fix_length_and_dec()
  { 
    decimals=0;
    max_length=6*MY_CHARSET_BIN_MB_MAXLEN;
  }
};


class Item_func_to_days :public Item_int_func
{
public:
  Item_func_to_days(Item *a) :Item_int_func(a) {}
  longlong val_int();
  const char *func_name() const { return "to_days"; }
  void fix_length_and_dec() 
  { 
    decimals=0; 
    max_length=6*MY_CHARSET_BIN_MB_MAXLEN;
    maybe_null=1; 
  }
  enum_monotonicity_info get_monotonicity_info() const;
  bool check_partition_func_processor(byte *int_arg) {return FALSE;}
};


class Item_func_dayofmonth :public Item_int_func
{
public:
  Item_func_dayofmonth(Item *a) :Item_int_func(a) {}
  longlong val_int();
  const char *func_name() const { return "dayofmonth"; }
  void fix_length_and_dec() 
  { 
    decimals=0; 
    max_length=2*MY_CHARSET_BIN_MB_MAXLEN;
    maybe_null=1; 
  }
  bool check_partition_func_processor(byte *int_arg) {return FALSE;}
};


class Item_func_month :public Item_func
{
public:
  Item_func_month(Item *a) :Item_func(a) {}
  longlong val_int();
  double val_real()
  { DBUG_ASSERT(fixed == 1); return (double) Item_func_month::val_int(); }
  String *val_str(String *str) 
  {
    str->set(val_int(), &my_charset_bin);
    return null_value ? 0 : str;
  }
  const char *func_name() const { return "month"; }
  enum Item_result result_type () const { return INT_RESULT; }
  void fix_length_and_dec() 
  { 
    collation.set(&my_charset_bin);
    decimals=0;
    max_length=2*MY_CHARSET_BIN_MB_MAXLEN;
    maybe_null=1; 
  }
  bool check_partition_func_processor(byte *int_arg) {return FALSE;}
};


class Item_func_monthname :public Item_func_month
{
public:
  Item_func_monthname(Item *a) :Item_func_month(a) {}
  const char *func_name() const { return "monthname"; }
  String *val_str(String *str);
  enum Item_result result_type () const { return STRING_RESULT; }
  void fix_length_and_dec() 
  {
    collation.set(&my_charset_bin);
    decimals=0;
    max_length=10*my_charset_bin.mbmaxlen;
    maybe_null=1; 
  }
  bool check_partition_func_processor(byte *int_arg) {return TRUE;}
};


class Item_func_dayofyear :public Item_int_func
{
public:
  Item_func_dayofyear(Item *a) :Item_int_func(a) {}
  longlong val_int();
  const char *func_name() const { return "dayofyear"; }
  void fix_length_and_dec() 
  { 
    decimals=0;
    max_length=3*MY_CHARSET_BIN_MB_MAXLEN;
    maybe_null=1; 
  }
  bool check_partition_func_processor(byte *int_arg) {return FALSE;}
};


class Item_func_hour :public Item_int_func
{
public:
  Item_func_hour(Item *a) :Item_int_func(a) {}
  longlong val_int();
  const char *func_name() const { return "hour"; }
  void fix_length_and_dec()
  {
    decimals=0;
    max_length=2*MY_CHARSET_BIN_MB_MAXLEN;
    maybe_null=1;
  }
  bool check_partition_func_processor(byte *int_arg) {return FALSE;}
};


class Item_func_minute :public Item_int_func
{
public:
  Item_func_minute(Item *a) :Item_int_func(a) {}
  longlong val_int();
  const char *func_name() const { return "minute"; }
  void fix_length_and_dec()
  {
    decimals=0;
    max_length=2*MY_CHARSET_BIN_MB_MAXLEN;
    maybe_null=1;
  }
  bool check_partition_func_processor(byte *int_arg) {return FALSE;}
};


class Item_func_quarter :public Item_int_func
{
public:
  Item_func_quarter(Item *a) :Item_int_func(a) {}
  longlong val_int();
  const char *func_name() const { return "quarter"; }
  void fix_length_and_dec()
  { 
     decimals=0;
     max_length=1*MY_CHARSET_BIN_MB_MAXLEN;
     maybe_null=1;
  }
  bool check_partition_func_processor(byte *int_arg) {return FALSE;}
};


class Item_func_second :public Item_int_func
{
public:
  Item_func_second(Item *a) :Item_int_func(a) {}
  longlong val_int();
  const char *func_name() const { return "second"; }
  void fix_length_and_dec() 
  { 
    decimals=0;
    max_length=2*MY_CHARSET_BIN_MB_MAXLEN;
    maybe_null=1;
  }
  bool check_partition_func_processor(byte *int_arg) {return FALSE;}
};


class Item_func_week :public Item_int_func
{
public:
  Item_func_week(Item *a,Item *b) :Item_int_func(a,b) {}
  longlong val_int();
  const char *func_name() const { return "week"; }
  void fix_length_and_dec()
  { 
    decimals=0;
    max_length=2*MY_CHARSET_BIN_MB_MAXLEN;
    maybe_null=1;
  }
};

class Item_func_yearweek :public Item_int_func
{
public:
  Item_func_yearweek(Item *a,Item *b) :Item_int_func(a,b) {}
  longlong val_int();
  const char *func_name() const { return "yearweek"; }
  void fix_length_and_dec()
  { 
    decimals=0;
    max_length=6*MY_CHARSET_BIN_MB_MAXLEN;
    maybe_null=1;
  }
  bool check_partition_func_processor(byte *int_arg) {return FALSE;}
};


class Item_func_year :public Item_int_func
{
public:
  Item_func_year(Item *a) :Item_int_func(a) {}
  longlong val_int();
  const char *func_name() const { return "year"; }
  enum_monotonicity_info get_monotonicity_info() const;
  void fix_length_and_dec()
  { 
    decimals=0;
    max_length=4*MY_CHARSET_BIN_MB_MAXLEN;
    maybe_null=1;
  }
  bool check_partition_func_processor(byte *int_arg) {return FALSE;}
};


class Item_func_weekday :public Item_func
{
  bool odbc_type;
public:
  Item_func_weekday(Item *a,bool type_arg)
    :Item_func(a), odbc_type(type_arg) {}
  longlong val_int();
  double val_real() { DBUG_ASSERT(fixed == 1); return (double) val_int(); }
  String *val_str(String *str)
  {
    DBUG_ASSERT(fixed == 1);
    str->set(val_int(), &my_charset_bin);
    return null_value ? 0 : str;
  }
  const char *func_name() const
  {
     return (odbc_type ? "dayofweek" : "weekday");
  }
  enum Item_result result_type () const { return INT_RESULT; }
  void fix_length_and_dec()
  {
    collation.set(&my_charset_bin);
    decimals=0;
    max_length=1*MY_CHARSET_BIN_MB_MAXLEN;
    maybe_null=1;
  }
  bool check_partition_func_processor(byte *int_arg) {return FALSE;}
};

class Item_func_dayname :public Item_func_weekday
{
 public:
  Item_func_dayname(Item *a) :Item_func_weekday(a,0) {}
  const char *func_name() const { return "dayname"; }
  String *val_str(String *str);
  enum Item_result result_type () const { return STRING_RESULT; }
  void fix_length_and_dec() 
  { 
    collation.set(&my_charset_bin);
    decimals=0; 
    max_length=9*MY_CHARSET_BIN_MB_MAXLEN;
    maybe_null=1; 
  }
  bool check_partition_func_processor(byte *int_arg) {return TRUE;}
};


class Item_func_unix_timestamp :public Item_int_func
{
  String value;
public:
  Item_func_unix_timestamp() :Item_int_func() {}
  Item_func_unix_timestamp(Item *a) :Item_int_func(a) {}
  longlong val_int();
  const char *func_name() const { return "unix_timestamp"; }
  void fix_length_and_dec()
  {
    decimals=0;
    max_length=10*MY_CHARSET_BIN_MB_MAXLEN;
  }
};


class Item_func_time_to_sec :public Item_int_func
{
public:
  Item_func_time_to_sec(Item *item) :Item_int_func(item) {}
  longlong val_int();
  const char *func_name() const { return "time_to_sec"; }
  void fix_length_and_dec()
  {
    decimals=0;
    max_length=10*MY_CHARSET_BIN_MB_MAXLEN;
  }
  bool check_partition_func_processor(byte *int_arg) {return FALSE;}
};


/*
  This can't be a Item_str_func, because the val_real() functions are special
*/

class Item_date :public Item_func
{
public:
  Item_date() :Item_func() {}
  Item_date(Item *a) :Item_func(a) {}
  enum Item_result result_type () const { return STRING_RESULT; }
  enum_field_types field_type() const { return MYSQL_TYPE_DATE; }
  String *val_str(String *str);
  longlong val_int();
  double val_real() { return val_real_from_decimal(); }
  const char *func_name() const { return "date"; }
  void fix_length_and_dec()
  { 
    collation.set(&my_charset_bin);
    decimals=0;
    max_length=MAX_DATE_WIDTH*MY_CHARSET_BIN_MB_MAXLEN;
  }
  Field *tmp_table_field(TABLE *table)
  {
    return tmp_table_field_from_field_type(table, 0);
  }
  bool result_as_longlong() { return TRUE; }
  my_decimal *val_decimal(my_decimal *decimal_value)
  {
    DBUG_ASSERT(fixed == 1);
    return  val_decimal_from_date(decimal_value);
  }
  int save_in_field(Field *field, bool no_conversions)
  {
    return save_date_in_field(field);
  }
};


class Item_date_func :public Item_str_func
{
public:
  Item_date_func() :Item_str_func() {}
  Item_date_func(Item *a) :Item_str_func(a) {}
  Item_date_func(Item *a,Item *b) :Item_str_func(a,b) {}
  Item_date_func(Item *a,Item *b, Item *c) :Item_str_func(a,b,c) {}
  enum_field_types field_type() const { return MYSQL_TYPE_DATETIME; }
  Field *tmp_table_field(TABLE *table)
  {
    return tmp_table_field_from_field_type(table, 0);
  }
  bool result_as_longlong() { return TRUE; }
  double val_real() { return (double) val_int(); }
  my_decimal *val_decimal(my_decimal *decimal_value)
  {
    DBUG_ASSERT(fixed == 1);
    return  val_decimal_from_date(decimal_value);
  }
  int save_in_field(Field *field, bool no_conversions)
  {
    return save_date_in_field(field);
  }
};


class Item_str_timefunc :public Item_str_func
{
public:
  Item_str_timefunc() :Item_str_func() {}
  Item_str_timefunc(Item *a) :Item_str_func(a) {}
  Item_str_timefunc(Item *a,Item *b) :Item_str_func(a,b) {}
  Item_str_timefunc(Item *a, Item *b, Item *c) :Item_str_func(a, b ,c) {}
  enum_field_types field_type() const { return MYSQL_TYPE_TIME; }
  void fix_length_and_dec()
  {
    decimals= DATETIME_DEC;
    max_length=MAX_TIME_WIDTH*MY_CHARSET_BIN_MB_MAXLEN;
  }
  Field *tmp_table_field(TABLE *table)
  {
    return tmp_table_field_from_field_type(table, 0);
  }
  double val_real() { return val_real_from_decimal(); }
  my_decimal *val_decimal(my_decimal *decimal_value)
  {
    DBUG_ASSERT(fixed == 1);
    return  val_decimal_from_time(decimal_value);
  }
  int save_in_field(Field *field, bool no_conversions)
  {
    return save_time_in_field(field);
  }
};


/* Abstract CURTIME function. Children should define what time zone is used */

class Item_func_curtime :public Item_str_timefunc
{
  longlong value;
  char buff[9*2+32];
  uint buff_length;
public:
  Item_func_curtime() :Item_str_timefunc() {}
  Item_func_curtime(Item *a) :Item_str_timefunc(a) {}
  double val_real() { DBUG_ASSERT(fixed == 1); return (double) value; }
  longlong val_int() { DBUG_ASSERT(fixed == 1); return value; }
  String *val_str(String *str);
  void fix_length_and_dec();
  /* 
    Abstract method that defines which time zone is used for conversion.
    Converts time current time in my_time_t representation to broken-down
    TIME representation using UTC-SYSTEM or per-thread time zone.
  */
  virtual void store_now_in_TIME(TIME *now_time)=0;
  bool result_as_longlong() { return TRUE; }
};


class Item_func_curtime_local :public Item_func_curtime
{
public:
  Item_func_curtime_local() :Item_func_curtime() {}
  Item_func_curtime_local(Item *a) :Item_func_curtime(a) {}
  const char *func_name() const { return "curtime"; }
  virtual void store_now_in_TIME(TIME *now_time);
};


class Item_func_curtime_utc :public Item_func_curtime
{
public:
  Item_func_curtime_utc() :Item_func_curtime() {}
  Item_func_curtime_utc(Item *a) :Item_func_curtime(a) {}
  const char *func_name() const { return "utc_time"; }
  virtual void store_now_in_TIME(TIME *now_time);
};


/* Abstract CURDATE function. See also Item_func_curtime. */

class Item_func_curdate :public Item_date
{
  longlong value;
  TIME ltime;
public:
  Item_func_curdate() :Item_date() {}
  longlong val_int() { DBUG_ASSERT(fixed == 1); return (value) ; }
  String *val_str(String *str);
  void fix_length_and_dec();
  bool get_date(TIME *res, uint fuzzy_date);
  virtual void store_now_in_TIME(TIME *now_time)=0;
};


class Item_func_curdate_local :public Item_func_curdate
{
public:
  Item_func_curdate_local() :Item_func_curdate() {}
  const char *func_name() const { return "curdate"; }
  void store_now_in_TIME(TIME *now_time);
};


class Item_func_curdate_utc :public Item_func_curdate
{
public:
  Item_func_curdate_utc() :Item_func_curdate() {}
  const char *func_name() const { return "utc_date"; }
  void store_now_in_TIME(TIME *now_time);
};


/* Abstract CURRENT_TIMESTAMP function. See also Item_func_curtime */

class Item_func_now :public Item_date_func
{
protected:
  longlong value;
  char buff[20*2+32];	// +32 to make my_snprintf_{8bit|ucs2} happy
  uint buff_length;
  TIME ltime;
public:
  Item_func_now() :Item_date_func() {}
  Item_func_now(Item *a) :Item_date_func(a) {}
  enum Item_result result_type () const { return STRING_RESULT; }
  longlong val_int() { DBUG_ASSERT(fixed == 1); return value; }
  int save_in_field(Field *to, bool no_conversions);
  String *val_str(String *str);
  void fix_length_and_dec();
  bool get_date(TIME *res, uint fuzzy_date);
  virtual void store_now_in_TIME(TIME *now_time)=0;
};


class Item_func_now_local :public Item_func_now
{
public:
  Item_func_now_local() :Item_func_now() {}
  Item_func_now_local(Item *a) :Item_func_now(a) {}
  const char *func_name() const { return "now"; }
  virtual void store_now_in_TIME(TIME *now_time);
  virtual enum Functype functype() const { return NOW_FUNC; }
};


class Item_func_now_utc :public Item_func_now
{
public:
  Item_func_now_utc() :Item_func_now() {}
  Item_func_now_utc(Item *a) :Item_func_now(a) {}
  const char *func_name() const { return "utc_timestamp"; }
  virtual void store_now_in_TIME(TIME *now_time);
};


/*
  This is like NOW(), but always uses the real current time, not the
  query_start(). This matches the Oracle behavior.
*/
class Item_func_sysdate_local :public Item_func_now
{
public:
  Item_func_sysdate_local() :Item_func_now() {}
  Item_func_sysdate_local(Item *a) :Item_func_now(a) {}
  bool const_item() const { return 0; }
  const char *func_name() const { return "sysdate"; }
  void store_now_in_TIME(TIME *now_time);
  double val_real();
  longlong val_int();
  int save_in_field(Field *to, bool no_conversions);
  String *val_str(String *str);
  void fix_length_and_dec();
  bool get_date(TIME *res, uint fuzzy_date);
  void update_used_tables()
  {
    Item_func_now::update_used_tables();
    used_tables_cache|= RAND_TABLE_BIT;
  }
};


class Item_func_from_days :public Item_date
{
public:
  Item_func_from_days(Item *a) :Item_date(a) {}
  const char *func_name() const { return "from_days"; }
  bool get_date(TIME *res, uint fuzzy_date);
  bool check_partition_func_processor(byte *int_arg) {return FALSE;}
};


class Item_func_date_format :public Item_str_func
{
  int fixed_length;
  const bool is_time_format;
  String value;
public:
  Item_func_date_format(Item *a,Item *b,bool is_time_format_arg)
    :Item_str_func(a,b),is_time_format(is_time_format_arg) {}
  String *val_str(String *str);
  const char *func_name() const
    { return is_time_format ? "time_format" : "date_format"; }
  void fix_length_and_dec();
  uint format_length(const String *format);
  bool eq(const Item *item, bool binary_cmp) const;
};


class Item_func_from_unixtime :public Item_date_func
{
  THD *thd;
 public:
  Item_func_from_unixtime(Item *a) :Item_date_func(a) {}
  longlong val_int();
  String *val_str(String *str);
  const char *func_name() const { return "from_unixtime"; }
  void fix_length_and_dec();
  bool get_date(TIME *res, uint fuzzy_date);
};


/* 
  We need Time_zone class declaration for storing pointers in
  Item_func_convert_tz.
*/
class Time_zone;

/*
  This class represents CONVERT_TZ() function.
  The important fact about this function that it is handled in special way.
  When such function is met in expression time_zone system tables are added
  to global list of tables to open, so later those already opened and locked
  tables can be used during this function calculation for loading time zone
  descriptions.
*/
class Item_func_convert_tz :public Item_date_func
{
  /*
    If time zone parameters are constants we are caching objects that
    represent them (we use separate from_tz_cached/to_tz_cached members
    to indicate this fact, since NULL is legal value for from_tz/to_tz
    members.
  */
  bool from_tz_cached, to_tz_cached;
  Time_zone *from_tz, *to_tz;
 public:
  Item_func_convert_tz(Item *a, Item *b, Item *c):
    Item_date_func(a, b, c), from_tz_cached(0), to_tz_cached(0) {}
  longlong val_int();
  String *val_str(String *str);
  const char *func_name() const { return "convert_tz"; }
  void fix_length_and_dec();
  bool get_date(TIME *res, uint fuzzy_date);
  void cleanup();
};


class Item_func_sec_to_time :public Item_str_timefunc
{
public:
  Item_func_sec_to_time(Item *item) :Item_str_timefunc(item) {}
  double val_real()
  {
    DBUG_ASSERT(fixed == 1);
    return (double) Item_func_sec_to_time::val_int();
  }
  longlong val_int();
  String *val_str(String *);
  void fix_length_and_dec()
  { 
    Item_str_timefunc::fix_length_and_dec();
    collation.set(&my_charset_bin);
    maybe_null=1;
  }
  const char *func_name() const { return "sec_to_time"; }
  bool result_as_longlong() { return TRUE; }
};


class Item_date_add_interval :public Item_date_func
{
  String value;
  enum_field_types cached_field_type;

public:
  const interval_type int_type; // keep it public
  const bool date_sub_interval; // keep it public
  Item_date_add_interval(Item *a,Item *b,interval_type type_arg,bool neg_arg)
    :Item_date_func(a,b),int_type(type_arg), date_sub_interval(neg_arg) {}
  String *val_str(String *);
  const char *func_name() const { return "date_add_interval"; }
  void fix_length_and_dec();
  enum_field_types field_type() const { return cached_field_type; }
  longlong val_int();
  bool get_date(TIME *res, uint fuzzy_date);
  bool eq(const Item *item, bool binary_cmp) const;
  void print(String *str);
};


class Item_extract :public Item_int_func
{
  String value;
  bool date_value;
 public:
  const interval_type int_type; // keep it public
  Item_extract(interval_type type_arg, Item *a)
    :Item_int_func(a), int_type(type_arg) {}
  longlong val_int();
  enum Functype functype() const { return EXTRACT_FUNC; }
  const char *func_name() const { return "extract"; }
  void fix_length_and_dec();
  bool eq(const Item *item, bool binary_cmp) const;
  void print(String *str);
  bool check_partition_func_processor(byte *int_arg) {return FALSE;}
};


class Item_typecast :public Item_str_func
{
public:
  Item_typecast(Item *a) :Item_str_func(a) {}
  String *val_str(String *a)
  {
    DBUG_ASSERT(fixed == 1);
    String *tmp=args[0]->val_str(a);
    null_value=args[0]->null_value;
    if (tmp)
      tmp->set_charset(collation.collation);
    return tmp;
  }
  void fix_length_and_dec()
  {
    collation.set(&my_charset_bin);
    max_length=args[0]->max_length;
  }
  virtual const char* cast_type() const= 0;
  void print(String *str);
};


class Item_typecast_maybe_null :public Item_typecast
{
public:
  Item_typecast_maybe_null(Item *a) :Item_typecast(a) {}
  void fix_length_and_dec()
  {
    collation.set(&my_charset_bin);
    max_length=args[0]->max_length;
    maybe_null= 1;
  }
};


class Item_char_typecast :public Item_typecast
{
  int cast_length;
  CHARSET_INFO *cast_cs, *from_cs;
  bool charset_conversion;
  String tmp_value;
public:
  Item_char_typecast(Item *a, int length_arg, CHARSET_INFO *cs_arg)
    :Item_typecast(a), cast_length(length_arg), cast_cs(cs_arg) {}
  enum Functype functype() const { return CHAR_TYPECAST_FUNC; }
  bool eq(const Item *item, bool binary_cmp) const;
  const char *func_name() const { return "cast_as_char"; }
  const char* cast_type() const { return "char"; };
  String *val_str(String *a);
  void fix_length_and_dec();
  void print(String *str);
};


class Item_date_typecast :public Item_typecast_maybe_null
{
public:
  Item_date_typecast(Item *a) :Item_typecast_maybe_null(a) {}
  const char *func_name() const { return "cast_as_date"; }
  String *val_str(String *str);
  bool get_date(TIME *ltime, uint fuzzy_date);
  const char *cast_type() const { return "date"; }
  enum_field_types field_type() const { return MYSQL_TYPE_DATE; }
  Field *tmp_table_field(TABLE *table)
  {
    return tmp_table_field_from_field_type(table, 0);
  }  
  void fix_length_and_dec()
  {
    collation.set(&my_charset_bin);
    max_length= 10;
    maybe_null= 1;
  }
  bool result_as_longlong() { return TRUE; }
  longlong val_int();
  double val_real() { return (double) val_int(); }
  my_decimal *val_decimal(my_decimal *decimal_value)
  {
    DBUG_ASSERT(fixed == 1);
    return  val_decimal_from_date(decimal_value);
  }
  int save_in_field(Field *field, bool no_conversions)
  {
    return save_date_in_field(field);
  }
};


class Item_time_typecast :public Item_typecast_maybe_null
{
public:
  Item_time_typecast(Item *a) :Item_typecast_maybe_null(a) {}
  const char *func_name() const { return "cast_as_time"; }
  String *val_str(String *str);
  bool get_time(TIME *ltime);
  const char *cast_type() const { return "time"; }
  enum_field_types field_type() const { return MYSQL_TYPE_TIME; }
  Field *tmp_table_field(TABLE *table)
  {
    return tmp_table_field_from_field_type(table, 0);
  }
  bool result_as_longlong() { return TRUE; }
  longlong val_int();
  double val_real() { return val_real_from_decimal(); }
  my_decimal *val_decimal(my_decimal *decimal_value)
  {
    DBUG_ASSERT(fixed == 1);
    return  val_decimal_from_time(decimal_value);
  }
  int save_in_field(Field *field, bool no_conversions)
  {
    return save_time_in_field(field);
  }
};


class Item_datetime_typecast :public Item_typecast_maybe_null
{
public:
  Item_datetime_typecast(Item *a) :Item_typecast_maybe_null(a) {}
  const char *func_name() const { return "cast_as_datetime"; }
  String *val_str(String *str);
  const char *cast_type() const { return "datetime"; }
  enum_field_types field_type() const { return MYSQL_TYPE_DATETIME; }
  Field *tmp_table_field(TABLE *table)
  {
    return tmp_table_field_from_field_type(table, 0);
  }
  void fix_length_and_dec()
  {
    Item_typecast_maybe_null::fix_length_and_dec();
    decimals= DATETIME_DEC;
  }
  bool result_as_longlong() { return TRUE; }
  longlong val_int();
  double val_real() { return val_real_from_decimal(); }
  double val() { return (double) val_int(); }
  my_decimal *val_decimal(my_decimal *decimal_value)
  {
    DBUG_ASSERT(fixed == 1);
    return  val_decimal_from_date(decimal_value);
  }
  int save_in_field(Field *field, bool no_conversions)
  {
    return save_date_in_field(field);
  }
};

class Item_func_makedate :public Item_date_func
{
public:
  Item_func_makedate(Item *a,Item *b) :Item_date_func(a,b) {}
  String *val_str(String *str);
  const char *func_name() const { return "makedate"; }
  enum_field_types field_type() const { return MYSQL_TYPE_DATE; }
  void fix_length_and_dec()
  { 
    decimals=0;
    max_length=MAX_DATE_WIDTH*MY_CHARSET_BIN_MB_MAXLEN;
  }
  longlong val_int();
};


class Item_func_add_time :public Item_str_func
{
  const bool is_date;
  int sign;
  enum_field_types cached_field_type;

public:
  Item_func_add_time(Item *a, Item *b, bool type_arg, bool neg_arg)
    :Item_str_func(a, b), is_date(type_arg) { sign= neg_arg ? -1 : 1; }
  String *val_str(String *str);
  enum_field_types field_type() const { return cached_field_type; }
  void fix_length_and_dec();

  Field *tmp_table_field(TABLE *table)
  {
    return tmp_table_field_from_field_type(table, 0);
  }
  void print(String *str);
  const char *func_name() const { return "add_time"; }
<<<<<<< HEAD
  bool check_partition_func_processor(byte *int_arg) {return FALSE;}
  double val_real() { return val_real_from_decimal(); }
=======
>>>>>>> 8161ab0b
  my_decimal *val_decimal(my_decimal *decimal_value)
  {
    DBUG_ASSERT(fixed == 1);
    if (cached_field_type == MYSQL_TYPE_TIME)
      return  val_decimal_from_time(decimal_value);
    if (cached_field_type == MYSQL_TYPE_DATETIME)
      return  val_decimal_from_date(decimal_value);
    return Item_str_func::val_decimal(decimal_value);
  }
  int save_in_field(Field *field, bool no_conversions)
  {
    if (cached_field_type == MYSQL_TYPE_TIME)
      return save_time_in_field(field);
    if (cached_field_type == MYSQL_TYPE_DATETIME)
      return save_date_in_field(field);
    return Item_str_func::save_in_field(field, no_conversions);
  }
};

class Item_func_timediff :public Item_str_timefunc
{
public:
  Item_func_timediff(Item *a, Item *b)
    :Item_str_timefunc(a, b) {}
  String *val_str(String *str);
  const char *func_name() const { return "timediff"; }
  void fix_length_and_dec()
  {
    Item_str_timefunc::fix_length_and_dec();
    maybe_null= 1;
  }
};

class Item_func_maketime :public Item_str_timefunc
{
public:
  Item_func_maketime(Item *a, Item *b, Item *c)
    :Item_str_timefunc(a, b ,c) {}
  String *val_str(String *str);
  const char *func_name() const { return "maketime"; }
};

class Item_func_microsecond :public Item_int_func
{
public:
  Item_func_microsecond(Item *a) :Item_int_func(a) {}
  longlong val_int();
  const char *func_name() const { return "microsecond"; }
  void fix_length_and_dec() 
  { 
    decimals=0;
    maybe_null=1;
  }
  bool check_partition_func_processor(byte *int_arg) {return FALSE;}
};


class Item_func_timestamp_diff :public Item_int_func
{
  const interval_type int_type;
public:
  Item_func_timestamp_diff(Item *a,Item *b,interval_type type_arg)
    :Item_int_func(a,b), int_type(type_arg) {}
  const char *func_name() const { return "timestampdiff"; }
  longlong val_int();
  void fix_length_and_dec()
  {
    decimals=0;
    maybe_null=1;
  }
  void print(String *str);
};


enum date_time_format
{
  USA_FORMAT, JIS_FORMAT, ISO_FORMAT, EUR_FORMAT, INTERNAL_FORMAT
};

class Item_func_get_format :public Item_str_func
{
public:
  const timestamp_type type; // keep it public
  Item_func_get_format(timestamp_type type_arg, Item *a)
    :Item_str_func(a), type(type_arg)
  {}
  String *val_str(String *str);
  const char *func_name() const { return "get_format"; }
  void fix_length_and_dec()
  {
    maybe_null= 1;
    decimals=0;
    max_length=17*MY_CHARSET_BIN_MB_MAXLEN;
  }
  void print(String *str);
};


class Item_func_str_to_date :public Item_str_func
{
  enum_field_types cached_field_type;
  date_time_format_types cached_format_type;
  timestamp_type cached_timestamp_type;
  bool const_item;
public:
  Item_func_str_to_date(Item *a, Item *b)
    :Item_str_func(a, b)
  {}
  String *val_str(String *str);
  bool get_date(TIME *ltime, uint fuzzy_date);
  const char *func_name() const { return "str_to_date"; }
  enum_field_types field_type() const { return cached_field_type; }
  void fix_length_and_dec();
  Field *tmp_table_field(TABLE *table)
  {
    return tmp_table_field_from_field_type(table, 1);
  }
};


class Item_func_last_day :public Item_date
{
public:
  Item_func_last_day(Item *a) :Item_date(a) {}
  const char *func_name() const { return "last_day"; }
  bool get_date(TIME *res, uint fuzzy_date);
};<|MERGE_RESOLUTION|>--- conflicted
+++ resolved
@@ -898,11 +898,7 @@
   }
   void print(String *str);
   const char *func_name() const { return "add_time"; }
-<<<<<<< HEAD
-  bool check_partition_func_processor(byte *int_arg) {return FALSE;}
   double val_real() { return val_real_from_decimal(); }
-=======
->>>>>>> 8161ab0b
   my_decimal *val_decimal(my_decimal *decimal_value)
   {
     DBUG_ASSERT(fixed == 1);
