--- conflicted
+++ resolved
@@ -257,8 +257,9 @@
   Disable_gtid_state_update_guard disabler(thd);
 
   // Drop tablespace
-  if (uncached ? thd->dd_client()->drop_uncached(tablespace) :
-                 thd->dd_client()->drop(tablespace))
+  if (remove_sdi(thd, tablespace) ||
+      (uncached ? thd->dd_client()->drop_uncached(tablespace) :
+                  thd->dd_client()->drop(tablespace)))
   {
     if (commit_dd_changes)
     {
@@ -281,13 +282,8 @@
 
   Disable_gtid_state_update_guard disabler(thd);
 
-<<<<<<< HEAD
-  if (thd->dd_client()->update_uncached_and_invalidate(tablespace))
-=======
-  // Drop tablespace
-  if (remove_sdi(thd, tablespace) ||
-      thd->dd_client()->drop(tablespace))
->>>>>>> ceb93f9c
+  if (thd->dd_client()->update_uncached_and_invalidate(tablespace) ||
+      store_sdi(thd, tablespace))
   {
     if (commit_dd_changes)
     {
@@ -342,25 +338,7 @@
     DBUG_RETURN(true);
   }
 
-<<<<<<< HEAD
   DBUG_RETURN(false);
-=======
-  Disable_gtid_state_update_guard disabler(thd);
-
-  // Write changes to dictionary.
-  if (thd->dd_client()->store(
-             const_cast<dd::Tablespace*>(tablespace)) ||
-      dd::store_sdi(thd, tablespace))
-  {
-    trans_rollback_stmt(thd);
-    // Full rollback in case we have THD::transaction_rollback_request.
-    trans_rollback(thd);
-    DBUG_RETURN(true);
-  }
-
-  DBUG_RETURN(trans_commit_stmt(thd) ||
-              trans_commit(thd));
->>>>>>> ceb93f9c
 }
 /* purecov: end */
 
