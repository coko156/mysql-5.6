/* Copyright (c) 2000, 2010, Oracle and/or its affiliates. All rights reserved.

   This program is free software; you can redistribute it and/or modify
   it under the terms of the GNU General Public License as published by
   the Free Software Foundation; version 2 of the License.

   This program is distributed in the hope that it will be useful,
   but WITHOUT ANY WARRANTY; without even the implied warranty of
   MERCHANTABILITY or FITNESS FOR A PARTICULAR PURPOSE.  See the
   GNU General Public License for more details.

   You should have received a copy of the GNU General Public License
   along with this program; if not, write to the Free Software Foundation,
   51 Franklin Street, Suite 500, Boston, MA 02110-1335 USA */

/* drop and alter of tables */

#include "sql_priv.h"
#include "unireg.h"
#include "debug_sync.h"
#include "sql_table.h"
#include "sql_rename.h" // do_rename
#include "sql_parse.h"                        // test_if_data_home_dir
#include "sql_cache.h"                          // query_cache_*
#include "sql_base.h"   // open_table_uncached, lock_table_names
#include "lock.h"       // wait_if_global_read_lock
                        // start_waiting_global_read_lock,
                        // mysql_unlock_tables
#include "strfunc.h"    // find_type2, find_set
#include "sql_view.h" // view_checksum 
#include "sql_truncate.h"                       // regenerate_locked_table 
#include "sql_partition.h"                      // mem_alloc_error,
                                                // generate_partition_syntax,
                                                // partition_info
                                                // NOT_A_PARTITION_ID
#include "sql_db.h"                             // load_db_opt_by_name
#include "sql_time.h"                  // make_truncated_value_warning
#include "records.h"             // init_read_record, end_read_record
#include "filesort.h"            // filesort_free_buffers
#include "sql_select.h"                // setup_order,
                                       // make_unireg_sortorder
#include "sql_handler.h"               // mysql_ha_rm_tables
#include "discover.h"                  // readfrm
#include "my_pthread.h"                // pthread_mutex_t
#include "log_event.h"                 // Query_log_event
#include <hash.h>
#include <myisam.h>
#include <my_dir.h>
#include "sp_head.h"
#include "sp.h"
#include "sql_trigger.h"
#include "sql_parse.h"
#include "sql_show.h"
#include "transaction.h"
#include "datadict.h"  // dd_frm_type()

#ifdef __WIN__
#include <io.h>
#endif

const char *primary_key_name="PRIMARY";

static bool check_if_keyname_exists(const char *name,KEY *start, KEY *end);
static char *make_unique_key_name(const char *field_name,KEY *start,KEY *end);
static int copy_data_between_tables(TABLE *from,TABLE *to,
                                    List<Create_field> &create, bool ignore,
				    uint order_num, ORDER *order,
				    ha_rows *copied,ha_rows *deleted,
                                    enum enum_enable_or_disable keys_onoff,
                                    bool error_if_not_empty);

static bool prepare_blob_field(THD *thd, Create_field *sql_field);
static bool check_engine(THD *, const char *, HA_CREATE_INFO *);
static int
mysql_prepare_create_table(THD *thd, HA_CREATE_INFO *create_info,
                           Alter_info *alter_info,
                           bool tmp_table,
                           uint *db_options,
                           handler *file, KEY **key_info_buffer,
                           uint *key_count, int select_field_count);


/**
  @brief Helper function for explain_filename
  @param thd          Thread handle
  @param to_p         Explained name in system_charset_info
  @param end_p        End of the to_p buffer
  @param name         Name to be converted
  @param name_len     Length of the name, in bytes
*/
static char* add_identifier(THD* thd, char *to_p, const char * end_p,
                            const char* name, uint name_len)
{
  uint res;
  uint errors;
  const char *conv_name;
  char tmp_name[FN_REFLEN];
  char conv_string[FN_REFLEN];
  int quote;

  DBUG_ENTER("add_identifier");
  if (!name[name_len])
    conv_name= name;
  else
  {
    strnmov(tmp_name, name, name_len);
    tmp_name[name_len]= 0;
    conv_name= tmp_name;
  }
  res= strconvert(&my_charset_filename, conv_name, system_charset_info,
                  conv_string, FN_REFLEN, &errors);
  if (!res || errors)
  {
    DBUG_PRINT("error", ("strconvert of '%s' failed with %u (errors: %u)", conv_name, res, errors));
    conv_name= name;
  }
  else
  {
    DBUG_PRINT("info", ("conv '%s' -> '%s'", conv_name, conv_string));
    conv_name= conv_string;
  }

  quote = thd ? get_quote_char_for_identifier(thd, conv_name, res - 1) : '"';

  if (quote != EOF && (end_p - to_p > 2))
  {
    *(to_p++)= (char) quote;
    while (*conv_name && (end_p - to_p - 1) > 0)
    {
      uint length= my_mbcharlen(system_charset_info, *conv_name);
      if (!length)
        length= 1;
      if (length == 1 && *conv_name == (char) quote)
      { 
        if ((end_p - to_p) < 3)
          break;
        *(to_p++)= (char) quote;
        *(to_p++)= *(conv_name++);
      }
      else if (((long) length) < (end_p - to_p))
      {
        to_p= strnmov(to_p, conv_name, length);
        conv_name+= length;
      }
      else
        break;                               /* string already filled */
    }
    if (end_p > to_p) {
      *(to_p++)= (char) quote;
      if (end_p > to_p)
	*to_p= 0; /* terminate by NUL, but do not include it in the count */
    }
  }
  else
    to_p= strnmov(to_p, conv_name, end_p - to_p);
  DBUG_RETURN(to_p);
}


/**
  @brief Explain a path name by split it to database, table etc.
  
  @details Break down the path name to its logic parts
  (database, table, partition, subpartition).
  filename_to_tablename cannot be used on partitions, due to the #P# part.
  There can be up to 6 '#', #P# for partition, #SP# for subpartition
  and #TMP# or #REN# for temporary or renamed partitions.
  This should be used when something should be presented to a user in a
  diagnostic, error etc. when it would be useful to know what a particular
  file [and directory] means. Such as SHOW ENGINE STATUS, error messages etc.

   @param      thd          Thread handle
   @param      from         Path name in my_charset_filename
                            Null terminated in my_charset_filename, normalized
                            to use '/' as directory separation character.
   @param      to           Explained name in system_charset_info
   @param      to_length    Size of to buffer
   @param      explain_mode Requested output format.
                            EXPLAIN_ALL_VERBOSE ->
                            [Database `db`, ]Table `tbl`[,[ Temporary| Renamed]
                            Partition `p` [, Subpartition `sp`]]
                            EXPLAIN_PARTITIONS_VERBOSE -> `db`.`tbl`
                            [[ Temporary| Renamed] Partition `p`
                            [, Subpartition `sp`]]
                            EXPLAIN_PARTITIONS_AS_COMMENT -> `db`.`tbl` |*
                            [,[ Temporary| Renamed] Partition `p`
                            [, Subpartition `sp`]] *|
                            (| is really a /, and it is all in one line)

   @retval     Length of returned string
*/

uint explain_filename(THD* thd,
		      const char *from,
                      char *to,
                      uint to_length,
                      enum_explain_filename_mode explain_mode)
{
  uint res= 0;
  char *to_p= to;
  char *end_p= to_p + to_length;
  const char *db_name= NULL;
  int  db_name_len= 0;
  const char *table_name;
  int  table_name_len= 0;
  const char *part_name= NULL;
  int  part_name_len= 0;
  const char *subpart_name= NULL;
  int  subpart_name_len= 0;
  enum enum_file_name_type {NORMAL, TEMP, RENAMED} name_type= NORMAL;
  const char *tmp_p;
  DBUG_ENTER("explain_filename");
  DBUG_PRINT("enter", ("from '%s'", from));
  tmp_p= from;
  table_name= from;
  /*
    If '/' then take last directory part as database.
    '/' is the directory separator, not FN_LIB_CHAR
  */
  while ((tmp_p= strchr(tmp_p, '/')))
  {
    db_name= table_name;
    /* calculate the length */
    db_name_len= tmp_p - db_name;
    tmp_p++;
    table_name= tmp_p;
  }
  tmp_p= table_name;
  while (!res && (tmp_p= strchr(tmp_p, '#')))
  {
    tmp_p++;
    switch (tmp_p[0]) {
    case 'P':
    case 'p':
      if (tmp_p[1] == '#')
        part_name= tmp_p + 2;
      else
        res= 1;
      tmp_p+= 2;
      break;
    case 'S':
    case 's':
      if ((tmp_p[1] == 'P' || tmp_p[1] == 'p') && tmp_p[2] == '#')
      {
        part_name_len= tmp_p - part_name - 1;
        subpart_name= tmp_p + 3;
      }
      else
        res= 2;
      tmp_p+= 3;
      break;
    case 'T':
    case 't':
      if ((tmp_p[1] == 'M' || tmp_p[1] == 'm') &&
          (tmp_p[2] == 'P' || tmp_p[2] == 'p') &&
          tmp_p[3] == '#' && !tmp_p[4])
        name_type= TEMP;
      else
        res= 3;
      tmp_p+= 4;
      break;
    case 'R':
    case 'r':
      if ((tmp_p[1] == 'E' || tmp_p[1] == 'e') &&
          (tmp_p[2] == 'N' || tmp_p[2] == 'n') &&
          tmp_p[3] == '#' && !tmp_p[4])
        name_type= RENAMED;
      else
        res= 4;
      tmp_p+= 4;
      break;
    default:
      res= 5;
    }
  }
  if (res)
  {
    /* Better to give something back if we fail parsing, than nothing at all */
    DBUG_PRINT("info", ("Error in explain_filename: %u", res));
    sql_print_warning("Invalid (old?) table or database name '%s'", from);
    DBUG_RETURN(my_snprintf(to, to_length,
                            "<result %u when explaining filename '%s'>",
                            res, from));
  }
  if (part_name)
  {
    table_name_len= part_name - table_name - 3;
    if (subpart_name)
      subpart_name_len= strlen(subpart_name);
    else
      part_name_len= strlen(part_name);
    if (name_type != NORMAL)
    {
      if (subpart_name)
        subpart_name_len-= 5;
      else
        part_name_len-= 5;
    }
  }
  else
    table_name_len= strlen(table_name);
  if (db_name)
  {
    if (explain_mode == EXPLAIN_ALL_VERBOSE)
    {
      to_p= strnmov(to_p, ER_THD_OR_DEFAULT(thd, ER_DATABASE_NAME),
                                            end_p - to_p);
      *(to_p++)= ' ';
      to_p= add_identifier(thd, to_p, end_p, db_name, db_name_len);
      to_p= strnmov(to_p, ", ", end_p - to_p);
    }
    else
    {
      to_p= add_identifier(thd, to_p, end_p, db_name, db_name_len);
      to_p= strnmov(to_p, ".", end_p - to_p);
    }
  }
  if (explain_mode == EXPLAIN_ALL_VERBOSE)
  {
    to_p= strnmov(to_p, ER_THD_OR_DEFAULT(thd, ER_TABLE_NAME), end_p - to_p);
    *(to_p++)= ' ';
    to_p= add_identifier(thd, to_p, end_p, table_name, table_name_len);
  }
  else
    to_p= add_identifier(thd, to_p, end_p, table_name, table_name_len);
  if (part_name)
  {
    if (explain_mode == EXPLAIN_PARTITIONS_AS_COMMENT)
      to_p= strnmov(to_p, " /* ", end_p - to_p);
    else if (explain_mode == EXPLAIN_PARTITIONS_VERBOSE)
      to_p= strnmov(to_p, " ", end_p - to_p);
    else
      to_p= strnmov(to_p, ", ", end_p - to_p);
    if (name_type != NORMAL)
    {
      if (name_type == TEMP)
        to_p= strnmov(to_p, ER_THD_OR_DEFAULT(thd, ER_TEMPORARY_NAME),
                      end_p - to_p);
      else
        to_p= strnmov(to_p, ER_THD_OR_DEFAULT(thd, ER_RENAMED_NAME),
                      end_p - to_p);
      to_p= strnmov(to_p, " ", end_p - to_p);
    }
    to_p= strnmov(to_p, ER_THD_OR_DEFAULT(thd, ER_PARTITION_NAME),
                  end_p - to_p);
    *(to_p++)= ' ';
    to_p= add_identifier(thd, to_p, end_p, part_name, part_name_len);
    if (subpart_name)
    {
      to_p= strnmov(to_p, ", ", end_p - to_p);
      to_p= strnmov(to_p, ER_THD_OR_DEFAULT(thd, ER_SUBPARTITION_NAME),
                    end_p - to_p);
      *(to_p++)= ' ';
      to_p= add_identifier(thd, to_p, end_p, subpart_name, subpart_name_len);
    }
    if (explain_mode == EXPLAIN_PARTITIONS_AS_COMMENT)
      to_p= strnmov(to_p, " */", end_p - to_p);
  }
  DBUG_PRINT("exit", ("to '%s'", to));
  DBUG_RETURN(to_p - to);
}


/*
  Translate a file name to a table name (WL #1324).

  SYNOPSIS
    filename_to_tablename()
      from                      The file name in my_charset_filename.
      to                OUT     The table name in system_charset_info.
      to_length                 The size of the table name buffer.

  RETURN
    Table name length.
*/

uint filename_to_tablename(const char *from, char *to, uint to_length)
{
  uint errors;
  size_t res;
  DBUG_ENTER("filename_to_tablename");
  DBUG_PRINT("enter", ("from '%s'", from));

  if (!memcmp(from, tmp_file_prefix, tmp_file_prefix_length))
  {
    /* Temporary table name. */
    res= (strnmov(to, from, to_length) - to);
  }
  else
  {
    res= strconvert(&my_charset_filename, from,
                    system_charset_info,  to, to_length, &errors);
    if (errors) // Old 5.0 name
    {
      res= (strxnmov(to, to_length, MYSQL50_TABLE_NAME_PREFIX,  from, NullS) -
            to);
      sql_print_error("Invalid (old?) table or database name '%s'", from);
      /*
        TODO: add a stored procedure for fix table and database names,
        and mention its name in error log.
      */
    }
  }

  DBUG_PRINT("exit", ("to '%s'", to));
  DBUG_RETURN(res);
}


/**
  Check if given string begins with "#mysql50#" prefix
  
  @param   name          string to check cut 
  
  @retval
    FALSE  no prefix found
  @retval
    TRUE   prefix found
*/

bool check_mysql50_prefix(const char *name)
{
  return (name[0] == '#' && 
         !strncmp(name, MYSQL50_TABLE_NAME_PREFIX,
                  MYSQL50_TABLE_NAME_PREFIX_LENGTH));
}


/**
  Check if given string begins with "#mysql50#" prefix, cut it if so.
  
  @param   from          string to check and cut 
  @param   to[out]       buffer for result string
  @param   to_length     its size
  
  @retval
    0      no prefix found
  @retval
    non-0  result string length
*/

uint check_n_cut_mysql50_prefix(const char *from, char *to, uint to_length)
{
  if (check_mysql50_prefix(from))
    return (uint) (strmake(to, from + MYSQL50_TABLE_NAME_PREFIX_LENGTH,
                           to_length - 1) - to);
  return 0;
}


/*
  Translate a table name to a file name (WL #1324).

  SYNOPSIS
    tablename_to_filename()
      from                      The table name in system_charset_info.
      to                OUT     The file name in my_charset_filename.
      to_length                 The size of the file name buffer.

  RETURN
    File name length.
*/

uint tablename_to_filename(const char *from, char *to, uint to_length)
{
  uint errors, length;
  DBUG_ENTER("tablename_to_filename");
  DBUG_PRINT("enter", ("from '%s'", from));

  if ((length= check_n_cut_mysql50_prefix(from, to, to_length)))
  {
    /*
      Check if the name supplied is a valid mysql 5.0 name and 
      make the name a zero length string if it's not.
      Note that just returning zero length is not enough : 
      a lot of places don't check the return value and expect 
      a zero terminated string.
    */  
    if (check_table_name(to, length, TRUE))
    {
      to[0]= 0;
      length= 0;
    }
    DBUG_RETURN(length);
  }
  length= strconvert(system_charset_info, from,
                     &my_charset_filename, to, to_length, &errors);
  if (check_if_legal_tablename(to) &&
      length + 4 < to_length)
  {
    memcpy(to + length, "@@@", 4);
    length+= 3;
  }
  DBUG_PRINT("exit", ("to '%s'", to));
  DBUG_RETURN(length);
}


/*
  Creates path to a file: mysql_data_dir/db/table.ext

  SYNOPSIS
   build_table_filename()
     buff                       Where to write result in my_charset_filename.
                                This may be the same as table_name.
     bufflen                    buff size
     db                         Database name in system_charset_info.
     table_name                 Table name in system_charset_info.
     ext                        File extension.
     flags                      FN_FROM_IS_TMP or FN_TO_IS_TMP or FN_IS_TMP
                                table_name is temporary, do not change.

  NOTES

    Uses database and table name, and extension to create
    a file name in mysql_data_dir. Database and table
    names are converted from system_charset_info into "fscs".
    Unless flags indicate a temporary table name.
    'db' is always converted.
    'ext' is not converted.

    The conversion suppression is required for ALTER TABLE. This
    statement creates intermediate tables. These are regular
    (non-temporary) tables with a temporary name. Their path names must
    be derivable from the table name. So we cannot use
    build_tmptable_filename() for them.

  RETURN
    path length
*/

uint build_table_filename(char *buff, size_t bufflen, const char *db,
                          const char *table_name, const char *ext, uint flags)
{
  char dbbuff[FN_REFLEN];
  char tbbuff[FN_REFLEN];
  DBUG_ENTER("build_table_filename");
  DBUG_PRINT("enter", ("db: '%s'  table_name: '%s'  ext: '%s'  flags: %x",
                       db, table_name, ext, flags));

  if (flags & FN_IS_TMP) // FN_FROM_IS_TMP | FN_TO_IS_TMP
    strnmov(tbbuff, table_name, sizeof(tbbuff));
  else
    (void) tablename_to_filename(table_name, tbbuff, sizeof(tbbuff));

  (void) tablename_to_filename(db, dbbuff, sizeof(dbbuff));

  char *end = buff + bufflen;
  /* Don't add FN_ROOTDIR if mysql_data_home already includes it */
  char *pos = strnmov(buff, mysql_data_home, bufflen);
  size_t rootdir_len= strlen(FN_ROOTDIR);
  if (pos - rootdir_len >= buff &&
      memcmp(pos - rootdir_len, FN_ROOTDIR, rootdir_len) != 0)
    pos= strnmov(pos, FN_ROOTDIR, end - pos);
  pos= strxnmov(pos, end - pos, dbbuff, FN_ROOTDIR, NullS);
#ifdef USE_SYMDIR
  unpack_dirname(buff, buff);
  pos= strend(buff);
#endif
  pos= strxnmov(pos, end - pos, tbbuff, ext, NullS);

  DBUG_PRINT("exit", ("buff: '%s'", buff));
  DBUG_RETURN(pos - buff);
}


/*
  Creates path to a file: mysql_tmpdir/#sql1234_12_1.ext

  SYNOPSIS
   build_tmptable_filename()
     thd                        The thread handle.
     buff                       Where to write result in my_charset_filename.
     bufflen                    buff size

  NOTES

    Uses current_pid, thread_id, and tmp_table counter to create
    a file name in mysql_tmpdir.

  RETURN
    path length
*/

uint build_tmptable_filename(THD* thd, char *buff, size_t bufflen)
{
  DBUG_ENTER("build_tmptable_filename");

  char *p= strnmov(buff, mysql_tmpdir, bufflen);
  my_snprintf(p, bufflen - (p - buff), "/%s%lx_%lx_%x%s",
              tmp_file_prefix, current_pid,
              thd->thread_id, thd->tmp_table++, reg_ext);

  if (lower_case_table_names)
  {
    /* Convert all except tmpdir to lower case */
    my_casedn_str(files_charset_info, p);
  }

  size_t length= unpack_filename(buff, buff);
  DBUG_PRINT("exit", ("buff: '%s'", buff));
  DBUG_RETURN(length);
}

/*
--------------------------------------------------------------------------

   MODULE: DDL log
   -----------------

   This module is used to ensure that we can recover from crashes that occur
   in the middle of a meta-data operation in MySQL. E.g. DROP TABLE t1, t2;
   We need to ensure that both t1 and t2 are dropped and not only t1 and
   also that each table drop is entirely done and not "half-baked".

   To support this we create log entries for each meta-data statement in the
   ddl log while we are executing. These entries are dropped when the
   operation is completed.

   At recovery those entries that were not completed will be executed.

   There is only one ddl log in the system and it is protected by a mutex
   and there is a global struct that contains information about its current
   state.

   History:
   First version written in 2006 by Mikael Ronstrom
--------------------------------------------------------------------------
*/

struct st_global_ddl_log
{
  /*
    We need to adjust buffer size to be able to handle downgrades/upgrades
    where IO_SIZE has changed. We'll set the buffer size such that we can
    handle that the buffer size was upto 4 times bigger in the version
    that wrote the DDL log.
  */
  char file_entry_buf[4*IO_SIZE];
  char file_name_str[FN_REFLEN];
  char *file_name;
  DDL_LOG_MEMORY_ENTRY *first_free;
  DDL_LOG_MEMORY_ENTRY *first_used;
  uint num_entries;
  File file_id;
  uint name_len;
  uint io_size;
  bool inited;
  bool do_release;
  bool recovery_phase;
  st_global_ddl_log() : inited(false), do_release(false) {}
};

st_global_ddl_log global_ddl_log;

mysql_mutex_t LOCK_gdl;

#define DDL_LOG_ENTRY_TYPE_POS 0
#define DDL_LOG_ACTION_TYPE_POS 1
#define DDL_LOG_PHASE_POS 2
#define DDL_LOG_NEXT_ENTRY_POS 4
#define DDL_LOG_NAME_POS 8

#define DDL_LOG_NUM_ENTRY_POS 0
#define DDL_LOG_NAME_LEN_POS 4
#define DDL_LOG_IO_SIZE_POS 8

/**
  Read one entry from ddl log file.

  @param entry_no                     Entry number to read

  @return Operation status
    @retval TRUE                      Error
    @retval FALSE                     Success
*/

static bool read_ddl_log_file_entry(uint entry_no)
{
  bool error= FALSE;
  File file_id= global_ddl_log.file_id;
  uchar *file_entry_buf= (uchar*)global_ddl_log.file_entry_buf;
  uint io_size= global_ddl_log.io_size;
  DBUG_ENTER("read_ddl_log_file_entry");

  mysql_mutex_assert_owner(&LOCK_gdl);
  if (mysql_file_pread(file_id, file_entry_buf, io_size, io_size * entry_no,
                       MYF(MY_WME)) != io_size)
    error= TRUE;
  DBUG_RETURN(error);
}


/**
  Write one entry from ddl log file.

  @param entry_no                     Entry number to write

  @return Operation status
    @retval TRUE                      Error
    @retval FALSE                     Success
*/

static bool write_ddl_log_file_entry(uint entry_no)
{
  bool error= FALSE;
  File file_id= global_ddl_log.file_id;
  uchar *file_entry_buf= (uchar*)global_ddl_log.file_entry_buf;
  DBUG_ENTER("write_ddl_log_file_entry");

  mysql_mutex_assert_owner(&LOCK_gdl);
  if (mysql_file_pwrite(file_id, file_entry_buf,
                        IO_SIZE, IO_SIZE * entry_no, MYF(MY_WME)) != IO_SIZE)
    error= TRUE;
  DBUG_RETURN(error);
}


/**
  Sync the ddl log file.

  @return Operation status
    @retval FALSE  Success
    @retval TRUE   Error
*/

static bool sync_ddl_log_file()
{
  DBUG_ENTER("sync_ddl_log_file");
  DBUG_RETURN(mysql_file_sync(global_ddl_log.file_id, MYF(MY_WME)));
}


/**
  Write ddl log header.

  @return Operation status
    @retval TRUE                      Error
    @retval FALSE                     Success
*/

static bool write_ddl_log_header()
{
  uint16 const_var;
  DBUG_ENTER("write_ddl_log_header");

  int4store(&global_ddl_log.file_entry_buf[DDL_LOG_NUM_ENTRY_POS],
            global_ddl_log.num_entries);
  const_var= FN_REFLEN;
  int4store(&global_ddl_log.file_entry_buf[DDL_LOG_NAME_LEN_POS],
            (ulong) const_var);
  const_var= IO_SIZE;
  int4store(&global_ddl_log.file_entry_buf[DDL_LOG_IO_SIZE_POS],
            (ulong) const_var);
  if (write_ddl_log_file_entry(0UL))
  {
    sql_print_error("Error writing ddl log header");
    DBUG_RETURN(TRUE);
  }
  DBUG_RETURN(sync_ddl_log_file());
}


/**
  Create ddl log file name.
  @param file_name                   Filename setup
*/

static inline void create_ddl_log_file_name(char *file_name)
{
  strxmov(file_name, mysql_data_home, "/", "ddl_log.log", NullS);
}


/**
  Read header of ddl log file.

  When we read the ddl log header we get information about maximum sizes
  of names in the ddl log and we also get information about the number
  of entries in the ddl log.

  @return Last entry in ddl log (0 if no entries)
*/

static uint read_ddl_log_header()
{
  uchar *file_entry_buf= (uchar*)global_ddl_log.file_entry_buf;
  char file_name[FN_REFLEN];
  uint entry_no;
  bool successful_open= FALSE;
  DBUG_ENTER("read_ddl_log_header");

  mysql_mutex_init(key_LOCK_gdl, &LOCK_gdl, MY_MUTEX_INIT_SLOW);
  mysql_mutex_lock(&LOCK_gdl);
  create_ddl_log_file_name(file_name);
  if ((global_ddl_log.file_id= mysql_file_open(key_file_global_ddl_log,
                                               file_name,
                                               O_RDWR | O_BINARY, MYF(0))) >= 0)
  {
    if (read_ddl_log_file_entry(0UL))
    {
      /* Write message into error log */
      sql_print_error("Failed to read ddl log file in recovery");
    }
    else
      successful_open= TRUE;
  }
  if (successful_open)
  {
    entry_no= uint4korr(&file_entry_buf[DDL_LOG_NUM_ENTRY_POS]);
    global_ddl_log.name_len= uint4korr(&file_entry_buf[DDL_LOG_NAME_LEN_POS]);
    global_ddl_log.io_size= uint4korr(&file_entry_buf[DDL_LOG_IO_SIZE_POS]);
    DBUG_ASSERT(global_ddl_log.io_size <=
                sizeof(global_ddl_log.file_entry_buf));
  }
  else
  {
    entry_no= 0;
  }
  global_ddl_log.first_free= NULL;
  global_ddl_log.first_used= NULL;
  global_ddl_log.num_entries= 0;
  global_ddl_log.do_release= true;
  mysql_mutex_unlock(&LOCK_gdl);
  DBUG_RETURN(entry_no);
}


/**
  Convert from ddl_log_entry struct to file_entry_buf binary blob.

  @param ddl_log_entry   filled in ddl_log_entry struct.
*/

static void set_global_from_ddl_log_entry(const DDL_LOG_ENTRY *ddl_log_entry)
{
  mysql_mutex_assert_owner(&LOCK_gdl);
  global_ddl_log.file_entry_buf[DDL_LOG_ENTRY_TYPE_POS]=
                                    (char)DDL_LOG_ENTRY_CODE;
  global_ddl_log.file_entry_buf[DDL_LOG_ACTION_TYPE_POS]=
                                    (char)ddl_log_entry->action_type;
  global_ddl_log.file_entry_buf[DDL_LOG_PHASE_POS]= 0;
  int4store(&global_ddl_log.file_entry_buf[DDL_LOG_NEXT_ENTRY_POS],
            ddl_log_entry->next_entry);
  DBUG_ASSERT(strlen(ddl_log_entry->name) < FN_REFLEN);
  strmake(&global_ddl_log.file_entry_buf[DDL_LOG_NAME_POS],
          ddl_log_entry->name, FN_REFLEN - 1);
  if (ddl_log_entry->action_type == DDL_LOG_RENAME_ACTION ||
      ddl_log_entry->action_type == DDL_LOG_REPLACE_ACTION ||
      ddl_log_entry->action_type == DDL_LOG_EXCHANGE_ACTION)
  {
    DBUG_ASSERT(strlen(ddl_log_entry->from_name) < FN_REFLEN);
    strmake(&global_ddl_log.file_entry_buf[DDL_LOG_NAME_POS + FN_REFLEN],
          ddl_log_entry->from_name, FN_REFLEN - 1);
  }
  else
    global_ddl_log.file_entry_buf[DDL_LOG_NAME_POS + FN_REFLEN]= 0;
  DBUG_ASSERT(strlen(ddl_log_entry->handler_name) < FN_REFLEN);
  strmake(&global_ddl_log.file_entry_buf[DDL_LOG_NAME_POS + (2*FN_REFLEN)],
          ddl_log_entry->handler_name, FN_REFLEN - 1);
  if (ddl_log_entry->action_type == DDL_LOG_EXCHANGE_ACTION)
  {
    DBUG_ASSERT(strlen(ddl_log_entry->tmp_name) < FN_REFLEN);
    strmake(&global_ddl_log.file_entry_buf[DDL_LOG_NAME_POS + (3*FN_REFLEN)],
          ddl_log_entry->tmp_name, FN_REFLEN - 1);
  }
  else
    global_ddl_log.file_entry_buf[DDL_LOG_NAME_POS + (3*FN_REFLEN)]= 0;
}


/**
  Convert from file_entry_buf binary blob to ddl_log_entry struct.

  @param[out] ddl_log_entry   struct to fill in.

  @note Strings (names) are pointing to the global_ddl_log structure,
  so LOCK_gdl needs to be hold until they are read or copied.
*/

static void set_ddl_log_entry_from_global(DDL_LOG_ENTRY *ddl_log_entry,
                                          const uint read_entry)
{
  char *file_entry_buf= (char*) global_ddl_log.file_entry_buf;
  uint inx;
  uchar single_char;

  mysql_mutex_assert_owner(&LOCK_gdl);
  ddl_log_entry->entry_pos= read_entry;
  single_char= file_entry_buf[DDL_LOG_ENTRY_TYPE_POS];
  ddl_log_entry->entry_type= (enum ddl_log_entry_code)single_char;
  single_char= file_entry_buf[DDL_LOG_ACTION_TYPE_POS];
  ddl_log_entry->action_type= (enum ddl_log_action_code)single_char;
  ddl_log_entry->phase= file_entry_buf[DDL_LOG_PHASE_POS];
  ddl_log_entry->next_entry= uint4korr(&file_entry_buf[DDL_LOG_NEXT_ENTRY_POS]);
  ddl_log_entry->name= &file_entry_buf[DDL_LOG_NAME_POS];
  inx= DDL_LOG_NAME_POS + global_ddl_log.name_len;
  ddl_log_entry->from_name= &file_entry_buf[inx];
  inx+= global_ddl_log.name_len;
  ddl_log_entry->handler_name= &file_entry_buf[inx];
  if (ddl_log_entry->action_type == DDL_LOG_EXCHANGE_ACTION)
  {
    inx+= global_ddl_log.name_len;
    ddl_log_entry->tmp_name= &file_entry_buf[inx];
  }
}


/**
  Read a ddl log entry.

  Read a specified entry in the ddl log.

  @param read_entry               Number of entry to read
  @param[out] entry_info          Information from entry

  @return Operation status
    @retval TRUE                     Error
    @retval FALSE                    Success
*/

static bool read_ddl_log_entry(uint read_entry, DDL_LOG_ENTRY *ddl_log_entry)
{
  DBUG_ENTER("read_ddl_log_entry");

  if (read_ddl_log_file_entry(read_entry))
  {
    DBUG_RETURN(TRUE);
  }
  set_ddl_log_entry_from_global(ddl_log_entry, read_entry);
  DBUG_RETURN(FALSE);
}


/**
  Initialise ddl log.

  Write the header of the ddl log file and length of names. Also set
  number of entries to zero.

  @return Operation status
    @retval TRUE                     Error
    @retval FALSE                    Success
*/

static bool init_ddl_log()
{
  char file_name[FN_REFLEN];
  DBUG_ENTER("init_ddl_log");

  if (global_ddl_log.inited)
    goto end;

  global_ddl_log.io_size= IO_SIZE;
  global_ddl_log.name_len= FN_REFLEN;
  create_ddl_log_file_name(file_name);
  if ((global_ddl_log.file_id= mysql_file_create(key_file_global_ddl_log,
                                                 file_name, CREATE_MODE,
                                                 O_RDWR | O_TRUNC | O_BINARY,
                                                 MYF(MY_WME))) < 0)
  {
    /* Couldn't create ddl log file, this is serious error */
    sql_print_error("Failed to open ddl log file");
    DBUG_RETURN(TRUE);
  }
  global_ddl_log.inited= TRUE;
  if (write_ddl_log_header())
  {
    (void) mysql_file_close(global_ddl_log.file_id, MYF(MY_WME));
    global_ddl_log.inited= FALSE;
    DBUG_RETURN(TRUE);
  }

end:
  DBUG_RETURN(FALSE);
}


/**
  Sync ddl log file.

  @return Operation status
    @retval TRUE        Error
    @retval FALSE       Success
*/

static bool sync_ddl_log_no_lock()
{
  DBUG_ENTER("sync_ddl_log_no_lock");

  mysql_mutex_assert_owner(&LOCK_gdl);
  if ((!global_ddl_log.recovery_phase) &&
      init_ddl_log())
  {
    DBUG_RETURN(TRUE);
  }
  DBUG_RETURN(sync_ddl_log_file());
}


/**
  @brief Deactivate an individual entry.

  @details For complex rename operations we need to deactivate individual
  entries.

  During replace operations where we start with an existing table called
  t1 and a replacement table called t1#temp or something else and where
  we want to delete t1 and rename t1#temp to t1 this is not possible to
  do in a safe manner unless the ddl log is informed of the phases in
  the change.

  Delete actions are 1-phase actions that can be ignored immediately after
  being executed.
  Rename actions from x to y is also a 1-phase action since there is no
  interaction with any other handlers named x and y.
  Replace action where drop y and x -> y happens needs to be a two-phase
  action. Thus the first phase will drop y and the second phase will
  rename x -> y.

  @param entry_no     Entry position of record to change

  @return Operation status
    @retval TRUE      Error
    @retval FALSE     Success
*/

static bool deactivate_ddl_log_entry_no_lock(uint entry_no)
{
  uchar *file_entry_buf= (uchar*)global_ddl_log.file_entry_buf;
  DBUG_ENTER("deactivate_ddl_log_entry_no_lock");

  mysql_mutex_assert_owner(&LOCK_gdl);
  if (!read_ddl_log_file_entry(entry_no))
  {
    if (file_entry_buf[DDL_LOG_ENTRY_TYPE_POS] == DDL_LOG_ENTRY_CODE)
    {
      /*
        Log entry, if complete mark it done (IGNORE).
        Otherwise increase the phase by one.
      */
      if (file_entry_buf[DDL_LOG_ACTION_TYPE_POS] == DDL_LOG_DELETE_ACTION ||
          file_entry_buf[DDL_LOG_ACTION_TYPE_POS] == DDL_LOG_RENAME_ACTION ||
          (file_entry_buf[DDL_LOG_ACTION_TYPE_POS] == DDL_LOG_REPLACE_ACTION &&
           file_entry_buf[DDL_LOG_PHASE_POS] == 1) ||
          (file_entry_buf[DDL_LOG_ACTION_TYPE_POS] == DDL_LOG_EXCHANGE_ACTION &&
           file_entry_buf[DDL_LOG_PHASE_POS] >= EXCH_PHASE_TEMP_TO_FROM))
        file_entry_buf[DDL_LOG_ENTRY_TYPE_POS]= DDL_IGNORE_LOG_ENTRY_CODE;
      else if (file_entry_buf[DDL_LOG_ACTION_TYPE_POS] == DDL_LOG_REPLACE_ACTION)
      {
        DBUG_ASSERT(file_entry_buf[DDL_LOG_PHASE_POS] == 0);
        file_entry_buf[DDL_LOG_PHASE_POS]= 1;
      }
      else if (file_entry_buf[DDL_LOG_ACTION_TYPE_POS] == DDL_LOG_EXCHANGE_ACTION)
      {
        DBUG_ASSERT(file_entry_buf[DDL_LOG_PHASE_POS] <=
                                                 EXCH_PHASE_FROM_TO_NAME);
        file_entry_buf[DDL_LOG_PHASE_POS]++;
      }
      else
      {
        DBUG_ASSERT(0);
      }
      if (write_ddl_log_file_entry(entry_no))
      {
        sql_print_error("Error in deactivating log entry. Position = %u",
                        entry_no);
        DBUG_RETURN(TRUE);
      }
    }
  }
  else
  {
    sql_print_error("Failed in reading entry before deactivating it");
    DBUG_RETURN(TRUE);
  }
  DBUG_RETURN(FALSE);
}


/**
  Execute one action in a ddl log entry

  @param ddl_log_entry              Information in action entry to execute

  @return Operation status
    @retval TRUE                       Error
    @retval FALSE                      Success
*/

static int execute_ddl_log_action(THD *thd, DDL_LOG_ENTRY *ddl_log_entry)
{
  bool frm_action= FALSE;
  LEX_STRING handler_name;
  handler *file= NULL;
  MEM_ROOT mem_root;
  int error= TRUE;
  char to_path[FN_REFLEN];
  char from_path[FN_REFLEN];
#ifdef WITH_PARTITION_STORAGE_ENGINE
  char *par_ext= (char*)".par";
#endif
  handlerton *hton;
  DBUG_ENTER("execute_ddl_log_action");

  mysql_mutex_assert_owner(&LOCK_gdl);
  if (ddl_log_entry->entry_type == DDL_IGNORE_LOG_ENTRY_CODE)
  {
    DBUG_RETURN(FALSE);
  }
  DBUG_PRINT("ddl_log",
             ("execute type %c next %u name '%s' from_name '%s' handler '%s'"
              " tmp_name '%s'",
             ddl_log_entry->action_type,
             ddl_log_entry->next_entry,
             ddl_log_entry->name,
             ddl_log_entry->from_name,
             ddl_log_entry->handler_name,
             ddl_log_entry->tmp_name));
  handler_name.str= (char*)ddl_log_entry->handler_name;
  handler_name.length= strlen(ddl_log_entry->handler_name);
  init_sql_alloc(&mem_root, TABLE_ALLOC_BLOCK_SIZE, 0); 
  if (!strcmp(ddl_log_entry->handler_name, reg_ext))
    frm_action= TRUE;
  else
  {
    plugin_ref plugin= ha_resolve_by_name(thd, &handler_name);
    if (!plugin)
    {
      my_error(ER_ILLEGAL_HA, MYF(0), ddl_log_entry->handler_name);
      goto error;
    }
    hton= plugin_data(plugin, handlerton*);
    file= get_new_handler((TABLE_SHARE*)0, &mem_root, hton);
    if (!file)
    {
      mem_alloc_error(sizeof(handler));
      goto error;
    }
  }
  switch (ddl_log_entry->action_type)
  {
    case DDL_LOG_REPLACE_ACTION:
    case DDL_LOG_DELETE_ACTION:
    {
      if (ddl_log_entry->phase == 0)
      {
        if (frm_action)
        {
          strxmov(to_path, ddl_log_entry->name, reg_ext, NullS);
          if ((error= mysql_file_delete(key_file_frm, to_path, MYF(MY_WME))))
          {
            if (my_errno != ENOENT)
              break;
          }
#ifdef WITH_PARTITION_STORAGE_ENGINE
          strxmov(to_path, ddl_log_entry->name, par_ext, NullS);
          (void) mysql_file_delete(key_file_partition, to_path, MYF(MY_WME));
#endif
        }
        else
        {
          if ((error= file->ha_delete_table(ddl_log_entry->name)))
          {
            if (error != ENOENT && error != HA_ERR_NO_SUCH_TABLE)
              break;
          }
        }
        if ((deactivate_ddl_log_entry_no_lock(ddl_log_entry->entry_pos)))
          break;
        (void) sync_ddl_log_no_lock();
        error= FALSE;
        if (ddl_log_entry->action_type == DDL_LOG_DELETE_ACTION)
          break;
      }
      DBUG_ASSERT(ddl_log_entry->action_type == DDL_LOG_REPLACE_ACTION);
      /*
        Fall through and perform the rename action of the replace
        action. We have already indicated the success of the delete
        action in the log entry by stepping up the phase.
      */
    }
    case DDL_LOG_RENAME_ACTION:
    {
      error= TRUE;
      if (frm_action)
      {
        strxmov(to_path, ddl_log_entry->name, reg_ext, NullS);
        strxmov(from_path, ddl_log_entry->from_name, reg_ext, NullS);
        if (mysql_file_rename(key_file_frm, from_path, to_path, MYF(MY_WME)))
          break;
#ifdef WITH_PARTITION_STORAGE_ENGINE
        strxmov(to_path, ddl_log_entry->name, par_ext, NullS);
        strxmov(from_path, ddl_log_entry->from_name, par_ext, NullS);
        (void) mysql_file_rename(key_file_partition, from_path, to_path, MYF(MY_WME));
#endif
      }
      else
      {
        if (file->ha_rename_table(ddl_log_entry->from_name,
                                  ddl_log_entry->name))
          break;
      }
      if ((deactivate_ddl_log_entry_no_lock(ddl_log_entry->entry_pos)))
        break;
      (void) sync_ddl_log_no_lock();
      error= FALSE;
      break;
    }
    case DDL_LOG_EXCHANGE_ACTION:
    {
      /* We hold LOCK_gdl, so we can alter global_ddl_log.file_entry_buf */
      char *file_entry_buf= (char*)&global_ddl_log.file_entry_buf;
      /* not yet implemented for frm */
      DBUG_ASSERT(!frm_action);
      /*
        Using a case-switch here to revert all currently done phases,
        since it will fall through until the first phase is undone.
      */
      switch (ddl_log_entry->phase) {
        case EXCH_PHASE_TEMP_TO_FROM:
          /* tmp_name -> from_name possibly done */
          (void) file->ha_rename_table(ddl_log_entry->from_name,
                                       ddl_log_entry->tmp_name);
          /* decrease the phase and sync */
          file_entry_buf[DDL_LOG_PHASE_POS]--;
          if (write_ddl_log_file_entry(ddl_log_entry->entry_pos))
            break;
          if (sync_ddl_log_no_lock())
            break;
          /* fall through */
        case EXCH_PHASE_FROM_TO_NAME:
          /* from_name -> name possibly done */
          (void) file->ha_rename_table(ddl_log_entry->name,
                                       ddl_log_entry->from_name);
          /* decrease the phase and sync */
          file_entry_buf[DDL_LOG_PHASE_POS]--;
          if (write_ddl_log_file_entry(ddl_log_entry->entry_pos))
            break;
          if (sync_ddl_log_no_lock())
            break;
          /* fall through */
        case EXCH_PHASE_NAME_TO_TEMP:
          /* name -> tmp_name possibly done */
          (void) file->ha_rename_table(ddl_log_entry->tmp_name,
                                       ddl_log_entry->name);
          /* disable the entry and sync */
          file_entry_buf[DDL_LOG_ENTRY_TYPE_POS]= DDL_IGNORE_LOG_ENTRY_CODE;
          if (write_ddl_log_file_entry(ddl_log_entry->entry_pos))
            break;
          if (sync_ddl_log_no_lock())
            break;
          error= FALSE;
          break;
        default:
          DBUG_ASSERT(0);
          break;
      }

      break;
    }
    default:
      DBUG_ASSERT(0);
      break;
  }
  delete file;
error:
  free_root(&mem_root, MYF(0)); 
  DBUG_RETURN(error);
}


/**
  Get a free entry in the ddl log

  @param[out] active_entry     A ddl log memory entry returned

  @return Operation status
    @retval TRUE               Error
    @retval FALSE              Success
*/

static bool get_free_ddl_log_entry(DDL_LOG_MEMORY_ENTRY **active_entry,
                                   bool *write_header)
{
  DDL_LOG_MEMORY_ENTRY *used_entry;
  DDL_LOG_MEMORY_ENTRY *first_used= global_ddl_log.first_used;
  DBUG_ENTER("get_free_ddl_log_entry");

  if (global_ddl_log.first_free == NULL)
  {
    if (!(used_entry= (DDL_LOG_MEMORY_ENTRY*)my_malloc(
                              sizeof(DDL_LOG_MEMORY_ENTRY), MYF(MY_WME))))
    {
      sql_print_error("Failed to allocate memory for ddl log free list");
      DBUG_RETURN(TRUE);
    }
    global_ddl_log.num_entries++;
    used_entry->entry_pos= global_ddl_log.num_entries;
    *write_header= TRUE;
  }
  else
  {
    used_entry= global_ddl_log.first_free;
    global_ddl_log.first_free= used_entry->next_log_entry;
    *write_header= FALSE;
  }
  /*
    Move from free list to used list
  */
  used_entry->next_log_entry= first_used;
  used_entry->prev_log_entry= NULL;
  used_entry->next_active_log_entry= NULL;
  global_ddl_log.first_used= used_entry;
  if (first_used)
    first_used->prev_log_entry= used_entry;

  *active_entry= used_entry;
  DBUG_RETURN(FALSE);
}


/**
  Execute one entry in the ddl log.
  
  Executing an entry means executing a linked list of actions.

  @param first_entry           Reference to first action in entry

  @return Operation status
    @retval TRUE               Error
    @retval FALSE              Success
*/

static bool execute_ddl_log_entry_no_lock(THD *thd, uint first_entry)
{
  DDL_LOG_ENTRY ddl_log_entry;
  uint read_entry= first_entry;
  DBUG_ENTER("execute_ddl_log_entry_no_lock");

  mysql_mutex_assert_owner(&LOCK_gdl);
  do
  {
    if (read_ddl_log_entry(read_entry, &ddl_log_entry))
    {
      /* Write to error log and continue with next log entry */
      sql_print_error("Failed to read entry = %u from ddl log",
                      read_entry);
      break;
    }
    DBUG_ASSERT(ddl_log_entry.entry_type == DDL_LOG_ENTRY_CODE ||
                ddl_log_entry.entry_type == DDL_IGNORE_LOG_ENTRY_CODE);

    if (execute_ddl_log_action(thd, &ddl_log_entry))
    {
      /* Write to error log and continue with next log entry */
      sql_print_error("Failed to execute action for entry = %u from ddl log",
                      read_entry);
      break;
    }
    read_entry= ddl_log_entry.next_entry;
  } while (read_entry);
  DBUG_RETURN(FALSE);
}


/*
  External interface methods for the DDL log Module
  ---------------------------------------------------
*/

/**
  Write a ddl log entry.

  A careful write of the ddl log is performed to ensure that we can
  handle crashes occurring during CREATE and ALTER TABLE processing.

  @param ddl_log_entry         Information about log entry
  @param[out] entry_written    Entry information written into   

  @return Operation status
    @retval TRUE               Error
    @retval FALSE              Success
*/

bool write_ddl_log_entry(DDL_LOG_ENTRY *ddl_log_entry,
                         DDL_LOG_MEMORY_ENTRY **active_entry)
{
  bool error, write_header;
  DBUG_ENTER("write_ddl_log_entry");

  mysql_mutex_assert_owner(&LOCK_gdl);
  if (init_ddl_log())
  {
    DBUG_RETURN(TRUE);
  }
  set_global_from_ddl_log_entry(ddl_log_entry);
  if (get_free_ddl_log_entry(active_entry, &write_header))
  {
    DBUG_RETURN(TRUE);
  }
  error= FALSE;
  DBUG_PRINT("ddl_log",
             ("write type %c next %u name '%s' from_name '%s' handler '%s'"
              " tmp_name '%s'",
             (char) global_ddl_log.file_entry_buf[DDL_LOG_ACTION_TYPE_POS],
             ddl_log_entry->next_entry,
             (char*) &global_ddl_log.file_entry_buf[DDL_LOG_NAME_POS],
             (char*) &global_ddl_log.file_entry_buf[DDL_LOG_NAME_POS
                                                    + FN_REFLEN],
             (char*) &global_ddl_log.file_entry_buf[DDL_LOG_NAME_POS
                                                    + (2*FN_REFLEN)],
             (char*) &global_ddl_log.file_entry_buf[DDL_LOG_NAME_POS
                                                    + (3*FN_REFLEN)]));
  if (write_ddl_log_file_entry((*active_entry)->entry_pos))
  {
    error= TRUE;
    sql_print_error("Failed to write entry_no = %u",
                    (*active_entry)->entry_pos);
  }
  if (write_header && !error)
  {
    (void) sync_ddl_log_no_lock();
    if (write_ddl_log_header())
      error= TRUE;
  }
  if (error)
    release_ddl_log_memory_entry(*active_entry);
  DBUG_RETURN(error);
}


/**
  @brief Write final entry in the ddl log.

  @details This is the last write in the ddl log. The previous log entries
  have already been written but not yet synched to disk.
  We write a couple of log entries that describes action to perform.
  This entries are set-up in a linked list, however only when a first
  execute entry is put as the first entry these will be executed.
  This routine writes this first.

  @param first_entry               First entry in linked list of entries
                                   to execute, if 0 = NULL it means that
                                   the entry is removed and the entries
                                   are put into the free list.
  @param complete                  Flag indicating we are simply writing
                                   info about that entry has been completed
  @param[in,out] active_entry      Entry to execute, 0 = NULL if the entry
                                   is written first time and needs to be
                                   returned. In this case the entry written
                                   is returned in this parameter

  @return Operation status
    @retval TRUE                   Error
    @retval FALSE                  Success
*/ 

bool write_execute_ddl_log_entry(uint first_entry,
                                 bool complete,
                                 DDL_LOG_MEMORY_ENTRY **active_entry)
{
  bool write_header= FALSE;
  char *file_entry_buf= (char*)global_ddl_log.file_entry_buf;
  DBUG_ENTER("write_execute_ddl_log_entry");

  mysql_mutex_assert_owner(&LOCK_gdl);
  if (init_ddl_log())
  {
    DBUG_RETURN(TRUE);
  }
  if (!complete)
  {
    /*
      We haven't synched the log entries yet, we synch them now before
      writing the execute entry. If complete is true we haven't written
      any log entries before, we are only here to write the execute
      entry to indicate it is done.
    */
    (void) sync_ddl_log_no_lock();
    file_entry_buf[DDL_LOG_ENTRY_TYPE_POS]= (char)DDL_LOG_EXECUTE_CODE;
  }
  else
    file_entry_buf[DDL_LOG_ENTRY_TYPE_POS]= (char)DDL_IGNORE_LOG_ENTRY_CODE;
  file_entry_buf[DDL_LOG_ACTION_TYPE_POS]= 0; /* Ignored for execute entries */
  file_entry_buf[DDL_LOG_PHASE_POS]= 0;
  int4store(&file_entry_buf[DDL_LOG_NEXT_ENTRY_POS], first_entry);
  file_entry_buf[DDL_LOG_NAME_POS]= 0;
  file_entry_buf[DDL_LOG_NAME_POS + FN_REFLEN]= 0;
  file_entry_buf[DDL_LOG_NAME_POS + 2*FN_REFLEN]= 0;
  if (!(*active_entry))
  {
    if (get_free_ddl_log_entry(active_entry, &write_header))
    {
      DBUG_RETURN(TRUE);
    }
    write_header= TRUE;
  }
  if (write_ddl_log_file_entry((*active_entry)->entry_pos))
  {
    sql_print_error("Error writing execute entry in ddl log");
    release_ddl_log_memory_entry(*active_entry);
    DBUG_RETURN(TRUE);
  }
  (void) sync_ddl_log_no_lock();
  if (write_header)
  {
    if (write_ddl_log_header())
    {
      release_ddl_log_memory_entry(*active_entry);
      DBUG_RETURN(TRUE);
    }
  }
  DBUG_RETURN(FALSE);
}


/**
  Deactivate an individual entry.

  @details see deactivate_ddl_log_entry_no_lock.

  @param entry_no     Entry position of record to change

  @return Operation status
    @retval TRUE      Error
    @retval FALSE     Success
*/

bool deactivate_ddl_log_entry(uint entry_no)
{
  bool error;
  DBUG_ENTER("deactivate_ddl_log_entry");

  mysql_mutex_lock(&LOCK_gdl);
  error= deactivate_ddl_log_entry_no_lock(entry_no);
  mysql_mutex_unlock(&LOCK_gdl);
  DBUG_RETURN(error);
}


/**
  Sync ddl log file.

  @return Operation status
    @retval TRUE        Error
    @retval FALSE       Success
*/

bool sync_ddl_log()
{
  bool error;
  DBUG_ENTER("sync_ddl_log");

  mysql_mutex_lock(&LOCK_gdl);
  error= sync_ddl_log_no_lock();
  mysql_mutex_unlock(&LOCK_gdl);

  DBUG_RETURN(error);
}


/**
  Release a log memory entry.
  @param log_memory_entry                Log memory entry to release
*/

void release_ddl_log_memory_entry(DDL_LOG_MEMORY_ENTRY *log_entry)
{
  DDL_LOG_MEMORY_ENTRY *first_free= global_ddl_log.first_free;
  DDL_LOG_MEMORY_ENTRY *next_log_entry= log_entry->next_log_entry;
  DDL_LOG_MEMORY_ENTRY *prev_log_entry= log_entry->prev_log_entry;
  DBUG_ENTER("release_ddl_log_memory_entry");

  mysql_mutex_assert_owner(&LOCK_gdl);
  global_ddl_log.first_free= log_entry;
  log_entry->next_log_entry= first_free;

  if (prev_log_entry)
    prev_log_entry->next_log_entry= next_log_entry;
  else
    global_ddl_log.first_used= next_log_entry;
  if (next_log_entry)
    next_log_entry->prev_log_entry= prev_log_entry;
  DBUG_VOID_RETURN;
}


/**
  Execute one entry in the ddl log.
  
  Executing an entry means executing a linked list of actions.

  @param first_entry           Reference to first action in entry

  @return Operation status
    @retval TRUE               Error
    @retval FALSE              Success
*/

bool execute_ddl_log_entry(THD *thd, uint first_entry)
{
  bool error;
  DBUG_ENTER("execute_ddl_log_entry");

  mysql_mutex_lock(&LOCK_gdl);
  error= execute_ddl_log_entry_no_lock(thd, first_entry);
  mysql_mutex_unlock(&LOCK_gdl);
  DBUG_RETURN(error);
}


/**
  Close the ddl log.
*/

static void close_ddl_log()
{
  DBUG_ENTER("close_ddl_log");
  if (global_ddl_log.file_id >= 0)
  {
    (void) mysql_file_close(global_ddl_log.file_id, MYF(MY_WME));
    global_ddl_log.file_id= (File) -1;
  }
  DBUG_VOID_RETURN;
}


/**
  Execute the ddl log at recovery of MySQL Server.
*/

void execute_ddl_log_recovery()
{
  uint num_entries, i;
  THD *thd;
  DDL_LOG_ENTRY ddl_log_entry;
  char file_name[FN_REFLEN];
  char recover_query_string[]= "INTERNAL DDL LOG RECOVER IN PROGRESS";
  DBUG_ENTER("execute_ddl_log_recovery");

  /*
    Initialise global_ddl_log struct
  */
  bzero(global_ddl_log.file_entry_buf, sizeof(global_ddl_log.file_entry_buf));
  global_ddl_log.inited= FALSE;
  global_ddl_log.recovery_phase= TRUE;
  global_ddl_log.io_size= IO_SIZE;
  global_ddl_log.file_id= (File) -1;

  /*
    To be able to run this from boot, we allocate a temporary THD
  */
  if (!(thd=new THD))
    DBUG_VOID_RETURN;
  thd->thread_stack= (char*) &thd;
  thd->store_globals();

  thd->set_query(recover_query_string, strlen(recover_query_string));

  /* this also initialize LOCK_gdl */
  num_entries= read_ddl_log_header();
  mysql_mutex_lock(&LOCK_gdl);
  for (i= 1; i < num_entries + 1; i++)
  {
    if (read_ddl_log_entry(i, &ddl_log_entry))
    {
      sql_print_error("Failed to read entry no = %u from ddl log", i);
      continue;
    }
    if (ddl_log_entry.entry_type == DDL_LOG_EXECUTE_CODE)
    {
      if (execute_ddl_log_entry_no_lock(thd, ddl_log_entry.next_entry))
      {
        /* Real unpleasant scenario but we continue anyways.  */
        continue;
      }
    }
  }
  close_ddl_log();
  create_ddl_log_file_name(file_name);
  (void) mysql_file_delete(key_file_global_ddl_log, file_name, MYF(0));
  global_ddl_log.recovery_phase= FALSE;
  mysql_mutex_unlock(&LOCK_gdl);
  delete thd;
  /* Remember that we don't have a THD */
  my_pthread_setspecific_ptr(THR_THD,  0);
  DBUG_VOID_RETURN;
}


/**
  Release all memory allocated to the ddl log.
*/

void release_ddl_log()
{
  DDL_LOG_MEMORY_ENTRY *free_list= global_ddl_log.first_free;
  DDL_LOG_MEMORY_ENTRY *used_list= global_ddl_log.first_used;
  DBUG_ENTER("release_ddl_log");

  if (!global_ddl_log.do_release)
    DBUG_VOID_RETURN;

  mysql_mutex_lock(&LOCK_gdl);
  while (used_list)
  {
    DDL_LOG_MEMORY_ENTRY *tmp= used_list->next_log_entry;
    my_free(used_list);
    used_list= tmp;
  }
  while (free_list)
  {
    DDL_LOG_MEMORY_ENTRY *tmp= free_list->next_log_entry;
    my_free(free_list);
    free_list= tmp;
  }
  close_ddl_log();
  global_ddl_log.inited= 0;
  mysql_mutex_unlock(&LOCK_gdl);
  mysql_mutex_destroy(&LOCK_gdl);
  global_ddl_log.do_release= false;
  DBUG_VOID_RETURN;
}


/*
---------------------------------------------------------------------------

  END MODULE DDL log
  --------------------

---------------------------------------------------------------------------
*/


/**
   @brief construct a temporary shadow file name.

   @details Make a shadow file name used by ALTER TABLE to construct the
   modified table (with keeping the original). The modified table is then
   moved back as original table. The name must start with the temp file
   prefix so it gets filtered out by table files listing routines. 
    
   @param[out] buff      buffer to receive the constructed name
   @param      bufflen   size of buff
   @param      lpt       alter table data structure

   @retval     path length
*/

uint build_table_shadow_filename(char *buff, size_t bufflen, 
                                 ALTER_PARTITION_PARAM_TYPE *lpt)
{
  char tmp_name[FN_REFLEN];
  my_snprintf (tmp_name, sizeof (tmp_name), "%s-%s", tmp_file_prefix,
               lpt->table_name);
  return build_table_filename(buff, bufflen, lpt->db, tmp_name, "", FN_IS_TMP);
}


/*
  SYNOPSIS
    mysql_write_frm()
    lpt                    Struct carrying many parameters needed for this
                           method
    flags                  Flags as defined below
      WFRM_INITIAL_WRITE        If set we need to prepare table before
                                creating the frm file
      WFRM_INSTALL_SHADOW       If set we should install the new frm
      WFRM_KEEP_SHARE           If set we know that the share is to be
                                retained and thus we should ensure share
                                object is correct, if not set we don't
                                set the new partition syntax string since
                                we know the share object is destroyed.
      WFRM_PACK_FRM             If set we should pack the frm file and delete
                                the frm file

  RETURN VALUES
    TRUE                   Error
    FALSE                  Success

  DESCRIPTION
    A support method that creates a new frm file and in this process it
    regenerates the partition data. It works fine also for non-partitioned
    tables since it only handles partitioned data if it exists.
*/

bool mysql_write_frm(ALTER_PARTITION_PARAM_TYPE *lpt, uint flags)
{
  /*
    Prepare table to prepare for writing a new frm file where the
    partitions in add/drop state have temporarily changed their state
    We set tmp_table to avoid get errors on naming of primary key index.
  */
  int error= 0;
  char path[FN_REFLEN+1];
  char shadow_path[FN_REFLEN+1];
  char shadow_frm_name[FN_REFLEN+1];
  char frm_name[FN_REFLEN+1];
#ifdef WITH_PARTITION_STORAGE_ENGINE
  char *part_syntax_buf;
  uint syntax_len;
#endif
  DBUG_ENTER("mysql_write_frm");

  /*
    Build shadow frm file name
  */
  build_table_shadow_filename(shadow_path, sizeof(shadow_path) - 1, lpt);
  strxmov(shadow_frm_name, shadow_path, reg_ext, NullS);
  if (flags & WFRM_WRITE_SHADOW)
  {
    if (mysql_prepare_create_table(lpt->thd, lpt->create_info,
                                   lpt->alter_info,
                                   /*tmp_table*/ 1,
                                   &lpt->db_options,
                                   lpt->table->file,
                                   &lpt->key_info_buffer,
                                   &lpt->key_count,
                                   /*select_field_count*/ 0))
    {
      DBUG_RETURN(TRUE);
    }
#ifdef WITH_PARTITION_STORAGE_ENGINE
    {
      partition_info *part_info= lpt->table->part_info;
      if (part_info)
      {
        if (!(part_syntax_buf= generate_partition_syntax(part_info,
                                                         &syntax_len,
                                                         TRUE, TRUE,
                                                         lpt->create_info,
                                                         lpt->alter_info)))
        {
          DBUG_RETURN(TRUE);
        }
        part_info->part_info_string= part_syntax_buf;
        part_info->part_info_len= syntax_len;
      }
    }
#endif
    /* Write shadow frm file */
    lpt->create_info->table_options= lpt->db_options;
    if ((mysql_create_frm(lpt->thd, shadow_frm_name, lpt->db,
                          lpt->table_name, lpt->create_info,
                          lpt->alter_info->create_list, lpt->key_count,
                          lpt->key_info_buffer, lpt->table->file)) ||
        lpt->table->file->ha_create_handler_files(shadow_path, NULL,
                                                  CHF_CREATE_FLAG,
                                                  lpt->create_info))
    {
      mysql_file_delete(key_file_frm, shadow_frm_name, MYF(0));
      error= 1;
      goto end;
    }
  }
  if (flags & WFRM_PACK_FRM)
  {
    /*
      We need to pack the frm file and after packing it we delete the
      frm file to ensure it doesn't get used. This is only used for
      handlers that have the main version of the frm file stored in the
      handler.
    */
    uchar *data;
    size_t length;
    if (readfrm(shadow_path, &data, &length) ||
        packfrm(data, length, &lpt->pack_frm_data, &lpt->pack_frm_len))
    {
      my_free(data);
      my_free(lpt->pack_frm_data);
      mem_alloc_error(length);
      error= 1;
      goto end;
    }
    error= mysql_file_delete(key_file_frm, shadow_frm_name, MYF(MY_WME));
  }
  if (flags & WFRM_INSTALL_SHADOW)
  {
#ifdef WITH_PARTITION_STORAGE_ENGINE
    partition_info *part_info= lpt->part_info;
#endif
    /*
      Build frm file name
    */
    build_table_filename(path, sizeof(path) - 1, lpt->db,
                         lpt->table_name, "", 0);
    strxmov(frm_name, path, reg_ext, NullS);
    /*
      When we are changing to use new frm file we need to ensure that we
      don't collide with another thread in process to open the frm file.
      We start by deleting the .frm file and possible .par file. Then we
      write to the DDL log that we have completed the delete phase by
      increasing the phase of the log entry. Next step is to rename the
      new .frm file and the new .par file to the real name. After
      completing this we write a new phase to the log entry that will
      deactivate it.
    */
    if (mysql_file_delete(key_file_frm, frm_name, MYF(MY_WME)) ||
#ifdef WITH_PARTITION_STORAGE_ENGINE
        lpt->table->file->ha_create_handler_files(path, shadow_path,
                                                  CHF_DELETE_FLAG, NULL) ||
        deactivate_ddl_log_entry(part_info->frm_log_entry->entry_pos) ||
        (sync_ddl_log(), FALSE) ||
        mysql_file_rename(key_file_frm,
                          shadow_frm_name, frm_name, MYF(MY_WME)) ||
        lpt->table->file->ha_create_handler_files(path, shadow_path,
                                                  CHF_RENAME_FLAG, NULL))
#else
        mysql_file_rename(key_file_frm,
                          shadow_frm_name, frm_name, MYF(MY_WME)))
#endif
    {
      error= 1;
      goto err;
    }
#ifdef WITH_PARTITION_STORAGE_ENGINE
    if (part_info && (flags & WFRM_KEEP_SHARE))
    {
      TABLE_SHARE *share= lpt->table->s;
      char *tmp_part_syntax_str;
      if (!(part_syntax_buf= generate_partition_syntax(part_info,
                                                       &syntax_len,
                                                       TRUE, TRUE,
                                                       lpt->create_info,
                                                       lpt->alter_info)))
      {
        error= 1;
        goto err;
      }
      if (share->partition_info_buffer_size < syntax_len + 1)
      {
        share->partition_info_buffer_size= syntax_len+1;
        if (!(tmp_part_syntax_str= (char*) strmake_root(&share->mem_root,
                                                        part_syntax_buf,
                                                        syntax_len)))
        {
          error= 1;
          goto err;
        }
        share->partition_info_str= tmp_part_syntax_str;
      }
      else
        memcpy((char*) share->partition_info_str, part_syntax_buf,
               syntax_len + 1);
      share->partition_info_str_len= part_info->part_info_len= syntax_len;
      part_info->part_info_string= part_syntax_buf;
    }
#endif

err:
#ifdef WITH_PARTITION_STORAGE_ENGINE
    deactivate_ddl_log_entry(part_info->frm_log_entry->entry_pos);
    part_info->frm_log_entry= NULL;
    (void) sync_ddl_log();
#endif
    ;
  }

end:
  DBUG_RETURN(error);
}


/*
  SYNOPSIS
    write_bin_log()
    thd                           Thread object
    clear_error                   is clear_error to be called
    query                         Query to log
    query_length                  Length of query
    is_trans                      if the event changes either
                                  a trans or non-trans engine.

  RETURN VALUES
    NONE

  DESCRIPTION
    Write the binlog if open, routine used in multiple places in this
    file
*/

int write_bin_log(THD *thd, bool clear_error,
                  char const *query, ulong query_length, bool is_trans)
{
  int error= 0;
  if (mysql_bin_log.is_open())
  {
    int errcode= 0;
    if (clear_error)
      thd->clear_error();
    else
      errcode= query_error_code(thd, TRUE);
    error= thd->binlog_query(THD::STMT_QUERY_TYPE,
                             query, query_length, is_trans, FALSE, FALSE,
                             errcode);
  }
  return error;
}


/*
 delete (drop) tables.

  SYNOPSIS
   mysql_rm_table()
   thd			Thread handle
   tables		List of tables to delete
   if_exists		If 1, don't give error if one table doesn't exists

  NOTES
    Will delete all tables that can be deleted and give a compact error
    messages for tables that could not be deleted.
    If a table is in use, we will wait for all users to free the table
    before dropping it

    Wait if global_read_lock (FLUSH TABLES WITH READ LOCK) is set, but
    not if under LOCK TABLES.

  RETURN
    FALSE OK.  In this case ok packet is sent to user
    TRUE  Error

*/

bool mysql_rm_table(THD *thd,TABLE_LIST *tables, my_bool if_exists,
                    my_bool drop_temporary)
{
  bool error;
  Drop_table_error_handler err_handler;

  DBUG_ENTER("mysql_rm_table");

  /* mark for close and remove all cached entries */

  if (!drop_temporary)
  {
    if (!thd->locked_tables_mode &&
       thd->global_read_lock.wait_if_global_read_lock(thd, FALSE, TRUE))
      DBUG_RETURN(TRUE);
  }

  thd->push_internal_handler(&err_handler);
  error= mysql_rm_table_part2(thd, tables, if_exists, drop_temporary, 0, 0);
  thd->pop_internal_handler();

  if (thd->global_read_lock.has_protection())
    thd->global_read_lock.start_waiting_global_read_lock(thd);

  if (error)
    DBUG_RETURN(TRUE);
  my_ok(thd);
  DBUG_RETURN(FALSE);
}

/*
  Execute the drop of a normal or temporary table

  SYNOPSIS
    mysql_rm_table_part2()
    thd			Thread handler
    tables		Tables to drop
    if_exists		If set, don't give an error if table doesn't exists.
			In this case we give an warning of level 'NOTE'
    drop_temporary	Only drop temporary tables
    drop_view		Allow to delete VIEW .frm
    dont_log_query	Don't write query to log files. This will also not
			generate warnings if the handler files doesn't exists  

  TODO:
    When logging to the binary log, we should log
    tmp_tables and transactional tables as separate statements if we
    are in a transaction;  This is needed to get these tables into the
    cached binary log that is only written on COMMIT.

   The current code only writes DROP statements that only uses temporary
   tables to the cache binary log.  This should be ok on most cases, but
   not all.

 RETURN
   0	ok
   1	Error
   -1	Thread was killed
*/

int mysql_rm_table_part2(THD *thd, TABLE_LIST *tables, bool if_exists,
			 bool drop_temporary, bool drop_view,
			 bool dont_log_query)
{
  TABLE_LIST *table;
  char path[FN_REFLEN + 1], *alias= NULL;
  uint path_length= 0;
  String wrong_tables;
  int error= 0;
  int non_temp_tables_count= 0;
  bool foreign_key_error=0;
  bool non_tmp_error= 0;
  bool trans_tmp_table_deleted= 0, non_trans_tmp_table_deleted= 0;
  bool non_tmp_table_deleted= 0;
  String built_query;
  String built_trans_tmp_query, built_non_trans_tmp_query;
  DBUG_ENTER("mysql_rm_table_part2");

  /*
    Prepares the drop statements that will be written into the binary
    log as follows:

    1 - If we are not processing a "DROP TEMPORARY" it prepares a
    "DROP".

    2 - A "DROP" may result in a "DROP TEMPORARY" but the opposite is
    not true.

    3 - If the current format is row, the IF EXISTS token needs to be
    appended because one does not know if CREATE TEMPORARY was previously
    written to the binary log.

    4 - Add the IF_EXISTS token if necessary, i.e. if_exists is TRUE.

    5 - For temporary tables, there is a need to differentiate tables
    in transactional and non-transactional storage engines. For that,
    reason, two types of drop statements are prepared.

    The need to different the type of tables when dropping a temporary
    table stems from the fact that such drop does not commit an ongoing
    transaction and changes to non-transactional tables must be written
    ahead of the transaction in some circumstances.
  */
  if (!dont_log_query)
  {
    if (!drop_temporary)
    {
      built_query.set_charset(system_charset_info);
      if (if_exists)
        built_query.append("DROP TABLE IF EXISTS ");
      else
        built_query.append("DROP TABLE ");
    }

    if (thd->is_current_stmt_binlog_format_row() || if_exists)
    {
      built_trans_tmp_query.set_charset(system_charset_info);
      built_trans_tmp_query.append("DROP TEMPORARY TABLE IF EXISTS ");
      built_non_trans_tmp_query.set_charset(system_charset_info);
      built_non_trans_tmp_query.append("DROP TEMPORARY TABLE IF EXISTS ");
    }
    else
    {
      built_trans_tmp_query.set_charset(system_charset_info);
      built_trans_tmp_query.append("DROP TEMPORARY TABLE ");
      built_non_trans_tmp_query.set_charset(system_charset_info);
      built_non_trans_tmp_query.append("DROP TEMPORARY TABLE ");
    }
  }

  mysql_ha_rm_tables(thd, tables);

  /* Disable drop of enabled log tables, must be done before name locking */
  for (table= tables; table; table= table->next_local)
  {
    if (check_if_log_table(table->db_length, table->db,
                           table->table_name_length, table->table_name, 1))
    {
      my_error(ER_BAD_LOG_STATEMENT, MYF(0), "DROP");
      DBUG_RETURN(1);
    }
  }

  if (!drop_temporary)
  {
    if (!thd->locked_tables_mode)
    {
      if (lock_table_names(thd, tables, NULL, thd->variables.lock_wait_timeout,
                           MYSQL_OPEN_SKIP_TEMPORARY))
        DBUG_RETURN(1);
      for (table= tables; table; table= table->next_local)
      {
        tdc_remove_table(thd, TDC_RT_REMOVE_ALL, table->db, table->table_name,
                         FALSE);
      }
    }
    else
    {
      for (table= tables; table; table= table->next_local)
        if (table->open_type != OT_BASE_ONLY &&
	    find_temporary_table(thd, table))
        {
          /*
            A temporary table.

            Don't try to find a corresponding MDL lock or assign it
            to table->mdl_request.ticket. There can't be metadata
            locks for temporary tables: they are local to the session.

            Later in this function we release the MDL lock only if
            table->mdl_requeset.ticket is not NULL. Thus here we
            ensure that we won't release the metadata lock on the base
            table locked with LOCK TABLES as a side effect of temporary
            table drop.
          */
          DBUG_ASSERT(table->mdl_request.ticket == NULL);
        }
        else
        {
          /*
            Not a temporary table.

            Since 'tables' list can't contain duplicates (this is ensured
            by parser) it is safe to cache pointer to the TABLE instances
            in its elements.
          */
          table->table= find_table_for_mdl_upgrade(thd->open_tables, table->db,
                                                   table->table_name, FALSE);
          if (!table->table)
            DBUG_RETURN(1);
          table->mdl_request.ticket= table->table->mdl_ticket;
        }
    }
  }

  for (table= tables; table; table= table->next_local)
  {
    bool is_trans;
    char *db=table->db;
    handlerton *table_type;
    enum legacy_db_type frm_db_type= DB_TYPE_UNKNOWN;

    DBUG_PRINT("table", ("table_l: '%s'.'%s'  table: 0x%lx  s: 0x%lx",
                         table->db, table->table_name, (long) table->table,
                         table->table ? (long) table->table->s : (long) -1));

    /*
      drop_temporary_table may return one of the following error codes:
      .  0 - a temporary table was successfully dropped.
      .  1 - a temporary table was not found.
      . -1 - a temporary table is used by an outer statement.
    */
    if (table->open_type == OT_BASE_ONLY)
      error= 1;
    else if ((error= drop_temporary_table(thd, table, &is_trans)) == -1)
    {
      DBUG_ASSERT(thd->in_sub_stmt);
      goto err;
    }

    if ((drop_temporary && if_exists) || !error)
    {
      /*
        This handles the case of temporary tables. We have the following cases:

          . "DROP TEMPORARY" was executed and a temporary table was affected
          (i.e. drop_temporary && !error) or the if_exists was specified (i.e.
          drop_temporary && if_exists).

          . "DROP" was executed but a temporary table was affected (.i.e
          !error).
      */
      if (!dont_log_query)
      {
        /*
          If there is an error, we don't know the type of the engine
          at this point. So, we keep it in the trx-cache.
        */
        is_trans= error ? TRUE : is_trans;
        if (is_trans)
          trans_tmp_table_deleted= TRUE;
        else
          non_trans_tmp_table_deleted= TRUE;

        String *built_ptr_query=
          (is_trans ? &built_trans_tmp_query : &built_non_trans_tmp_query);
        /*
          Don't write the database name if it is the current one (or if
          thd->db is NULL).
        */
        built_ptr_query->append("`");
        if (thd->db == NULL || strcmp(db,thd->db) != 0)
        {
          built_ptr_query->append(db);
          built_ptr_query->append("`.`");
        }
        built_ptr_query->append(table->table_name);
        built_ptr_query->append("`,");
      }
      /*
        This means that a temporary table was droped and as such there
        is no need to proceed with the code that tries to drop a regular
        table.
      */
      if (!error) continue;
    }
    else if (!drop_temporary)
    {
      non_temp_tables_count++;

      if (thd->locked_tables_mode)
      {
        if (wait_while_table_is_used(thd, table->table, HA_EXTRA_FORCE_REOPEN))
        {
          error= -1;
          goto err;
        }
        close_all_tables_for_name(thd, table->table->s, TRUE);
        table->table= 0;
      }

      if (thd->killed)
      {
        error= -1;
        goto err;
      }
      alias= (lower_case_table_names == 2) ? table->alias : table->table_name;
      /* remove .frm file and engine files */
      path_length= build_table_filename(path, sizeof(path) - 1, db, alias,
                                        reg_ext,
                                        table->internal_tmp_table ?
                                        FN_IS_TMP : 0);

      /*
        This handles the case where a "DROP" was executed and a regular
        table "may be" dropped as drop_temporary is FALSE and error is
        TRUE. If the error was FALSE a temporary table was dropped and
        regardless of the status of drop_tempoary a "DROP TEMPORARY"
        must be used.
      */
      if (!dont_log_query)
      {
        /*
          Note that unless if_exists is TRUE or a temporary table was deleted, 
          there is no means to know if the statement should be written to the
          binary log. See further information on this variable in what follows.
        */
        non_tmp_table_deleted= (if_exists ? TRUE : non_tmp_table_deleted);
        /*
          Don't write the database name if it is the current one (or if
          thd->db is NULL).
        */
        built_query.append("`");
        if (thd->db == NULL || strcmp(db,thd->db) != 0)
        {
          built_query.append(db);
          built_query.append("`.`");
        }

        built_query.append(table->table_name);
        built_query.append("`,");
      }
    }
    DEBUG_SYNC(thd, "rm_table_part2_before_delete_table");
    DBUG_EXECUTE_IF("sleep_before_part2_delete_table",
                    my_sleep(100000););
    error= 0;
    if (drop_temporary ||
        ((access(path, F_OK) &&
          ha_create_table_from_engine(thd, db, alias)) ||
         (!drop_view &&
          dd_frm_type(thd, path, &frm_db_type) != FRMTYPE_TABLE)))
    {
      /*
        One of the following cases happened:
          . "DROP TEMPORARY" but a temporary table was not found.
          . "DROP" but table was not found on disk and table can't be
            created from engine.
          . ./sql/datadict.cc +32 /Alfranio - TODO: We need to test this.
      */
      if (if_exists)
	push_warning_printf(thd, MYSQL_ERROR::WARN_LEVEL_NOTE,
			    ER_BAD_TABLE_ERROR, ER(ER_BAD_TABLE_ERROR),
			    table->table_name);
      else
      {
        non_tmp_error = (drop_temporary ? non_tmp_error : TRUE);
        error= 1;
      }
    }
    else
    {
      char *end;
      /*
        Cannot use the db_type from the table, since that might have changed
        while waiting for the exclusive name lock.
      */
      if (frm_db_type == DB_TYPE_UNKNOWN)
      {
        dd_frm_type(thd, path, &frm_db_type);
        DBUG_PRINT("info", ("frm_db_type %d from %s", frm_db_type, path));
      }
      table_type= ha_resolve_by_legacy_type(thd, frm_db_type);
      // Remove extension for delete
      *(end= path + path_length - reg_ext_length)= '\0';
      DBUG_PRINT("info", ("deleting table of type %d",
                          (table_type ? table_type->db_type : 0)));
      error= ha_delete_table(thd, table_type, path, db, table->table_name,
                             !dont_log_query);

      /* No error if non existent table and 'IF EXIST' clause or view */
      if ((error == ENOENT || error == HA_ERR_NO_SUCH_TABLE) && 
	  (if_exists || table_type == NULL))
      {
	error= 0;
        thd->clear_error();
      }
      if (error == HA_ERR_ROW_IS_REFERENCED)
      {
	/* the table is referenced by a foreign key constraint */
	foreign_key_error= 1;
      }
      if (!error || error == ENOENT || error == HA_ERR_NO_SUCH_TABLE)
      {
        int new_error;
	/* Delete the table definition file */
	strmov(end,reg_ext);
        if (!(new_error= mysql_file_delete(key_file_frm, path, MYF(MY_WME))))
        {
          non_tmp_table_deleted= TRUE;
          new_error= Table_triggers_list::drop_all_triggers(thd, db,
                                                            table->table_name);
        }
        error|= new_error;
      }
       non_tmp_error= error ? TRUE : non_tmp_error;
    }
    if (error)
    {
      if (wrong_tables.length())
	wrong_tables.append(',');
      wrong_tables.append(String(table->table_name,system_charset_info));
    }
    DBUG_PRINT("table", ("table: 0x%lx  s: 0x%lx", (long) table->table,
                         table->table ? (long) table->table->s : (long) -1));

    DBUG_EXECUTE_IF("bug43138",
                    my_printf_error(ER_BAD_TABLE_ERROR,
                                    ER(ER_BAD_TABLE_ERROR), MYF(0),
                                    table->table_name););
  }
  DEBUG_SYNC(thd, "rm_table_part2_before_binlog");
  thd->thread_specific_used|= (trans_tmp_table_deleted ||
                               non_trans_tmp_table_deleted);
  error= 0;
err:
  if (wrong_tables.length())
  {
    if (!foreign_key_error)
      my_printf_error(ER_BAD_TABLE_ERROR, ER(ER_BAD_TABLE_ERROR), MYF(0),
                      wrong_tables.c_ptr());
    else
      my_message(ER_ROW_IS_REFERENCED, ER(ER_ROW_IS_REFERENCED), MYF(0));
    error= 1;
  }

  if (non_trans_tmp_table_deleted ||
      trans_tmp_table_deleted || non_tmp_table_deleted)
  {
    query_cache_invalidate3(thd, tables, 0);
    if (!dont_log_query && mysql_bin_log.is_open())
    {
      if (non_trans_tmp_table_deleted)
      {
          /* Chop of the last comma */
          built_non_trans_tmp_query.chop();
          built_non_trans_tmp_query.append(" /* generated by server */");
          error |= thd->binlog_query(THD::STMT_QUERY_TYPE,
                                     built_non_trans_tmp_query.ptr(),
                                     built_non_trans_tmp_query.length(),
                                     FALSE, FALSE, FALSE, 0);
      }
      if (trans_tmp_table_deleted)
      {
          /* Chop of the last comma */
          built_trans_tmp_query.chop();
          built_trans_tmp_query.append(" /* generated by server */");
          error |= thd->binlog_query(THD::STMT_QUERY_TYPE,
                                     built_trans_tmp_query.ptr(),
                                     built_trans_tmp_query.length(),
                                     TRUE, FALSE, FALSE, 0);
      }
      if (non_tmp_table_deleted)
      {
          /* Chop of the last comma */
          built_query.chop();
          built_query.append(" /* generated by server */");
          int error_code = (non_tmp_error ?
            (foreign_key_error ? ER_ROW_IS_REFERENCED : ER_BAD_TABLE_ERROR) : 0);
          error |= thd->binlog_query(THD::STMT_QUERY_TYPE,
                                     built_query.ptr(),
                                     built_query.length(),
                                     TRUE, FALSE, FALSE,
                                     error_code);
      }
    }
  }

  if (!drop_temporary)
  {
    /*
      Under LOCK TABLES we should release meta-data locks on the tables
      which were dropped.

      Leave LOCK TABLES mode if we managed to drop all tables which were
      locked. Additional check for 'non_temp_tables_count' is to avoid
      leaving LOCK TABLES mode if we have dropped only temporary tables.
    */
    if (thd->locked_tables_mode)
    {
      if (thd->lock && thd->lock->table_count == 0 && non_temp_tables_count > 0)
      {
        thd->locked_tables_list.unlock_locked_tables(thd);
        goto end;
      }
      for (table= tables; table; table= table->next_local)
      {
        /* Drop locks for all successfully dropped tables. */
        if (table->table == NULL && table->mdl_request.ticket)
        {
          /*
            Under LOCK TABLES we may have several instances of table open
            and locked and therefore have to remove several metadata lock
            requests associated with them.
          */
          thd->mdl_context.release_all_locks_for_name(table->mdl_request.ticket);
        }
      }
    }
    /*
      Rely on the caller to implicitly commit the transaction
      and release metadata locks.
    */
  }

end:
  DBUG_RETURN(error);
}


/*
  Quickly remove a table.

  SYNOPSIS
    quick_rm_table()
      base                      The handlerton handle.
      db                        The database name.
      table_name                The table name.
      flags                     flags for build_table_filename().

  RETURN
    0           OK
    != 0        Error
*/

bool quick_rm_table(handlerton *base,const char *db,
                    const char *table_name, uint flags)
{
  char path[FN_REFLEN + 1];
  bool error= 0;
  DBUG_ENTER("quick_rm_table");

  uint path_length= build_table_filename(path, sizeof(path) - 1,
                                         db, table_name, reg_ext, flags);
  if (mysql_file_delete(key_file_frm, path, MYF(0)))
    error= 1; /* purecov: inspected */
  path[path_length - reg_ext_length]= '\0'; // Remove reg_ext
  if (!(flags & FRM_ONLY))
    error|= ha_delete_table(current_thd, base, path, db, table_name, 0);
  DBUG_RETURN(error);
}

/*
  Sort keys in the following order:
  - PRIMARY KEY
  - UNIQUE keys where all column are NOT NULL
  - UNIQUE keys that don't contain partial segments
  - Other UNIQUE keys
  - Normal keys
  - Fulltext keys

  This will make checking for duplicated keys faster and ensure that
  PRIMARY keys are prioritized.
*/

static int sort_keys(KEY *a, KEY *b)
{
  ulong a_flags= a->flags, b_flags= b->flags;
  
  if (a_flags & HA_NOSAME)
  {
    if (!(b_flags & HA_NOSAME))
      return -1;
    if ((a_flags ^ b_flags) & HA_NULL_PART_KEY)
    {
      /* Sort NOT NULL keys before other keys */
      return (a_flags & HA_NULL_PART_KEY) ? 1 : -1;
    }
    if (a->name == primary_key_name)
      return -1;
    if (b->name == primary_key_name)
      return 1;
    /* Sort keys don't containing partial segments before others */
    if ((a_flags ^ b_flags) & HA_KEY_HAS_PART_KEY_SEG)
      return (a_flags & HA_KEY_HAS_PART_KEY_SEG) ? 1 : -1;
  }
  else if (b_flags & HA_NOSAME)
    return 1;					// Prefer b

  if ((a_flags ^ b_flags) & HA_FULLTEXT)
  {
    return (a_flags & HA_FULLTEXT) ? 1 : -1;
  }
  /*
    Prefer original key order.	usable_key_parts contains here
    the original key position.
  */
  return ((a->usable_key_parts < b->usable_key_parts) ? -1 :
	  (a->usable_key_parts > b->usable_key_parts) ? 1 :
	  0);
}

/*
  Check TYPELIB (set or enum) for duplicates

  SYNOPSIS
    check_duplicates_in_interval()
    set_or_name   "SET" or "ENUM" string for warning message
    name	  name of the checked column
    typelib	  list of values for the column
    dup_val_count  returns count of duplicate elements

  DESCRIPTION
    This function prints an warning for each value in list
    which has some duplicates on its right

  RETURN VALUES
    0             ok
    1             Error
*/

bool check_duplicates_in_interval(const char *set_or_name,
                                  const char *name, TYPELIB *typelib,
                                  CHARSET_INFO *cs, unsigned int *dup_val_count)
{
  TYPELIB tmp= *typelib;
  const char **cur_value= typelib->type_names;
  unsigned int *cur_length= typelib->type_lengths;
  *dup_val_count= 0;  
  
  for ( ; tmp.count > 1; cur_value++, cur_length++)
  {
    tmp.type_names++;
    tmp.type_lengths++;
    tmp.count--;
    if (find_type2(&tmp, (const char*)*cur_value, *cur_length, cs))
    {
      THD *thd= current_thd;
      ErrConvString err(*cur_value, *cur_length, cs);
      if ((current_thd->variables.sql_mode &
         (MODE_STRICT_TRANS_TABLES | MODE_STRICT_ALL_TABLES)))
      {
        my_error(ER_DUPLICATED_VALUE_IN_TYPE, MYF(0),
                 name, err.ptr(), set_or_name);
        return 1;
      }
      push_warning_printf(thd,MYSQL_ERROR::WARN_LEVEL_NOTE,
                          ER_DUPLICATED_VALUE_IN_TYPE,
                          ER(ER_DUPLICATED_VALUE_IN_TYPE),
                          name, err.ptr(), set_or_name);
      (*dup_val_count)++;
    }
  }
  return 0;
}


/*
  Check TYPELIB (set or enum) max and total lengths

  SYNOPSIS
    calculate_interval_lengths()
    cs            charset+collation pair of the interval
    typelib       list of values for the column
    max_length    length of the longest item
    tot_length    sum of the item lengths

  DESCRIPTION
    After this function call:
    - ENUM uses max_length
    - SET uses tot_length.

  RETURN VALUES
    void
*/
void calculate_interval_lengths(CHARSET_INFO *cs, TYPELIB *interval,
                                uint32 *max_length, uint32 *tot_length)
{
  const char **pos;
  uint *len;
  *max_length= *tot_length= 0;
  for (pos= interval->type_names, len= interval->type_lengths;
       *pos ; pos++, len++)
  {
    size_t length= cs->cset->numchars(cs, *pos, *pos + *len);
    *tot_length+= length;
    set_if_bigger(*max_length, (uint32)length);
  }
}


/*
  Prepare a create_table instance for packing

  SYNOPSIS
    prepare_create_field()
    sql_field     field to prepare for packing
    blob_columns  count for BLOBs
    timestamps    count for timestamps
    table_flags   table flags

  DESCRIPTION
    This function prepares a Create_field instance.
    Fields such as pack_flag are valid after this call.

  RETURN VALUES
   0	ok
   1	Error
*/

int prepare_create_field(Create_field *sql_field, 
			 uint *blob_columns, 
			 int *timestamps, int *timestamps_with_niladic,
			 longlong table_flags)
{
  unsigned int dup_val_count;
  DBUG_ENTER("prepare_field");

  /*
    This code came from mysql_prepare_create_table.
    Indent preserved to make patching easier
  */
  DBUG_ASSERT(sql_field->charset);

  switch (sql_field->sql_type) {
  case MYSQL_TYPE_BLOB:
  case MYSQL_TYPE_MEDIUM_BLOB:
  case MYSQL_TYPE_TINY_BLOB:
  case MYSQL_TYPE_LONG_BLOB:
    sql_field->pack_flag=FIELDFLAG_BLOB |
      pack_length_to_packflag(sql_field->pack_length -
                              portable_sizeof_char_ptr);
    if (sql_field->charset->state & MY_CS_BINSORT)
      sql_field->pack_flag|=FIELDFLAG_BINARY;
    sql_field->length=8;			// Unireg field length
    sql_field->unireg_check=Field::BLOB_FIELD;
    (*blob_columns)++;
    break;
  case MYSQL_TYPE_GEOMETRY:
#ifdef HAVE_SPATIAL
    if (!(table_flags & HA_CAN_GEOMETRY))
    {
      my_printf_error(ER_CHECK_NOT_IMPLEMENTED, ER(ER_CHECK_NOT_IMPLEMENTED),
                      MYF(0), "GEOMETRY");
      DBUG_RETURN(1);
    }
    sql_field->pack_flag=FIELDFLAG_GEOM |
      pack_length_to_packflag(sql_field->pack_length -
                              portable_sizeof_char_ptr);
    if (sql_field->charset->state & MY_CS_BINSORT)
      sql_field->pack_flag|=FIELDFLAG_BINARY;
    sql_field->length=8;			// Unireg field length
    sql_field->unireg_check=Field::BLOB_FIELD;
    (*blob_columns)++;
    break;
#else
    my_printf_error(ER_FEATURE_DISABLED,ER(ER_FEATURE_DISABLED), MYF(0),
                    sym_group_geom.name, sym_group_geom.needed_define);
    DBUG_RETURN(1);
#endif /*HAVE_SPATIAL*/
  case MYSQL_TYPE_VARCHAR:
#ifndef QQ_ALL_HANDLERS_SUPPORT_VARCHAR
    if (table_flags & HA_NO_VARCHAR)
    {
      /* convert VARCHAR to CHAR because handler is not yet up to date */
      sql_field->sql_type=    MYSQL_TYPE_VAR_STRING;
      sql_field->pack_length= calc_pack_length(sql_field->sql_type,
                                               (uint) sql_field->length);
      if ((sql_field->length / sql_field->charset->mbmaxlen) >
          MAX_FIELD_CHARLENGTH)
      {
        my_printf_error(ER_TOO_BIG_FIELDLENGTH, ER(ER_TOO_BIG_FIELDLENGTH),
                        MYF(0), sql_field->field_name, MAX_FIELD_CHARLENGTH);
        DBUG_RETURN(1);
      }
    }
#endif
    /* fall through */
  case MYSQL_TYPE_STRING:
    sql_field->pack_flag=0;
    if (sql_field->charset->state & MY_CS_BINSORT)
      sql_field->pack_flag|=FIELDFLAG_BINARY;
    break;
  case MYSQL_TYPE_ENUM:
    sql_field->pack_flag=pack_length_to_packflag(sql_field->pack_length) |
      FIELDFLAG_INTERVAL;
    if (sql_field->charset->state & MY_CS_BINSORT)
      sql_field->pack_flag|=FIELDFLAG_BINARY;
    sql_field->unireg_check=Field::INTERVAL_FIELD;
    if (check_duplicates_in_interval("ENUM",sql_field->field_name,
                                     sql_field->interval,
                                     sql_field->charset, &dup_val_count))
      DBUG_RETURN(1);
    break;
  case MYSQL_TYPE_SET:
    sql_field->pack_flag=pack_length_to_packflag(sql_field->pack_length) |
      FIELDFLAG_BITFIELD;
    if (sql_field->charset->state & MY_CS_BINSORT)
      sql_field->pack_flag|=FIELDFLAG_BINARY;
    sql_field->unireg_check=Field::BIT_FIELD;
    if (check_duplicates_in_interval("SET",sql_field->field_name,
                                     sql_field->interval,
                                     sql_field->charset, &dup_val_count))
      DBUG_RETURN(1);
    /* Check that count of unique members is not more then 64 */
    if (sql_field->interval->count -  dup_val_count > sizeof(longlong)*8)
    {
       my_error(ER_TOO_BIG_SET, MYF(0), sql_field->field_name);
       DBUG_RETURN(1);
    }
    break;
  case MYSQL_TYPE_DATE:			// Rest of string types
  case MYSQL_TYPE_NEWDATE:
  case MYSQL_TYPE_TIME:
  case MYSQL_TYPE_DATETIME:
  case MYSQL_TYPE_NULL:
    sql_field->pack_flag=f_settype((uint) sql_field->sql_type);
    break;
  case MYSQL_TYPE_BIT:
    /* 
      We have sql_field->pack_flag already set here, see
      mysql_prepare_create_table().
    */
    break;
  case MYSQL_TYPE_NEWDECIMAL:
    sql_field->pack_flag=(FIELDFLAG_NUMBER |
                          (sql_field->flags & UNSIGNED_FLAG ? 0 :
                           FIELDFLAG_DECIMAL) |
                          (sql_field->flags & ZEROFILL_FLAG ?
                           FIELDFLAG_ZEROFILL : 0) |
                          (sql_field->decimals << FIELDFLAG_DEC_SHIFT));
    break;
  case MYSQL_TYPE_TIMESTAMP:
    /* We should replace old TIMESTAMP fields with their newer analogs */
    if (sql_field->unireg_check == Field::TIMESTAMP_OLD_FIELD)
    {
      if (!*timestamps)
      {
        sql_field->unireg_check= Field::TIMESTAMP_DNUN_FIELD;
        (*timestamps_with_niladic)++;
      }
      else
        sql_field->unireg_check= Field::NONE;
    }
    else if (sql_field->unireg_check != Field::NONE)
      (*timestamps_with_niladic)++;

    (*timestamps)++;
    /* fall-through */
  default:
    sql_field->pack_flag=(FIELDFLAG_NUMBER |
                          (sql_field->flags & UNSIGNED_FLAG ? 0 :
                           FIELDFLAG_DECIMAL) |
                          (sql_field->flags & ZEROFILL_FLAG ?
                           FIELDFLAG_ZEROFILL : 0) |
                          f_settype((uint) sql_field->sql_type) |
                          (sql_field->decimals << FIELDFLAG_DEC_SHIFT));
    break;
  }
  if (!(sql_field->flags & NOT_NULL_FLAG))
    sql_field->pack_flag|= FIELDFLAG_MAYBE_NULL;
  if (sql_field->flags & NO_DEFAULT_VALUE_FLAG)
    sql_field->pack_flag|= FIELDFLAG_NO_DEFAULT;
  DBUG_RETURN(0);
}


/*
  Get character set from field object generated by parser using
  default values when not set.

  SYNOPSIS
    get_sql_field_charset()
    sql_field                 The sql_field object
    create_info               Info generated by parser

  RETURN VALUES
    cs                        Character set
*/

CHARSET_INFO* get_sql_field_charset(Create_field *sql_field,
                                    HA_CREATE_INFO *create_info)
{
  CHARSET_INFO *cs= sql_field->charset;

  if (!cs)
    cs= create_info->default_table_charset;
  /*
    table_charset is set only in ALTER TABLE t1 CONVERT TO CHARACTER SET csname
    if we want change character set for all varchar/char columns.
    But the table charset must not affect the BLOB fields, so don't
    allow to change my_charset_bin to somethig else.
  */
  if (create_info->table_charset && cs != &my_charset_bin)
    cs= create_info->table_charset;
  return cs;
}


bool check_duplicate_warning(THD *thd, char *msg, ulong length)
{
  List_iterator_fast<MYSQL_ERROR> it(thd->warning_info->warn_list());
  MYSQL_ERROR *err;
  while ((err= it++))
  {
    if (strncmp(msg, err->get_message_text(), length) == 0)
    {
      return true;
    }
  }
  return false;
}


/*
  Preparation for table creation

  SYNOPSIS
    mysql_prepare_create_table()
      thd                       Thread object.
      create_info               Create information (like MAX_ROWS).
      alter_info                List of columns and indexes to create
      tmp_table                 If a temporary table is to be created.
      db_options          INOUT Table options (like HA_OPTION_PACK_RECORD).
      file                      The handler for the new table.
      key_info_buffer     OUT   An array of KEY structs for the indexes.
      key_count           OUT   The number of elements in the array.
      select_field_count        The number of fields coming from a select table.

  DESCRIPTION
    Prepares the table and key structures for table creation.

  NOTES
    sets create_info->varchar if the table has a varchar

  RETURN VALUES
    FALSE    OK
    TRUE     error
*/

static int
mysql_prepare_create_table(THD *thd, HA_CREATE_INFO *create_info,
                           Alter_info *alter_info,
                           bool tmp_table,
                           uint *db_options,
                           handler *file, KEY **key_info_buffer,
                           uint *key_count, int select_field_count)
{
  const char	*key_name;
  Create_field	*sql_field,*dup_field;
  uint		field,null_fields,blob_columns,max_key_length;
  ulong		record_offset= 0;
  KEY		*key_info;
  KEY_PART_INFO *key_part_info;
  int		timestamps= 0, timestamps_with_niladic= 0;
  int		field_no,dup_no;
  int		select_field_pos,auto_increment=0;
  List_iterator<Create_field> it(alter_info->create_list);
  List_iterator<Create_field> it2(alter_info->create_list);
  uint total_uneven_bit_length= 0;
  DBUG_ENTER("mysql_prepare_create_table");

  select_field_pos= alter_info->create_list.elements - select_field_count;
  null_fields=blob_columns=0;
  create_info->varchar= 0;
  max_key_length= file->max_key_length();

  for (field_no=0; (sql_field=it++) ; field_no++)
  {
    CHARSET_INFO *save_cs;

    /*
      Initialize length from its original value (number of characters),
      which was set in the parser. This is necessary if we're
      executing a prepared statement for the second time.
    */
    sql_field->length= sql_field->char_length;
    save_cs= sql_field->charset= get_sql_field_charset(sql_field,
                                                       create_info);
    if ((sql_field->flags & BINCMP_FLAG) &&
	!(sql_field->charset= get_charset_by_csname(sql_field->charset->csname,
						    MY_CS_BINSORT,MYF(0))))
    {
      char tmp[65];
      strmake(strmake(tmp, save_cs->csname, sizeof(tmp)-4),
              STRING_WITH_LEN("_bin"));
      my_error(ER_UNKNOWN_COLLATION, MYF(0), tmp);
      DBUG_RETURN(TRUE);
    }

    /*
      Convert the default value from client character
      set into the column character set if necessary.
    */
    if (sql_field->def && 
        save_cs != sql_field->def->collation.collation &&
        (sql_field->sql_type == MYSQL_TYPE_VAR_STRING ||
         sql_field->sql_type == MYSQL_TYPE_STRING ||
         sql_field->sql_type == MYSQL_TYPE_SET ||
         sql_field->sql_type == MYSQL_TYPE_ENUM))
    {
      /*
        Starting from 5.1 we work here with a copy of Create_field
        created by the caller, not with the instance that was
        originally created during parsing. It's OK to create
        a temporary item and initialize with it a member of the
        copy -- this item will be thrown away along with the copy
        at the end of execution, and thus not introduce a dangling
        pointer in the parsed tree of a prepared statement or a
        stored procedure statement.
      */
      sql_field->def= sql_field->def->safe_charset_converter(save_cs);

      if (sql_field->def == NULL)
      {
        /* Could not convert */
        my_error(ER_INVALID_DEFAULT, MYF(0), sql_field->field_name);
        DBUG_RETURN(TRUE);
      }
    }

    if (sql_field->sql_type == MYSQL_TYPE_SET ||
        sql_field->sql_type == MYSQL_TYPE_ENUM)
    {
      uint32 dummy;
      CHARSET_INFO *cs= sql_field->charset;
      TYPELIB *interval= sql_field->interval;

      /*
        Create typelib from interval_list, and if necessary
        convert strings from client character set to the
        column character set.
      */
      if (!interval)
      {
        /*
          Create the typelib in runtime memory - we will free the
          occupied memory at the same time when we free this
          sql_field -- at the end of execution.
        */
        interval= sql_field->interval= typelib(thd->mem_root,
                                               sql_field->interval_list);
        List_iterator<String> int_it(sql_field->interval_list);
        String conv, *tmp;
        char comma_buf[4]; /* 4 bytes for utf32 */
        int comma_length= cs->cset->wc_mb(cs, ',', (uchar*) comma_buf,
                                          (uchar*) comma_buf + 
                                          sizeof(comma_buf));
        DBUG_ASSERT(comma_length > 0);
        for (uint i= 0; (tmp= int_it++); i++)
        {
          size_t lengthsp;
          if (String::needs_conversion(tmp->length(), tmp->charset(),
                                       cs, &dummy))
          {
            uint cnv_errs;
            conv.copy(tmp->ptr(), tmp->length(), tmp->charset(), cs, &cnv_errs);
            interval->type_names[i]= strmake_root(thd->mem_root, conv.ptr(),
                                                  conv.length());
            interval->type_lengths[i]= conv.length();
          }

          // Strip trailing spaces.
          lengthsp= cs->cset->lengthsp(cs, interval->type_names[i],
                                       interval->type_lengths[i]);
          interval->type_lengths[i]= lengthsp;
          ((uchar *)interval->type_names[i])[lengthsp]= '\0';
          if (sql_field->sql_type == MYSQL_TYPE_SET)
          {
            if (cs->coll->instr(cs, interval->type_names[i], 
                                interval->type_lengths[i], 
                                comma_buf, comma_length, NULL, 0))
            {
              ErrConvString err(tmp->ptr(), tmp->length(), cs);
              my_error(ER_ILLEGAL_VALUE_FOR_TYPE, MYF(0), "set", err.ptr());
              DBUG_RETURN(TRUE);
            }
          }
        }
        sql_field->interval_list.empty(); // Don't need interval_list anymore
      }

      if (sql_field->sql_type == MYSQL_TYPE_SET)
      {
        uint32 field_length;
        if (sql_field->def != NULL)
        {
          char *not_used;
          uint not_used2;
          bool not_found= 0;
          String str, *def= sql_field->def->val_str(&str);
          if (def == NULL) /* SQL "NULL" maps to NULL */
          {
            if ((sql_field->flags & NOT_NULL_FLAG) != 0)
            {
              my_error(ER_INVALID_DEFAULT, MYF(0), sql_field->field_name);
              DBUG_RETURN(TRUE);
            }

            /* else, NULL is an allowed value */
            (void) find_set(interval, NULL, 0,
                            cs, &not_used, &not_used2, &not_found);
          }
          else /* not NULL */
          {
            (void) find_set(interval, def->ptr(), def->length(),
                            cs, &not_used, &not_used2, &not_found);
          }

          if (not_found)
          {
            my_error(ER_INVALID_DEFAULT, MYF(0), sql_field->field_name);
            DBUG_RETURN(TRUE);
          }
        }
        calculate_interval_lengths(cs, interval, &dummy, &field_length);
        sql_field->length= field_length + (interval->count - 1);
      }
      else  /* MYSQL_TYPE_ENUM */
      {
        uint32 field_length;
        DBUG_ASSERT(sql_field->sql_type == MYSQL_TYPE_ENUM);
        if (sql_field->def != NULL)
        {
          String str, *def= sql_field->def->val_str(&str);
          if (def == NULL) /* SQL "NULL" maps to NULL */
          {
            if ((sql_field->flags & NOT_NULL_FLAG) != 0)
            {
              my_error(ER_INVALID_DEFAULT, MYF(0), sql_field->field_name);
              DBUG_RETURN(TRUE);
            }

            /* else, the defaults yield the correct length for NULLs. */
          } 
          else /* not NULL */
          {
            def->length(cs->cset->lengthsp(cs, def->ptr(), def->length()));
            if (find_type2(interval, def->ptr(), def->length(), cs) == 0) /* not found */
            {
              my_error(ER_INVALID_DEFAULT, MYF(0), sql_field->field_name);
              DBUG_RETURN(TRUE);
            }
          }
        }
        calculate_interval_lengths(cs, interval, &field_length, &dummy);
        sql_field->length= field_length;
      }
      set_if_smaller(sql_field->length, MAX_FIELD_WIDTH-1);
    }

    if (sql_field->sql_type == MYSQL_TYPE_BIT)
    { 
      sql_field->pack_flag= FIELDFLAG_NUMBER;
      if (file->ha_table_flags() & HA_CAN_BIT_FIELD)
        total_uneven_bit_length+= sql_field->length & 7;
      else
        sql_field->pack_flag|= FIELDFLAG_TREAT_BIT_AS_CHAR;
    }

    sql_field->create_length_to_internal_length();
    if (prepare_blob_field(thd, sql_field))
      DBUG_RETURN(TRUE);

    if (!(sql_field->flags & NOT_NULL_FLAG))
      null_fields++;

    if (check_column_name(sql_field->field_name))
    {
      my_error(ER_WRONG_COLUMN_NAME, MYF(0), sql_field->field_name);
      DBUG_RETURN(TRUE);
    }

    /* Check if we have used the same field name before */
    for (dup_no=0; (dup_field=it2++) != sql_field; dup_no++)
    {
      if (my_strcasecmp(system_charset_info,
			sql_field->field_name,
			dup_field->field_name) == 0)
      {
	/*
	  If this was a CREATE ... SELECT statement, accept a field
	  redefinition if we are changing a field in the SELECT part
	*/
	if (field_no < select_field_pos || dup_no >= select_field_pos)
	{
	  my_error(ER_DUP_FIELDNAME, MYF(0), sql_field->field_name);
	  DBUG_RETURN(TRUE);
	}
	else
	{
	  /* Field redefined */
	  sql_field->def=		dup_field->def;
	  sql_field->sql_type=		dup_field->sql_type;
	  sql_field->charset=		(dup_field->charset ?
					 dup_field->charset :
					 create_info->default_table_charset);
	  sql_field->length=		dup_field->char_length;
          sql_field->pack_length=	dup_field->pack_length;
          sql_field->key_length=	dup_field->key_length;
	  sql_field->decimals=		dup_field->decimals;
	  sql_field->create_length_to_internal_length();
	  sql_field->unireg_check=	dup_field->unireg_check;
          /* 
            We're making one field from two, the result field will have
            dup_field->flags as flags. If we've incremented null_fields
            because of sql_field->flags, decrement it back.
          */
          if (!(sql_field->flags & NOT_NULL_FLAG))
            null_fields--;
	  sql_field->flags=		dup_field->flags;
          sql_field->interval=          dup_field->interval;
	  it2.remove();			// Remove first (create) definition
	  select_field_pos--;
	  break;
	}
      }
    }
    /* Don't pack rows in old tables if the user has requested this */
    if ((sql_field->flags & BLOB_FLAG) ||
	(sql_field->sql_type == MYSQL_TYPE_VARCHAR &&
	create_info->row_type != ROW_TYPE_FIXED))
      (*db_options)|= HA_OPTION_PACK_RECORD;
    it2.rewind();
  }

  /* record_offset will be increased with 'length-of-null-bits' later */
  record_offset= 0;
  null_fields+= total_uneven_bit_length;

  it.rewind();
  while ((sql_field=it++))
  {
    DBUG_ASSERT(sql_field->charset != 0);

    if (prepare_create_field(sql_field, &blob_columns, 
			     &timestamps, &timestamps_with_niladic,
			     file->ha_table_flags()))
      DBUG_RETURN(TRUE);
    if (sql_field->sql_type == MYSQL_TYPE_VARCHAR)
      create_info->varchar= TRUE;
    sql_field->offset= record_offset;
    if (MTYP_TYPENR(sql_field->unireg_check) == Field::NEXT_NUMBER)
      auto_increment++;
    record_offset+= sql_field->pack_length;
  }
  if (timestamps_with_niladic > 1)
  {
    my_message(ER_TOO_MUCH_AUTO_TIMESTAMP_COLS,
               ER(ER_TOO_MUCH_AUTO_TIMESTAMP_COLS), MYF(0));
    DBUG_RETURN(TRUE);
  }
  if (auto_increment > 1)
  {
    my_message(ER_WRONG_AUTO_KEY, ER(ER_WRONG_AUTO_KEY), MYF(0));
    DBUG_RETURN(TRUE);
  }
  if (auto_increment &&
      (file->ha_table_flags() & HA_NO_AUTO_INCREMENT))
  {
    my_message(ER_TABLE_CANT_HANDLE_AUTO_INCREMENT,
               ER(ER_TABLE_CANT_HANDLE_AUTO_INCREMENT), MYF(0));
    DBUG_RETURN(TRUE);
  }

  if (blob_columns && (file->ha_table_flags() & HA_NO_BLOBS))
  {
    my_message(ER_TABLE_CANT_HANDLE_BLOB, ER(ER_TABLE_CANT_HANDLE_BLOB),
               MYF(0));
    DBUG_RETURN(TRUE);
  }

  /* Create keys */

  List_iterator<Key> key_iterator(alter_info->key_list);
  List_iterator<Key> key_iterator2(alter_info->key_list);
  uint key_parts=0, fk_key_count=0;
  bool primary_key=0,unique_key=0;
  Key *key, *key2;
  uint tmp, key_number;
  /* special marker for keys to be ignored */
  static char ignore_key[1];

  /* Calculate number of key segements */
  *key_count= 0;

  while ((key=key_iterator++))
  {
    DBUG_PRINT("info", ("key name: '%s'  type: %d", key->name.str ? key->name.str :
                        "(none)" , key->type));
    if (key->type == Key::FOREIGN_KEY)
    {
      fk_key_count++;
      Foreign_key *fk_key= (Foreign_key*) key;
      if (fk_key->ref_columns.elements &&
	  fk_key->ref_columns.elements != fk_key->columns.elements)
      {
        my_error(ER_WRONG_FK_DEF, MYF(0),
                 (fk_key->name.str ? fk_key->name.str :
                                     "foreign key without name"),
                 ER(ER_KEY_REF_DO_NOT_MATCH_TABLE_REF));
	DBUG_RETURN(TRUE);
      }
      continue;
    }
    (*key_count)++;
    tmp=file->max_key_parts();
    if (key->columns.elements > tmp)
    {
      my_error(ER_TOO_MANY_KEY_PARTS,MYF(0),tmp);
      DBUG_RETURN(TRUE);
    }
    if (check_string_char_length(&key->name, "", NAME_CHAR_LEN,
                                 system_charset_info, 1))
    {
      my_error(ER_TOO_LONG_IDENT, MYF(0), key->name.str);
      DBUG_RETURN(TRUE);
    }
    key_iterator2.rewind ();
    if (key->type != Key::FOREIGN_KEY)
    {
      while ((key2 = key_iterator2++) != key)
      {
	/*
          foreign_key_prefix(key, key2) returns 0 if key or key2, or both, is
          'generated', and a generated key is a prefix of the other key.
          Then we do not need the generated shorter key.
        */
        if ((key2->type != Key::FOREIGN_KEY &&
             key2->name.str != ignore_key &&
             !foreign_key_prefix(key, key2)))
        {
          /* TODO: issue warning message */
          /* mark that the generated key should be ignored */
          if (!key2->generated ||
              (key->generated && key->columns.elements <
               key2->columns.elements))
            key->name.str= ignore_key;
          else
          {
            key2->name.str= ignore_key;
            key_parts-= key2->columns.elements;
            (*key_count)--;
          }
          break;
        }
      }
    }
    if (key->name.str != ignore_key)
      key_parts+=key->columns.elements;
    else
      (*key_count)--;
    if (key->name.str && !tmp_table && (key->type != Key::PRIMARY) &&
	!my_strcasecmp(system_charset_info, key->name.str, primary_key_name))
    {
      my_error(ER_WRONG_NAME_FOR_INDEX, MYF(0), key->name.str);
      DBUG_RETURN(TRUE);
    }
  }
  tmp=file->max_keys();
  if (*key_count > tmp)
  {
    my_error(ER_TOO_MANY_KEYS,MYF(0),tmp);
    DBUG_RETURN(TRUE);
  }

  (*key_info_buffer)= key_info= (KEY*) sql_calloc(sizeof(KEY) * (*key_count));
  key_part_info=(KEY_PART_INFO*) sql_calloc(sizeof(KEY_PART_INFO)*key_parts);
  if (!*key_info_buffer || ! key_part_info)
    DBUG_RETURN(TRUE);				// Out of memory

  key_iterator.rewind();
  key_number=0;
  for (; (key=key_iterator++) ; key_number++)
  {
    uint key_length=0;
    Key_part_spec *column;

    if (key->name.str == ignore_key)
    {
      /* ignore redundant keys */
      do
	key=key_iterator++;
      while (key && key->name.str == ignore_key);
      if (!key)
	break;
    }

    switch (key->type) {
    case Key::MULTIPLE:
	key_info->flags= 0;
	break;
    case Key::FULLTEXT:
	key_info->flags= HA_FULLTEXT;
	if ((key_info->parser_name= &key->key_create_info.parser_name)->str)
          key_info->flags|= HA_USES_PARSER;
        else
          key_info->parser_name= 0;
	break;
    case Key::SPATIAL:
#ifdef HAVE_SPATIAL
	key_info->flags= HA_SPATIAL;
	break;
#else
	my_error(ER_FEATURE_DISABLED, MYF(0),
                 sym_group_geom.name, sym_group_geom.needed_define);
	DBUG_RETURN(TRUE);
#endif
    case Key::FOREIGN_KEY:
      key_number--;				// Skip this key
      continue;
    default:
      key_info->flags = HA_NOSAME;
      break;
    }
    if (key->generated)
      key_info->flags|= HA_GENERATED_KEY;

    key_info->key_parts=(uint8) key->columns.elements;
    key_info->key_part=key_part_info;
    key_info->usable_key_parts= key_number;
    key_info->algorithm= key->key_create_info.algorithm;

    if (key->type == Key::FULLTEXT)
    {
      if (!(file->ha_table_flags() & HA_CAN_FULLTEXT))
      {
	my_message(ER_TABLE_CANT_HANDLE_FT, ER(ER_TABLE_CANT_HANDLE_FT),
                   MYF(0));
	DBUG_RETURN(TRUE);
      }
    }
    /*
       Make SPATIAL to be RTREE by default
       SPATIAL only on BLOB or at least BINARY, this
       actually should be replaced by special GEOM type
       in near future when new frm file is ready
       checking for proper key parts number:
    */

    /* TODO: Add proper checks if handler supports key_type and algorithm */
    if (key_info->flags & HA_SPATIAL)
    {
      if (!(file->ha_table_flags() & HA_CAN_RTREEKEYS))
      {
        my_message(ER_TABLE_CANT_HANDLE_SPKEYS, ER(ER_TABLE_CANT_HANDLE_SPKEYS),
                   MYF(0));
        DBUG_RETURN(TRUE);
      }
      if (key_info->key_parts != 1)
      {
	my_error(ER_WRONG_ARGUMENTS, MYF(0), "SPATIAL INDEX");
	DBUG_RETURN(TRUE);
      }
    }
    else if (key_info->algorithm == HA_KEY_ALG_RTREE)
    {
#ifdef HAVE_RTREE_KEYS
      if ((key_info->key_parts & 1) == 1)
      {
	my_error(ER_WRONG_ARGUMENTS, MYF(0), "RTREE INDEX");
	DBUG_RETURN(TRUE);
      }
      /* TODO: To be deleted */
      my_error(ER_NOT_SUPPORTED_YET, MYF(0), "RTREE INDEX");
      DBUG_RETURN(TRUE);
#else
      my_error(ER_FEATURE_DISABLED, MYF(0),
               sym_group_rtree.name, sym_group_rtree.needed_define);
      DBUG_RETURN(TRUE);
#endif
    }

    /* Take block size from key part or table part */
    /*
      TODO: Add warning if block size changes. We can't do it here, as
      this may depend on the size of the key
    */
    key_info->block_size= (key->key_create_info.block_size ?
                           key->key_create_info.block_size :
                           create_info->key_block_size);

    if (key_info->block_size)
      key_info->flags|= HA_USES_BLOCK_SIZE;

    List_iterator<Key_part_spec> cols(key->columns), cols2(key->columns);
    CHARSET_INFO *ft_key_charset=0;  // for FULLTEXT
    for (uint column_nr=0 ; (column=cols++) ; column_nr++)
    {
      uint length;
      Key_part_spec *dup_column;

      it.rewind();
      field=0;
      while ((sql_field=it++) &&
	     my_strcasecmp(system_charset_info,
			   column->field_name.str,
			   sql_field->field_name))
	field++;
      if (!sql_field)
      {
	my_error(ER_KEY_COLUMN_DOES_NOT_EXITS, MYF(0), column->field_name.str);
	DBUG_RETURN(TRUE);
      }
      while ((dup_column= cols2++) != column)
      {
        if (!my_strcasecmp(system_charset_info,
	     	           column->field_name.str, dup_column->field_name.str))
	{
	  my_printf_error(ER_DUP_FIELDNAME,
			  ER(ER_DUP_FIELDNAME),MYF(0),
			  column->field_name.str);
	  DBUG_RETURN(TRUE);
	}
      }
      cols2.rewind();
      if (key->type == Key::FULLTEXT)
      {
	if ((sql_field->sql_type != MYSQL_TYPE_STRING &&
	     sql_field->sql_type != MYSQL_TYPE_VARCHAR &&
	     !f_is_blob(sql_field->pack_flag)) ||
	    sql_field->charset == &my_charset_bin ||
	    sql_field->charset->mbminlen > 1 || // ucs2 doesn't work yet
	    (ft_key_charset && sql_field->charset != ft_key_charset))
	{
	    my_error(ER_BAD_FT_COLUMN, MYF(0), column->field_name.str);
	    DBUG_RETURN(-1);
	}
	ft_key_charset=sql_field->charset;
	/*
	  for fulltext keys keyseg length is 1 for blobs (it's ignored in ft
	  code anyway, and 0 (set to column width later) for char's. it has
	  to be correct col width for char's, as char data are not prefixed
	  with length (unlike blobs, where ft code takes data length from a
	  data prefix, ignoring column->length).
	*/
	column->length=test(f_is_blob(sql_field->pack_flag));
      }
      else
      {
	column->length*= sql_field->charset->mbmaxlen;

        if (key->type == Key::SPATIAL)
        {
          if (column->length)
          {
            my_error(ER_WRONG_SUB_KEY, MYF(0));
            DBUG_RETURN(TRUE);
          }
          if (!f_is_geom(sql_field->pack_flag))
          {
            my_error(ER_SPATIAL_MUST_HAVE_GEOM_COL, MYF(0));
            DBUG_RETURN(TRUE);
          }
        }

	if (f_is_blob(sql_field->pack_flag) ||
            (f_is_geom(sql_field->pack_flag) && key->type != Key::SPATIAL))
	{
	  if (!(file->ha_table_flags() & HA_CAN_INDEX_BLOBS))
	  {
	    my_error(ER_BLOB_USED_AS_KEY, MYF(0), column->field_name.str);
	    DBUG_RETURN(TRUE);
	  }
          if (f_is_geom(sql_field->pack_flag) && sql_field->geom_type ==
              Field::GEOM_POINT)
            column->length= 25;
	  if (!column->length)
	  {
	    my_error(ER_BLOB_KEY_WITHOUT_LENGTH, MYF(0), column->field_name.str);
	    DBUG_RETURN(TRUE);
	  }
	}
#ifdef HAVE_SPATIAL
	if (key->type == Key::SPATIAL)
	{
	  if (!column->length)
	  {
	    /*
              4 is: (Xmin,Xmax,Ymin,Ymax), this is for 2D case
              Lately we'll extend this code to support more dimensions
	    */
	    column->length= 4*sizeof(double);
	  }
	}
#endif
	if (!(sql_field->flags & NOT_NULL_FLAG))
	{
	  if (key->type == Key::PRIMARY)
	  {
	    /* Implicitly set primary key fields to NOT NULL for ISO conf. */
	    sql_field->flags|= NOT_NULL_FLAG;
	    sql_field->pack_flag&= ~FIELDFLAG_MAYBE_NULL;
            null_fields--;
	  }
	  else
          {
            key_info->flags|= HA_NULL_PART_KEY;
            if (!(file->ha_table_flags() & HA_NULL_IN_KEY))
            {
              my_error(ER_NULL_COLUMN_IN_INDEX, MYF(0), column->field_name.str);
              DBUG_RETURN(TRUE);
            }
            if (key->type == Key::SPATIAL)
            {
              my_message(ER_SPATIAL_CANT_HAVE_NULL,
                         ER(ER_SPATIAL_CANT_HAVE_NULL), MYF(0));
              DBUG_RETURN(TRUE);
            }
          }
	}
	if (MTYP_TYPENR(sql_field->unireg_check) == Field::NEXT_NUMBER)
	{
	  if (column_nr == 0 || (file->ha_table_flags() & HA_AUTO_PART_KEY))
	    auto_increment--;			// Field is used
	}
      }

      key_part_info->fieldnr= field;
      key_part_info->offset=  (uint16) sql_field->offset;
      key_part_info->key_type=sql_field->pack_flag;
      length= sql_field->key_length;

      if (column->length)
      {
	if (f_is_blob(sql_field->pack_flag))
	{
	  if ((length=column->length) > max_key_length ||
	      length > file->max_key_part_length())
	  {
	    length=min(max_key_length, file->max_key_part_length());
	    if (key->type == Key::MULTIPLE)
	    {
	      /* not a critical problem */
	      char warn_buff[MYSQL_ERRMSG_SIZE];
	      my_snprintf(warn_buff, sizeof(warn_buff), ER(ER_TOO_LONG_KEY),
			  length);
	      push_warning(thd, MYSQL_ERROR::WARN_LEVEL_WARN,
			   ER_TOO_LONG_KEY, warn_buff);
              /* Align key length to multibyte char boundary */
              length-= length % sql_field->charset->mbmaxlen;
	    }
	    else
	    {
	      my_error(ER_TOO_LONG_KEY,MYF(0),length);
	      DBUG_RETURN(TRUE);
	    }
	  }
	}
        // Catch invalid use of partial keys 
	else if (!f_is_geom(sql_field->pack_flag) &&
                 // is the key partial? 
                 column->length != length &&
                 // is prefix length bigger than field length? 
                 (column->length > length ||
                  // can the field have a partial key? 
                  !Field::type_can_have_key_part (sql_field->sql_type) ||
                  // a packed field can't be used in a partial key
                  f_is_packed(sql_field->pack_flag) ||
                  // does the storage engine allow prefixed search?
                  ((file->ha_table_flags() & HA_NO_PREFIX_CHAR_KEYS) &&
                   // and is this a 'unique' key?
                   (key_info->flags & HA_NOSAME))))
        {         
	  my_message(ER_WRONG_SUB_KEY, ER(ER_WRONG_SUB_KEY), MYF(0));
	  DBUG_RETURN(TRUE);
	}
	else if (!(file->ha_table_flags() & HA_NO_PREFIX_CHAR_KEYS))
	  length=column->length;
      }
      else if (length == 0)
      {
	my_error(ER_WRONG_KEY_COLUMN, MYF(0), column->field_name.str);
	  DBUG_RETURN(TRUE);
      }
      if (length > file->max_key_part_length() && key->type != Key::FULLTEXT)
      {
        length= file->max_key_part_length();
	if (key->type == Key::MULTIPLE)
	{
	  /* not a critical problem */
	  char warn_buff[MYSQL_ERRMSG_SIZE];
	  my_snprintf(warn_buff, sizeof(warn_buff), ER(ER_TOO_LONG_KEY),
		      length);
	  push_warning(thd, MYSQL_ERROR::WARN_LEVEL_WARN,
		       ER_TOO_LONG_KEY, warn_buff);
          /* Align key length to multibyte char boundary */
          length-= length % sql_field->charset->mbmaxlen;
	}
	else
	{
	  my_error(ER_TOO_LONG_KEY,MYF(0),length);
	  DBUG_RETURN(TRUE);
	}
      }
      key_part_info->length=(uint16) length;
      /* Use packed keys for long strings on the first column */
      if (!((*db_options) & HA_OPTION_NO_PACK_KEYS) &&
          !((create_info->table_options & HA_OPTION_NO_PACK_KEYS)) &&
	  (length >= KEY_DEFAULT_PACK_LENGTH &&
	   (sql_field->sql_type == MYSQL_TYPE_STRING ||
	    sql_field->sql_type == MYSQL_TYPE_VARCHAR ||
	    sql_field->pack_flag & FIELDFLAG_BLOB)))
      {
	if ((column_nr == 0 && (sql_field->pack_flag & FIELDFLAG_BLOB)) ||
            sql_field->sql_type == MYSQL_TYPE_VARCHAR)
	  key_info->flags|= HA_BINARY_PACK_KEY | HA_VAR_LENGTH_KEY;
	else
	  key_info->flags|= HA_PACK_KEY;
      }
      /* Check if the key segment is partial, set the key flag accordingly */
      if (length != sql_field->key_length)
        key_info->flags|= HA_KEY_HAS_PART_KEY_SEG;

      key_length+=length;
      key_part_info++;

      /* Create the key name based on the first column (if not given) */
      if (column_nr == 0)
      {
	if (key->type == Key::PRIMARY)
	{
	  if (primary_key)
	  {
	    my_message(ER_MULTIPLE_PRI_KEY, ER(ER_MULTIPLE_PRI_KEY),
                       MYF(0));
	    DBUG_RETURN(TRUE);
	  }
	  key_name=primary_key_name;
	  primary_key=1;
	}
	else if (!(key_name= key->name.str))
	  key_name=make_unique_key_name(sql_field->field_name,
					*key_info_buffer, key_info);
	if (check_if_keyname_exists(key_name, *key_info_buffer, key_info))
	{
	  my_error(ER_DUP_KEYNAME, MYF(0), key_name);
	  DBUG_RETURN(TRUE);
	}
	key_info->name=(char*) key_name;
      }
    }
    if (!key_info->name || check_column_name(key_info->name))
    {
      my_error(ER_WRONG_NAME_FOR_INDEX, MYF(0), key_info->name);
      DBUG_RETURN(TRUE);
    }
    if (!(key_info->flags & HA_NULL_PART_KEY))
      unique_key=1;
    key_info->key_length=(uint16) key_length;
    if (key_length > max_key_length && key->type != Key::FULLTEXT)
    {
      my_error(ER_TOO_LONG_KEY,MYF(0),max_key_length);
      DBUG_RETURN(TRUE);
    }

    uint tmp_len= system_charset_info->cset->charpos(system_charset_info,
                                           key->key_create_info.comment.str,
                                           key->key_create_info.comment.str +
                                           key->key_create_info.comment.length,
                                           INDEX_COMMENT_MAXLEN);

    if (tmp_len < key->key_create_info.comment.length)
    {
      if ((thd->variables.sql_mode &
           (MODE_STRICT_TRANS_TABLES | MODE_STRICT_ALL_TABLES)))
      {
        my_error(ER_TOO_LONG_INDEX_COMMENT, MYF(0),
                 key_info->name, (uint) INDEX_COMMENT_MAXLEN);
        DBUG_RETURN(-1);
      }
      char warn_buff[MYSQL_ERRMSG_SIZE];
      my_snprintf(warn_buff, sizeof(warn_buff), ER(ER_TOO_LONG_INDEX_COMMENT),
                  key_info->name, (uint) INDEX_COMMENT_MAXLEN);
      /* do not push duplicate warnings */
      if (!check_duplicate_warning(thd, warn_buff, strlen(warn_buff)))
        push_warning(thd, MYSQL_ERROR::WARN_LEVEL_WARN,
                     ER_TOO_LONG_INDEX_COMMENT, warn_buff);

      key->key_create_info.comment.length= tmp_len;
    }

    key_info->comment.length= key->key_create_info.comment.length;
    if (key_info->comment.length > 0)
    {
      key_info->flags|= HA_USES_COMMENT;
      key_info->comment.str= key->key_create_info.comment.str;
    }

    key_info++;
  }
  if (!unique_key && !primary_key &&
      (file->ha_table_flags() & HA_REQUIRE_PRIMARY_KEY))
  {
    my_message(ER_REQUIRES_PRIMARY_KEY, ER(ER_REQUIRES_PRIMARY_KEY), MYF(0));
    DBUG_RETURN(TRUE);
  }
  if (auto_increment > 0)
  {
    my_message(ER_WRONG_AUTO_KEY, ER(ER_WRONG_AUTO_KEY), MYF(0));
    DBUG_RETURN(TRUE);
  }
  /* Sort keys in optimized order */
  my_qsort((uchar*) *key_info_buffer, *key_count, sizeof(KEY),
	   (qsort_cmp) sort_keys);
  create_info->null_bits= null_fields;

  /* Check fields. */
  it.rewind();
  while ((sql_field=it++))
  {
    Field::utype type= (Field::utype) MTYP_TYPENR(sql_field->unireg_check);

    if (thd->variables.sql_mode & MODE_NO_ZERO_DATE &&
        !sql_field->def &&
        sql_field->sql_type == MYSQL_TYPE_TIMESTAMP &&
        (sql_field->flags & NOT_NULL_FLAG) &&
        (type == Field::NONE || type == Field::TIMESTAMP_UN_FIELD))
    {
      /*
        An error should be reported if:
          - NO_ZERO_DATE SQL mode is active;
          - there is no explicit DEFAULT clause (default column value);
          - this is a TIMESTAMP column;
          - the column is not NULL;
          - this is not the DEFAULT CURRENT_TIMESTAMP column.

        In other words, an error should be reported if
          - NO_ZERO_DATE SQL mode is active;
          - the column definition is equivalent to
            'column_name TIMESTAMP DEFAULT 0'.
      */

      my_error(ER_INVALID_DEFAULT, MYF(0), sql_field->field_name);
      DBUG_RETURN(TRUE);
    }
  }

  DBUG_RETURN(FALSE);
}


/*
  Set table default charset, if not set

  SYNOPSIS
    set_table_default_charset()
    create_info        Table create information

  DESCRIPTION
    If the table character set was not given explicitely,
    let's fetch the database default character set and
    apply it to the table.
*/

static void set_table_default_charset(THD *thd,
				      HA_CREATE_INFO *create_info, char *db)
{
  /*
    If the table character set was not given explicitly,
    let's fetch the database default character set and
    apply it to the table.
  */
  if (!create_info->default_table_charset)
  {
    HA_CREATE_INFO db_info;

    load_db_opt_by_name(thd, db, &db_info);

    create_info->default_table_charset= db_info.default_table_charset;
  }
}


/*
  Extend long VARCHAR fields to blob & prepare field if it's a blob

  SYNOPSIS
    prepare_blob_field()
    sql_field		Field to check

  RETURN
    0	ok
    1	Error (sql_field can't be converted to blob)
        In this case the error is given
*/

static bool prepare_blob_field(THD *thd, Create_field *sql_field)
{
  DBUG_ENTER("prepare_blob_field");

  if (sql_field->length > MAX_FIELD_VARCHARLENGTH &&
      !(sql_field->flags & BLOB_FLAG))
  {
    /* Convert long VARCHAR columns to TEXT or BLOB */
    char warn_buff[MYSQL_ERRMSG_SIZE];

    if (sql_field->def || (thd->variables.sql_mode & (MODE_STRICT_TRANS_TABLES |
                                                      MODE_STRICT_ALL_TABLES)))
    {
      my_error(ER_TOO_BIG_FIELDLENGTH, MYF(0), sql_field->field_name,
               MAX_FIELD_VARCHARLENGTH / sql_field->charset->mbmaxlen);
      DBUG_RETURN(1);
    }
    sql_field->sql_type= MYSQL_TYPE_BLOB;
    sql_field->flags|= BLOB_FLAG;
    my_snprintf(warn_buff, sizeof(warn_buff), ER(ER_AUTO_CONVERT), sql_field->field_name,
            (sql_field->charset == &my_charset_bin) ? "VARBINARY" : "VARCHAR",
            (sql_field->charset == &my_charset_bin) ? "BLOB" : "TEXT");
    push_warning(thd, MYSQL_ERROR::WARN_LEVEL_NOTE, ER_AUTO_CONVERT,
                 warn_buff);
  }

  if ((sql_field->flags & BLOB_FLAG) && sql_field->length)
  {
    if (sql_field->sql_type == FIELD_TYPE_BLOB ||
        sql_field->sql_type == FIELD_TYPE_TINY_BLOB ||
        sql_field->sql_type == FIELD_TYPE_MEDIUM_BLOB)
    {
      /* The user has given a length to the blob column */
      sql_field->sql_type= get_blob_type_from_length(sql_field->length);
      sql_field->pack_length= calc_pack_length(sql_field->sql_type, 0);
    }
    sql_field->length= 0;
  }
  DBUG_RETURN(0);
}


/*
  Preparation of Create_field for SP function return values.
  Based on code used in the inner loop of mysql_prepare_create_table()
  above.

  SYNOPSIS
    sp_prepare_create_field()
    thd			Thread object
    sql_field		Field to prepare

  DESCRIPTION
    Prepares the field structures for field creation.

*/

void sp_prepare_create_field(THD *thd, Create_field *sql_field)
{
  if (sql_field->sql_type == MYSQL_TYPE_SET ||
      sql_field->sql_type == MYSQL_TYPE_ENUM)
  {
    uint32 field_length, dummy;
    if (sql_field->sql_type == MYSQL_TYPE_SET)
    {
      calculate_interval_lengths(sql_field->charset,
                                 sql_field->interval, &dummy, 
                                 &field_length);
      sql_field->length= field_length + 
                         (sql_field->interval->count - 1);
    }
    else /* MYSQL_TYPE_ENUM */
    {
      calculate_interval_lengths(sql_field->charset,
                                 sql_field->interval,
                                 &field_length, &dummy);
      sql_field->length= field_length;
    }
    set_if_smaller(sql_field->length, MAX_FIELD_WIDTH-1);
  }

  if (sql_field->sql_type == MYSQL_TYPE_BIT)
  {
    sql_field->pack_flag= FIELDFLAG_NUMBER |
                          FIELDFLAG_TREAT_BIT_AS_CHAR;
  }
  sql_field->create_length_to_internal_length();
  DBUG_ASSERT(sql_field->def == 0);
  /* Can't go wrong as sql_field->def is not defined */
  (void) prepare_blob_field(thd, sql_field);
}

/*
  Create a table

  SYNOPSIS
    mysql_create_table_no_lock()
    thd			Thread object
    db			Database
    table_name		Table name
    create_info	        Create information (like MAX_ROWS)
    fields		List of fields to create
    keys		List of keys to create
    internal_tmp_table  Set to 1 if this is an internal temporary table
			(From ALTER TABLE)
    select_field_count
    is_trans            identifies the type of engine where the table
                        was created: either trans or non-trans.

  DESCRIPTION
    If one creates a temporary table, this is automatically opened

    Note that this function assumes that caller already have taken
    exclusive metadata lock on table being created or used some other
    way to ensure that concurrent operations won't intervene.
    mysql_create_table() is a wrapper that can be used for this.

    no_log is needed for the case of CREATE ... SELECT,
    as the logging will be done later in sql_insert.cc
    select_field_count is also used for CREATE ... SELECT,
    and must be zero for standard create of table.

  RETURN VALUES
    FALSE OK
    TRUE  error
*/

bool mysql_create_table_no_lock(THD *thd,
                                const char *db, const char *table_name,
                                HA_CREATE_INFO *create_info,
                                Alter_info *alter_info,
                                bool internal_tmp_table,
                                uint select_field_count,
                                bool *is_trans)
{
  char		path[FN_REFLEN + 1];
  uint          path_length;
  const char	*alias;
  uint		db_options, key_count;
  KEY		*key_info_buffer;
  handler	*file;
  bool		error= TRUE;
  DBUG_ENTER("mysql_create_table_no_lock");
  DBUG_PRINT("enter", ("db: '%s'  table: '%s'  tmp: %d",
                       db, table_name, internal_tmp_table));


  /* Check for duplicate fields and check type of table to create */
  if (!alter_info->create_list.elements)
  {
    my_message(ER_TABLE_MUST_HAVE_COLUMNS, ER(ER_TABLE_MUST_HAVE_COLUMNS),
               MYF(0));
    DBUG_RETURN(TRUE);
  }
  if (check_engine(thd, table_name, create_info))
    DBUG_RETURN(TRUE);

  set_table_default_charset(thd, create_info, (char*) db);

  db_options= create_info->table_options;
  if (create_info->row_type == ROW_TYPE_DYNAMIC)
    db_options|=HA_OPTION_PACK_RECORD;
  alias= table_case_name(create_info, table_name);
  if (!(file= get_new_handler((TABLE_SHARE*) 0, thd->mem_root,
                              create_info->db_type)))
  {
    mem_alloc_error(sizeof(handler));
    DBUG_RETURN(TRUE);
  }
#ifdef WITH_PARTITION_STORAGE_ENGINE
  partition_info *part_info= thd->work_part_info;

  if (!part_info && create_info->db_type->partition_flags &&
      (create_info->db_type->partition_flags() & HA_USE_AUTO_PARTITION))
  {
    /*
      Table is not defined as a partitioned table but the engine handles
      all tables as partitioned. The handler will set up the partition info
      object with the default settings.
    */
    thd->work_part_info= part_info= new partition_info();
    if (!part_info)
    {
      mem_alloc_error(sizeof(partition_info));
      DBUG_RETURN(TRUE);
    }
    file->set_auto_partitions(part_info);
    part_info->default_engine_type= create_info->db_type;
    part_info->is_auto_partitioned= TRUE;
  }
  if (part_info)
  {
    /*
      The table has been specified as a partitioned table.
      If this is part of an ALTER TABLE the handler will be the partition
      handler but we need to specify the default handler to use for
      partitions also in the call to check_partition_info. We transport
      this information in the default_db_type variable, it is either
      DB_TYPE_DEFAULT or the engine set in the ALTER TABLE command.

      Check that we don't use foreign keys in the table since it won't
      work even with InnoDB beneath it.
    */
    List_iterator<Key> key_iterator(alter_info->key_list);
    Key *key;
    handlerton *part_engine_type= create_info->db_type;
    char *part_syntax_buf;
    uint syntax_len;
    handlerton *engine_type;
    if (create_info->options & HA_LEX_CREATE_TMP_TABLE)
    {
      my_error(ER_PARTITION_NO_TEMPORARY, MYF(0));
      goto err;
    }
    while ((key= key_iterator++))
    {
      if (key->type == Key::FOREIGN_KEY &&
          !part_info->is_auto_partitioned)
      {
        my_error(ER_FOREIGN_KEY_ON_PARTITIONED, MYF(0));
        goto err;
      }
    }
    if ((part_engine_type == partition_hton) &&
        part_info->default_engine_type)
    {
      /*
        This only happens at ALTER TABLE.
        default_engine_type was assigned from the engine set in the ALTER
        TABLE command.
      */
      ;
    }
    else
    {
      if (create_info->used_fields & HA_CREATE_USED_ENGINE)
      {
        part_info->default_engine_type= create_info->db_type;
      }
      else
      {
        if (part_info->default_engine_type == NULL)
        {
          part_info->default_engine_type= ha_checktype(thd,
                                          DB_TYPE_DEFAULT, 0, 0);
        }
      }
    }
    DBUG_PRINT("info", ("db_type = %s create_info->db_type = %s",
             ha_resolve_storage_engine_name(part_info->default_engine_type),
             ha_resolve_storage_engine_name(create_info->db_type)));
    if (part_info->check_partition_info(thd, &engine_type, file,
                                        create_info, FALSE))
      goto err;
    part_info->default_engine_type= engine_type;

    /*
      We reverse the partitioning parser and generate a standard format
      for syntax stored in frm file.
    */
    if (!(part_syntax_buf= generate_partition_syntax(part_info,
                                                     &syntax_len,
                                                     TRUE, TRUE,
                                                     create_info,
                                                     alter_info)))
      goto err;
    part_info->part_info_string= part_syntax_buf;
    part_info->part_info_len= syntax_len;
    if ((!(engine_type->partition_flags &&
           engine_type->partition_flags() & HA_CAN_PARTITION)) ||
        create_info->db_type == partition_hton)
    {
      /*
        The handler assigned to the table cannot handle partitioning.
        Assign the partition handler as the handler of the table.
      */
      DBUG_PRINT("info", ("db_type: %s",
                        ha_resolve_storage_engine_name(create_info->db_type)));
      delete file;
      create_info->db_type= partition_hton;
      if (!(file= get_ha_partition(part_info)))
      {
        DBUG_RETURN(TRUE);
      }
      /*
        If we have default number of partitions or subpartitions we
        might require to set-up the part_info object such that it
        creates a proper .par file. The current part_info object is
        only used to create the frm-file and .par-file.
      */
      if (part_info->use_default_num_partitions &&
          part_info->num_parts &&
          (int)part_info->num_parts !=
          file->get_default_no_partitions(create_info))
      {
        uint i;
        List_iterator<partition_element> part_it(part_info->partitions);
        part_it++;
        DBUG_ASSERT(thd->lex->sql_command != SQLCOM_CREATE_TABLE);
        for (i= 1; i < part_info->partitions.elements; i++)
          (part_it++)->part_state= PART_TO_BE_DROPPED;
      }
      else if (part_info->is_sub_partitioned() &&
               part_info->use_default_num_subpartitions &&
               part_info->num_subparts &&
               (int)part_info->num_subparts !=
                 file->get_default_no_partitions(create_info))
      {
        DBUG_ASSERT(thd->lex->sql_command != SQLCOM_CREATE_TABLE);
        part_info->num_subparts= file->get_default_no_partitions(create_info);
      }
    }
    else if (create_info->db_type != engine_type)
    {
      /*
        We come here when we don't use a partitioned handler.
        Since we use a partitioned table it must be "native partitioned".
        We have switched engine from defaults, most likely only specified
        engines in partition clauses.
      */
      delete file;
      if (!(file= get_new_handler((TABLE_SHARE*) 0, thd->mem_root,
                                  engine_type)))
      {
        mem_alloc_error(sizeof(handler));
        DBUG_RETURN(TRUE);
      }
    }
  }
#endif

  if (mysql_prepare_create_table(thd, create_info, alter_info,
                                 internal_tmp_table,
                                 &db_options, file,
                                 &key_info_buffer, &key_count,
                                 select_field_count))
    goto err;

      /* Check if table exists */
  if (create_info->options & HA_LEX_CREATE_TMP_TABLE)
  {
    path_length= build_tmptable_filename(thd, path, sizeof(path));
    create_info->table_options|=HA_CREATE_DELAY_KEY_WRITE;
  }
  else  
  {
    path_length= build_table_filename(path, sizeof(path) - 1, db, alias, reg_ext,
                                      internal_tmp_table ? FN_IS_TMP : 0);
  }

  /* Check if table already exists */
  if ((create_info->options & HA_LEX_CREATE_TMP_TABLE) &&
      find_temporary_table(thd, db, table_name))
  {
    if (create_info->options & HA_LEX_CREATE_IF_NOT_EXISTS)
    {
      push_warning_printf(thd, MYSQL_ERROR::WARN_LEVEL_NOTE,
                          ER_TABLE_EXISTS_ERROR, ER(ER_TABLE_EXISTS_ERROR),
                          alias);
      error= 0;
      goto err;
    }
    my_error(ER_TABLE_EXISTS_ERROR, MYF(0), alias);
    goto err;
  }

  if (!internal_tmp_table && !(create_info->options & HA_LEX_CREATE_TMP_TABLE))
  {
    if (!access(path,F_OK))
    {
      if (create_info->options & HA_LEX_CREATE_IF_NOT_EXISTS)
        goto warn;
      my_error(ER_TABLE_EXISTS_ERROR,MYF(0),table_name);
      goto err;
    }
    /*
      We don't assert here, but check the result, because the table could be
      in the table definition cache and in the same time the .frm could be
      missing from the disk, in case of manual intervention which deletes
      the .frm file. The user has to use FLUSH TABLES; to clear the cache.
      Then she could create the table. This case is pretty obscure and
      therefore we don't introduce a new error message only for it.
    */
    mysql_mutex_lock(&LOCK_open);
    if (get_cached_table_share(db, table_name))
    {
      mysql_mutex_unlock(&LOCK_open);
      my_error(ER_TABLE_EXISTS_ERROR, MYF(0), table_name);
      goto err;
    }
    mysql_mutex_unlock(&LOCK_open);
  }

  /*
    Check that table with given name does not already
    exist in any storage engine. In such a case it should
    be discovered and the error ER_TABLE_EXISTS_ERROR be returned
    unless user specified CREATE TABLE IF EXISTS
    An exclusive metadata lock ensures that no
    one else is attempting to discover the table. Since
    it's not on disk as a frm file, no one could be using it!
  */
  if (!(create_info->options & HA_LEX_CREATE_TMP_TABLE))
  {
    bool create_if_not_exists =
      create_info->options & HA_LEX_CREATE_IF_NOT_EXISTS;
    int retcode = ha_table_exists_in_engine(thd, db, table_name);
    DBUG_PRINT("info", ("exists_in_engine: %u",retcode));
    switch (retcode)
    {
      case HA_ERR_NO_SUCH_TABLE:
        /* Normal case, no table exists. we can go and create it */
        break;
      case HA_ERR_TABLE_EXIST:
        DBUG_PRINT("info", ("Table existed in handler"));

        if (create_if_not_exists)
          goto warn;
        my_error(ER_TABLE_EXISTS_ERROR,MYF(0),table_name);
        goto err;
        break;
      default:
        DBUG_PRINT("info", ("error: %u from storage engine", retcode));
        my_error(retcode, MYF(0),table_name);
        goto err;
    }
  }

  thd_proc_info(thd, "creating table");

#ifdef HAVE_READLINK
  {
    size_t dirlen;
    char   dirpath[FN_REFLEN];

    /*
      data_file_name and index_file_name include the table name without
      extension. Mostly this does not refer to an existing file. When
      comparing data_file_name or index_file_name against the data
      directory, we try to resolve all symbolic links. On some systems,
      we use realpath(3) for the resolution. This returns ENOENT if the
      resolved path does not refer to an existing file. my_realpath()
      does then copy the requested path verbatim, without symlink
      resolution. Thereafter the comparison can fail even if the
      requested path is within the data directory. E.g. if symlinks to
      another file system are used. To make realpath(3) return the
      resolved path, we strip the table name and compare the directory
      path only. If the directory doesn't exist either, table creation
      will fail anyway.
    */
    if (create_info->data_file_name)
    {
      dirname_part(dirpath, create_info->data_file_name, &dirlen);
      if (test_if_data_home_dir(dirpath))
      {
        my_error(ER_WRONG_ARGUMENTS, MYF(0), "DATA DIRECTORY");
        goto err;
      }
    }
    if (create_info->index_file_name)
    {
      dirname_part(dirpath, create_info->index_file_name, &dirlen);
      if (test_if_data_home_dir(dirpath))
      {
        my_error(ER_WRONG_ARGUMENTS, MYF(0), "INDEX DIRECTORY");
        goto err;
      }
    }
  }

#ifdef WITH_PARTITION_STORAGE_ENGINE
  if (check_partition_dirs(thd->lex->part_info))
  {
    goto err;
  }
#endif /* WITH_PARTITION_STORAGE_ENGINE */

  if (!my_use_symdir || (thd->variables.sql_mode & MODE_NO_DIR_IN_CREATE))
#endif /* HAVE_READLINK */
  {
    if (create_info->data_file_name)
      push_warning_printf(thd, MYSQL_ERROR::WARN_LEVEL_WARN,
                          WARN_OPTION_IGNORED, ER(WARN_OPTION_IGNORED),
                          "DATA DIRECTORY");
    if (create_info->index_file_name)
      push_warning_printf(thd, MYSQL_ERROR::WARN_LEVEL_WARN,
                          WARN_OPTION_IGNORED, ER(WARN_OPTION_IGNORED),
                          "INDEX DIRECTORY");
    create_info->data_file_name= create_info->index_file_name= 0;
  }
  create_info->table_options=db_options;

  path[path_length - reg_ext_length]= '\0'; // Remove .frm extension
  if (rea_create_table(thd, path, db, table_name,
                       create_info, alter_info->create_list,
                       key_count, key_info_buffer, file))
    goto err;

  if (create_info->options & HA_LEX_CREATE_TMP_TABLE)
  {
    /*
      Open a table (skipping table cache) and add it into
      THD::temporary_tables list.
    */

    TABLE *table= open_table_uncached(thd, path, db, table_name, TRUE);

    if (!table)
    {
      (void) rm_temporary_table(create_info->db_type, path);
      goto err;
    }

    if (is_trans != NULL)
      *is_trans= table->file->has_transactions();

    thd->thread_specific_used= TRUE;
  }

  error= FALSE;
err:
  thd_proc_info(thd, "After create");
  delete file;
  DBUG_RETURN(error);

warn:
  error= FALSE;
  push_warning_printf(thd, MYSQL_ERROR::WARN_LEVEL_NOTE,
                      ER_TABLE_EXISTS_ERROR, ER(ER_TABLE_EXISTS_ERROR),
                      alias);
  goto err;
}


/**
  Implementation of SQLCOM_CREATE_TABLE.

  Take the metadata locks (including a shared lock on the affected
  schema) and create the table. Is written to be called from
  mysql_execute_command(), to which it delegates the common parts
  with other commands (i.e. implicit commit before and after,
  close of thread tables.
*/

bool mysql_create_table(THD *thd, TABLE_LIST *create_table,
                        HA_CREATE_INFO *create_info,
                        Alter_info *alter_info)
{
  bool result;
  bool is_trans= FALSE;
  DBUG_ENTER("mysql_create_table");

  /*
    Open or obtain an exclusive metadata lock on table being created.
  */
  if (open_and_lock_tables(thd, thd->lex->query_tables, FALSE, 0))
  {
    result= TRUE;
    goto end;
  }

  /* Got lock. */
  DEBUG_SYNC(thd, "locked_table_name");

  result= mysql_create_table_no_lock(thd, create_table->db,
                                     create_table->table_name, create_info,
                                     alter_info, FALSE, 0, &is_trans);

  /*
    Don't write statement if:
    - Table creation has failed
    - Row-based logging is used and we are creating a temporary table
    Otherwise, the statement shall be binlogged.
  */
  if (!result &&
      (!thd->is_current_stmt_binlog_format_row() ||
       (thd->is_current_stmt_binlog_format_row() &&
        !(create_info->options & HA_LEX_CREATE_TMP_TABLE))))
    result= write_bin_log(thd, TRUE, thd->query(), thd->query_length(), is_trans);

end:
  DBUG_RETURN(result);
}


/*
** Give the key name after the first field with an optional '_#' after
**/

static bool
check_if_keyname_exists(const char *name, KEY *start, KEY *end)
{
  for (KEY *key=start ; key != end ; key++)
    if (!my_strcasecmp(system_charset_info,name,key->name))
      return 1;
  return 0;
}


static char *
make_unique_key_name(const char *field_name,KEY *start,KEY *end)
{
  char buff[MAX_FIELD_NAME],*buff_end;

  if (!check_if_keyname_exists(field_name,start,end) &&
      my_strcasecmp(system_charset_info,field_name,primary_key_name))
    return (char*) field_name;			// Use fieldname
  buff_end=strmake(buff,field_name, sizeof(buff)-4);

  /*
    Only 3 chars + '\0' left, so need to limit to 2 digit
    This is ok as we can't have more than 100 keys anyway
  */
  for (uint i=2 ; i< 100; i++)
  {
    *buff_end= '_';
    int10_to_str(i, buff_end+1, 10);
    if (!check_if_keyname_exists(buff,start,end))
      return sql_strdup(buff);
  }
  return (char*) "not_specified";		// Should never happen
}


/****************************************************************************
** Alter a table definition
****************************************************************************/


/*
  Rename a table.

  SYNOPSIS
    mysql_rename_table()
      base                      The handlerton handle.
      old_db                    The old database name.
      old_name                  The old table name.
      new_db                    The new database name.
      new_name                  The new table name.
      flags                     flags for build_table_filename().
                                FN_FROM_IS_TMP old_name is temporary.
                                FN_TO_IS_TMP   new_name is temporary.
                                NO_FRM_RENAME  Don't rename the FRM file
                                but only the table in the storage engine.

  RETURN
    FALSE   OK
    TRUE    Error
*/

bool
mysql_rename_table(handlerton *base, const char *old_db,
                   const char *old_name, const char *new_db,
                   const char *new_name, uint flags)
{
  THD *thd= current_thd;
  char from[FN_REFLEN + 1], to[FN_REFLEN + 1],
    lc_from[FN_REFLEN + 1], lc_to[FN_REFLEN + 1];
  char *from_base= from, *to_base= to;
  char tmp_name[NAME_LEN+1];
  handler *file;
  int error=0;
  DBUG_ENTER("mysql_rename_table");
  DBUG_PRINT("enter", ("old: '%s'.'%s'  new: '%s'.'%s'",
                       old_db, old_name, new_db, new_name));

  file= (base == NULL ? 0 :
         get_new_handler((TABLE_SHARE*) 0, thd->mem_root, base));

  build_table_filename(from, sizeof(from) - 1, old_db, old_name, "",
                       flags & FN_FROM_IS_TMP);
  build_table_filename(to, sizeof(to) - 1, new_db, new_name, "",
                       flags & FN_TO_IS_TMP);

  /*
    If lower_case_table_names == 2 (case-preserving but case-insensitive
    file system) and the storage is not HA_FILE_BASED, we need to provide
    a lowercase file name, but we leave the .frm in mixed case.
   */
  if (lower_case_table_names == 2 && file &&
      !(file->ha_table_flags() & HA_FILE_BASED))
  {
    strmov(tmp_name, old_name);
    my_casedn_str(files_charset_info, tmp_name);
    build_table_filename(lc_from, sizeof(lc_from) - 1, old_db, tmp_name, "",
                         flags & FN_FROM_IS_TMP);
    from_base= lc_from;

    strmov(tmp_name, new_name);
    my_casedn_str(files_charset_info, tmp_name);
    build_table_filename(lc_to, sizeof(lc_to) - 1, new_db, tmp_name, "",
                         flags & FN_TO_IS_TMP);
    to_base= lc_to;
  }

  if (!file || !(error=file->ha_rename_table(from_base, to_base)))
  {
    if (!(flags & NO_FRM_RENAME) && rename_file_ext(from,to,reg_ext))
    {
      error=my_errno;
      /* Restore old file name */
      if (file)
        file->ha_rename_table(to_base, from_base);
    }
  }
  delete file;
  if (error == HA_ERR_WRONG_COMMAND)
    my_error(ER_NOT_SUPPORTED_YET, MYF(0), "ALTER TABLE");
  else if (error)
    my_error(ER_ERROR_ON_RENAME, MYF(0), from, to, error);
  DBUG_RETURN(error != 0);
}


/*
  Create a table identical to the specified table

  SYNOPSIS
    mysql_create_like_table()
    thd		Thread object
    table       Table list element for target table
    src_table   Table list element for source table
    create_info Create info

  RETURN VALUES
    FALSE OK
    TRUE  error
*/

bool mysql_create_like_table(THD* thd, TABLE_LIST* table, TABLE_LIST* src_table,
                             HA_CREATE_INFO *create_info)
{
  HA_CREATE_INFO local_create_info;
  Alter_info local_alter_info;
  bool res= TRUE;
  bool is_trans= FALSE;
  uint not_used;
  DBUG_ENTER("mysql_create_like_table");


  /*
    We the open source table to get its description in HA_CREATE_INFO
    and Alter_info objects. This also acquires a shared metadata lock
    on this table which ensures that no concurrent DDL operation will
    mess with it.
    Also in case when we create non-temporary table open_tables()
    call obtains an exclusive metadata lock on target table ensuring
    that we can safely perform table creation.
    Thus by holding both these locks we ensure that our statement is
    properly isolated from all concurrent operations which matter.
  */
  if (open_tables(thd, &thd->lex->query_tables, &not_used, 0))
    goto err;
  src_table->table->use_all_columns();

  /* Fill HA_CREATE_INFO and Alter_info with description of source table. */
  bzero((char*) &local_create_info, sizeof(local_create_info));
  local_create_info.db_type= src_table->table->s->db_type();
  local_create_info.row_type= src_table->table->s->row_type;
  if (mysql_prepare_alter_table(thd, src_table->table, &local_create_info,
                                &local_alter_info))
    goto err;
#ifdef WITH_PARTITION_STORAGE_ENGINE
  /* Partition info is not handled by mysql_prepare_alter_table() call. */
  if (src_table->table->part_info)
    thd->work_part_info= src_table->table->part_info->get_clone();
#endif

  /*
    Adjust description of source table before using it for creation of
    target table.

    Similarly to SHOW CREATE TABLE we ignore MAX_ROWS attribute of
    temporary table which represents I_S table.
  */
  if (src_table->schema_table)
    local_create_info.max_rows= 0;
  /* Set IF NOT EXISTS option as in the CREATE TABLE LIKE statement. */
  local_create_info.options|= create_info->options&HA_LEX_CREATE_IF_NOT_EXISTS;
  /* Replace type of source table with one specified in the statement. */
  local_create_info.options&= ~HA_LEX_CREATE_TMP_TABLE;
  local_create_info.options|= create_info->options & HA_LEX_CREATE_TMP_TABLE;
  /* Reset auto-increment counter for the new table. */
  local_create_info.auto_increment_value= 0;

  if ((res= mysql_create_table_no_lock(thd, table->db, table->table_name,
                                       &local_create_info, &local_alter_info,
                                       FALSE, 0, &is_trans)))
    goto err;

  /*
    Ensure that we have an exclusive lock on target table if we are creating
    non-temporary table.
  */
  DBUG_ASSERT((create_info->options & HA_LEX_CREATE_TMP_TABLE) ||
              thd->mdl_context.is_lock_owner(MDL_key::TABLE, table->db,
                                             table->table_name,
                                             MDL_EXCLUSIVE));
  /*
    We have to write the query before we unlock the tables.
  */
  if (thd->is_current_stmt_binlog_format_row())
  {
    /*
       Since temporary tables are not replicated under row-based
       replication, CREATE TABLE ... LIKE ... needs special
       treatement.  We have four cases to consider, according to the
       following decision table:

           ==== ========= ========= ==============================
           Case    Target    Source Write to binary log
           ==== ========= ========= ==============================
           1       normal    normal Original statement
           2       normal temporary Generated statement
           3    temporary    normal Nothing
           4    temporary temporary Nothing
           ==== ========= ========= ==============================
    */
    if (!(create_info->options & HA_LEX_CREATE_TMP_TABLE))
    {
      if (src_table->table->s->tmp_table)               // Case 2
      {
        char buf[2048];
        String query(buf, sizeof(buf), system_charset_info);
        query.length(0);  // Have to zero it since constructor doesn't
        Open_table_context ot_ctx(thd, MYSQL_OPEN_REOPEN);

        /*
          The condition avoids a crash as described in BUG#48506. Other
          binlogging problems related to CREATE TABLE IF NOT EXISTS LIKE
          when the existing object is a view will be solved by BUG 47442.
        */
        if (!table->view)
        {
          /*
            Here we open the destination table, on which we already have
            exclusive metadata lock. This is needed for store_create_info()
            to work. The table will be closed by close_thread_table() at
            the end of this branch.
          */
          if (open_table(thd, table, thd->mem_root, &ot_ctx))
            goto err;

          int result __attribute__((unused))=
            store_create_info(thd, table, &query,
                              create_info, FALSE /* show_database */);

          DBUG_ASSERT(result == 0); // store_create_info() always return 0
          if (write_bin_log(thd, TRUE, query.ptr(), query.length()))
            goto err;

          DBUG_ASSERT(thd->open_tables == table->table);
          /*
            When opening the table, we ignored the locked tables
            (MYSQL_OPEN_GET_NEW_TABLE). Now we can close the table without
            risking to close some locked table.
          */
          close_thread_table(thd, &thd->open_tables);
        }
      }
      else                                      // Case 1
        if (write_bin_log(thd, TRUE, thd->query(), thd->query_length()))
          goto err;
    }
    /*
      Case 3 and 4 does nothing under RBR
    */
  }
  else if (write_bin_log(thd, TRUE, thd->query(), thd->query_length(), is_trans))
    goto err;

err:
  DBUG_RETURN(res);
}


/* table_list should contain just one table */
static int
mysql_discard_or_import_tablespace(THD *thd,
                                   TABLE_LIST *table_list,
                                   enum tablespace_op_type tablespace_op)
{
  TABLE *table;
  my_bool discard;
  int error;
  DBUG_ENTER("mysql_discard_or_import_tablespace");

  /*
    Note that DISCARD/IMPORT TABLESPACE always is the only operation in an
    ALTER TABLE
  */

  thd_proc_info(thd, "discard_or_import_tablespace");

  discard= test(tablespace_op == DISCARD_TABLESPACE);

 /*
   We set this flag so that ha_innobase::open and ::external_lock() do
   not complain when we lock the table
 */
  thd->tablespace_op= TRUE;
  table_list->mdl_request.set_type(MDL_SHARED_WRITE);
  if (!(table=open_ltable(thd, table_list, TL_WRITE, 0)))
  {
    thd->tablespace_op=FALSE;
    DBUG_RETURN(-1);
  }

  error= table->file->ha_discard_or_import_tablespace(discard);

  thd_proc_info(thd, "end");

  if (error)
    goto err;

  /*
    The 0 in the call below means 'not in a transaction', which means
    immediate invalidation; that is probably what we wish here
  */
  query_cache_invalidate3(thd, table_list, 0);

  /* The ALTER TABLE is always in its own transaction */
  error= trans_commit_stmt(thd);
  if (trans_commit_implicit(thd))
    error=1;
  if (error)
    goto err;
  error= write_bin_log(thd, FALSE, thd->query(), thd->query_length());

err:
  trans_rollback_stmt(thd);
  thd->tablespace_op=FALSE;

  if (error == 0)
  {
    my_ok(thd);
    DBUG_RETURN(0);
  }

  table->file->print_error(error, MYF(0));

  DBUG_RETURN(-1);
}

/**
  @brief Check if both DROP and CREATE are present for an index in ALTER TABLE
 
  @details Checks if any index is being modified (present as both DROP INDEX 
    and ADD INDEX) in the current ALTER TABLE statement. Needed for disabling 
    online ALTER TABLE.
  
  @param table       The table being altered
  @param alter_info  The ALTER TABLE structure
  @return presence of index being altered  
  @retval FALSE  No such index
  @retval TRUE   Have at least 1 index modified
*/

static bool
is_index_maintenance_unique (TABLE *table, Alter_info *alter_info)
{
  List_iterator<Key> key_it(alter_info->key_list);
  List_iterator<Alter_drop> drop_it(alter_info->drop_list);
  Key *key;

  while ((key= key_it++))
  {
    if (key->name.str)
    {
      Alter_drop *drop;

      drop_it.rewind();
      while ((drop= drop_it++))
      {
        if (drop->type == Alter_drop::KEY &&
            !my_strcasecmp(system_charset_info, key->name.str, drop->name))
          return TRUE;
      }
    }
  }
  return FALSE;
}


/*
  SYNOPSIS
    mysql_compare_tables()
      table                     The original table.
      alter_info                Alter options, fields and keys for the new
                                table.
      create_info               Create options for the new table.
      order_num                 Number of order list elements.
      need_copy_table     OUT   Result of the comparison. Undefined if error.
                                Otherwise is one of:
                                ALTER_TABLE_METADATA_ONLY  No copy needed
                                ALTER_TABLE_DATA_CHANGED   Data changes,
                                                           copy needed
                                ALTER_TABLE_INDEX_CHANGED  Index changes,
                                                           copy might be needed
      key_info_buffer     OUT   An array of KEY structs for new indexes
      index_drop_buffer   OUT   An array of offsets into table->key_info.
      index_drop_count    OUT   The number of elements in the array.
      index_add_buffer    OUT   An array of offsets into key_info_buffer.
      index_add_count     OUT   The number of elements in the array.
      candidate_key_count OUT   The number of candidate keys in original table.
      exact_match               Only set ALTER_TABLE_METADATA_ONLY if no diff.

  DESCRIPTION
    'table' (first argument) contains information of the original
    table, which includes all corresponding parts that the new
    table has in arguments create_list, key_list and create_info.

    By comparing the changes between the original and new table
    we can determine how much it has changed after ALTER TABLE
    and whether we need to make a copy of the table, or just change
    the .frm file.

    If there are no data changes, but index changes, 'index_drop_buffer'
    and/or 'index_add_buffer' are populated with offsets into
    table->key_info or key_info_buffer respectively for the indexes
    that need to be dropped and/or (re-)created.

  RETURN VALUES
    TRUE   error
    FALSE  success
*/

bool
mysql_compare_tables(TABLE *table,
                     Alter_info *alter_info,
                     HA_CREATE_INFO *create_info,
                     uint order_num,
                     Alter_table_change_level *need_copy_table,
                     KEY **key_info_buffer,
                     uint **index_drop_buffer, uint *index_drop_count,
                     uint **index_add_buffer, uint *index_add_count,
                     uint *candidate_key_count, bool exact_match)
{
  Field **f_ptr, *field;
  uint changes= 0, tmp;
  uint key_count;
  List_iterator_fast<Create_field> new_field_it, tmp_new_field_it;
  Create_field *new_field, *tmp_new_field;
  KEY_PART_INFO *key_part;
  KEY_PART_INFO *end;
  THD *thd= table->in_use;
  /*
    Remember if the new definition has new VARCHAR column;
    create_info->varchar will be reset in mysql_prepare_create_table.
  */
  bool varchar= create_info->varchar;
  bool not_nullable= true;
  DBUG_ENTER("mysql_compare_tables");

  /*
    Create a copy of alter_info.
    To compare the new and old table definitions, we need to "prepare"
    the new definition - transform it from parser output to a format
    that describes the final table layout (all column defaults are
    initialized, duplicate columns are removed). This is done by
    mysql_prepare_create_table.  Unfortunately,
    mysql_prepare_create_table performs its transformations
    "in-place", that is, modifies the argument.  Since we would
    like to keep mysql_compare_tables() idempotent (not altering any
    of the arguments) we create a copy of alter_info here and
    pass it to mysql_prepare_create_table, then use the result
    to evaluate possibility of fast ALTER TABLE, and then
    destroy the copy.
  */
  Alter_info tmp_alter_info(*alter_info, thd->mem_root);
  uint db_options= 0; /* not used */

  /* Create the prepared information. */
  if (mysql_prepare_create_table(thd, create_info,
                                 &tmp_alter_info,
                                 (table->s->tmp_table != NO_TMP_TABLE),
                                 &db_options,
                                 table->file, key_info_buffer,
                                 &key_count, 0))
    DBUG_RETURN(1);
  /* Allocate result buffers. */
  if (! (*index_drop_buffer=
         (uint*) thd->alloc(sizeof(uint) * table->s->keys)) ||
      ! (*index_add_buffer=
         (uint*) thd->alloc(sizeof(uint) * tmp_alter_info.key_list.elements)))
    DBUG_RETURN(1);
  
  /*
    Some very basic checks. If number of fields changes, or the
    handler, we need to run full ALTER TABLE. In the future
    new fields can be added and old dropped without copy, but
    not yet.

    Test also that engine was not given during ALTER TABLE, or
    we are force to run regular alter table (copy).
    E.g. ALTER TABLE tbl_name ENGINE=MyISAM.

    For the following ones we also want to run regular alter table:
    ALTER TABLE tbl_name ORDER BY ..
    ALTER TABLE tbl_name CONVERT TO CHARACTER SET ..

    At the moment we can't handle altering temporary tables without a copy.
    We also test if OPTIMIZE TABLE was given and was mapped to alter table.
    In that case we always do full copy.

    There was a bug prior to mysql-4.0.25. Number of null fields was
    calculated incorrectly. As a result frm and data files gets out of
    sync after fast alter table. There is no way to determine by which
    mysql version (in 4.0 and 4.1 branches) table was created, thus we
    disable fast alter table for all tables created by mysql versions
    prior to 5.0 branch.
    See BUG#6236.
  */
  if (table->s->fields != alter_info->create_list.elements ||
      table->s->db_type() != create_info->db_type ||
      table->s->tmp_table ||
      create_info->used_fields & HA_CREATE_USED_ENGINE ||
      create_info->used_fields & HA_CREATE_USED_CHARSET ||
      create_info->used_fields & HA_CREATE_USED_DEFAULT_CHARSET ||
      (table->s->row_type != create_info->row_type) ||
      create_info->used_fields & HA_CREATE_USED_PACK_KEYS ||
      create_info->used_fields & HA_CREATE_USED_MAX_ROWS ||
      (alter_info->flags & (ALTER_RECREATE | ALTER_FOREIGN_KEY)) ||
      order_num ||
      !table->s->mysql_version ||
      (table->s->frm_version < FRM_VER_TRUE_VARCHAR && varchar))
  {
    *need_copy_table= ALTER_TABLE_DATA_CHANGED;
    DBUG_RETURN(0);
  }

  /*
    Use transformed info to evaluate possibility of fast ALTER TABLE
    but use the preserved field to persist modifications.
  */
  new_field_it.init(alter_info->create_list);
  tmp_new_field_it.init(tmp_alter_info.create_list);

  /*
    Go through fields and check if the original ones are compatible
    with new table.
  */
  for (f_ptr= table->field, new_field= new_field_it++,
       tmp_new_field= tmp_new_field_it++;
       (field= *f_ptr);
       f_ptr++, new_field= new_field_it++,
       tmp_new_field= tmp_new_field_it++)
  {
    /* Make sure we have at least the default charset in use. */
    if (!new_field->charset)
      new_field->charset= create_info->default_table_charset;

    /* Check that NULL behavior is same for old and new fields */
    if ((tmp_new_field->flags & NOT_NULL_FLAG) !=
	(uint) (field->flags & NOT_NULL_FLAG))
    {
      *need_copy_table= ALTER_TABLE_DATA_CHANGED;
      DBUG_RETURN(0);
    }

    /* Don't pack rows in old tables if the user has requested this. */
    if (create_info->row_type == ROW_TYPE_DYNAMIC ||
	(tmp_new_field->flags & BLOB_FLAG) ||
	(tmp_new_field->sql_type == MYSQL_TYPE_VARCHAR &&
	create_info->row_type != ROW_TYPE_FIXED))
      create_info->table_options|= HA_OPTION_PACK_RECORD;

    /* Check if field was renamed */
    field->flags&= ~FIELD_IS_RENAMED;
    if (my_strcasecmp(system_charset_info,
		      field->field_name,
		      tmp_new_field->field_name))
    {
      field->flags|= FIELD_IS_RENAMED;      
      if (exact_match)
      {
        *need_copy_table= ALTER_TABLE_DATA_CHANGED;
        DBUG_RETURN(0);
      }
    }

    /* Evaluate changes bitmap and send to check_if_incompatible_data() */
    if (!(tmp= field->is_equal(tmp_new_field)))
    {
      *need_copy_table= ALTER_TABLE_DATA_CHANGED;
      DBUG_RETURN(0);
    }
    // Clear indexed marker
    field->flags&= ~FIELD_IN_ADD_INDEX;
    if (exact_match && tmp != IS_EQUAL_YES)
    {
      *need_copy_table= ALTER_TABLE_DATA_CHANGED;
      DBUG_RETURN(0);
    }
    changes|= tmp;
  }

  /*
    Go through keys and check if the original ones are compatible
    with new table.
  */
  KEY *table_key;
  KEY *table_key_end= table->key_info + table->s->keys;
  KEY *new_key;
  KEY *new_key_end= *key_info_buffer + key_count;

  DBUG_PRINT("info", ("index count old: %d  new: %d",
                      table->s->keys, key_count));
  /*
    Step through all keys of the old table and search matching new keys.
  */
  *index_drop_count= 0;
  *index_add_count= 0;
  *candidate_key_count= 0;
  for (table_key= table->key_info; table_key < table_key_end; table_key++)
  {
    KEY_PART_INFO *table_part;
    KEY_PART_INFO *table_part_end= table_key->key_part + table_key->key_parts;
    KEY_PART_INFO *new_part;

   /*
      Check if key is a candidate key, i.e. a unique index with no index
      fields nullable, then key is either already primary key or could
      be promoted to primary key if the original primary key is dropped.
      Count all candidate keys.
    */
    not_nullable= true;
    for (table_part= table_key->key_part;
         table_part < table_part_end;
         table_part++)
    {
      not_nullable= not_nullable && (! table_part->field->maybe_null());
    }
    if ((table_key->flags & HA_NOSAME) && not_nullable)
      (*candidate_key_count)++;

    /* Search a new key with the same name. */
    for (new_key= *key_info_buffer; new_key < new_key_end; new_key++)
    {
      if (! strcmp(table_key->name, new_key->name))
        break;
    }
    if (new_key >= new_key_end)
    {
      /* Key not found. Add the offset of the key to the drop buffer. */
      (*index_drop_buffer)[(*index_drop_count)++]= table_key - table->key_info;
      DBUG_PRINT("info", ("index dropped: '%s'", table_key->name));
      continue;
    }

    /* Check that the key types are compatible between old and new tables. */
    if ((table_key->algorithm != new_key->algorithm) ||
	((table_key->flags & HA_KEYFLAG_MASK) !=
         (new_key->flags & HA_KEYFLAG_MASK)) ||
        (table_key->key_parts != new_key->key_parts))
      goto index_changed;

    /*
      Check that the key parts remain compatible between the old and
      new tables.
    */
    for (table_part= table_key->key_part, new_part= new_key->key_part;
         table_part < table_part_end;
         table_part++, new_part++)
    {
      /*
	Key definition has changed if we are using a different field or
	if the used key part length is different. We know that the fields
        did not change. Comparing field numbers is sufficient.
      */
      if ((table_part->length != new_part->length) ||
          (table_part->fieldnr - 1 != new_part->fieldnr))
	goto index_changed;
    }
    continue;

  index_changed:
    /* Key modified. Add the offset of the key to both buffers. */
    (*index_drop_buffer)[(*index_drop_count)++]= table_key - table->key_info;
    (*index_add_buffer)[(*index_add_count)++]= new_key - *key_info_buffer;
    key_part= new_key->key_part;
    end= key_part + new_key->key_parts;
    for(; key_part != end; key_part++)
    {
      // Mark field to be part of new key 
      field= table->field[key_part->fieldnr];
      field->flags|= FIELD_IN_ADD_INDEX;
    }
    DBUG_PRINT("info", ("index changed: '%s'", table_key->name));
  }
  /*end of for (; table_key < table_key_end;) */

  /*
    Step through all keys of the new table and find matching old keys.
  */
  for (new_key= *key_info_buffer; new_key < new_key_end; new_key++)
  {
    /* Search an old key with the same name. */
    for (table_key= table->key_info; table_key < table_key_end; table_key++)
    {
      if (! strcmp(table_key->name, new_key->name))
        break;
    }
    if (table_key >= table_key_end)
    {
      /* Key not found. Add the offset of the key to the add buffer. */
      (*index_add_buffer)[(*index_add_count)++]= new_key - *key_info_buffer;
      key_part= new_key->key_part;
      end= key_part + new_key->key_parts;
      for(; key_part != end; key_part++)
      {
        // Mark field to be part of new key 
        field= table->field[key_part->fieldnr];
        field->flags|= FIELD_IN_ADD_INDEX;
      }
      DBUG_PRINT("info", ("index added: '%s'", new_key->name));
    }
  }

  /* Check if changes are compatible with current handler without a copy */
  if (table->file->check_if_incompatible_data(create_info, changes))
  {
    *need_copy_table= ALTER_TABLE_DATA_CHANGED;
    DBUG_RETURN(0);
  }

  if (*index_drop_count || *index_add_count)
  {
    *need_copy_table= ALTER_TABLE_INDEX_CHANGED;
    DBUG_RETURN(0);
  }

  *need_copy_table= ALTER_TABLE_METADATA_ONLY; // Tables are compatible
  DBUG_RETURN(0);
}


/*
  Manages enabling/disabling of indexes for ALTER TABLE

  SYNOPSIS
    alter_table_manage_keys()
      table                  Target table
      indexes_were_disabled  Whether the indexes of the from table
                             were disabled
      keys_onoff             ENABLE | DISABLE | LEAVE_AS_IS

  RETURN VALUES
    FALSE  OK
    TRUE   Error
*/

static
bool alter_table_manage_keys(TABLE *table, int indexes_were_disabled,
                             enum enum_enable_or_disable keys_onoff)
{
  int error= 0;
  DBUG_ENTER("alter_table_manage_keys");
  DBUG_PRINT("enter", ("table=%p were_disabled=%d on_off=%d",
             table, indexes_were_disabled, keys_onoff));

  switch (keys_onoff) {
  case ENABLE:
    error= table->file->ha_enable_indexes(HA_KEY_SWITCH_NONUNIQ_SAVE);
    break;
  case LEAVE_AS_IS:
    if (!indexes_were_disabled)
      break;
    /* fall-through: disabled indexes */
  case DISABLE:
    error= table->file->ha_disable_indexes(HA_KEY_SWITCH_NONUNIQ_SAVE);
  }

  if (error == HA_ERR_WRONG_COMMAND)
  {
    push_warning_printf(current_thd, MYSQL_ERROR::WARN_LEVEL_NOTE,
                        ER_ILLEGAL_HA, ER(ER_ILLEGAL_HA),
                        table->s->table_name.str);
    error= 0;
  } else if (error)
    table->file->print_error(error, MYF(0));

  DBUG_RETURN(error);
}

/**
  maximum possible length for certain blob types.

  @param[in]      type        Blob type (e.g. MYSQL_TYPE_TINY_BLOB)

  @return
    length
*/

static uint
blob_length_by_type(enum_field_types type)
{
  switch (type)
  {
  case MYSQL_TYPE_TINY_BLOB:
    return 255;
  case MYSQL_TYPE_BLOB:
    return 65535;
  case MYSQL_TYPE_MEDIUM_BLOB:
    return 16777215;
  case MYSQL_TYPE_LONG_BLOB:
    return 4294967295U;
  default:
    DBUG_ASSERT(0); // we should never go here
    return 0;
  }
}


/**
  Prepare column and key definitions for CREATE TABLE in ALTER TABLE.

  This function transforms parse output of ALTER TABLE - lists of
  columns and keys to add, drop or modify into, essentially,
  CREATE TABLE definition - a list of columns and keys of the new
  table. While doing so, it also performs some (bug not all)
  semantic checks.

  This function is invoked when we know that we're going to
  perform ALTER TABLE via a temporary table -- i.e. fast ALTER TABLE
  is not possible, perhaps because the ALTER statement contains
  instructions that require change in table data, not only in
  table definition or indexes.

  @param[in,out]  thd         thread handle. Used as a memory pool
                              and source of environment information.
  @param[in]      table       the source table, open and locked
                              Used as an interface to the storage engine
                              to acquire additional information about
                              the original table.
  @param[in,out]  create_info A blob with CREATE/ALTER TABLE
                              parameters
  @param[in,out]  alter_info  Another blob with ALTER/CREATE parameters.
                              Originally create_info was used only in
                              CREATE TABLE and alter_info only in ALTER TABLE.
                              But since ALTER might end-up doing CREATE,
                              this distinction is gone and we just carry
                              around two structures.

  @return
    Fills various create_info members based on information retrieved
    from the storage engine.
    Sets create_info->varchar if the table has a VARCHAR column.
    Prepares alter_info->create_list and alter_info->key_list with
    columns and keys of the new table.
  @retval TRUE   error, out of memory or a semantical error in ALTER
                 TABLE instructions
  @retval FALSE  success
*/

bool
mysql_prepare_alter_table(THD *thd, TABLE *table,
                          HA_CREATE_INFO *create_info,
                          Alter_info *alter_info)
{
  /* New column definitions are added here */
  List<Create_field> new_create_list;
  /* New key definitions are added here */
  List<Key> new_key_list;
  List_iterator<Alter_drop> drop_it(alter_info->drop_list);
  List_iterator<Create_field> def_it(alter_info->create_list);
  List_iterator<Alter_column> alter_it(alter_info->alter_list);
  List_iterator<Key> key_it(alter_info->key_list);
  List_iterator<Create_field> find_it(new_create_list);
  List_iterator<Create_field> field_it(new_create_list);
  List<Key_part_spec> key_parts;
  uint db_create_options= (table->s->db_create_options
                           & ~(HA_OPTION_PACK_RECORD));
  uint used_fields= create_info->used_fields;
  KEY *key_info=table->key_info;
  bool rc= TRUE;

  DBUG_ENTER("mysql_prepare_alter_table");

  create_info->varchar= FALSE;
  /* Let new create options override the old ones */
  if (!(used_fields & HA_CREATE_USED_MIN_ROWS))
    create_info->min_rows= table->s->min_rows;
  if (!(used_fields & HA_CREATE_USED_MAX_ROWS))
    create_info->max_rows= table->s->max_rows;
  if (!(used_fields & HA_CREATE_USED_AVG_ROW_LENGTH))
    create_info->avg_row_length= table->s->avg_row_length;
  if (!(used_fields & HA_CREATE_USED_DEFAULT_CHARSET))
    create_info->default_table_charset= table->s->table_charset;
  if (!(used_fields & HA_CREATE_USED_AUTO) && table->found_next_number_field)
  {
    /* Table has an autoincrement, copy value to new table */
    table->file->info(HA_STATUS_AUTO);
    create_info->auto_increment_value= table->file->stats.auto_increment_value;
  }
  if (!(used_fields & HA_CREATE_USED_KEY_BLOCK_SIZE))
    create_info->key_block_size= table->s->key_block_size;

  if (!create_info->tablespace && create_info->storage_media != HA_SM_MEMORY)
  {
    char *tablespace= static_cast<char *>(thd->alloc(FN_LEN + 1));
    /*
       Regular alter table of disk stored table (no tablespace/storage change)
       Copy tablespace name
    */
    if (tablespace &&
        (table->file->get_tablespace_name(thd, tablespace, FN_LEN)))
      create_info->tablespace= tablespace;
  }
  restore_record(table, s->default_values);     // Empty record for DEFAULT
  Create_field *def;

  /*
    First collect all fields from table which isn't in drop_list
  */
  Field **f_ptr,*field;
  for (f_ptr=table->field ; (field= *f_ptr) ; f_ptr++)
  {
    if (field->type() == MYSQL_TYPE_STRING)
      create_info->varchar= TRUE;
    /* Check if field should be dropped */
    Alter_drop *drop;
    drop_it.rewind();
    while ((drop=drop_it++))
    {
      if (drop->type == Alter_drop::COLUMN &&
	  !my_strcasecmp(system_charset_info,field->field_name, drop->name))
      {
	/* Reset auto_increment value if it was dropped */
	if (MTYP_TYPENR(field->unireg_check) == Field::NEXT_NUMBER &&
	    !(used_fields & HA_CREATE_USED_AUTO))
	{
	  create_info->auto_increment_value=0;
	  create_info->used_fields|=HA_CREATE_USED_AUTO;
	}
	break;
      }
    }
    if (drop)
    {
      drop_it.remove();
      continue;
    }
    /* Check if field is changed */
    def_it.rewind();
    while ((def=def_it++))
    {
      if (def->change &&
	  !my_strcasecmp(system_charset_info,field->field_name, def->change))
	break;
    }
    if (def)
    {						// Field is changed
      def->field=field;
      if (!def->after)
      {
	new_create_list.push_back(def);
	def_it.remove();
      }
    }
    else
    {
      /*
        This field was not dropped and not changed, add it to the list
        for the new table.
      */
      def= new Create_field(field, field);
      new_create_list.push_back(def);
      alter_it.rewind();			// Change default if ALTER
      Alter_column *alter;
      while ((alter=alter_it++))
      {
	if (!my_strcasecmp(system_charset_info,field->field_name, alter->name))
	  break;
      }
      if (alter)
      {
	if (def->sql_type == MYSQL_TYPE_BLOB)
	{
	  my_error(ER_BLOB_CANT_HAVE_DEFAULT, MYF(0), def->change);
          goto err;
	}
	if ((def->def=alter->def))              // Use new default
          def->flags&= ~NO_DEFAULT_VALUE_FLAG;
        else
          def->flags|= NO_DEFAULT_VALUE_FLAG;
	alter_it.remove();
      }
    }
  }
  def_it.rewind();
  while ((def=def_it++))			// Add new columns
  {
    if (def->change && ! def->field)
    {
      my_error(ER_BAD_FIELD_ERROR, MYF(0), def->change, table->s->table_name.str);
      goto err;
    }
    /*
      Check that the DATE/DATETIME not null field we are going to add is
      either has a default value or the '0000-00-00' is allowed by the
      set sql mode.
      If the '0000-00-00' value isn't allowed then raise the error_if_not_empty
      flag to allow ALTER TABLE only if the table to be altered is empty.
    */
    if ((def->sql_type == MYSQL_TYPE_DATE ||
         def->sql_type == MYSQL_TYPE_NEWDATE ||
         def->sql_type == MYSQL_TYPE_DATETIME) &&
         !alter_info->datetime_field &&
         !(~def->flags & (NO_DEFAULT_VALUE_FLAG | NOT_NULL_FLAG)) &&
         thd->variables.sql_mode & MODE_NO_ZERO_DATE)
    {
        alter_info->datetime_field= def;
        alter_info->error_if_not_empty= TRUE;
    }
    if (!def->after)
      new_create_list.push_back(def);
    else if (def->after == first_keyword)
      new_create_list.push_front(def);
    else
    {
      Create_field *find;
      find_it.rewind();
      while ((find=find_it++))			// Add new columns
      {
	if (!my_strcasecmp(system_charset_info,def->after, find->field_name))
	  break;
      }
      if (!find)
      {
	my_error(ER_BAD_FIELD_ERROR, MYF(0), def->after, table->s->table_name.str);
        goto err;
      }
      find_it.after(def);			// Put element after this
      alter_info->change_level= ALTER_TABLE_DATA_CHANGED;
    }
  }
  if (alter_info->alter_list.elements)
  {
    my_error(ER_BAD_FIELD_ERROR, MYF(0),
             alter_info->alter_list.head()->name, table->s->table_name.str);
    goto err;
  }
  if (!new_create_list.elements)
  {
    my_message(ER_CANT_REMOVE_ALL_FIELDS, ER(ER_CANT_REMOVE_ALL_FIELDS),
               MYF(0));
    goto err;
  }

  /*
    Collect all keys which isn't in drop list. Add only those
    for which some fields exists.
  */

  for (uint i=0 ; i < table->s->keys ; i++,key_info++)
  {
    char *key_name= key_info->name;
    Alter_drop *drop;
    drop_it.rewind();
    while ((drop=drop_it++))
    {
      if (drop->type == Alter_drop::KEY &&
	  !my_strcasecmp(system_charset_info,key_name, drop->name))
	break;
    }
    if (drop)
    {
      drop_it.remove();
      continue;
    }

    KEY_PART_INFO *key_part= key_info->key_part;
    key_parts.empty();
    for (uint j=0 ; j < key_info->key_parts ; j++,key_part++)
    {
      if (!key_part->field)
	continue;				// Wrong field (from UNIREG)
      const char *key_part_name=key_part->field->field_name;
      Create_field *cfield;
      field_it.rewind();
      while ((cfield=field_it++))
      {
	if (cfield->change)
	{
	  if (!my_strcasecmp(system_charset_info, key_part_name,
			     cfield->change))
	    break;
	}
	else if (!my_strcasecmp(system_charset_info,
				key_part_name, cfield->field_name))
	  break;
      }
      if (!cfield)
	continue;				// Field is removed
      uint key_part_length=key_part->length;
      if (cfield->field)			// Not new field
      {
        /*
          If the field can't have only a part used in a key according to its
          new type, or should not be used partially according to its
          previous type, or the field length is less than the key part
          length, unset the key part length.

          We also unset the key part length if it is the same as the
          old field's length, so the whole new field will be used.

          BLOBs may have cfield->length == 0, which is why we test it before
          checking whether cfield->length < key_part_length (in chars).
          
          In case of TEXTs we check the data type maximum length *in bytes*
          to key part length measured *in characters* (i.e. key_part_length
          devided to mbmaxlen). This is because it's OK to have:
          CREATE TABLE t1 (a tinytext, key(a(254)) character set utf8);
          In case of this example:
          - data type maximum length is 255.
          - key_part_length is 1016 (=254*4, where 4 is mbmaxlen)
         */
        if (!Field::type_can_have_key_part(cfield->field->type()) ||
            !Field::type_can_have_key_part(cfield->sql_type) ||
            /* spatial keys can't have sub-key length */
            (key_info->flags & HA_SPATIAL) ||
            (cfield->field->field_length == key_part_length &&
             !f_is_blob(key_part->key_type)) ||
            (cfield->length && (((cfield->sql_type >= MYSQL_TYPE_TINY_BLOB &&
                                  cfield->sql_type <= MYSQL_TYPE_BLOB) ? 
                                blob_length_by_type(cfield->sql_type) :
                                cfield->length) <
	     key_part_length / key_part->field->charset()->mbmaxlen)))
	  key_part_length= 0;			// Use whole field
      }
      key_part_length /= key_part->field->charset()->mbmaxlen;
      key_parts.push_back(new Key_part_spec(cfield->field_name,
                                            strlen(cfield->field_name),
					    key_part_length));
    }
    if (key_parts.elements)
    {
      KEY_CREATE_INFO key_create_info;
      Key *key;
      enum Key::Keytype key_type;
      bzero((char*) &key_create_info, sizeof(key_create_info));

      key_create_info.algorithm= key_info->algorithm;
      if (key_info->flags & HA_USES_BLOCK_SIZE)
        key_create_info.block_size= key_info->block_size;
      if (key_info->flags & HA_USES_PARSER)
        key_create_info.parser_name= *plugin_name(key_info->parser);
      if (key_info->flags & HA_USES_COMMENT)
        key_create_info.comment= key_info->comment;

      if (key_info->flags & HA_SPATIAL)
        key_type= Key::SPATIAL;
      else if (key_info->flags & HA_NOSAME)
      {
        if (! my_strcasecmp(system_charset_info, key_name, primary_key_name))
          key_type= Key::PRIMARY;
        else
          key_type= Key::UNIQUE;
      }
      else if (key_info->flags & HA_FULLTEXT)
        key_type= Key::FULLTEXT;
      else
        key_type= Key::MULTIPLE;

      key= new Key(key_type, key_name, strlen(key_name),
                   &key_create_info,
                   test(key_info->flags & HA_GENERATED_KEY),
                   key_parts);
      new_key_list.push_back(key);
    }
  }
  {
    Key *key;
    while ((key=key_it++))			// Add new keys
    {
      if (key->type != Key::FOREIGN_KEY)
        new_key_list.push_back(key);
      if (key->name.str &&
	  !my_strcasecmp(system_charset_info, key->name.str, primary_key_name))
      {
	my_error(ER_WRONG_NAME_FOR_INDEX, MYF(0), key->name.str);
        goto err;
      }
    }
  }

  if (alter_info->drop_list.elements)
  {
    my_error(ER_CANT_DROP_FIELD_OR_KEY, MYF(0),
             alter_info->drop_list.head()->name);
    goto err;
  }
  if (alter_info->alter_list.elements)
  {
    my_error(ER_CANT_DROP_FIELD_OR_KEY, MYF(0),
             alter_info->alter_list.head()->name);
    goto err;
  }

  if (!create_info->comment.str)
  {
    create_info->comment.str= table->s->comment.str;
    create_info->comment.length= table->s->comment.length;
  }

  table->file->update_create_info(create_info);
  if ((create_info->table_options &
       (HA_OPTION_PACK_KEYS | HA_OPTION_NO_PACK_KEYS)) ||
      (used_fields & HA_CREATE_USED_PACK_KEYS))
    db_create_options&= ~(HA_OPTION_PACK_KEYS | HA_OPTION_NO_PACK_KEYS);
  if (create_info->table_options &
      (HA_OPTION_CHECKSUM | HA_OPTION_NO_CHECKSUM))
    db_create_options&= ~(HA_OPTION_CHECKSUM | HA_OPTION_NO_CHECKSUM);
  if (create_info->table_options &
      (HA_OPTION_DELAY_KEY_WRITE | HA_OPTION_NO_DELAY_KEY_WRITE))
    db_create_options&= ~(HA_OPTION_DELAY_KEY_WRITE |
			  HA_OPTION_NO_DELAY_KEY_WRITE);
  create_info->table_options|= db_create_options;

  if (table->s->tmp_table)
    create_info->options|=HA_LEX_CREATE_TMP_TABLE;

  rc= FALSE;
  alter_info->create_list.swap(new_create_list);
  alter_info->key_list.swap(new_key_list);
err:
  DBUG_RETURN(rc);
}


/*
  Alter table

  SYNOPSIS
    mysql_alter_table()
      thd              Thread handle
      new_db           If there is a RENAME clause
      new_name         If there is a RENAME clause
      create_info      Information from the parsing phase about new
                       table properties.
      table_list       The table to change.
      alter_info       Lists of fields, keys to be changed, added
                       or dropped.
      order_num        How many ORDER BY fields has been specified.
      order            List of fields to ORDER BY.
      ignore           Whether we have ALTER IGNORE TABLE

  DESCRIPTION
    This is a veery long function and is everything but the kitchen sink :)
    It is used to alter a table and not only by ALTER TABLE but also
    CREATE|DROP INDEX are mapped on this function.

    When the ALTER TABLE statement just does a RENAME or ENABLE|DISABLE KEYS,
    or both, then this function short cuts its operation by renaming
    the table and/or enabling/disabling the keys. In this case, the FRM is
    not changed, directly by mysql_alter_table. However, if there is a
    RENAME + change of a field, or an index, the short cut is not used.
    See how `create_list` is used to generate the new FRM regarding the
    structure of the fields. The same is done for the indices of the table.

    Important is the fact, that this function tries to do as little work as
    possible, by finding out whether a intermediate table is needed to copy
    data into and when finishing the altering to use it as the original table.
    For this reason the function mysql_compare_tables() is called, which decides
    based on all kind of data how similar are the new and the original
    tables.

  RETURN VALUES
    FALSE  OK
    TRUE   Error
*/

bool mysql_alter_table(THD *thd,char *new_db, char *new_name,
                       HA_CREATE_INFO *create_info,
                       TABLE_LIST *table_list,
                       Alter_info *alter_info,
                       uint order_num, ORDER *order, bool ignore)
{
  TABLE *table, *new_table= 0;
  MDL_ticket *mdl_ticket;
  MDL_request target_mdl_request;
  bool has_target_mdl_lock= FALSE;
  int error= 0;
  char tmp_name[80],old_name[32],new_name_buff[FN_REFLEN + 1];
  char new_alias_buff[FN_REFLEN], *table_name, *db, *new_alias, *alias;
  char index_file[FN_REFLEN], data_file[FN_REFLEN];
  char path[FN_REFLEN + 1];
  char reg_path[FN_REFLEN+1];
  ha_rows copied,deleted;
  handlerton *old_db_type, *new_db_type, *save_old_db_type;
  enum_alter_table_change_level need_copy_table= ALTER_TABLE_METADATA_ONLY;
#ifdef WITH_PARTITION_STORAGE_ENGINE
  uint fast_alter_partition= 0;
  bool partition_changed= FALSE;
#endif
  bool need_lock_for_indexes= TRUE;
  KEY  *key_info_buffer;
  uint index_drop_count= 0;
  uint *index_drop_buffer= NULL;
  uint index_add_count= 0;
  uint *index_add_buffer= NULL;
  uint candidate_key_count= 0;
  bool no_pk;
  DBUG_ENTER("mysql_alter_table");

  /*
    Check if we attempt to alter mysql.slow_log or
    mysql.general_log table and return an error if
    it is the case.
    TODO: this design is obsolete and will be removed.
  */
  if (table_list && table_list->db && table_list->table_name)
  {
    int table_kind= 0;

    table_kind= check_if_log_table(table_list->db_length, table_list->db,
                                   table_list->table_name_length,
                                   table_list->table_name, 0);

    if (table_kind)
    {
      /* Disable alter of enabled log tables */
      if (logger.is_log_table_enabled(table_kind))
      {
        my_error(ER_BAD_LOG_STATEMENT, MYF(0), "ALTER");
        DBUG_RETURN(TRUE);
      }

      /* Disable alter of log tables to unsupported engine */
      if ((create_info->used_fields & HA_CREATE_USED_ENGINE) &&
          (!create_info->db_type || /* unknown engine */
           !(create_info->db_type->flags & HTON_SUPPORT_LOG_TABLES)))
      {
        my_error(ER_UNSUPORTED_LOG_ENGINE, MYF(0));
        DBUG_RETURN(TRUE);
      }

#ifdef WITH_PARTITION_STORAGE_ENGINE
      if (alter_info->flags & ALTER_PARTITION)
      {
        my_error(ER_WRONG_USAGE, MYF(0), "PARTITION", "log table");
        DBUG_RETURN(TRUE);
      }
#endif
    }
  }

  /*
    Assign variables table_name, new_name, db, new_db, path, reg_path
    to simplify further comparisions: we want to see if it's a RENAME
    later just by comparing the pointers, avoiding the need for strcmp.
  */
  thd_proc_info(thd, "init");
  table_name=table_list->table_name;
  alias= (lower_case_table_names == 2) ? table_list->alias : table_name;
  db=table_list->db;
  if (!new_db || !my_strcasecmp(table_alias_charset, new_db, db))
    new_db= db;
  build_table_filename(reg_path, sizeof(reg_path) - 1, db, table_name, reg_ext, 0);
  build_table_filename(path, sizeof(path) - 1, db, table_name, "", 0);

  mysql_ha_rm_tables(thd, table_list);

  /* DISCARD/IMPORT TABLESPACE is always alone in an ALTER TABLE */
  if (alter_info->tablespace_op != NO_TABLESPACE_OP)
    /* Conditionally writes to binlog. */
    DBUG_RETURN(mysql_discard_or_import_tablespace(thd,table_list,
						   alter_info->tablespace_op));

  /*
    Code below can handle only base tables so ensure that we won't open a view.
    Note that RENAME TABLE the only ALTER clause which is supported for views
    has been already processed.
  */
  table_list->required_type= FRMTYPE_TABLE;

  Alter_table_prelocking_strategy alter_prelocking_strategy(alter_info);

  DEBUG_SYNC(thd, "alter_table_before_open_tables");
  error= open_and_lock_tables(thd, table_list, FALSE, 0,
                              &alter_prelocking_strategy);

  DEBUG_SYNC(thd, "alter_opened_table");

  if (error)
  {
    DBUG_RETURN(TRUE);
  }

  table= table_list->table;
  table->use_all_columns();
  mdl_ticket= table->mdl_ticket;

  /*
    Prohibit changing of the UNION list of a non-temporary MERGE table
    under LOCK tables. It would be quite difficult to reuse a shrinked
    set of tables from the old table or to open a new TABLE object for
    an extended list and verify that they belong to locked tables.
  */
  if ((thd->locked_tables_mode == LTM_LOCK_TABLES ||
       thd->locked_tables_mode == LTM_PRELOCKED_UNDER_LOCK_TABLES) &&
      (create_info->used_fields & HA_CREATE_USED_UNION) &&
      (table->s->tmp_table == NO_TMP_TABLE))
  {
    my_error(ER_LOCK_OR_ACTIVE_TRANSACTION, MYF(0));
    DBUG_RETURN(TRUE);
  }

  /* Check that we are not trying to rename to an existing table */
  if (new_name)
  {
    DBUG_PRINT("info", ("new_db.new_name: '%s'.'%s'", new_db, new_name));
    strmov(new_name_buff,new_name);
    strmov(new_alias= new_alias_buff, new_name);
    if (lower_case_table_names)
    {
      if (lower_case_table_names != 2)
      {
	my_casedn_str(files_charset_info, new_name_buff);
	new_alias= new_name;			// Create lower case table name
      }
      my_casedn_str(files_charset_info, new_name);
    }
    if (new_db == db &&
	!my_strcasecmp(table_alias_charset, new_name_buff, table_name))
    {
      /*
	Source and destination table names are equal: make later check
	easier.
      */
      new_alias= new_name= table_name;
    }
    else
    {
      if (table->s->tmp_table != NO_TMP_TABLE)
      {
	if (find_temporary_table(thd,new_db,new_name_buff))
	{
	  my_error(ER_TABLE_EXISTS_ERROR, MYF(0), new_name_buff);
	  DBUG_RETURN(TRUE);
	}
      }
      else
      {
        target_mdl_request.init(MDL_key::TABLE, new_db, new_name,
                                MDL_EXCLUSIVE);
        /*
          Global intention exclusive lock must have been already acquired when
          table to be altered was open, so there is no need to do it here.
        */
        DBUG_ASSERT(thd->mdl_context.is_lock_owner(MDL_key::GLOBAL,
                                                   "", "",
                                                   MDL_INTENTION_EXCLUSIVE));

        if (thd->mdl_context.try_acquire_lock(&target_mdl_request))
          DBUG_RETURN(TRUE);
        if (target_mdl_request.ticket == NULL)
        {
          /* Table exists and is locked by some thread. */
	  my_error(ER_TABLE_EXISTS_ERROR, MYF(0), new_alias);
	  DBUG_RETURN(TRUE);
        }
        DEBUG_SYNC(thd, "locked_table_name");
        has_target_mdl_lock= TRUE;
        /*
          Table maybe does not exist, but we got an exclusive lock
          on the name, now we can safely try to find out for sure.
        */
        build_table_filename(new_name_buff, sizeof(new_name_buff) - 1,
                             new_db, new_name_buff, reg_ext, 0);
        if (!access(new_name_buff, F_OK))
	{
	  /* Table will be closed in do_command() */
	  my_error(ER_TABLE_EXISTS_ERROR, MYF(0), new_alias);
          goto err;
	}
      }
    }
  }
  else
  {
    new_alias= (lower_case_table_names == 2) ? alias : table_name;
    new_name= table_name;
  }

  old_db_type= table->s->db_type();
  if (!create_info->db_type)
  {
#ifdef WITH_PARTITION_STORAGE_ENGINE
    if (table->part_info &&
        create_info->used_fields & HA_CREATE_USED_ENGINE)
    {
      /*
        This case happens when the user specified
        ENGINE = x where x is a non-existing storage engine
        We set create_info->db_type to default_engine_type
        to ensure we don't change underlying engine type
        due to a erroneously given engine name.
      */
      create_info->db_type= table->part_info->default_engine_type;
    }
    else
#endif
      create_info->db_type= old_db_type;
  }

  if (check_engine(thd, new_name, create_info))
    goto err;
  new_db_type= create_info->db_type;

  if ((new_db_type != old_db_type ||
       alter_info->flags & ALTER_PARTITION) &&
      !table->file->can_switch_engines())
  {
    my_error(ER_ROW_IS_REFERENCED, MYF(0));
    goto err;
  }

  /*
   If this is an ALTER TABLE and no explicit row type specified reuse
   the table's row type.
   Note : this is the same as if the row type was specified explicitly.
  */
  if (create_info->row_type == ROW_TYPE_NOT_USED)
  {
    /* ALTER TABLE without explicit row type */
    create_info->row_type= table->s->row_type;
  }
  else
  {
    /* ALTER TABLE with specific row type */
    create_info->used_fields |= HA_CREATE_USED_ROW_FORMAT;
  }

  DBUG_PRINT("info", ("old type: %s  new type: %s",
             ha_resolve_storage_engine_name(old_db_type),
             ha_resolve_storage_engine_name(new_db_type)));
  if (ha_check_storage_engine_flag(old_db_type, HTON_ALTER_NOT_SUPPORTED) ||
      ha_check_storage_engine_flag(new_db_type, HTON_ALTER_NOT_SUPPORTED))
  {
    DBUG_PRINT("info", ("doesn't support alter"));
    my_error(ER_ILLEGAL_HA, MYF(0), table_name);
    goto err;
  }
  
  thd_proc_info(thd, "setup");
  if (!(alter_info->flags & ~(ALTER_RENAME | ALTER_KEYS_ONOFF)) &&
      !table->s->tmp_table) // no need to touch frm
  {
    switch (alter_info->keys_onoff) {
    case LEAVE_AS_IS:
      break;
    case ENABLE:
      if (wait_while_table_is_used(thd, table, HA_EXTRA_FORCE_REOPEN))
        goto err;
      DBUG_EXECUTE_IF("sleep_alter_enable_indexes", my_sleep(6000000););
      error= table->file->ha_enable_indexes(HA_KEY_SWITCH_NONUNIQ_SAVE);
      break;
    case DISABLE:
      if (wait_while_table_is_used(thd, table, HA_EXTRA_FORCE_REOPEN))
        goto err;
      error=table->file->ha_disable_indexes(HA_KEY_SWITCH_NONUNIQ_SAVE);
      break;
    default:
      DBUG_ASSERT(FALSE);
      error= 0;
      break;
    }
    if (error == HA_ERR_WRONG_COMMAND)
    {
      error= 0;
      push_warning_printf(thd, MYSQL_ERROR::WARN_LEVEL_NOTE,
                          ER_ILLEGAL_HA, ER(ER_ILLEGAL_HA),
                          table->alias);
    }

    if (!error && (new_name != table_name || new_db != db))
    {
      thd_proc_info(thd, "rename");
      /*
        Then do a 'simple' rename of the table. First we need to close all
        instances of 'source' table.
        Note that if wait_while_table_is_used() returns error here (i.e. if
        this thread was killed) then it must be that previous step of
        simple rename did nothing and therefore we can safely return
        without additional clean-up.
      */
      if (wait_while_table_is_used(thd, table, HA_EXTRA_FORCE_REOPEN))
        goto err;
      close_all_tables_for_name(thd, table->s, TRUE);
      /*
        Then, we want check once again that target table does not exist.
        Actually the order of these two steps does not matter since
        earlier we took exclusive metadata lock on the target table, so
        we do them in this particular order only to be consistent with 5.0,
        in which we don't take this lock and where this order really matters.
        TODO: Investigate if we need this access() check at all.
      */
      if (!access(new_name_buff,F_OK))
      {
        my_error(ER_TABLE_EXISTS_ERROR, MYF(0), new_name);
        error= -1;
      }
      else
      {
        *fn_ext(new_name)=0;
        if (mysql_rename_table(old_db_type,db,table_name,new_db,new_alias, 0))
          error= -1;
        else if (Table_triggers_list::change_table_name(thd, db,
                                                        alias, table_name,
                                                        new_db, new_alias))
        {
          (void) mysql_rename_table(old_db_type, new_db, new_alias, db,
                                    table_name, 0);
          error= -1;
        }
      }
    }

    if (error == HA_ERR_WRONG_COMMAND)
    {
      error= 0;
      push_warning_printf(thd, MYSQL_ERROR::WARN_LEVEL_NOTE,
                          ER_ILLEGAL_HA, ER(ER_ILLEGAL_HA),
                          table->alias);
    }

    if (!error)
    {
      error= write_bin_log(thd, TRUE, thd->query(), thd->query_length());
      if (!error)
        my_ok(thd);
    }
    else if (error > 0)
    {
      table->file->print_error(error, MYF(0));
      error= -1;
    }
    table_list->table= NULL;                    // For query cache
    query_cache_invalidate3(thd, table_list, 0);

    if ((thd->locked_tables_mode == LTM_LOCK_TABLES ||
         thd->locked_tables_mode == LTM_PRELOCKED_UNDER_LOCK_TABLES))
    {
      /*
        Under LOCK TABLES we should adjust meta-data locks before finishing
        statement. Otherwise we can rely on them being released
        along with the implicit commit.
      */
      if (new_name != table_name || new_db != db)
      {
        thd->mdl_context.release_lock(target_mdl_request.ticket);
        thd->mdl_context.release_all_locks_for_name(mdl_ticket);
      }
      else
        mdl_ticket->downgrade_exclusive_lock(MDL_SHARED_NO_READ_WRITE);
    }
    DBUG_RETURN(error);
  }

  /* We have to do full alter table. */

#ifdef WITH_PARTITION_STORAGE_ENGINE
  if (prep_alter_part_table(thd, table, alter_info, create_info, old_db_type,
                            &partition_changed, &fast_alter_partition))
    goto err;
#endif
  /*
    If the old table had partitions and we are doing ALTER TABLE ...
    engine= <new_engine>, the new table must preserve the original
    partitioning. That means that the new engine is still the
    partitioning engine, not the engine specified in the parser.
    This is discovered  in prep_alter_part_table, which in such case
    updates create_info->db_type.
    Now we need to update the stack copy of create_info->db_type,
    as otherwise we won't be able to correctly move the files of the
    temporary table to the result table files.
  */
  new_db_type= create_info->db_type;

  if (is_index_maintenance_unique (table, alter_info))
    need_copy_table= ALTER_TABLE_DATA_CHANGED;

  if (mysql_prepare_alter_table(thd, table, create_info, alter_info))
    goto err;

  if (need_copy_table == ALTER_TABLE_METADATA_ONLY)
    need_copy_table= alter_info->change_level;

  set_table_default_charset(thd, create_info, db);

  if (thd->variables.old_alter_table
      || (table->s->db_type() != create_info->db_type)
#ifdef WITH_PARTITION_STORAGE_ENGINE
      || partition_changed
#endif
     )
    need_copy_table= ALTER_TABLE_DATA_CHANGED;
  else
  {
    Alter_table_change_level need_copy_table_res;
    /* Check how much the tables differ. */
    if (mysql_compare_tables(table, alter_info,
                             create_info, order_num,
                             &need_copy_table_res,
                             &key_info_buffer,
                             &index_drop_buffer, &index_drop_count,
                             &index_add_buffer, &index_add_count,
                             &candidate_key_count, FALSE))
      goto err;
   
    DBUG_EXECUTE_IF("alter_table_only_metadata_change", {
      if (need_copy_table_res != ALTER_TABLE_METADATA_ONLY)
        goto err; });
    DBUG_EXECUTE_IF("alter_table_only_index_change", {
      if (need_copy_table_res != ALTER_TABLE_INDEX_CHANGED)
        goto err; });
   
    if (need_copy_table == ALTER_TABLE_METADATA_ONLY)
      need_copy_table= need_copy_table_res;
  }

  /*
    If there are index changes only, try to do them online. "Index
    changes only" means also that the handler for the table does not
    change. The table is open and locked. The handler can be accessed.
  */
  if (need_copy_table == ALTER_TABLE_INDEX_CHANGED)
  {
    int   pk_changed= 0;
    ulong alter_flags= 0;
    ulong needed_online_flags= 0;
    ulong needed_fast_flags= 0;
    KEY   *key;
    uint  *idx_p;
    uint  *idx_end_p;

    alter_flags= table->file->alter_table_flags(alter_info->flags);
    DBUG_PRINT("info", ("alter_flags: %lu", alter_flags));
    /* Check dropped indexes. */
    for (idx_p= index_drop_buffer, idx_end_p= idx_p + index_drop_count;
         idx_p < idx_end_p;
         idx_p++)
    {
      key= table->key_info + *idx_p;
      DBUG_PRINT("info", ("index dropped: '%s'", key->name));
      if (key->flags & HA_NOSAME)
      {
        /* 
           Unique key. Check for "PRIMARY". 
           or if dropping last unique key
        */
        if ((uint) (key - table->key_info) == table->s->primary_key)
        {
          DBUG_PRINT("info", ("Dropping primary key"));
          /* Primary key. */
          needed_online_flags|=  HA_ONLINE_DROP_PK_INDEX;
          needed_fast_flags|= HA_ONLINE_DROP_PK_INDEX_NO_WRITES;
          pk_changed++;
          candidate_key_count--;
        }
        else
        {
          KEY_PART_INFO *part_end= key->key_part + key->key_parts;
          bool is_candidate_key= true;

          /* Non-primary unique key. */
          needed_online_flags|=  HA_ONLINE_DROP_UNIQUE_INDEX;
          needed_fast_flags|= HA_ONLINE_DROP_UNIQUE_INDEX_NO_WRITES;

          /*
            Check if all fields in key are declared
            NOT NULL and adjust candidate_key_count
          */
          for (KEY_PART_INFO *key_part= key->key_part;
               key_part < part_end;
               key_part++)
            is_candidate_key=
              (is_candidate_key && 
               (! table->field[key_part->fieldnr-1]->maybe_null()));
          if (is_candidate_key)
            candidate_key_count--;
        }
      }
      else
      {
        /* Non-unique key. */
        needed_online_flags|=  HA_ONLINE_DROP_INDEX;
        needed_fast_flags|= HA_ONLINE_DROP_INDEX_NO_WRITES;
      }
    }
    no_pk= ((table->s->primary_key == MAX_KEY) ||
            (needed_online_flags & HA_ONLINE_DROP_PK_INDEX));
    /* Check added indexes. */
    for (idx_p= index_add_buffer, idx_end_p= idx_p + index_add_count;
         idx_p < idx_end_p;
         idx_p++)
    {
      key= key_info_buffer + *idx_p;
      DBUG_PRINT("info", ("index added: '%s'", key->name));
      if (key->flags & HA_NOSAME)
      {
        /* Unique key */

        KEY_PART_INFO *part_end= key->key_part + key->key_parts;    
        bool is_candidate_key= true;

        /*
          Check if all fields in key are declared
          NOT NULL
         */
        for (KEY_PART_INFO *key_part= key->key_part;
             key_part < part_end;
             key_part++)
          is_candidate_key=
            (is_candidate_key && 
             (! table->field[key_part->fieldnr]->maybe_null()));

        /*
           Check for "PRIMARY"
           or if adding first unique key
           defined on non-nullable fields
        */

        if ((!my_strcasecmp(system_charset_info,
                            key->name, primary_key_name)) ||
            (no_pk && candidate_key_count == 0 && is_candidate_key))
        {
          DBUG_PRINT("info", ("Adding primary key"));
          /* Primary key. */
          needed_online_flags|=  HA_ONLINE_ADD_PK_INDEX;
          needed_fast_flags|= HA_ONLINE_ADD_PK_INDEX_NO_WRITES;
          pk_changed++;
          no_pk= false;
        }
        else
        {
          /* Non-primary unique key. */
          needed_online_flags|=  HA_ONLINE_ADD_UNIQUE_INDEX;
          needed_fast_flags|= HA_ONLINE_ADD_UNIQUE_INDEX_NO_WRITES;
        }
      }
      else
      {
        /* Non-unique key. */
        needed_online_flags|=  HA_ONLINE_ADD_INDEX;
        needed_fast_flags|= HA_ONLINE_ADD_INDEX_NO_WRITES;
      }
    }

    if ((candidate_key_count > 0) && 
        (needed_online_flags & HA_ONLINE_DROP_PK_INDEX))
    {
      /*
        Dropped primary key when there is some other unique 
        not null key that should be converted to primary key
      */
      needed_online_flags|=  HA_ONLINE_ADD_PK_INDEX;
      needed_fast_flags|= HA_ONLINE_ADD_PK_INDEX_NO_WRITES;
      pk_changed= 2;
    }

    DBUG_PRINT("info", ("needed_online_flags: 0x%lx, needed_fast_flags: 0x%lx",
                        needed_online_flags, needed_fast_flags));
    /*
      Online or fast add/drop index is possible only if
      the primary key is not added and dropped in the same statement.
      Otherwise we have to recreate the table.
      need_copy_table is no-zero at this place.
    */
    if ( pk_changed < 2 )
    {
      if ((alter_flags & needed_online_flags) == needed_online_flags)
      {
        /* All required online flags are present. */
        need_copy_table= ALTER_TABLE_METADATA_ONLY;
        need_lock_for_indexes= FALSE;
      }
      else if ((alter_flags & needed_fast_flags) == needed_fast_flags)
      {
        /* All required fast flags are present. */
        need_copy_table= ALTER_TABLE_METADATA_ONLY;
      }
    }
    DBUG_PRINT("info", ("need_copy_table: %u  need_lock: %d",
                        need_copy_table, need_lock_for_indexes));
  }

  /*
    better have a negative test here, instead of positive, like
    alter_info->flags & ALTER_ADD_COLUMN|ALTER_ADD_INDEX|...
    so that ALTER TABLE won't break when somebody will add new flag
  */
  if (need_copy_table == ALTER_TABLE_METADATA_ONLY)
    create_info->frm_only= 1;

#ifdef WITH_PARTITION_STORAGE_ENGINE
  if (fast_alter_partition)
  {
    DBUG_RETURN(fast_alter_partition_table(thd, table, alter_info,
                                           create_info, table_list,
                                           db, table_name,
                                           fast_alter_partition));
  }
#endif

  my_snprintf(tmp_name, sizeof(tmp_name), "%s-%lx_%lx", tmp_file_prefix,
	      current_pid, thd->thread_id);
  /* Safety fix for innodb */
  if (lower_case_table_names)
    my_casedn_str(files_charset_info, tmp_name);

  /*
    Handling of symlinked tables:
    If no rename:
      Create new data file and index file on the same disk as the
      old data and index files.
      Copy data.
      Rename new data file over old data file and new index file over
      old index file.
      Symlinks are not changed.

   If rename:
      Create new data file and index file on the same disk as the
      old data and index files.  Create also symlinks to point at
      the new tables.
      Copy data.
      At end, rename intermediate tables, and symlinks to intermediate
      table, to final table name.
      Remove old table and old symlinks

    If rename is made to another database:
      Create new tables in new database.
      Copy data.
      Remove old table and symlinks.
  */
  if (!strcmp(db, new_db))		// Ignore symlink if db changed
  {
    if (create_info->index_file_name)
    {
      /* Fix index_file_name to have 'tmp_name' as basename */
      strmov(index_file, tmp_name);
      create_info->index_file_name=fn_same(index_file,
					   create_info->index_file_name,
					   1);
    }
    if (create_info->data_file_name)
    {
      /* Fix data_file_name to have 'tmp_name' as basename */
      strmov(data_file, tmp_name);
      create_info->data_file_name=fn_same(data_file,
					  create_info->data_file_name,
					  1);
    }
  }
  else
    create_info->data_file_name=create_info->index_file_name=0;

  DEBUG_SYNC(thd, "alter_table_before_create_table_no_lock");
  DBUG_EXECUTE_IF("sleep_before_create_table_no_lock",
                  my_sleep(100000););
  /*
    Create a table with a temporary name.
    With create_info->frm_only == 1 this creates a .frm file only.
    We don't log the statement, it will be logged later.
  */
  tmp_disable_binlog(thd);
  error= mysql_create_table_no_lock(thd, new_db, tmp_name,
                                    create_info,
                                    alter_info,
                                    1, 0, NULL);
  reenable_binlog(thd);
  if (error)
    goto err;

  /* Open the table if we need to copy the data. */
  DBUG_PRINT("info", ("need_copy_table: %u", need_copy_table));
  if (need_copy_table != ALTER_TABLE_METADATA_ONLY)
  {
    if (table->s->tmp_table)
    {
      Open_table_context ot_ctx(thd, (MYSQL_OPEN_IGNORE_FLUSH |
                                      MYSQL_LOCK_IGNORE_TIMEOUT));
      TABLE_LIST tbl;
      bzero((void*) &tbl, sizeof(tbl));
      tbl.db= new_db;
      tbl.table_name= tbl.alias= tmp_name;
      /* Table is in thd->temporary_tables */
      (void) open_table(thd, &tbl, thd->mem_root, &ot_ctx);
      new_table= tbl.table;
    }
    else
    {
      char path[FN_REFLEN + 1];
      /* table is a normal table: Create temporary table in same directory */
      build_table_filename(path, sizeof(path) - 1, new_db, tmp_name, "",
                           FN_IS_TMP);
      /* Open our intermediate table. */
      new_table= open_table_uncached(thd, path, new_db, tmp_name, TRUE);
    }
    if (!new_table)
      goto err_new_table_cleanup;
    /*
      Note: In case of MERGE table, we do not attach children. We do not
      copy data for MERGE tables. Only the children have data.
    */
  }

  /* Copy the data if necessary. */
  thd->count_cuted_fields= CHECK_FIELD_WARN;	// calc cuted fields
  thd->cuted_fields=0L;
  copied=deleted=0;
  /*
    We do not copy data for MERGE tables. Only the children have data.
    MERGE tables have HA_NO_COPY_ON_ALTER set.
  */
  if (new_table && !(new_table->file->ha_table_flags() & HA_NO_COPY_ON_ALTER))
  {
    /* We don't want update TIMESTAMP fields during ALTER TABLE. */
    new_table->timestamp_field_type= TIMESTAMP_NO_AUTO_SET;
    new_table->next_number_field=new_table->found_next_number_field;
    thd_proc_info(thd, "copy to tmp table");
    DBUG_EXECUTE_IF("abort_copy_table", {
        my_error(ER_LOCK_WAIT_TIMEOUT, MYF(0));
        goto err_new_table_cleanup;
      });
    error= copy_data_between_tables(table, new_table,
                                    alter_info->create_list, ignore,
                                    order_num, order, &copied, &deleted,
                                    alter_info->keys_onoff,
                                    alter_info->error_if_not_empty);
  }
  else
  {
    if (!table->s->tmp_table &&
        wait_while_table_is_used(thd, table, HA_EXTRA_FORCE_REOPEN))
      goto err_new_table_cleanup;
    thd_proc_info(thd, "manage keys");
    alter_table_manage_keys(table, table->file->indexes_are_disabled(),
                            alter_info->keys_onoff);
    error= trans_commit_stmt(thd);
    if (trans_commit_implicit(thd))
      error= 1;
  }
  thd->count_cuted_fields= CHECK_FIELD_IGNORE;

  /* If we did not need to copy, we might still need to add/drop indexes. */
  if (! new_table)
  {
    uint          *key_numbers;
    uint          *keyno_p;
    KEY           *key_info;
    KEY           *key;
    uint          *idx_p;
    uint          *idx_end_p;
    KEY_PART_INFO *key_part;
    KEY_PART_INFO *part_end;
    DBUG_PRINT("info", ("No new_table, checking add/drop index"));

    table->file->ha_prepare_for_alter();
    if (index_add_count)
    {
      /* The add_index() method takes an array of KEY structs. */
      key_info= (KEY*) thd->alloc(sizeof(KEY) * index_add_count);
      key= key_info;
      for (idx_p= index_add_buffer, idx_end_p= idx_p + index_add_count;
           idx_p < idx_end_p;
           idx_p++, key++)
      {
        /* Copy the KEY struct. */
        *key= key_info_buffer[*idx_p];
        /* Fix the key parts. */
        part_end= key->key_part + key->key_parts;
        for (key_part= key->key_part; key_part < part_end; key_part++)
          key_part->field= table->field[key_part->fieldnr];
      }
      /* Add the indexes. */
      if ((error= table->file->add_index(table, key_info, index_add_count)))
      {
        /*
          Exchange the key_info for the error message. If we exchange
          key number by key name in the message later, we need correct info.
        */
        KEY *save_key_info= table->key_info;
        table->key_info= key_info;
        table->file->print_error(error, MYF(0));
        table->key_info= save_key_info;
        goto err_new_table_cleanup;
      }
    }
    /*end of if (index_add_count)*/

    if (index_drop_count)
    {
      /* The prepare_drop_index() method takes an array of key numbers. */
      key_numbers= (uint*) thd->alloc(sizeof(uint) * index_drop_count);
      keyno_p= key_numbers;
      /* Get the number of each key. */
      for (idx_p= index_drop_buffer, idx_end_p= idx_p + index_drop_count;
           idx_p < idx_end_p;
           idx_p++, keyno_p++)
        *keyno_p= *idx_p;
      /*
        Tell the handler to prepare for drop indexes.
        This re-numbers the indexes to get rid of gaps.
      */
      if ((error= table->file->prepare_drop_index(table, key_numbers,
                                                  index_drop_count)))
      {
        table->file->print_error(error, MYF(0));
        goto err_new_table_cleanup;
      }

      /* Tell the handler to finally drop the indexes. */
      if ((error= table->file->final_drop_index(table)))
      {
        table->file->print_error(error, MYF(0));
        goto err_new_table_cleanup;
      }
    }
    /*end of if (index_drop_count)*/

    /*
      The final .frm file is already created as a temporary file
      and will be renamed to the original table name later.
    */

    /* Need to commit before a table is unlocked (NDB requirement). */
    DBUG_PRINT("info", ("Committing before unlocking table"));
    if (trans_commit_stmt(thd) || trans_commit_implicit(thd))
      goto err_new_table_cleanup;
  }
  /*end of if (! new_table) for add/drop index*/

  if (error)
    goto err_new_table_cleanup;

  if (table->s->tmp_table != NO_TMP_TABLE)
  {
    /* Close lock if this is a transactional table */
    if (thd->lock)
    {
      if (thd->locked_tables_mode != LTM_LOCK_TABLES &&
          thd->locked_tables_mode != LTM_PRELOCKED_UNDER_LOCK_TABLES)
      {
        mysql_unlock_tables(thd, thd->lock);
        thd->lock=0;
      }
      else
      {
        /*
          If LOCK TABLES list is not empty and contains this table,
          unlock the table and remove the table from this list.
        */
        mysql_lock_remove(thd, thd->lock, table);
      }
    }
    /* Remove link to old table and rename the new one */
    close_temporary_table(thd, table, 1, 1);
    /* Should pass the 'new_name' as we store table name in the cache */
    if (rename_temporary_table(thd, new_table, new_db, new_name))
      goto err_new_table_cleanup;
    /* We don't replicate alter table statement on temporary tables */
    if (!thd->is_current_stmt_binlog_format_row() &&
        write_bin_log(thd, TRUE, thd->query(), thd->query_length()))
      DBUG_RETURN(TRUE);
    goto end_temporary;
  }

  /*
    Close the intermediate table that will be the new table, but do
    not delete it! Even altough MERGE tables do not have their children
    attached here it is safe to call close_temporary_table().
  */
  if (new_table)
  {
    close_temporary_table(thd, new_table, 1, 0);
    new_table= 0;
  }
  DEBUG_SYNC(thd, "alter_table_before_rename_result_table");

  /*
    Data is copied. Now we:
    1) Wait until all other threads will stop using old version of table
       by upgrading shared metadata lock to exclusive one.
    2) Close instances of table open by this thread and replace them
       with placeholders to simplify reopen process.
    3) Rename the old table to a temp name, rename the new one to the
       old name.
    4) If we are under LOCK TABLES and don't do ALTER TABLE ... RENAME
       we reopen new version of table.
    5) Write statement to the binary log.
    6) If we are under LOCK TABLES and do ALTER TABLE ... RENAME we
       remove placeholders and release metadata locks.
    7) If we are not not under LOCK TABLES we rely on the caller
      (mysql_execute_command()) to release metadata locks.
  */

  thd_proc_info(thd, "rename result table");
  my_snprintf(old_name, sizeof(old_name), "%s2-%lx-%lx", tmp_file_prefix,
	      current_pid, thd->thread_id);
  if (lower_case_table_names)
    my_casedn_str(files_charset_info, old_name);

  if (wait_while_table_is_used(thd, table, HA_EXTRA_PREPARE_FOR_RENAME))
    goto err_new_table_cleanup;


  close_all_tables_for_name(thd, table->s,
                            new_name != table_name || new_db != db);

  error=0;
  table_list->table= table= 0;                  /* Safety */
  save_old_db_type= old_db_type;

  /*
    This leads to the storage engine (SE) not being notified for renames in
    mysql_rename_table(), because we just juggle with the FRM and nothing
    more. If we have an intermediate table, then we notify the SE that
    it should become the actual table. Later, we will recycle the old table.
    However, in case of ALTER TABLE RENAME there might be no intermediate
    table. This is when the old and new tables are compatible, according to
    mysql_compare_table(). Then, we need one additional call to
    mysql_rename_table() with flag NO_FRM_RENAME, which does nothing else but
    actual rename in the SE and the FRM is not touched. Note that, if the
    table is renamed and the SE is also changed, then an intermediate table
    is created and the additional call will not take place.
  */
  if (need_copy_table == ALTER_TABLE_METADATA_ONLY)
  {
    DBUG_ASSERT(new_db_type == old_db_type);
    /* This type cannot happen in regular ALTER. */
    new_db_type= old_db_type= NULL;
  }
  if (mysql_rename_table(old_db_type, db, table_name, db, old_name,
                         FN_TO_IS_TMP))
  {
    error=1;
    (void) quick_rm_table(new_db_type, new_db, tmp_name, FN_IS_TMP);
  }
  else if (mysql_rename_table(new_db_type, new_db, tmp_name, new_db,
                              new_alias, FN_FROM_IS_TMP) ||
           ((new_name != table_name || new_db != db) && // we also do rename
<<<<<<< HEAD
            (need_copy_table != ALTER_TABLE_METADATA_ONLY ||
             mysql_rename_table(save_old_db_type, db, table_name, new_db,
                                new_alias, NO_FRM_RENAME)) &&
            Table_triggers_list::change_table_name(thd, db, table_name,
                                                   new_db, new_alias)))
=======
           (need_copy_table != ALTER_TABLE_METADATA_ONLY ||
            mysql_rename_table(save_old_db_type, db, table_name, new_db,
                               new_alias, NO_FRM_RENAME)) &&
           Table_triggers_list::change_table_name(thd, db, alias, table_name,
                                                  new_db, new_alias)))
>>>>>>> fbfbc7ee
  {
    /* Try to get everything back. */
    error=1;
    (void) quick_rm_table(new_db_type,new_db,new_alias, 0);
    (void) quick_rm_table(new_db_type, new_db, tmp_name, FN_IS_TMP);
    (void) mysql_rename_table(old_db_type, db, old_name, db, alias,
                            FN_FROM_IS_TMP);
  }

  if (! error)
    (void) quick_rm_table(old_db_type, db, old_name, FN_IS_TMP);

  if (error)
  {
    /* This shouldn't happen. But let us play it safe. */
    goto err_with_mdl;
  }

  if (need_copy_table == ALTER_TABLE_METADATA_ONLY)
  {
    /*
      Now we have to inform handler that new .FRM file is in place.
      To do this we need to obtain a handler object for it.
      NO need to tamper with MERGE tables. The real open is done later.
    */
    Open_table_context ot_ctx(thd, MYSQL_OPEN_REOPEN);
    TABLE *t_table;
    if (new_name != table_name || new_db != db)
    {
      table_list->alias= new_name;
      table_list->table_name= new_name;
      table_list->table_name_length= strlen(new_name);
      table_list->db= new_db;
      table_list->db_length= strlen(new_db);
      table_list->mdl_request.ticket= target_mdl_request.ticket;
    }
    else
    {
      /*
        Under LOCK TABLES, we have a different mdl_lock_ticket
        points to a different instance than the one set initially
        to request the lock.
      */
      table_list->mdl_request.ticket= mdl_ticket;
    }
    if (open_table(thd, table_list, thd->mem_root, &ot_ctx))
    {
      goto err_with_mdl;
    }
    t_table= table_list->table;

    /* Tell the handler that a new frm file is in place. */
    error= t_table->file->ha_create_handler_files(path, NULL, CHF_INDEX_FLAG,
                                               create_info);

    DBUG_ASSERT(thd->open_tables == t_table);
    close_thread_table(thd, &thd->open_tables);
    table_list->table= 0;

    if (error)
      goto err_with_mdl;
  }
  if (thd->locked_tables_list.reopen_tables(thd))
    goto err_with_mdl;

  thd_proc_info(thd, "end");

  DBUG_EXECUTE_IF("sleep_alter_before_main_binlog", my_sleep(6000000););
  DEBUG_SYNC(thd, "alter_table_before_main_binlog");

  ha_binlog_log_query(thd, create_info->db_type, LOGCOM_ALTER_TABLE,
                      thd->query(), thd->query_length(),
                      db, table_name);

  DBUG_ASSERT(!(mysql_bin_log.is_open() &&
                thd->is_current_stmt_binlog_format_row() &&
                (create_info->options & HA_LEX_CREATE_TMP_TABLE)));
  if (write_bin_log(thd, TRUE, thd->query(), thd->query_length()))
    DBUG_RETURN(TRUE);

  if (ha_check_storage_engine_flag(old_db_type, HTON_FLUSH_AFTER_RENAME))
  {
    /*
      For the alter table to be properly flushed to the logs, we
      have to open the new table.  If not, we get a problem on server
      shutdown. But we do not need to attach MERGE children.
    */
    char path[FN_REFLEN];
    TABLE *t_table;
    build_table_filename(path + 1, sizeof(path) - 1, new_db, table_name, "", 0);
    t_table= open_table_uncached(thd, path, new_db, tmp_name, FALSE);
    if (t_table)
    {
      intern_close_table(t_table);
      my_free(t_table);
    }
    else
      sql_print_warning("Could not open table %s.%s after rename\n",
                        new_db,table_name);
    ha_flush_logs(old_db_type);
  }
  table_list->table=0;				// For query cache
  query_cache_invalidate3(thd, table_list, 0);

  if (thd->locked_tables_mode == LTM_LOCK_TABLES ||
      thd->locked_tables_mode == LTM_PRELOCKED_UNDER_LOCK_TABLES)
  {
    if ((new_name != table_name || new_db != db))
    {
      thd->mdl_context.release_lock(target_mdl_request.ticket);
      thd->mdl_context.release_all_locks_for_name(mdl_ticket);
    }
    else
      mdl_ticket->downgrade_exclusive_lock(MDL_SHARED_NO_READ_WRITE);
  }

end_temporary:
  my_snprintf(tmp_name, sizeof(tmp_name), ER(ER_INSERT_INFO),
	      (ulong) (copied + deleted), (ulong) deleted,
	      (ulong) thd->warning_info->statement_warn_count());
  my_ok(thd, copied + deleted, 0L, tmp_name);
  DBUG_RETURN(FALSE);

err_new_table_cleanup:
  if (new_table)
  {
    /* close_temporary_table() frees the new_table pointer. */
    close_temporary_table(thd, new_table, 1, 1);
  }
  else
    (void) quick_rm_table(new_db_type, new_db, tmp_name,
                          create_info->frm_only ? FN_IS_TMP | FRM_ONLY : FN_IS_TMP);

err:
  /*
    No default value was provided for a DATE/DATETIME field, the
    current sql_mode doesn't allow the '0000-00-00' value and
    the table to be altered isn't empty.
    Report error here.
  */
  if (alter_info->error_if_not_empty &&
      thd->warning_info->current_row_for_warning())
  {
    const char *f_val= 0;
    enum enum_mysql_timestamp_type t_type= MYSQL_TIMESTAMP_DATE;
    switch (alter_info->datetime_field->sql_type)
    {
      case MYSQL_TYPE_DATE:
      case MYSQL_TYPE_NEWDATE:
        f_val= "0000-00-00";
        t_type= MYSQL_TIMESTAMP_DATE;
        break;
      case MYSQL_TYPE_DATETIME:
        f_val= "0000-00-00 00:00:00";
        t_type= MYSQL_TIMESTAMP_DATETIME;
        break;
      default:
        /* Shouldn't get here. */
        DBUG_ASSERT(0);
    }
    bool save_abort_on_warning= thd->abort_on_warning;
    thd->abort_on_warning= TRUE;
    make_truncated_value_warning(thd, MYSQL_ERROR::WARN_LEVEL_WARN,
                                 f_val, strlength(f_val), t_type,
                                 alter_info->datetime_field->field_name);
    thd->abort_on_warning= save_abort_on_warning;
  }
  if (has_target_mdl_lock)
    thd->mdl_context.release_lock(target_mdl_request.ticket);

  DBUG_RETURN(TRUE);

err_with_mdl:
  /*
    An error happened while we were holding exclusive name metadata lock
    on table being altered. To be safe under LOCK TABLES we should
    remove all references to the altered table from the list of locked
    tables and release the exclusive metadata lock.
  */
  thd->locked_tables_list.unlink_all_closed_tables(thd, NULL, 0);
  if (has_target_mdl_lock)
    thd->mdl_context.release_lock(target_mdl_request.ticket);

  thd->mdl_context.release_all_locks_for_name(mdl_ticket);
  DBUG_RETURN(TRUE);
}
/* mysql_alter_table */



/**
  Prepare the transaction for the alter table's copy phase.
*/

bool mysql_trans_prepare_alter_copy_data(THD *thd)
{
  DBUG_ENTER("mysql_prepare_alter_copy_data");
  /*
    Turn off recovery logging since rollback of an alter table is to
    delete the new table so there is no need to log the changes to it.
    
    This needs to be done before external_lock.
  */
  if (ha_enable_transaction(thd, FALSE))
    DBUG_RETURN(TRUE);
  DBUG_RETURN(FALSE);
}


/**
  Commit the copy phase of the alter table.
*/

bool mysql_trans_commit_alter_copy_data(THD *thd)
{
  bool error= FALSE;
  DBUG_ENTER("mysql_commit_alter_copy_data");

  if (ha_enable_transaction(thd, TRUE))
    DBUG_RETURN(TRUE);
  
  /*
    Ensure that the new table is saved properly to disk before installing
    the new .frm.
    And that InnoDB's internal latches are released, to avoid deadlock
    when waiting on other instances of the table before rename (Bug#54747).
  */
  if (trans_commit_stmt(thd))
    error= TRUE;
  if (trans_commit_implicit(thd))
    error= TRUE;

  DBUG_RETURN(error);
}


static int
copy_data_between_tables(TABLE *from,TABLE *to,
			 List<Create_field> &create,
                         bool ignore,
			 uint order_num, ORDER *order,
			 ha_rows *copied,
			 ha_rows *deleted,
                         enum enum_enable_or_disable keys_onoff,
                         bool error_if_not_empty)
{
  int error;
  Copy_field *copy,*copy_end;
  ulong found_count,delete_count;
  THD *thd= current_thd;
  uint length= 0;
  SORT_FIELD *sortorder;
  READ_RECORD info;
  TABLE_LIST   tables;
  List<Item>   fields;
  List<Item>   all_fields;
  ha_rows examined_rows;
  bool auto_increment_field_copied= 0;
  ulong save_sql_mode;
  ulonglong prev_insert_id;
  DBUG_ENTER("copy_data_between_tables");

  if (mysql_trans_prepare_alter_copy_data(thd))
    DBUG_RETURN(-1);
  
  if (!(copy= new Copy_field[to->s->fields]))
    DBUG_RETURN(-1);				/* purecov: inspected */

  if (to->file->ha_external_lock(thd, F_WRLCK))
    DBUG_RETURN(-1);

  /* We need external lock before we can disable/enable keys */
  alter_table_manage_keys(to, from->file->indexes_are_disabled(), keys_onoff);

  /* We can abort alter table for any table type */
  thd->abort_on_warning= !ignore && test(thd->variables.sql_mode &
                                         (MODE_STRICT_TRANS_TABLES |
                                          MODE_STRICT_ALL_TABLES));

  from->file->info(HA_STATUS_VARIABLE);
  to->file->ha_start_bulk_insert(from->file->stats.records);

  save_sql_mode= thd->variables.sql_mode;

  List_iterator<Create_field> it(create);
  Create_field *def;
  copy_end=copy;
  for (Field **ptr=to->field ; *ptr ; ptr++)
  {
    def=it++;
    if (def->field)
    {
      if (*ptr == to->next_number_field)
      {
        auto_increment_field_copied= TRUE;
        /*
          If we are going to copy contents of one auto_increment column to
          another auto_increment column it is sensible to preserve zeroes.
          This condition also covers case when we are don't actually alter
          auto_increment column.
        */
        if (def->field == from->found_next_number_field)
          thd->variables.sql_mode|= MODE_NO_AUTO_VALUE_ON_ZERO;
      }
      (copy_end++)->set(*ptr,def->field,0);
    }

  }

  found_count=delete_count=0;

  if (order)
  {
    if (to->s->primary_key != MAX_KEY && to->file->primary_key_is_clustered())
    {
      char warn_buff[MYSQL_ERRMSG_SIZE];
      my_snprintf(warn_buff, sizeof(warn_buff), 
                  "ORDER BY ignored as there is a user-defined clustered index"
                  " in the table '%-.192s'", from->s->table_name.str);
      push_warning(thd, MYSQL_ERROR::WARN_LEVEL_WARN, ER_UNKNOWN_ERROR,
                   warn_buff);
    }
    else
    {
      from->sort.io_cache=(IO_CACHE*) my_malloc(sizeof(IO_CACHE),
                                                MYF(MY_FAE | MY_ZEROFILL));
      bzero((char *) &tables, sizeof(tables));
      tables.table= from;
      tables.alias= tables.table_name= from->s->table_name.str;
      tables.db= from->s->db.str;
      error= 1;

      if (thd->lex->select_lex.setup_ref_array(thd, order_num) ||
          setup_order(thd, thd->lex->select_lex.ref_pointer_array,
                      &tables, fields, all_fields, order) ||
          !(sortorder= make_unireg_sortorder(order, &length, NULL)) ||
          (from->sort.found_records= filesort(thd, from, sortorder, length,
                                              (SQL_SELECT *) 0, HA_POS_ERROR,
                                              1, &examined_rows)) ==
          HA_POS_ERROR)
        goto err;
    }
  };

  /* Tell handler that we have values for all columns in the to table */
  to->use_all_columns();
  init_read_record(&info, thd, from, (SQL_SELECT *) 0, 1, 1, FALSE);
  if (ignore)
    to->file->extra(HA_EXTRA_IGNORE_DUP_KEY);
  thd->warning_info->reset_current_row_for_warning();
  restore_record(to, s->default_values);        // Create empty record
  while (!(error=info.read_record(&info)))
  {
    if (thd->killed)
    {
      thd->send_kill_message();
      error= 1;
      break;
    }
    /* Return error if source table isn't empty. */
    if (error_if_not_empty)
    {
      error= 1;
      break;
    }
    if (to->next_number_field)
    {
      if (auto_increment_field_copied)
        to->auto_increment_field_not_null= TRUE;
      else
        to->next_number_field->reset();
    }
    
    for (Copy_field *copy_ptr=copy ; copy_ptr != copy_end ; copy_ptr++)
    {
      copy_ptr->do_copy(copy_ptr);
    }
    prev_insert_id= to->file->next_insert_id;
    error=to->file->ha_write_row(to->record[0]);
    to->auto_increment_field_not_null= FALSE;
    if (error)
    {
      if (!ignore ||
          to->file->is_fatal_error(error, HA_CHECK_DUP))
      {
         if (!to->file->is_fatal_error(error, HA_CHECK_DUP))
         {
           uint key_nr= to->file->get_dup_key(error);
           if ((int) key_nr >= 0)
           {
             const char *err_msg= ER(ER_DUP_ENTRY_WITH_KEY_NAME);
             if (key_nr == 0 &&
                 (to->key_info[0].key_part[0].field->flags &
                  AUTO_INCREMENT_FLAG))
               err_msg= ER(ER_DUP_ENTRY_AUTOINCREMENT_CASE);
             to->file->print_keydup_error(key_nr, err_msg);
             break;
           }
         }

	to->file->print_error(error,MYF(0));
	break;
      }
      to->file->restore_auto_increment(prev_insert_id);
      delete_count++;
    }
    else
      found_count++;
    thd->warning_info->inc_current_row_for_warning();
  }
  end_read_record(&info);
  free_io_cache(from);
  delete [] copy;				// This is never 0

  if (to->file->ha_end_bulk_insert() && error <= 0)
  {
    to->file->print_error(my_errno,MYF(0));
    error= 1;
  }
  to->file->extra(HA_EXTRA_NO_IGNORE_DUP_KEY);

  if (mysql_trans_commit_alter_copy_data(thd))
    error= 1;

 err:
  thd->variables.sql_mode= save_sql_mode;
  thd->abort_on_warning= 0;
  free_io_cache(from);
  *copied= found_count;
  *deleted=delete_count;
  to->file->ha_release_auto_increment();
  if (to->file->ha_external_lock(thd,F_UNLCK))
    error=1;
  if (error < 0 && to->file->extra(HA_EXTRA_PREPARE_FOR_RENAME))
    error= 1;
  DBUG_RETURN(error > 0 ? -1 : 0);
}


/*
  Recreates tables by calling mysql_alter_table().

  SYNOPSIS
    mysql_recreate_table()
    thd			Thread handler
    tables		Tables to recreate

 RETURN
    Like mysql_alter_table().
*/
bool mysql_recreate_table(THD *thd, TABLE_LIST *table_list)
{
  HA_CREATE_INFO create_info;
  Alter_info alter_info;

  DBUG_ENTER("mysql_recreate_table");
  DBUG_ASSERT(!table_list->next_global);
  /*
    table_list->table has been closed and freed. Do not reference
    uninitialized data. open_tables() could fail.
  */
  table_list->table= NULL;
  /* Same applies to MDL ticket. */
  table_list->mdl_request.ticket= NULL;
  /* Set lock type which is appropriate for ALTER TABLE. */
  table_list->lock_type= TL_READ_NO_INSERT;
  /* Same applies to MDL request. */
  table_list->mdl_request.set_type(MDL_SHARED_NO_WRITE);

  bzero((char*) &create_info, sizeof(create_info));
  create_info.row_type=ROW_TYPE_NOT_USED;
  create_info.default_table_charset=default_charset_info;
  /* Force alter table to recreate table */
  alter_info.flags= (ALTER_CHANGE_COLUMN | ALTER_RECREATE);
  DBUG_RETURN(mysql_alter_table(thd, NullS, NullS, &create_info,
                                table_list, &alter_info, 0,
                                (ORDER *) 0, 0));
}


bool mysql_checksum_table(THD *thd, TABLE_LIST *tables,
                          HA_CHECK_OPT *check_opt)
{
  TABLE_LIST *table;
  List<Item> field_list;
  Item *item;
  Protocol *protocol= thd->protocol;
  DBUG_ENTER("mysql_checksum_table");

  field_list.push_back(item = new Item_empty_string("Table", NAME_LEN*2));
  item->maybe_null= 1;
  field_list.push_back(item= new Item_int("Checksum", (longlong) 1,
                                          MY_INT64_NUM_DECIMAL_DIGITS));
  item->maybe_null= 1;
  if (protocol->send_result_set_metadata(&field_list,
                            Protocol::SEND_NUM_ROWS | Protocol::SEND_EOF))
    DBUG_RETURN(TRUE);

  /* Open one table after the other to keep lock time as short as possible. */
  for (table= tables; table; table= table->next_local)
  {
    char table_name[NAME_LEN*2+2];
    TABLE *t;

    strxmov(table_name, table->db ,".", table->table_name, NullS);

    t= table->table= open_n_lock_single_table(thd, table, TL_READ, 0);
    thd->clear_error();			// these errors shouldn't get client

    protocol->prepare_for_resend();
    protocol->store(table_name, system_charset_info);

    if (!t)
    {
      /* Table didn't exist */
      protocol->store_null();
      thd->clear_error();
    }
    else
    {
      if (t->file->ha_table_flags() & HA_HAS_CHECKSUM &&
	  !(check_opt->flags & T_EXTEND))
	protocol->store((ulonglong)t->file->checksum());
      else if (!(t->file->ha_table_flags() & HA_HAS_CHECKSUM) &&
	       (check_opt->flags & T_QUICK))
	protocol->store_null();
      else
      {
	/* calculating table's checksum */
	ha_checksum crc= 0;
        uchar null_mask=256 -  (1 << t->s->last_null_bit_pos);

        t->use_all_columns();

	if (t->file->ha_rnd_init(1))
	  protocol->store_null();
	else
	{
	  for (;;)
	  {
            if (thd->killed)
            {
              /* 
                 we've been killed; let handler clean up, and remove the 
                 partial current row from the recordset (embedded lib) 
              */
              t->file->ha_rnd_end();
              thd->protocol->remove_last_row();
              goto err;
            }
	    ha_checksum row_crc= 0;
            int error= t->file->ha_rnd_next(t->record[0]);
            if (unlikely(error))
            {
              if (error == HA_ERR_RECORD_DELETED)
                continue;
              break;
            }
	    if (t->s->null_bytes)
            {
              /* fix undefined null bits */
              t->record[0][t->s->null_bytes-1] |= null_mask;
              if (!(t->s->db_create_options & HA_OPTION_PACK_RECORD))
                t->record[0][0] |= 1;

	      row_crc= my_checksum(row_crc, t->record[0], t->s->null_bytes);
            }

	    for (uint i= 0; i < t->s->fields; i++ )
	    {
	      Field *f= t->field[i];

             /*
               BLOB and VARCHAR have pointers in their field, we must convert
               to string; GEOMETRY is implemented on top of BLOB.
               BIT may store its data among NULL bits, convert as well.
             */
              switch (f->type()) {
                case MYSQL_TYPE_BLOB:
                case MYSQL_TYPE_VARCHAR:
                case MYSQL_TYPE_GEOMETRY:
                case MYSQL_TYPE_BIT:
                {
                  String tmp;
                  f->val_str(&tmp);
                  row_crc= my_checksum(row_crc, (uchar*) tmp.ptr(),
                           tmp.length());
                  break;
                }
                default:
                  row_crc= my_checksum(row_crc, f->ptr, f->pack_length());
                  break;
	      }
	    }

	    crc+= row_crc;
	  }
	  protocol->store((ulonglong)crc);
          t->file->ha_rnd_end();
	}
      }
      thd->clear_error();
      if (! thd->in_sub_stmt)
        trans_rollback_stmt(thd);
      close_thread_tables(thd);
      /*
        Don't release metadata locks, this will be done at
        statement end.
      */
      table->table=0;				// For query cache
    }
    if (protocol->write())
      goto err;
  }

  my_eof(thd);
  DBUG_RETURN(FALSE);

err:
  DBUG_RETURN(TRUE);
}

static bool check_engine(THD *thd, const char *table_name,
                         HA_CREATE_INFO *create_info)
{
  handlerton **new_engine= &create_info->db_type;
  handlerton *req_engine= *new_engine;
  bool no_substitution=
        test(thd->variables.sql_mode & MODE_NO_ENGINE_SUBSTITUTION);
  if (!(*new_engine= ha_checktype(thd, ha_legacy_type(req_engine),
                                  no_substitution, 1)))
    return TRUE;

  if (req_engine && req_engine != *new_engine)
  {
    push_warning_printf(thd, MYSQL_ERROR::WARN_LEVEL_NOTE,
                       ER_WARN_USING_OTHER_HANDLER,
                       ER(ER_WARN_USING_OTHER_HANDLER),
                       ha_resolve_storage_engine_name(*new_engine),
                       table_name);
  }
  if (create_info->options & HA_LEX_CREATE_TMP_TABLE &&
      ha_check_storage_engine_flag(*new_engine, HTON_TEMPORARY_NOT_SUPPORTED))
  {
    if (create_info->used_fields & HA_CREATE_USED_ENGINE)
    {
      my_error(ER_ILLEGAL_HA_CREATE_OPTION, MYF(0),
               ha_resolve_storage_engine_name(*new_engine), "TEMPORARY");
      *new_engine= 0;
      return TRUE;
    }
    *new_engine= myisam_hton;
  }
  return FALSE;
}<|MERGE_RESOLUTION|>--- conflicted
+++ resolved
@@ -6745,19 +6745,11 @@
   else if (mysql_rename_table(new_db_type, new_db, tmp_name, new_db,
                               new_alias, FN_FROM_IS_TMP) ||
            ((new_name != table_name || new_db != db) && // we also do rename
-<<<<<<< HEAD
             (need_copy_table != ALTER_TABLE_METADATA_ONLY ||
              mysql_rename_table(save_old_db_type, db, table_name, new_db,
                                 new_alias, NO_FRM_RENAME)) &&
-            Table_triggers_list::change_table_name(thd, db, table_name,
+            Table_triggers_list::change_table_name(thd, db, alias, table_name,
                                                    new_db, new_alias)))
-=======
-           (need_copy_table != ALTER_TABLE_METADATA_ONLY ||
-            mysql_rename_table(save_old_db_type, db, table_name, new_db,
-                               new_alias, NO_FRM_RENAME)) &&
-           Table_triggers_list::change_table_name(thd, db, alias, table_name,
-                                                  new_db, new_alias)))
->>>>>>> fbfbc7ee
   {
     /* Try to get everything back. */
     error=1;
