/* Copyright (c) 2000, 2016, Oracle and/or its affiliates. All rights reserved.

   This program is free software; you can redistribute it and/or modify
   it under the terms of the GNU General Public License as published by
   the Free Software Foundation; version 2 of the License.

   This program is distributed in the hope that it will be useful,
   but WITHOUT ANY WARRANTY; without even the implied warranty of
   MERCHANTABILITY or FITNESS FOR A PARTICULAR PURPOSE.  See the
   GNU General Public License for more details.

   You should have received a copy of the GNU General Public License
   along with this program; if not, write to the Free Software
   Foundation, Inc., 51 Franklin St, Fifth Floor, Boston, MA 02110-1301 USA */

/**
  @file

  This file is the net layer API for the MySQL client/server protocol.

  Write and read of logical packets to/from socket.

  Writes are cached into net_buffer_length big packets.
  Read packets are reallocated dynamicly when reading big packets.
  Each logical packet has the following pre-info:
  3 byte length & 1 byte package-number.

  This file needs to be written in C as it's used by the libmysql client as a
  C file.
*/

/*
  HFTODO this must be hidden if we don't want client capabilities in 
  embedded library
 */
#include <my_global.h>
#include <mysql.h>
#include <mysql_com.h>
#include <mysqld_error.h>
#include <my_sys.h>
#include <m_string.h>
#include <violite.h>
#include <signal.h>
#include <errno.h>
#include "probes_mysql.h"
/* key_memory_NET_buff */
#include "mysqld.h"

#include <algorithm>

using std::min;
using std::max;

PSI_memory_key key_memory_NET_buff;
PSI_memory_key key_memory_NET_compress_packet;

#ifdef EMBEDDED_LIBRARY
#undef MYSQL_SERVER
#undef MYSQL_CLIENT
#define MYSQL_CLIENT
#endif /*EMBEDDED_LIBRARY */


/*
  The following handles the differences when this is linked between the
  client and the server.

  This gives an error if a too big packet is found.
  The server can change this, but because the client can't normally do this
  the client should have a bigger max_allowed_packet.
*/

#ifdef MYSQL_SERVER
/*
  The following variables/functions should really not be declared
  extern, but as it's hard to include sql_class.h here, we have to
  live with this for a while.
*/
extern void query_cache_insert(const char *packet, ulong length,
                               unsigned pkt_nr);
extern void thd_increment_bytes_sent(size_t length);
extern void thd_increment_bytes_received(size_t length);

/* Additional instrumentation hooks for the server */
#include "mysql_com_server.h"
#endif

#define VIO_SOCKET_ERROR  ((size_t) -1)

static my_bool net_write_buff(NET *, const uchar *, size_t);

/** Init with packet info. */

my_bool my_net_init(NET *net, Vio* vio)
{
  DBUG_ENTER("my_net_init");
  net->vio = vio;
  my_net_local_init(net);			/* Set some limits */
  if (!(net->buff=(uchar*) my_malloc(key_memory_NET_buff,
                                     (size_t) net->max_packet+
             NET_HEADER_SIZE + COMP_HEADER_SIZE,
             MYF(MY_WME))))
    DBUG_RETURN(1);
  net->buff_end=net->buff+net->max_packet;
  net->error=0; net->return_status=0;
  net->pkt_nr=net->compress_pkt_nr=0;
  net->write_pos=net->read_pos = net->buff;
  net->last_error[0]=0;
  net->compress=0; net->reading_or_writing=0;
  net->where_b = net->remain_in_buf=0;
  net->last_errno=0;
  net->unused= 0;
#ifdef MYSQL_SERVER
  net->extension= NULL;
#endif

  if (vio)
  {
    /* For perl DBI/DBD. */
    net->fd= vio_fd(vio);
    vio_fastsend(vio);
  }
  DBUG_RETURN(0);
}


void net_end(NET *net)
{
  DBUG_ENTER("net_end");
  my_free(net->buff);
  net->buff=0;
  DBUG_VOID_RETURN;
}

void net_claim_memory_ownership(NET *net)
{
  my_claim(net->buff);
}

/** Realloc the packet buffer. */

my_bool net_realloc(NET *net, size_t length)
{
  uchar *buff;
  size_t pkt_length;
  DBUG_ENTER("net_realloc");
  DBUG_PRINT("enter",("length: %lu", (ulong) length));

  if (length >= net->max_packet_size)
  {
    DBUG_PRINT("error", ("Packet too large. Max size: %lu",
                         net->max_packet_size));
    /* @todo: 1 and 2 codes are identical. */
    net->error= 1;
    net->last_errno= ER_NET_PACKET_TOO_LARGE;
#ifdef MYSQL_SERVER
    my_error(ER_NET_PACKET_TOO_LARGE, MYF(0));
#endif
    DBUG_RETURN(1);
  }
  pkt_length = (length+IO_SIZE-1) & ~(IO_SIZE-1); 
  /*
    We must allocate some extra bytes for the end 0 and to be able to
    read big compressed blocks in
    net_read_packet() may actually read 4 bytes depending on build flags and
    platform.
  */
  if (!(buff= (uchar*) my_realloc(key_memory_NET_buff,
                                  (char*) net->buff, pkt_length +
                                  NET_HEADER_SIZE + COMP_HEADER_SIZE,
                                  MYF(MY_WME))))
  {
    /* @todo: 1 and 2 codes are identical. */
    net->error= 1;
    net->last_errno= ER_OUT_OF_RESOURCES;
    /* In the server the error is reported by MY_WME flag. */
    DBUG_RETURN(1);
  }
  net->buff=net->write_pos=buff;
  net->buff_end=buff+(net->max_packet= (ulong) pkt_length);
  DBUG_RETURN(0);
}


/**
  Clear (reinitialize) the NET structure for a new command.

  @remark Performs debug checking of the socket buffer to
          ensure that the protocol sequence is correct.

  @param net          NET handler
  @param check_buffer  Whether to check the socket buffer.
*/

void net_clear(NET *net,
               my_bool check_buffer MY_ATTRIBUTE((unused)))
{
  DBUG_ENTER("net_clear");

#if !defined(EMBEDDED_LIBRARY)
  /* Ensure the socket buffer is empty, except for an EOF (at least 1). */
  DBUG_ASSERT(!check_buffer || (vio_pending(net->vio) <= 1));
#endif

  /* Ready for new command */
  net->pkt_nr= net->compress_pkt_nr= 0;
  net->write_pos= net->buff;

  DBUG_VOID_RETURN;
}


/** Flush write_buffer if not empty. */

my_bool net_flush(NET *net)
{
  my_bool error= 0;
  DBUG_ENTER("net_flush");
  if (net->buff != net->write_pos)
  {
    error= net_write_packet(net, net->buff,
                            (size_t) (net->write_pos - net->buff));
    net->write_pos= net->buff;
  }
  /* Sync packet number if using compression */
  if (net->compress)
    net->pkt_nr=net->compress_pkt_nr;
  DBUG_RETURN(error);
}


/**
  Whether a I/O operation should be retried later.

  @param net          NET handler.
  @param retry_count  Maximum number of interrupted operations.

  @retval TRUE    Operation should be retried.
  @retval FALSE   Operation should not be retried. Fatal error.
*/

static my_bool
net_should_retry(NET *net, uint *retry_count MY_ATTRIBUTE((unused)))
{
  my_bool retry;

<<<<<<< HEAD
=======
#ifndef MYSQL_SERVER
  /*
    In the  client library, interrupted I/O operations are always retried.
    Otherwise, it's either a timeout or an unrecoverable error.
  */
  retry= vio_should_retry(net->vio);
#else
>>>>>>> 81432cb0
  /*
    In the server, interrupted I/O operations are retried up to a limit.
    In this scenario, pthread_kill can be used to wake up
    (interrupt) threads waiting for I/O.
  */
  retry= vio_should_retry(net->vio) && ((*retry_count)++ < net->retry_count);

  return retry;
}


/*****************************************************************************
** Write something to server/client buffer
*****************************************************************************/

/**
  Write a logical packet with packet header.

  Format: Packet length (3 bytes), packet number (1 byte)
  When compression is used, a 3 byte compression length is added.

  @note If compression is used, the original packet is modified!
*/

my_bool my_net_write(NET *net, const uchar *packet, size_t len)
{
  uchar buff[NET_HEADER_SIZE];
  int rc;

  if (unlikely(!net->vio)) /* nowhere to write */
    return 0;

  MYSQL_NET_WRITE_START(len);

  DBUG_EXECUTE_IF("simulate_net_write_failure", {
                  my_error(ER_NET_ERROR_ON_WRITE, MYF(0));
                  return 1;
                  };
                 );

  /*
    Big packets are handled by splitting them in packets of MAX_PACKET_LENGTH
    length. The last packet is always a packet that is < MAX_PACKET_LENGTH.
    (The last packet may even have a length of 0)
  */
  while (len >= MAX_PACKET_LENGTH)
  {
    const ulong z_size = MAX_PACKET_LENGTH;
    int3store(buff, z_size);
    buff[3]= (uchar) net->pkt_nr++;
    if (net_write_buff(net, buff, NET_HEADER_SIZE) ||
        net_write_buff(net, packet, z_size))
    {
      MYSQL_NET_WRITE_DONE(1);
      return 1;
    }
    packet += z_size;
    len-=     z_size;
  }
  /* Write last packet */
  int3store(buff, static_cast<uint>(len));
  buff[3]= (uchar) net->pkt_nr++;
  if (net_write_buff(net, buff, NET_HEADER_SIZE))
  {
    MYSQL_NET_WRITE_DONE(1);
    return 1;
  }
#ifndef DEBUG_DATA_PACKETS
  DBUG_DUMP("packet_header", buff, NET_HEADER_SIZE);
#endif
  rc= MY_TEST(net_write_buff(net,packet,len));
  MYSQL_NET_WRITE_DONE(rc);
  return rc;
}


/**
  Send a command to the server.

    The reason for having both header and packet is so that libmysql
    can easy add a header to a special command (like prepared statements)
    without having to re-alloc the string.

    As the command is part of the first data packet, we have to do some data
    juggling to put the command in there, without having to create a new
    packet.
  
    This function will split big packets into sub-packets if needed.
    (Each sub packet can only be 2^24 bytes)

  @param net		NET handler
  @param command	Command in MySQL server (enum enum_server_command)
  @param header	Header to write after command
  @param head_len	Length of header
  @param packet	Query or parameter to query
  @param len		Length of packet

  @retval
    0	ok
  @retval
    1	error
*/

my_bool
net_write_command(NET *net,uchar command,
      const uchar *header, size_t head_len,
      const uchar *packet, size_t len)
{
  size_t length=len+1+head_len;			/* 1 extra byte for command */
  uchar buff[NET_HEADER_SIZE+1];
  uint header_size=NET_HEADER_SIZE+1;
  int rc;
  DBUG_ENTER("net_write_command");
  DBUG_PRINT("enter",("length: %lu", (ulong) len));

  MYSQL_NET_WRITE_START(length);

  buff[4]=command;				/* For first packet */

  if (length >= MAX_PACKET_LENGTH)
  {
    /* Take into account that we have the command in the first header */
    len= MAX_PACKET_LENGTH - 1 - head_len;
    do
    {
      int3store(buff, MAX_PACKET_LENGTH);
      buff[3]= (uchar) net->pkt_nr++;
      if (net_write_buff(net, buff, header_size) ||
          net_write_buff(net, header, head_len) ||
          net_write_buff(net, packet, len))
      {
        MYSQL_NET_WRITE_DONE(1);
        DBUG_RETURN(1);
      }
      packet+= len;
      length-= MAX_PACKET_LENGTH;
      len= MAX_PACKET_LENGTH;
      head_len= 0;
      header_size= NET_HEADER_SIZE;
    } while (length >= MAX_PACKET_LENGTH);
    len=length;         /* Data left to be written */
  }
  int3store(buff, static_cast<uint>(length));
  buff[3]= (uchar) net->pkt_nr++;
  rc= MY_TEST(net_write_buff(net, buff, header_size) ||
              (head_len && net_write_buff(net, header, head_len)) ||
              net_write_buff(net, packet, len) || net_flush(net));
  MYSQL_NET_WRITE_DONE(rc);
  DBUG_RETURN(rc);
}


/**
  Caching the data in a local buffer before sending it.

   Fill up net->buffer and send it to the client when full.

    If the rest of the to-be-sent-packet is bigger than buffer,
    send it in one big block (to avoid copying to internal buffer).
    If not, copy the rest of the data to the buffer and return without
    sending data.

  @param net		Network handler
  @param packet	Packet to send
  @param len		Length of packet

  @note
    The cached buffer can be sent as it is with 'net_flush()'.
    In this code we have to be careful to not send a packet longer than
    MAX_PACKET_LENGTH to net_write_packet() if we are using the compressed
    protocol as we store the length of the compressed packet in 3 bytes.

  @retval
    0	ok
  @retval
    1
*/

static my_bool
net_write_buff(NET *net, const uchar *packet, size_t len)
{
  ulong left_length;
  if (net->compress && net->max_packet > MAX_PACKET_LENGTH)
    left_length= (ulong) (MAX_PACKET_LENGTH - (net->write_pos - net->buff));
  else
    left_length= (ulong) (net->buff_end - net->write_pos);

#ifdef DEBUG_DATA_PACKETS
  DBUG_DUMP("data", packet, len);
#endif
  if (len > left_length)
  {
    if (net->write_pos != net->buff)
    {
      /* Fill up already used packet and write it */
      memcpy(net->write_pos, packet, left_length);
      if (net_write_packet(net, net->buff,
                           (size_t) (net->write_pos - net->buff) + left_length))
        return 1;
      net->write_pos= net->buff;
      packet+= left_length;
      len-= left_length;
    }
    if (net->compress)
    {
      /*
        We can't have bigger packets than 16M with compression
        Because the uncompressed length is stored in 3 bytes
      */
      left_length= MAX_PACKET_LENGTH;
      while (len > left_length)
      {
        if (net_write_packet(net, packet, left_length))
          return 1;
        packet+= left_length;
        len-= left_length;
      }
    }
    if (len > net->max_packet)
      return net_write_packet(net, packet, len);
    /* Send out rest of the blocks as full sized blocks */
  }
  memcpy(net->write_pos, packet, len);
  net->write_pos+= len;
  return 0;
}


/**
  Write a determined number of bytes to a network handler.

  @param  net     NET handler.
  @param  buf     Buffer containing the data to be written.
  @param  count   The length, in bytes, of the buffer.

  @return TRUE on error, FALSE on success.
*/

static my_bool
net_write_raw_loop(NET *net, const uchar *buf, size_t count)
{
  unsigned int retry_count= 0;

  while (count)
  {
    size_t sentcnt= vio_write(net->vio, buf, count);

    /* VIO_SOCKET_ERROR (-1) indicates an error. */
    if (sentcnt == VIO_SOCKET_ERROR)
    {
      /* A recoverable I/O error occurred? */
      if (net_should_retry(net, &retry_count))
        continue;
      else
        break;
    }

    count-= sentcnt;
    buf+= sentcnt;
#ifdef MYSQL_SERVER
    thd_increment_bytes_sent(sentcnt);
#endif
  }

  /* On failure, propagate the error code. */
  if (count)
  {
    /* Socket should be closed. */
    net->error= 2;

    /* Interrupted by a timeout? */
    if (vio_was_timeout(net->vio))
      net->last_errno= ER_NET_WRITE_INTERRUPTED;
    else
      net->last_errno= ER_NET_ERROR_ON_WRITE;

#ifdef MYSQL_SERVER
    my_error(net->last_errno, MYF(0));
#endif
  }

  return MY_TEST(count);
}


/**
  Compress and encapsulate a packet into a compressed packet.

  @param          net      NET handler.
  @param          packet   The packet to compress.
  @param[in,out]  length   Length of the packet.

  A compressed packet header is compromised of the packet
  length (3 bytes), packet number (1 byte) and the length
  of the original (uncompressed) packet.

  @return Pointer to the (new) compressed packet.
*/

static uchar *
compress_packet(NET *net, const uchar *packet, size_t *length)
{
  uchar *compr_packet;
  size_t compr_length;
  const uint header_length= NET_HEADER_SIZE + COMP_HEADER_SIZE;

  compr_packet= (uchar *) my_malloc(key_memory_NET_compress_packet,
                                    *length + header_length, MYF(MY_WME));

  if (compr_packet == NULL)
    return NULL;

  memcpy(compr_packet + header_length, packet, *length);

  /* Compress the encapsulated packet. */
  if (my_compress(compr_packet + header_length, length, &compr_length))
  {
    /*
      If the length of the compressed packet is larger than the
      original packet, the original packet is sent uncompressed.
    */
    compr_length= 0;
  }

  /* Length of the compressed (original) packet. */
  int3store(&compr_packet[NET_HEADER_SIZE], static_cast<uint>(compr_length));
  /* Length of this packet. */
  int3store(compr_packet, static_cast<uint>(*length));
  /* Packet number. */
  compr_packet[3]= (uchar) (net->compress_pkt_nr++);

  *length+= header_length;

  return compr_packet;
}


/**
  Write a MySQL protocol packet to the network handler.

  @param  net     NET handler.
  @param  packet  The packet to write.
  @param  length  Length of the packet.

  @remark The packet might be encapsulated into a compressed packet.

  @return TRUE on error, FALSE on success.
*/

my_bool
net_write_packet(NET *net, const uchar *packet, size_t length)
{
  my_bool res;
  DBUG_ENTER("net_write_packet");

#if defined(MYSQL_SERVER)
  query_cache_insert((char*) packet, length, net->pkt_nr);
#endif

  /* Socket can't be used */
  if (net->error == 2)
    DBUG_RETURN(TRUE);

  net->reading_or_writing= 2;

#ifdef HAVE_COMPRESS
  const bool do_compress= net->compress;
  if (do_compress)
  {
    if ((packet= compress_packet(net, packet, &length)) == NULL)
    {
      net->error= 2;
      net->last_errno= ER_OUT_OF_RESOURCES;
      /* In the server, allocation failure raises a error. */
      net->reading_or_writing= 0;
      DBUG_RETURN(TRUE);
    }
  }
#endif /* HAVE_COMPRESS */

#ifdef DEBUG_DATA_PACKETS
  DBUG_DUMP("data", packet, length);
#endif

  res= net_write_raw_loop(net, packet, length);

#ifdef HAVE_COMPRESS
  if (do_compress)
    my_free((void *) packet);
#endif

  net->reading_or_writing= 0;

  DBUG_RETURN(res);
}

/*****************************************************************************
** Read something from server/clinet
*****************************************************************************/

/**
  Read a determined number of bytes from a network handler.

  @param  net     NET handler.
  @param  count   The number of bytes to read.

  @return TRUE on error, FALSE on success.
*/

static my_bool net_read_raw_loop(NET *net, size_t count)
{
  bool eof= false;
  unsigned int retry_count= 0;
  uchar *buf= net->buff + net->where_b;

  while (count)
  {
    size_t recvcnt= vio_read(net->vio, buf, count);

    /* VIO_SOCKET_ERROR (-1) indicates an error. */
    if (recvcnt == VIO_SOCKET_ERROR)
    {
      /* A recoverable I/O error occurred? */
      if (net_should_retry(net, &retry_count))
        continue;
      else
        break;
    }
    /* Zero indicates end of file. */
    else if (!recvcnt)
    {
      eof= true;
      break;
    }

    count-= recvcnt;
    buf+= recvcnt;
#ifdef MYSQL_SERVER
    thd_increment_bytes_received(recvcnt);
#endif
  }

  /* On failure, propagate the error code. */
  if (count)
  {
    /* Socket should be closed. */
    net->error= 2;

    /* Interrupted by a timeout? */
    if (!eof && vio_was_timeout(net->vio))
      net->last_errno= ER_NET_READ_INTERRUPTED;
    else
      net->last_errno= ER_NET_READ_ERROR;

#ifdef MYSQL_SERVER
    my_error(net->last_errno, MYF(0));
#endif
  }

  return MY_TEST(count);
}


/**
  Read the header of a packet. The MySQL protocol packet header
  consists of the length, in bytes, of the payload (packet data)
  and a serial number.

  @remark The encoded length is the length of the packet payload,
          which does not include the packet header.

  @remark The serial number is used to ensure that the packets are
          received in order. If the packet serial number does not
          match the expected value, a error is returned.

  @param  net  NET handler.

  @return TRUE on error, FALSE on success.
*/

static my_bool net_read_packet_header(NET *net)
{
  uchar pkt_nr;
  size_t count= NET_HEADER_SIZE;
  my_bool rc;

  if (net->compress)
    count+= COMP_HEADER_SIZE;

#ifdef MYSQL_SERVER
  struct st_net_server *server_extension;

  server_extension= static_cast<st_net_server*> (net->extension);

  if (server_extension != NULL)
  {
    void *user_data= server_extension->m_user_data;
    DBUG_ASSERT(server_extension->m_before_header != NULL);
    DBUG_ASSERT(server_extension->m_after_header != NULL);

    server_extension->m_before_header(net, user_data, count);
    rc= net_read_raw_loop(net, count);
    server_extension->m_after_header(net, user_data, count, rc);
  }
  else
#endif
  {
    rc= net_read_raw_loop(net, count);
  }

  if (rc)
    return TRUE;

  DBUG_DUMP("packet_header", net->buff + net->where_b, NET_HEADER_SIZE);

  pkt_nr= net->buff[net->where_b + 3];

  /*
    Verify packet serial number against the truncated packet counter.
    The local packet counter must be truncated since its not reset.
  */
  if (pkt_nr != (uchar) net->pkt_nr)
  {
    /* Not a NET error on the client. XXX: why? */
#if defined(MYSQL_SERVER)
    my_error(ER_NET_PACKETS_OUT_OF_ORDER, MYF(0));
#elif defined(EXTRA_DEBUG)
    /*
      We don't make noise server side, since the client is expected
      to break the protocol for e.g. --send LOAD DATA .. LOCAL where
      the server expects the client to send a file, but the client
      may reply with a new command instead.
    */
    my_message_local(ERROR_LEVEL,
                     "packets out of order (found %u, expected %u)",
                     (uint) pkt_nr, net->pkt_nr);
    DBUG_ASSERT(pkt_nr == net->pkt_nr);
#endif
    return TRUE;
  }

  net->pkt_nr++;

  return FALSE;
}


/**
  Read one (variable-length) MySQL protocol packet.
  A MySQL packet consists of a header and a payload.

  @remark Reads one packet to net->buff + net->where_b.
  @remark Long packets are handled by my_net_read().
  @remark The network buffer is expanded if necessary.

  @return The length of the packet, or @packet_error on error.
*/

static size_t net_read_packet(NET *net, size_t *complen)
{
  size_t pkt_len, pkt_data_len;

  *complen= 0;

  net->reading_or_writing= 1;

  /* Retrieve packet length and number. */
  if (net_read_packet_header(net))
    goto error;

  net->compress_pkt_nr= net->pkt_nr;

#ifdef HAVE_COMPRESS
  if (net->compress)
  {
    /*
      The right-hand expression
      must match the size of the buffer allocated in net_realloc().
    */
    DBUG_ASSERT(net->where_b + NET_HEADER_SIZE + sizeof(uint32) <=
                net->max_packet + NET_HEADER_SIZE + COMP_HEADER_SIZE);

    /*
      If the packet is compressed then complen > 0 and contains the
      number of bytes in the uncompressed packet.
    */
    *complen= uint3korr(&(net->buff[net->where_b + NET_HEADER_SIZE]));
  }
#endif

  /* The length of the packet that follows. */
  pkt_len= uint3korr(net->buff+net->where_b);

  /* End of big multi-packet. */
  if (!pkt_len)
    goto end;

  pkt_data_len = max(pkt_len, *complen) + net->where_b;

  /* Expand packet buffer if necessary. */
  if ((pkt_data_len >= net->max_packet) && net_realloc(net, pkt_data_len))
    goto error;

  /* Read the packet data (payload). */
  if (net_read_raw_loop(net, pkt_len))
    goto error;

end:
  net->reading_or_writing= 0;
  return pkt_len;

error:
  net->reading_or_writing= 0;
  return packet_error;
}


/**
  Read a packet from the client/server and return it without the internal
  package header.

  If the packet is the first packet of a multi-packet packet
  (which is indicated by the length of the packet = 0xffffff) then
  all sub packets are read and concatenated.

  If the packet was compressed, its uncompressed and the length of the
  uncompressed packet is returned.

  @return
  The function returns the length of the found packet or packet_error.
  net->read_pos points to the read data.
*/

ulong
my_net_read(NET *net)
{
  size_t len, complen;

  MYSQL_NET_READ_START();

#ifdef HAVE_COMPRESS
  if (!net->compress)
  {
#endif
    len= net_read_packet(net, &complen);
    if (len == MAX_PACKET_LENGTH)
    {
      /* First packet of a multi-packet.  Concatenate the packets */
      ulong save_pos = net->where_b;
      size_t total_length= 0;
      do
      {
        net->where_b += len;
        total_length += len;
        len= net_read_packet(net, &complen);
      } while (len == MAX_PACKET_LENGTH);
      if (len != packet_error)
        len+= total_length;
      net->where_b = save_pos;
    }
    net->read_pos = net->buff + net->where_b;
    if (len != packet_error)
      net->read_pos[len]=0;		/* Safeguard for mysql_use_result */
    MYSQL_NET_READ_DONE(0, len);
    return static_cast<ulong>(len);
#ifdef HAVE_COMPRESS
  }
  else
  {
    /* We are using the compressed protocol */

    size_t buf_length;
    ulong start_of_packet;
    ulong first_packet_offset;
    uint read_length, multi_byte_packet=0;

    if (net->remain_in_buf)
    {
      buf_length= net->buf_length;		/* Data left in old packet */
      first_packet_offset= start_of_packet= (net->buf_length -
                                             net->remain_in_buf);
      /* Restore the character that was overwritten by the end 0 */
      net->buff[start_of_packet]= net->save_char;
    }
    else
    {
      /* reuse buffer, as there is nothing in it that we need */
      buf_length= start_of_packet= first_packet_offset= 0;
    }
    for (;;)
    {
      size_t packet_len;

      if (buf_length - start_of_packet >= NET_HEADER_SIZE)
      {
        read_length = uint3korr(net->buff+start_of_packet);
        if (!read_length)
        { 
          /* End of multi-byte packet */
          start_of_packet += NET_HEADER_SIZE;
          break;
        }
        if (read_length + NET_HEADER_SIZE <= buf_length - start_of_packet)
        {
          if (multi_byte_packet)
          {
            /* 
              It's never the buffer on the first loop iteration that will have
              multi_byte_packet on.
              Thus there shall never be a non-zero first_packet_offset here.
            */
            DBUG_ASSERT(first_packet_offset == 0);
            /* Remove packet header for second packet */
            memmove(net->buff + start_of_packet,
              net->buff + start_of_packet + NET_HEADER_SIZE,
              buf_length - start_of_packet - NET_HEADER_SIZE);
            start_of_packet += read_length;
            buf_length -= NET_HEADER_SIZE;
          }
          else
            start_of_packet+= read_length + NET_HEADER_SIZE;

          if (read_length != MAX_PACKET_LENGTH)	/* last package */
          {
            multi_byte_packet= 0;		/* No last zero len packet */
            break;
          }
          multi_byte_packet= NET_HEADER_SIZE;
          /* Move data down to read next data packet after current one */
          if (first_packet_offset)
          {
            memmove(net->buff,net->buff+first_packet_offset,
              buf_length-first_packet_offset);
            buf_length-=first_packet_offset;
            start_of_packet -= first_packet_offset;
            first_packet_offset=0;
          }
          continue;
        }
      }
      /* Move data down to read next data packet after current one */
      if (first_packet_offset)
      {
        memmove(net->buff,net->buff+first_packet_offset,
          buf_length-first_packet_offset);
        buf_length-=first_packet_offset;
        start_of_packet -= first_packet_offset;
        first_packet_offset=0;
      }

      net->where_b=buf_length;
      if ((packet_len= net_read_packet(net, &complen)) == packet_error)
      {
        MYSQL_NET_READ_DONE(1, 0);
        return packet_error;
      }
      if (my_uncompress(net->buff + net->where_b, packet_len,
                        &complen))
      {
        net->error= 2;			/* caller will close socket */
        net->last_errno= ER_NET_UNCOMPRESS_ERROR;
#ifdef MYSQL_SERVER
        my_error(ER_NET_UNCOMPRESS_ERROR, MYF(0));
#endif
        MYSQL_NET_READ_DONE(1, 0);
        return packet_error;
      }
      buf_length+= complen;
    }

    net->read_pos=      net->buff+ first_packet_offset + NET_HEADER_SIZE;
    net->buf_length=    buf_length;
    net->remain_in_buf= (ulong) (buf_length - start_of_packet);
    len = ((ulong) (start_of_packet - first_packet_offset) - NET_HEADER_SIZE -
           multi_byte_packet);
    net->save_char= net->read_pos[len];	/* Must be saved */
    net->read_pos[len]=0;		/* Safeguard for mysql_use_result */
  }
#endif /* HAVE_COMPRESS */
  MYSQL_NET_READ_DONE(0, len);
  return static_cast<ulong>(len);
}


void my_net_set_read_timeout(NET *net, uint timeout)
{
  DBUG_ENTER("my_net_set_read_timeout");
  DBUG_PRINT("enter", ("timeout: %d", timeout));
  net->read_timeout= timeout;
  if (net->vio)
    vio_timeout(net->vio, 0, timeout);
  DBUG_VOID_RETURN;
}


void my_net_set_write_timeout(NET *net, uint timeout)
{
  DBUG_ENTER("my_net_set_write_timeout");
  DBUG_PRINT("enter", ("timeout: %d", timeout));
  net->write_timeout= timeout;
  if (net->vio)
    vio_timeout(net->vio, 1, timeout);
  DBUG_VOID_RETURN;
}
<|MERGE_RESOLUTION|>--- conflicted
+++ resolved
@@ -244,8 +244,6 @@
 {
   my_bool retry;
 
-<<<<<<< HEAD
-=======
 #ifndef MYSQL_SERVER
   /*
     In the  client library, interrupted I/O operations are always retried.
@@ -253,13 +251,13 @@
   */
   retry= vio_should_retry(net->vio);
 #else
->>>>>>> 81432cb0
   /*
     In the server, interrupted I/O operations are retried up to a limit.
     In this scenario, pthread_kill can be used to wake up
     (interrupt) threads waiting for I/O.
   */
   retry= vio_should_retry(net->vio) && ((*retry_count)++ < net->retry_count);
+#endif
 
   return retry;
 }
