/* Copyright (c) 2010, 2013, Oracle and/or its affiliates. All rights reserved.

   This program is free software; you can redistribute it and/or modify
   it under the terms of the GNU General Public License as published by
   the Free Software Foundation; version 2 of the License.

   This program is distributed in the hope that it will be useful,
   but WITHOUT ANY WARRANTY; without even the implied warranty of
   MERCHANTABILITY or FITNESS FOR A PARTICULAR PURPOSE.  See the
   GNU General Public License for more details.

   You should have received a copy of the GNU General Public License
   along with this program; if not, write to the Free Software
   Foundation, Inc., 51 Franklin St, Fifth Floor, Boston, MA 02110-1301  USA */

#include "sql_class.h"                       // THD
#include "keycaches.h"                       // get_key_cache
#include "sql_base.h"                        // Open_table_context
#include "lock.h"                            // MYSQL_OPEN_*
#include "partition_element.h"               // PART_ADMIN
#include "sql_partition.h"                   // set_part_state
#include "transaction.h"                     // trans_rollback_stmt
#include "sql_view.h"                        // view_checksum
#include "sql_table.h"                       // mysql_recreate_table
#include "debug_sync.h"                      // DEBUG_SYNC
#include "sql_acl.h"                         // *_ACL
#include "sp.h"                              // Sroutine_hash_entry
#include "sql_parse.h"                       // check_table_access
#include "sql_admin.h"

static int send_check_errmsg(THD *thd, TABLE_LIST* table,
			     const char* operator_name, const char* errmsg)

{
  Protocol *protocol= thd->protocol;
  protocol->prepare_for_resend();
  protocol->store(table->alias, system_charset_info);
  protocol->store((char*) operator_name, system_charset_info);
  protocol->store(STRING_WITH_LEN("error"), system_charset_info);
  protocol->store(errmsg, system_charset_info);
  thd->clear_error();
  if (protocol->write())
    return -1;
  return 1;
}


static int prepare_for_repair(THD *thd, TABLE_LIST *table_list,
			      HA_CHECK_OPT *check_opt)
{
  int error= 0;
  TABLE tmp_table, *table;
  TABLE_SHARE *share;
  bool has_mdl_lock= FALSE;
  char from[FN_REFLEN],tmp[FN_REFLEN+32];
  const char **ext;
  MY_STAT stat_info;
  Open_table_context ot_ctx(thd, (MYSQL_OPEN_IGNORE_FLUSH |
                                  MYSQL_OPEN_HAS_MDL_LOCK |
                                  MYSQL_LOCK_IGNORE_TIMEOUT));
  DBUG_ENTER("prepare_for_repair");

  if (!(check_opt->sql_flags & TT_USEFRM))
    DBUG_RETURN(0);

  if (!(table= table_list->table))
  {
    const char *key;
    uint key_length;
    /*
      If the table didn't exist, we have a shared metadata lock
      on it that is left from mysql_admin_table()'s attempt to 
      open it. Release the shared metadata lock before trying to
      acquire the exclusive lock to satisfy MDL asserts and avoid
      deadlocks.
    */
    thd->mdl_context.release_transactional_locks();
    /*
      Attempt to do full-blown table open in mysql_admin_table() has failed.
      Let us try to open at least a .FRM for this table.
    */
    my_hash_value_type hash_value;

    table_list->mdl_request.init(MDL_key::TABLE,
                                 table_list->db, table_list->table_name,
                                 MDL_EXCLUSIVE, MDL_TRANSACTION);

    if (lock_table_names(thd, table_list, table_list->next_global,
                         thd->variables.lock_wait_timeout, 0))
      DBUG_RETURN(0);
    has_mdl_lock= TRUE;

    key_length= get_table_def_key(table_list, &key);

    hash_value= my_calc_hash(&table_def_cache, (uchar*) key, key_length);
    mysql_mutex_lock(&LOCK_open);
    share= get_table_share(thd, table_list, key, key_length, 0,
                           &error, hash_value);
    mysql_mutex_unlock(&LOCK_open);
    if (share == NULL)
      DBUG_RETURN(0);				// Can't open frm file

    if (open_table_from_share(thd, share, "", 0, 0, 0, &tmp_table, FALSE))
    {
      mysql_mutex_lock(&LOCK_open);
      release_table_share(share);
      mysql_mutex_unlock(&LOCK_open);
      DBUG_RETURN(0);                           // Out of memory
    }
    table= &tmp_table;
  }

  /*
    REPAIR TABLE ... USE_FRM for temporary tables makes little sense.
  */
  if (table->s->tmp_table)
  {
    error= send_check_errmsg(thd, table_list, "repair",
			     "Cannot repair temporary table from .frm file");
    goto end;
  }

  /*
    User gave us USE_FRM which means that the header in the index file is
    trashed.
    In this case we will try to fix the table the following way:
    - Rename the data file to a temporary name
    - Truncate the table
    - Replace the new data file with the old one
    - Run a normal repair using the new index file and the old data file
  */

  if (table->s->frm_version != FRM_VER_TRUE_VARCHAR)
  {
    error= send_check_errmsg(thd, table_list, "repair",
                             "Failed repairing incompatible .frm file");
    goto end;
  }

  /*
    Check if this is a table type that stores index and data separately,
    like ISAM or MyISAM. We assume fixed order of engine file name
    extentions array. First element of engine file name extentions array
    is meta/index file extention. Second element - data file extention. 
  */
  ext= table->file->bas_ext();
  if (!ext[0] || !ext[1])
    goto end;					// No data file

  /* A MERGE table must not come here. */
  DBUG_ASSERT(table->file->ht->db_type != DB_TYPE_MRG_MYISAM);

  // Name of data file
  strxmov(from, table->s->normalized_path.str, ext[1], NullS);
  if (!mysql_file_stat(key_file_misc, from, &stat_info, MYF(0)))
    goto end;				// Can't use USE_FRM flag

  my_snprintf(tmp, sizeof(tmp), "%s-%lx_%lx",
	      from, current_pid, thd->thread_id);

  if (table_list->table)
  {
    /*
      Table was successfully open in mysql_admin_table(). Now we need
      to close it, but leave it protected by exclusive metadata lock.
    */
    if (wait_while_table_is_used(thd, table, HA_EXTRA_FORCE_REOPEN))
      goto end;
    close_all_tables_for_name(thd, table_list->table->s, false, NULL);
    table_list->table= 0;
  }
  /*
    After this point we have an exclusive metadata lock on our table
    in both cases when table was successfully open in mysql_admin_table()
    and when it was open in prepare_for_repair().
  */

  if (my_rename(from, tmp, MYF(MY_WME)))
  {
    error= send_check_errmsg(thd, table_list, "repair",
			     "Failed renaming data file");
    goto end;
  }
  if (dd_recreate_table(thd, table_list->db, table_list->table_name))
  {
    error= send_check_errmsg(thd, table_list, "repair",
			     "Failed generating table from .frm file");
    goto end;
  }
  /*
    'FALSE' for 'using_transactions' means don't postpone
    invalidation till the end of a transaction, but do it
    immediately.
  */
  query_cache_invalidate3(thd, table_list, FALSE);
  if (mysql_file_rename(key_file_misc, tmp, from, MYF(MY_WME)))
  {
    error= send_check_errmsg(thd, table_list, "repair",
			     "Failed restoring .MYD file");
    goto end;
  }

  if (thd->locked_tables_list.reopen_tables(thd))
    goto end;

  /*
    Now we should be able to open the partially repaired table
    to finish the repair in the handler later on.
  */
  if (open_table(thd, table_list, &ot_ctx))
  {
    error= send_check_errmsg(thd, table_list, "repair",
                             "Failed to open partially repaired table");
    goto end;
  }

end:
  thd->locked_tables_list.unlink_all_closed_tables(thd, NULL, 0);
  if (table == &tmp_table)
  {
    mysql_mutex_lock(&LOCK_open);
    closefrm(table, 1);				// Free allocated memory
    mysql_mutex_unlock(&LOCK_open);
  }
  /* In case of a temporary table there will be no metadata lock. */
  if (error && has_mdl_lock)
    thd->mdl_context.release_transactional_locks();

  DBUG_RETURN(error);
}


/**
  Check if a given error is something that could occur during
  open_and_lock_tables() that does not indicate table corruption.

  @param  sql_errno  Error number to check.

  @retval TRUE       Error does not indicate table corruption.
  @retval FALSE      Error could indicate table corruption.
*/

static inline bool table_not_corrupt_error(uint sql_errno)
{
  return (sql_errno == ER_NO_SUCH_TABLE ||
          sql_errno == ER_FILE_NOT_FOUND ||
          sql_errno == ER_LOCK_WAIT_TIMEOUT ||
          sql_errno == ER_LOCK_DEADLOCK ||
          sql_errno == ER_CANT_LOCK_LOG_TABLE ||
          sql_errno == ER_OPEN_AS_READONLY);
}


/*
  RETURN VALUES
    FALSE Message sent to net (admin operation went ok)
    TRUE  Message should be sent by caller 
          (admin operation or network communication failed)
*/
static bool mysql_admin_table(THD* thd, TABLE_LIST* tables,
                              HA_CHECK_OPT* check_opt,
                              const char *operator_name,
                              thr_lock_type lock_type,
                              bool open_for_modify,
                              bool repair_table_use_frm,
                              uint extra_open_options,
                              int (*prepare_func)(THD *, TABLE_LIST *,
                                                  HA_CHECK_OPT *),
                              int (handler::*operator_func)(THD *,
                                                            HA_CHECK_OPT *),
                              int (view_operator_func)(THD *, TABLE_LIST*))
{
  TABLE_LIST *table;
  SELECT_LEX *select= &thd->lex->select_lex;
  List<Item> field_list;
  Item *item;
  Protocol *protocol= thd->protocol;
  LEX *lex= thd->lex;
  int result_code;
  DBUG_ENTER("mysql_admin_table");

  field_list.push_back(item = new Item_empty_string("Table", NAME_CHAR_LEN*2));
  item->maybe_null = 1;
  field_list.push_back(item = new Item_empty_string("Op", 10));
  item->maybe_null = 1;
  field_list.push_back(item = new Item_empty_string("Msg_type", 10));
  item->maybe_null = 1;
  field_list.push_back(item = new Item_empty_string("Msg_text",
                                                    SQL_ADMIN_MSG_TEXT_SIZE));
  item->maybe_null = 1;
  if (protocol->send_result_set_metadata(&field_list,
                            Protocol::SEND_NUM_ROWS | Protocol::SEND_EOF))
    DBUG_RETURN(TRUE);

  /*
    Close all temporary tables which were pre-open to simplify
    privilege checking. Clear all references to closed tables.
  */
  close_thread_tables(thd);
  for (table= tables; table; table= table->next_local)
    table->table= NULL;

  for (table= tables; table; table= table->next_local)
  {
    char table_name[NAME_LEN*2+2];
    char* db = table->db;
    bool fatal_error=0;
    bool open_error;

    DBUG_PRINT("admin", ("table: '%s'.'%s'", table->db, table->table_name));
    DBUG_PRINT("admin", ("extra_open_options: %u", extra_open_options));
    strxmov(table_name, db, ".", table->table_name, NullS);
    thd->open_options|= extra_open_options;
    table->lock_type= lock_type;
    /*
      To make code safe for re-execution we need to reset type of MDL
      request as code below may change it.
      To allow concurrent execution of read-only operations we acquire
      weak metadata lock for them.
    */
    table->mdl_request.set_type((lock_type >= TL_WRITE_ALLOW_WRITE) ?
                                MDL_SHARED_NO_READ_WRITE : MDL_SHARED_READ);
    /* open only one table from local list of command */
    {
      TABLE_LIST *save_next_global, *save_next_local;
      save_next_global= table->next_global;
      table->next_global= 0;
      save_next_local= table->next_local;
      table->next_local= 0;
      select->table_list.first= table;
      /*
        Time zone tables and SP tables can be add to lex->query_tables list,
        so it have to be prepared.
        TODO: Investigate if we can put extra tables into argument instead of
        using lex->query_tables
      */
      lex->query_tables= table;
      lex->query_tables_last= &table->next_global;
      lex->query_tables_own_last= 0;

      if (view_operator_func == NULL)
        table->required_type=FRMTYPE_TABLE;

      if (!thd->locked_tables_mode && repair_table_use_frm)
      {
        /*
          If we're not under LOCK TABLES and we're executing REPAIR TABLE
          USE_FRM, we need to ignore errors from open_and_lock_tables().
          REPAIR TABLE USE_FRM is a heavy weapon used when a table is
          critically damaged, so open_and_lock_tables() will most likely
          report errors. Those errors are not interesting for the user
          because it's already known that the table is badly damaged.
        */

        Diagnostics_area *da= thd->get_stmt_da();
        Warning_info tmp_wi(thd->query_id, false);

        da->push_warning_info(&tmp_wi);

        open_error= open_temporary_tables(thd, table);

        if (!open_error)
          open_error= open_and_lock_tables(thd, table, TRUE, 0);

        da->pop_warning_info();
      }
      else
      {
        /*
          It's assumed that even if it is REPAIR TABLE USE_FRM, the table
          can be opened if we're under LOCK TABLES (otherwise LOCK TABLES
          would fail). Thus, the only errors we could have from
          open_and_lock_tables() are logical ones, like incorrect locking
          mode. It does make sense for the user to see such errors.
        */

        open_error= open_temporary_tables(thd, table);

        if (!open_error)
          open_error= open_and_lock_tables(thd, table, TRUE, 0);
      }

      table->next_global= save_next_global;
      table->next_local= save_next_local;
      thd->open_options&= ~extra_open_options;

      /*
        If open_and_lock_tables() failed, close_thread_tables() will close
        the table and table->table can therefore be invalid.
      */
      if (open_error)
        table->table= NULL;

      /*
        Under locked tables, we know that the table can be opened,
        so any errors opening the table are logical errors.
        In these cases it does not make sense to try to repair.
      */
      if (open_error && thd->locked_tables_mode)
      {
        result_code= HA_ADMIN_FAILED;
        goto send_result;
      }
#ifdef WITH_PARTITION_STORAGE_ENGINE
      if (table->table)
      {
        /*
          Set up which partitions that should be processed
          if ALTER TABLE t ANALYZE/CHECK/OPTIMIZE/REPAIR PARTITION ..
          CACHE INDEX/LOAD INDEX for specified partitions
        */
        Alter_info *alter_info= &lex->alter_info;

        if (alter_info->flags & Alter_info::ALTER_ADMIN_PARTITION)
        {
          if (!table->table->part_info)
          {
            my_error(ER_PARTITION_MGMT_ON_NONPARTITIONED, MYF(0));
            DBUG_RETURN(TRUE);
          }
          
          if (set_part_state(alter_info, table->table->part_info, PART_ADMIN))
          {
            char buff[FN_REFLEN + MYSQL_ERRMSG_SIZE];
            size_t length;
            DBUG_PRINT("admin", ("sending non existent partition error"));
            protocol->prepare_for_resend();
            protocol->store(table_name, system_charset_info);
            protocol->store(operator_name, system_charset_info);
            protocol->store(STRING_WITH_LEN("error"), system_charset_info);
            length= my_snprintf(buff, sizeof(buff),
                                ER(ER_DROP_PARTITION_NON_EXISTENT),
                                table_name);
            protocol->store(buff, length, system_charset_info);
            if(protocol->write())
              goto err;
            my_eof(thd);
            goto err;
          }
        }
      }
#endif
    }
    DBUG_PRINT("admin", ("table: 0x%lx", (long) table->table));

    if (prepare_func)
    {
      DBUG_PRINT("admin", ("calling prepare_func"));
      switch ((*prepare_func)(thd, table, check_opt)) {
      case  1:           // error, message written to net
        trans_rollback_stmt(thd);
        trans_rollback(thd);
        /* Make sure this table instance is not reused after the operation. */
        if (table->table)
          table->table->m_needs_reopen= true;
        close_thread_tables(thd);
        thd->mdl_context.release_transactional_locks();
        DBUG_PRINT("admin", ("simple error, admin next table"));
        continue;
      case -1:           // error, message could be written to net
        /* purecov: begin inspected */
        DBUG_PRINT("admin", ("severe error, stop"));
        goto err;
        /* purecov: end */
      default:           // should be 0 otherwise
        DBUG_PRINT("admin", ("prepare_func succeeded"));
        ;
      }
    }

    /*
      CHECK TABLE command is only command where VIEW allowed here and this
      command use only temporary teble method for VIEWs resolving => there
      can't be VIEW tree substitition of join view => if opening table
      succeed then table->table will have real TABLE pointer as value (in
      case of join view substitution table->table can be 0, but here it is
      impossible)
    */
    if (!table->table)
    {
      DBUG_PRINT("admin", ("open table failed"));
      if (thd->get_stmt_da()->is_warning_info_empty())
        push_warning(thd, Sql_condition::WARN_LEVEL_WARN,
                     ER_CHECK_NO_SUCH_TABLE, ER(ER_CHECK_NO_SUCH_TABLE));
      /* if it was a view will check md5 sum */
      if (table->view &&
          view_checksum(thd, table) == HA_ADMIN_WRONG_CHECKSUM)
        push_warning(thd, Sql_condition::WARN_LEVEL_WARN,
                     ER_VIEW_CHECKSUM, ER(ER_VIEW_CHECKSUM));
      if (thd->get_stmt_da()->is_error() &&
          table_not_corrupt_error(thd->get_stmt_da()->sql_errno()))
        result_code= HA_ADMIN_FAILED;
      else
        /* Default failure code is corrupt table */
        result_code= HA_ADMIN_CORRUPT;
      goto send_result;
    }

    if (table->view)
    {
      DBUG_PRINT("admin", ("calling view_operator_func"));
      result_code= (*view_operator_func)(thd, table);
      goto send_result;
    }

    if (table->schema_table)
    {
      result_code= HA_ADMIN_NOT_IMPLEMENTED;
      goto send_result;
    }

    if ((table->table->db_stat & HA_READ_ONLY) && open_for_modify)
    {
      /* purecov: begin inspected */
      char buff[FN_REFLEN + MYSQL_ERRMSG_SIZE];
      size_t length;
      enum_sql_command save_sql_command= lex->sql_command;
      DBUG_PRINT("admin", ("sending error message"));
      protocol->prepare_for_resend();
      protocol->store(table_name, system_charset_info);
      protocol->store(operator_name, system_charset_info);
      protocol->store(STRING_WITH_LEN("error"), system_charset_info);
      length= my_snprintf(buff, sizeof(buff), ER(ER_OPEN_AS_READONLY),
                          table_name);
      protocol->store(buff, length, system_charset_info);
      trans_commit_stmt(thd);
      trans_commit(thd);
      /* Make sure this table instance is not reused after the operation. */
      if (table->table)
        table->table->m_needs_reopen= true;
      close_thread_tables(thd);
      thd->mdl_context.release_transactional_locks();
      lex->reset_query_tables_list(FALSE);
      /*
        Restore Query_tables_list::sql_command value to make statement
        safe for re-execution.
      */
      lex->sql_command= save_sql_command;
      table->table=0;				// For query cache
      if (protocol->write())
	goto err;
      thd->get_stmt_da()->reset_diagnostics_area();
      continue;
      /* purecov: end */
    }

    /*
      Close all instances of the table to allow MyISAM "repair"
      to rename files.
      @todo: This code does not close all instances of the table.
      It only closes instances in other connections, but if this
      connection has LOCK TABLE t1 a READ, t1 b WRITE,
      both t1 instances will be kept open.
      There is no need to execute this branch for InnoDB, which does
      repair by recreate. There is no need to do it for OPTIMIZE,
      which doesn't move files around.
      Hence, this code should be moved to prepare_for_repair(),
      and executed only for MyISAM engine.
    */
    if (lock_type == TL_WRITE && !table->table->s->tmp_table)
    {
      if (wait_while_table_is_used(thd, table->table,
                                   HA_EXTRA_PREPARE_FOR_RENAME))
        goto err;
      DEBUG_SYNC(thd, "after_admin_flush");
      /* Flush entries in the query cache involving this table. */
      query_cache_invalidate3(thd, table->table, 0);
      /*
        XXX: hack: switch off open_for_modify to skip the
        flush that is made later in the execution flow. 
      */
      open_for_modify= 0;
    }

    if (table->table->s->crashed && operator_func == &handler::ha_check)
    {
      /* purecov: begin inspected */
      DBUG_PRINT("admin", ("sending crashed warning"));
      protocol->prepare_for_resend();
      protocol->store(table_name, system_charset_info);
      protocol->store(operator_name, system_charset_info);
      protocol->store(STRING_WITH_LEN("warning"), system_charset_info);
      protocol->store(STRING_WITH_LEN("Table is marked as crashed"),
                      system_charset_info);
      if (protocol->write())
        goto err;
      /* purecov: end */
    }

    if (operator_func == &handler::ha_repair &&
        !(check_opt->sql_flags & TT_USEFRM))
    {
      if ((table->table->file->check_old_types() == HA_ADMIN_NEEDS_ALTER) ||
          (table->table->file->ha_check_for_upgrade(check_opt) ==
           HA_ADMIN_NEEDS_ALTER))
      {
        DBUG_PRINT("admin", ("recreating table"));
        /*
          Temporary table are always created by current server so they never
          require upgrade. So we don't need to pre-open them before calling
          mysql_recreate_table().
        */
        DBUG_ASSERT(! table->table->s->tmp_table);

        trans_rollback_stmt(thd);
        trans_rollback(thd);
        /* Make sure this table instance is not reused after the operation. */
        if (table->table)
          table->table->m_needs_reopen= true;
        close_thread_tables(thd);
        thd->mdl_context.release_transactional_locks();

        /*
          table_list->table has been closed and freed. Do not reference
          uninitialized data. open_tables() could fail.
        */
        table->table= NULL;
        /* Same applies to MDL ticket. */
        table->mdl_request.ticket= NULL;

        tmp_disable_binlog(thd); // binlogging is done by caller if wanted
        result_code= mysql_recreate_table(thd, table);
        reenable_binlog(thd);
        /*
          mysql_recreate_table() can push OK or ERROR.
          Clear 'OK' status. If there is an error, keep it:
          we will store the error message in a result set row 
          and then clear.
        */
        if (thd->get_stmt_da()->is_ok())
          thd->get_stmt_da()->reset_diagnostics_area();
        table->table= NULL;
        result_code= result_code ? HA_ADMIN_FAILED : HA_ADMIN_OK;
        goto send_result;
      }
    }

    DBUG_PRINT("admin", ("calling operator_func '%s'", operator_name));
    result_code = (table->table->file->*operator_func)(thd, check_opt);
    DBUG_PRINT("admin", ("operator_func returned: %d", result_code));

send_result:

    lex->cleanup_after_one_table_open();
    thd->clear_error();  // these errors shouldn't get client
    {
      Diagnostics_area::Sql_condition_iterator it=
        thd->get_stmt_da()->sql_conditions();
      const Sql_condition *err;
      while ((err= it++))
      {
        protocol->prepare_for_resend();
        protocol->store(table_name, system_charset_info);
        protocol->store((char*) operator_name, system_charset_info);
        protocol->store(warning_level_names[err->get_level()].str,
                        warning_level_names[err->get_level()].length,
                        system_charset_info);
        protocol->store(err->get_message_text(), system_charset_info);
        if (protocol->write())
          goto err;
      }
      thd->get_stmt_da()->clear_warning_info(thd->query_id);
    }
    protocol->prepare_for_resend();
    protocol->store(table_name, system_charset_info);
    protocol->store(operator_name, system_charset_info);

send_result_message:

    DBUG_PRINT("info", ("result_code: %d", result_code));
    switch (result_code) {
    case HA_ADMIN_NOT_IMPLEMENTED:
      {
       char buf[MYSQL_ERRMSG_SIZE];
       size_t length=my_snprintf(buf, sizeof(buf),
				ER(ER_CHECK_NOT_IMPLEMENTED), operator_name);
	protocol->store(STRING_WITH_LEN("note"), system_charset_info);
	protocol->store(buf, length, system_charset_info);
      }
      break;

    case HA_ADMIN_NOT_BASE_TABLE:
      {
        char buf[MYSQL_ERRMSG_SIZE];

        String tbl_name;
        tbl_name.append(String(db,system_charset_info));
        tbl_name.append('.');
        tbl_name.append(String(table_name,system_charset_info));

        size_t length= my_snprintf(buf, sizeof(buf),
                                   ER(ER_BAD_TABLE_ERROR), tbl_name.c_ptr());
        protocol->store(STRING_WITH_LEN("note"), system_charset_info);
        protocol->store(buf, length, system_charset_info);
      }
      break;

    case HA_ADMIN_OK:
      protocol->store(STRING_WITH_LEN("status"), system_charset_info);
      protocol->store(STRING_WITH_LEN("OK"), system_charset_info);
      break;

    case HA_ADMIN_FAILED:
      protocol->store(STRING_WITH_LEN("status"), system_charset_info);
      protocol->store(STRING_WITH_LEN("Operation failed"),
                      system_charset_info);
      break;

    case HA_ADMIN_REJECT:
      protocol->store(STRING_WITH_LEN("status"), system_charset_info);
      protocol->store(STRING_WITH_LEN("Operation need committed state"),
                      system_charset_info);
      open_for_modify= FALSE;
      break;

    case HA_ADMIN_ALREADY_DONE:
      protocol->store(STRING_WITH_LEN("status"), system_charset_info);
      protocol->store(STRING_WITH_LEN("Table is already up to date"),
                      system_charset_info);
      break;

    case HA_ADMIN_CORRUPT:
      protocol->store(STRING_WITH_LEN("error"), system_charset_info);
      protocol->store(STRING_WITH_LEN("Corrupt"), system_charset_info);
      fatal_error=1;
      break;

    case HA_ADMIN_INVALID:
      protocol->store(STRING_WITH_LEN("error"), system_charset_info);
      protocol->store(STRING_WITH_LEN("Invalid argument"),
                      system_charset_info);
      break;

    case HA_ADMIN_TRY_ALTER:
    {
      uint save_flags;
      Alter_info *alter_info= &lex->alter_info;

      /* Store the original value of alter_info->flags */
      save_flags= alter_info->flags;
      /*
        This is currently used only by InnoDB. ha_innobase::optimize() answers
        "try with alter", so here we close the table, do an ALTER TABLE,
        reopen the table and do ha_innobase::analyze() on it.
        We have to end the row, so analyze could return more rows.
      */
      trans_commit_stmt(thd);
      trans_commit(thd);
      close_thread_tables(thd);
      thd->mdl_context.release_transactional_locks();

      /*
         table_list->table has been closed and freed. Do not reference
         uninitialized data. open_tables() could fail.
       */
      table->table= NULL;
      /* Same applies to MDL ticket. */
      table->mdl_request.ticket= NULL;

      DEBUG_SYNC(thd, "ha_admin_try_alter");
      protocol->store(STRING_WITH_LEN("note"), system_charset_info);
      if(alter_info->flags & Alter_info::ALTER_ADMIN_PARTITION)
      {
        protocol->store(STRING_WITH_LEN(
        "Table does not support optimize on partitions. All partitions "
        "will be rebuilt and analyzed."),system_charset_info);
      }
      else
      {
        protocol->store(STRING_WITH_LEN(
        "Table does not support optimize, doing recreate + analyze instead"),
        system_charset_info);
      }
      if (protocol->write())
        goto err;
      DBUG_PRINT("info", ("HA_ADMIN_TRY_ALTER, trying analyze..."));
      TABLE_LIST *save_next_local= table->next_local,
                 *save_next_global= table->next_global;
      table->next_local= table->next_global= 0;
      tmp_disable_binlog(thd); // binlogging is done by caller if wanted
      /* Don't forget to pre-open temporary tables. */
      result_code= (open_temporary_tables(thd, table) ||
                    mysql_recreate_table(thd, table));
      reenable_binlog(thd);
      /*
        mysql_recreate_table() can push OK or ERROR.
        Clear 'OK' status. If there is an error, keep it:
        we will store the error message in a result set row 
        and then clear.
      */
      if (thd->get_stmt_da()->is_ok())
        thd->get_stmt_da()->reset_diagnostics_area();
      trans_commit_stmt(thd);
      trans_commit(thd);
      close_thread_tables(thd);
      thd->mdl_context.release_transactional_locks();
      /* Clear references to TABLE and MDL_ticket after releasing them. */
      table->table= NULL;
      table->mdl_request.ticket= NULL;
      if (!result_code) // recreation went ok
      {
        DEBUG_SYNC(thd, "ha_admin_open_ltable");
        table->mdl_request.set_type(MDL_SHARED_WRITE);
        if (!open_temporary_tables(thd, table) &&
            (table->table= open_n_lock_single_table(thd, table, lock_type, 0)))
        {
          /*
           Reset the ALTER_ADMIN_PARTITION bit in alter_info->flags
           to force analyze on all partitions.
          */
          alter_info->flags &= ~(Alter_info::ALTER_ADMIN_PARTITION);
          result_code= table->table->file->ha_analyze(thd, check_opt);
          if (result_code == HA_ADMIN_ALREADY_DONE)
            result_code= HA_ADMIN_OK;
          else if (result_code)  // analyze failed
            table->table->file->print_error(result_code, MYF(0));
          alter_info->flags= save_flags;
        }
        else
          result_code= -1; // open failed
      }
      /* Start a new row for the final status row */
      protocol->prepare_for_resend();
      protocol->store(table_name, system_charset_info);
      protocol->store(operator_name, system_charset_info);
      if (result_code) // either mysql_recreate_table or analyze failed
      {
        DBUG_ASSERT(thd->is_error() || thd->killed);
        if (thd->is_error())
        {
          const char *err_msg= thd->get_stmt_da()->message();
          if (!thd->vio_ok())
          {
            sql_print_error("%s", err_msg);
          }
          else
          {
            /* Hijack the row already in-progress. */
            protocol->store(STRING_WITH_LEN("error"), system_charset_info);
            protocol->store(err_msg, system_charset_info);
            if (protocol->write())
              goto err;
            /* Start off another row for HA_ADMIN_FAILED */
            protocol->prepare_for_resend();
            protocol->store(table_name, system_charset_info);
            protocol->store(operator_name, system_charset_info);
          }
          thd->clear_error();
        }
        /* Make sure this table instance is not reused after the operation. */
        if (table->table)
          table->table->m_needs_reopen= true;
      }
      result_code= result_code ? HA_ADMIN_FAILED : HA_ADMIN_OK;
      table->next_local= save_next_local;
      table->next_global= save_next_global;
      goto send_result_message;
    }
    case HA_ADMIN_WRONG_CHECKSUM:
    {
      protocol->store(STRING_WITH_LEN("note"), system_charset_info);
      protocol->store(ER(ER_VIEW_CHECKSUM), strlen(ER(ER_VIEW_CHECKSUM)),
                      system_charset_info);
      break;
    }

    case HA_ADMIN_NEEDS_UPGRADE:
    case HA_ADMIN_NEEDS_ALTER:
    {
      char buf[MYSQL_ERRMSG_SIZE];
      size_t length;

      protocol->store(STRING_WITH_LEN("error"), system_charset_info);
      if (table->table->file->ha_table_flags() & HA_CAN_REPAIR)
        length= my_snprintf(buf, sizeof(buf), ER(ER_TABLE_NEEDS_UPGRADE),
                            table->table_name);
      else
        length= my_snprintf(buf, sizeof(buf), ER(ER_TABLE_NEEDS_REBUILD),
                            table->table_name);
      protocol->store(buf, length, system_charset_info);
      fatal_error=1;
      break;
    }

    default:				// Probably HA_ADMIN_INTERNAL_ERROR
      {
        char buf[MYSQL_ERRMSG_SIZE];
        size_t length=my_snprintf(buf, sizeof(buf),
                                "Unknown - internal error %d during operation",
                                result_code);
        protocol->store(STRING_WITH_LEN("error"), system_charset_info);
        protocol->store(buf, length, system_charset_info);
        fatal_error=1;
        break;
      }
    }
    if (table->table)
    {
      if (table->table->s->tmp_table)
      {
        /*
          If the table was not opened successfully, do not try to get
          status information. (Bug#47633)
        */
        if (open_for_modify && !open_error)
          table->table->file->info(HA_STATUS_CONST);
      }
      else if (open_for_modify || fatal_error)
      {
        tdc_remove_table(thd, TDC_RT_REMOVE_UNUSED,
                         table->db, table->table_name, FALSE);
        /*
          May be something modified. Consequently, we have to
          invalidate the query cache.
        */
        table->table= 0;                        // For query cache
        query_cache_invalidate3(thd, table, 0);
      }
    }
    /* Error path, a admin command failed. */
<<<<<<< HEAD
    if (trans_commit_stmt(thd) || trans_commit_implicit(thd))
      goto err;
=======
    if (thd->transaction_rollback_request)
    {
      /*
        Unlikely, but transaction rollback was requested by one of storage
        engines (e.g. due to deadlock). Perform it.
      */
      if (trans_rollback_stmt(thd) || trans_rollback_implicit(thd))
        goto err;
    }
    else
    {
      if (trans_commit_stmt(thd) || trans_commit_implicit(thd))
        goto err;
    }
>>>>>>> 6ca0ccb6
    close_thread_tables(thd);
    thd->mdl_context.release_transactional_locks();

    /*
      If it is CHECK TABLE v1, v2, v3, and v1, v2, v3 are views, we will run
      separate open_tables() for each CHECK TABLE argument.
      Right now we do not have a separate method to reset the prelocking
      state in the lex to the state after parsing, so each open will pollute
      this state: add elements to lex->srotuines_list, TABLE_LISTs to
      lex->query_tables. Below is a lame attempt to recover from this
      pollution.
      @todo: have a method to reset a prelocking context, or use separate
      contexts for each open.
    */
    for (Sroutine_hash_entry *rt=
           (Sroutine_hash_entry*)thd->lex->sroutines_list.first;
         rt; rt= rt->next)
      rt->mdl_request.ticket= NULL;

    if (protocol->write())
      goto err;
  }

  my_eof(thd);
  DBUG_RETURN(FALSE);

err:
  trans_rollback_stmt(thd);
  trans_rollback(thd);
  /* Make sure this table instance is not reused after the operation. */
  if (table->table)
    table->table->m_needs_reopen= true;
  close_thread_tables(thd);			// Shouldn't be needed
  thd->mdl_context.release_transactional_locks();
  DBUG_RETURN(TRUE);
}


/*
  Assigned specified indexes for a table into key cache

  SYNOPSIS
    mysql_assign_to_keycache()
    thd		Thread object
    tables	Table list (one table only)

  RETURN VALUES
   FALSE ok
   TRUE  error
*/

bool mysql_assign_to_keycache(THD* thd, TABLE_LIST* tables,
			     LEX_STRING *key_cache_name)
{
  HA_CHECK_OPT check_opt;
  KEY_CACHE *key_cache;
  DBUG_ENTER("mysql_assign_to_keycache");

  check_opt.init();
  mysql_mutex_lock(&LOCK_global_system_variables);
  if (!(key_cache= get_key_cache(key_cache_name)))
  {
    mysql_mutex_unlock(&LOCK_global_system_variables);
    my_error(ER_UNKNOWN_KEY_CACHE, MYF(0), key_cache_name->str);
    DBUG_RETURN(TRUE);
  }
  mysql_mutex_unlock(&LOCK_global_system_variables);
  if (!key_cache->key_cache_inited)
  {
    my_error(ER_UNKNOWN_KEY_CACHE, MYF(0), key_cache_name->str);
    DBUG_RETURN(true);
  }
  check_opt.key_cache= key_cache;
  DBUG_RETURN(mysql_admin_table(thd, tables, &check_opt,
                                "assign_to_keycache", TL_READ_NO_INSERT, 0, 0,
                                0, 0, &handler::assign_to_keycache, 0));
}


/*
  Preload specified indexes for a table into key cache

  SYNOPSIS
    mysql_preload_keys()
    thd		Thread object
    tables	Table list (one table only)

  RETURN VALUES
    FALSE ok
    TRUE  error
*/

bool mysql_preload_keys(THD* thd, TABLE_LIST* tables)
{
  DBUG_ENTER("mysql_preload_keys");
  /*
    We cannot allow concurrent inserts. The storage engine reads
    directly from the index file, bypassing the cache. It could read
    outdated information if parallel inserts into cache blocks happen.
  */
  DBUG_RETURN(mysql_admin_table(thd, tables, 0,
                                "preload_keys", TL_READ_NO_INSERT, 0, 0, 0, 0,
                                &handler::preload_keys, 0));
}


bool Sql_cmd_analyze_table::execute(THD *thd)
{
  TABLE_LIST *first_table= thd->lex->select_lex.table_list.first;
  bool res= TRUE;
  thr_lock_type lock_type = TL_READ_NO_INSERT;
  DBUG_ENTER("Sql_cmd_analyze_table::execute");

  if (check_table_access(thd, SELECT_ACL | INSERT_ACL, first_table,
                         FALSE, UINT_MAX, FALSE))
    goto error;
  thd->enable_slow_log= opt_log_slow_admin_statements;
  res= mysql_admin_table(thd, first_table, &thd->lex->check_opt,
                         "analyze", lock_type, 1, 0, 0, 0,
                         &handler::ha_analyze, 0);
  /* ! we write after unlocking the table */
  if (!res && !thd->lex->no_write_to_binlog)
  {
    /*
      Presumably, ANALYZE and binlog writing doesn't require synchronization
    */
    res= write_bin_log(thd, TRUE, thd->query(), thd->query_length());
  }
  thd->lex->select_lex.table_list.first= first_table;
  thd->lex->query_tables= first_table;

error:
  DBUG_RETURN(res);
}


bool Sql_cmd_check_table::execute(THD *thd)
{
  TABLE_LIST *first_table= thd->lex->select_lex.table_list.first;
  thr_lock_type lock_type = TL_READ_NO_INSERT;
  bool res= TRUE;
  DBUG_ENTER("Sql_cmd_check_table::execute");

  if (check_table_access(thd, SELECT_ACL, first_table,
                         TRUE, UINT_MAX, FALSE))
    goto error; /* purecov: inspected */
  thd->enable_slow_log= opt_log_slow_admin_statements;

  res= mysql_admin_table(thd, first_table, &thd->lex->check_opt, "check",
                         lock_type, 0, 0, HA_OPEN_FOR_REPAIR, 0,
                         &handler::ha_check, &view_checksum);

  thd->lex->select_lex.table_list.first= first_table;
  thd->lex->query_tables= first_table;

error:
  DBUG_RETURN(res);
}


bool Sql_cmd_optimize_table::execute(THD *thd)
{
  TABLE_LIST *first_table= thd->lex->select_lex.table_list.first;
  bool res= TRUE;
  DBUG_ENTER("Sql_cmd_optimize_table::execute");

  if (check_table_access(thd, SELECT_ACL | INSERT_ACL, first_table,
                         FALSE, UINT_MAX, FALSE))
    goto error; /* purecov: inspected */
  thd->enable_slow_log= opt_log_slow_admin_statements;
  res= (specialflag & SPECIAL_NO_NEW_FUNC) ?
    mysql_recreate_table(thd, first_table) :
    mysql_admin_table(thd, first_table, &thd->lex->check_opt,
                      "optimize", TL_WRITE, 1, 0, 0, 0,
                      &handler::ha_optimize, 0);
  /* ! we write after unlocking the table */
  if (!res && !thd->lex->no_write_to_binlog)
  {
    /*
      Presumably, OPTIMIZE and binlog writing doesn't require synchronization
    */
    res= write_bin_log(thd, TRUE, thd->query(), thd->query_length());
  }
  thd->lex->select_lex.table_list.first= first_table;
  thd->lex->query_tables= first_table;

error:
  DBUG_RETURN(res);
}


bool Sql_cmd_repair_table::execute(THD *thd)
{
  TABLE_LIST *first_table= thd->lex->select_lex.table_list.first;
  bool res= TRUE;
  DBUG_ENTER("Sql_cmd_repair_table::execute");

  if (check_table_access(thd, SELECT_ACL | INSERT_ACL, first_table,
                         FALSE, UINT_MAX, FALSE))
    goto error; /* purecov: inspected */
  thd->enable_slow_log= opt_log_slow_admin_statements;
  res= mysql_admin_table(thd, first_table, &thd->lex->check_opt, "repair",
                         TL_WRITE, 1,
                         test(thd->lex->check_opt.sql_flags & TT_USEFRM),
                         HA_OPEN_FOR_REPAIR, &prepare_for_repair,
                         &handler::ha_repair, 0);

  /* ! we write after unlocking the table */
  if (!res && !thd->lex->no_write_to_binlog)
  {
    /*
      Presumably, REPAIR and binlog writing doesn't require synchronization
    */
    res= write_bin_log(thd, TRUE, thd->query(), thd->query_length());
  }
  thd->lex->select_lex.table_list.first= first_table;
  thd->lex->query_tables= first_table;

error:
  DBUG_RETURN(res);
}<|MERGE_RESOLUTION|>--- conflicted
+++ resolved
@@ -918,10 +918,6 @@
       }
     }
     /* Error path, a admin command failed. */
-<<<<<<< HEAD
-    if (trans_commit_stmt(thd) || trans_commit_implicit(thd))
-      goto err;
-=======
     if (thd->transaction_rollback_request)
     {
       /*
@@ -936,7 +932,6 @@
       if (trans_commit_stmt(thd) || trans_commit_implicit(thd))
         goto err;
     }
->>>>>>> 6ca0ccb6
     close_thread_tables(thd);
     thd->mdl_context.release_transactional_locks();
 
