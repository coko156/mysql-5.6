--- conflicted
+++ resolved
@@ -172,7 +172,6 @@
   */
   handler->set_sync_period(sync_masterinfo_period);
 
-<<<<<<< HEAD
   /*
      In certain cases this code may create master.info files that seems
      corrupted, because of extra lines filled with garbage in the end
@@ -199,204 +198,6 @@
       handler->set_info(heartbeat_period) ||
       handler->set_info(ignore_server_ids) ||
       handler->set_info(retry_count))
-=======
-  pthread_mutex_lock(&mi->data_lock);
-  fd = mi->fd;
-
-  /* does master.info exist ? */
-
-  if (access(fname,F_OK))
-  {
-    if (abort_if_no_master_info_file)
-    {
-      pthread_mutex_unlock(&mi->data_lock);
-      DBUG_RETURN(0);
-    }
-    /*
-      if someone removed the file from underneath our feet, just close
-      the old descriptor and re-create the old file
-    */
-    if (fd >= 0)
-      my_close(fd, MYF(MY_WME));
-    if ((fd = my_open(fname, O_CREAT|O_RDWR|O_BINARY, MYF(MY_WME))) < 0 )
-    {
-      sql_print_error("Failed to create a new master info file (\
-file '%s', errno %d)", fname, my_errno);
-      goto err;
-    }
-    if (init_io_cache(&mi->file, fd, IO_SIZE*2, READ_CACHE, 0L,0,
-                      MYF(MY_WME)))
-    {
-      sql_print_error("Failed to create a cache on master info file (\
-file '%s')", fname);
-      goto err;
-    }
-
-    mi->fd = fd;
-    init_master_log_pos(mi);
-
-  }
-  else // file exists
-  {
-    if (fd >= 0)
-      reinit_io_cache(&mi->file, READ_CACHE, 0L,0,0);
-    else
-    {
-      if ((fd = my_open(fname, O_RDWR|O_BINARY, MYF(MY_WME))) < 0 )
-      {
-        sql_print_error("Failed to open the existing master info file (\
-file '%s', errno %d)", fname, my_errno);
-        goto err;
-      }
-      if (init_io_cache(&mi->file, fd, IO_SIZE*2, READ_CACHE, 0L,
-                        0, MYF(MY_WME)))
-      {
-        sql_print_error("Failed to create a cache on master info file (\
-file '%s')", fname);
-        goto err;
-      }
-    }
-
-    mi->fd = fd;
-    int port, connect_retry, master_log_pos, lines;
-    int ssl= 0, ssl_verify_server_cert= 0;
-    float master_heartbeat_period= 0.0;
-    char *first_non_digit;
-    long retry_count= master_retry_count;
-
-    /*
-       Starting from 4.1.x master.info has new format. Now its
-       first line contains number of lines in file. By reading this
-       number we will be always distinguish to which version our
-       master.info corresponds to. We can't simply count lines in
-       file since versions before 4.1.x could generate files with more
-       lines than needed.
-       If first line doesn't contain a number or contain number less than
-       LINES_IN_MASTER_INFO_WITH_SSL then such file is treated like file
-       from pre 4.1.1 version.
-       There is no ambiguity when reading an old master.info, as before
-       4.1.1, the first line contained the binlog's name, which is either
-       empty or has an extension (contains a '.'), so can't be confused
-       with an integer.
-
-       So we're just reading first line and trying to figure which version
-       is this.
-    */
-
-    /*
-       The first row is temporarily stored in mi->master_log_name,
-       if it is line count and not binlog name (new format) it will be
-       overwritten by the second row later.
-    */
-    if (init_strvar_from_file(mi->master_log_name,
-                              sizeof(mi->master_log_name), &mi->file,
-                              ""))
-      goto errwithmsg;
-
-    lines= strtoul(mi->master_log_name, &first_non_digit, 10);
-
-    if (mi->master_log_name[0]!='\0' &&
-        *first_non_digit=='\0' && lines >= LINES_IN_MASTER_INFO_WITH_SSL)
-    {
-      /* Seems to be new format => read master log name from next line */
-      if (init_strvar_from_file(mi->master_log_name,
-            sizeof(mi->master_log_name), &mi->file, ""))
-        goto errwithmsg;
-    }
-    else
-      lines= 7;
-
-    if (init_intvar_from_file(&master_log_pos, &mi->file, 4) ||
-        init_strvar_from_file(mi->host, sizeof(mi->host), &mi->file, 0) ||
-        init_strvar_from_file(mi->user, sizeof(mi->user), &mi->file, "test") ||
-        init_strvar_from_file(mi->password, SCRAMBLED_PASSWORD_CHAR_LENGTH+1,
-                              &mi->file, 0) ||
-        init_intvar_from_file(&port, &mi->file, MYSQL_PORT) ||
-        init_intvar_from_file(&connect_retry, &mi->file,
-                              DEFAULT_CONNECT_RETRY))
-      goto errwithmsg;
-
-    /*
-       If file has ssl part use it even if we have server without
-       SSL support. But these options will be ignored later when
-       slave will try connect to master, so in this case warning
-       is printed.
-     */
-    if (lines >= LINES_IN_MASTER_INFO_WITH_SSL)
-    {
-      if (init_intvar_from_file(&ssl, &mi->file, 0) ||
-          init_strvar_from_file(mi->ssl_ca, sizeof(mi->ssl_ca),
-                                &mi->file, 0) ||
-          init_strvar_from_file(mi->ssl_capath, sizeof(mi->ssl_capath),
-                                &mi->file, 0) ||
-          init_strvar_from_file(mi->ssl_cert, sizeof(mi->ssl_cert),
-                                &mi->file, 0) ||
-          init_strvar_from_file(mi->ssl_cipher, sizeof(mi->ssl_cipher),
-                                &mi->file, 0) ||
-          init_strvar_from_file(mi->ssl_key, sizeof(mi->ssl_key),
-                                &mi->file, 0))
-        goto errwithmsg;
-
-      /*
-        Starting from 5.1.16 ssl_verify_server_cert might be
-        in the file
-      */
-      if (lines >= LINE_FOR_MASTER_SSL_VERIFY_SERVER_CERT &&
-          init_intvar_from_file(&ssl_verify_server_cert, &mi->file, 0))
-        goto errwithmsg;
-      /*
-        Starting from 6.0 master_heartbeat_period might be
-        in the file
-      */
-      if (lines >= LINE_FOR_MASTER_HEARTBEAT_PERIOD &&
-          init_floatvar_from_file(&master_heartbeat_period, &mi->file, 0.0))
-        goto errwithmsg;
-      /*
-        Starting from 6.0 list of server_id of ignorable servers might be
-        in the file
-      */
-      if (lines >= LINE_FOR_REPLICATE_IGNORE_SERVER_IDS &&
-          init_dynarray_intvar_from_file(&mi->ignore_server_ids, &mi->file))
-      {
-        sql_print_error("Failed to initialize master info ignore_server_ids");
-        goto errwithmsg;
-      }
-
-      /* master_retry_count may be in the file. */
-      if (lines >= LINE_FOR_MASTER_RETRY_COUNT &&
-          init_longvar_from_file(&retry_count, &mi->file, master_retry_count))
-      {
-        sql_print_error("Failed to initialize master info master_retry_count");
-        goto errwithmsg;
-      }
-    }
-
-#ifndef HAVE_OPENSSL
-    if (ssl)
-      sql_print_warning("SSL information in the master info file "
-                      "('%s') are ignored because this MySQL slave was "
-                      "compiled without SSL support.", fname);
-#endif /* HAVE_OPENSSL */
-
-    /*
-      This has to be handled here as init_intvar_from_file can't handle
-      my_off_t types
-    */
-    mi->master_log_pos= (my_off_t) master_log_pos;
-    mi->port= (uint) port;
-    mi->connect_retry= (uint) connect_retry;
-    mi->ssl= (my_bool) ssl;
-    mi->ssl_verify_server_cert= ssl_verify_server_cert;
-    mi->heartbeat_period= master_heartbeat_period;
-    mi->retry_count= retry_count;
-  }
-  DBUG_PRINT("master_info",("log_file_name: %s  position: %ld",
-                            mi->master_log_name,
-                            (ulong) mi->master_log_pos));
-
-  mi->rli.mi = mi;
-  if (init_relay_log_info(&mi->rli, slave_info_fname))
->>>>>>> 5268bf73
     goto err;
 
   if (handler->flush_info(force))
@@ -532,6 +333,7 @@
   }
 
   /* Starting from 5.5 the master_retry_count may be in the repository. */
+  retry_count= master_retry_count;
   if (lines >= LINE_FOR_MASTER_RETRY_COUNT)
   {
     if (handler->get_info(&retry_count, master_retry_count))
