--- conflicted
+++ resolved
@@ -129,10 +129,7 @@
   sql_profile.cc
   sql_reload.cc
   sql_rename.cc 
-<<<<<<< HEAD
-=======
   sql_rewrite.cc
->>>>>>> 99565c83
   sql_select.cc
   sql_servers.cc
   sql_show.cc
@@ -206,12 +203,8 @@
 SET (SLAVE_SOURCE rpl_slave.cc rpl_reporting.cc rpl_mi.cc rpl_rli.cc
 		  rpl_info_handler.cc rpl_info_file.cc rpl_info_table.cc
 		  rpl_info_values.cc rpl_info.cc rpl_info_factory.cc
-<<<<<<< HEAD
-		  rpl_info_table_access.cc server_ids.h)
-=======
 		  rpl_info_table_access.cc dynamic_ids.cc rpl_rli_pdb.cc
 		  rpl_info_dummy.cc)
->>>>>>> 99565c83
 ADD_LIBRARY(slave ${SLAVE_SOURCE})
 ADD_DEPENDENCIES(slave GenError)
 ADD_LIBRARY(sqlgunitlib
@@ -228,8 +221,6 @@
 
 MYSQL_ADD_EXECUTABLE(mysqld ${MYSQLD_SOURCE} DESTINATION ${INSTALL_SBINDIR} COMPONENT Server)
 
-<<<<<<< HEAD
-=======
 OPTION(DEBUG_EXTNAME "Build server as mysqld-debug (debug builds only)" OFF)
 MARK_AS_ADVANCED(DEBUG_EXTNAME)
 
@@ -237,7 +228,6 @@
   SET_TARGET_PROPERTIES(mysqld PROPERTIES DEBUG_OUTPUT_NAME "mysqld-debug")
 ENDIF()
 
->>>>>>> 99565c83
 IF(APPLE) 
   # Add CoreServices framework since some dloadable plugins may need it 
   FIND_LIBRARY(CORESERVICES NAMES CoreServices) 
