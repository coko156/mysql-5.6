--- conflicted
+++ resolved
@@ -2113,7 +2113,6 @@
     }
 
   case MYSQL_TYPE_TIME2:
-<<<<<<< HEAD
     {
       char buf[MAX_DATE_STRING_REP_LENGTH];
       MYSQL_TIME ltime;
@@ -2127,21 +2126,6 @@
 
   case MYSQL_TYPE_NEWDATE:
     {
-=======
-    {
-      char buf[MAX_DATE_STRING_REP_LENGTH];
-      MYSQL_TIME ltime;
-      longlong packed= my_time_packed_from_binary(ptr, meta);
-      TIME_from_longlong_time_packed(&ltime, packed);
-      int buflen= my_time_to_str(&ltime, buf, meta);
-      my_b_write_quoted(file, (uchar *) buf, buflen);
-      my_snprintf(typestr, typestr_length, "TIME(%d)", meta);
-      return my_time_binary_length(meta);
-    }
-
-  case MYSQL_TYPE_NEWDATE:
-    {
->>>>>>> 85f401c8
       uint32 tmp= uint3korr(ptr);
       int part;
       char buf[11];
@@ -2587,547 +2571,6 @@
     return Log_event::EVENT_SKIP_IGNORE;
   return Log_event::do_shall_skip(rli);
 }
-<<<<<<< HEAD
-
-/**
-   @param end_group_sets_max_dbs  when true the group terminal event 
-                          can carry partition info, see a note below.
-   @return true  in cases the current event
-                 carries partition data,
-           false otherwise
-
-   @note Some events combination may force to adjust partition info.
-         In particular BEGIN, BEGIN_LOAD_QUERY_EVENT, COMMIT
-         where none of the events holds partitioning data
-         causes the sequential applying of the group through
-         assigning OVER_MAX_DBS_IN_EVENT_MTS to mts_accessed_dbs
-         of COMMIT query event.
-*/
-bool Log_event::contains_partition_info(bool end_group_sets_max_dbs)
-{
-  bool res;
-
-  switch (get_type_code()) {
-  case TABLE_MAP_EVENT:
-  case EXECUTE_LOAD_QUERY_EVENT:
-    res= true;
-
-    break;
-    
-  case QUERY_EVENT:
-    if (ends_group() && end_group_sets_max_dbs)
-    {
-      res= true;
-      static_cast<Query_log_event*>(this)->mts_accessed_dbs=
-        OVER_MAX_DBS_IN_EVENT_MTS;
-    }
-    else
-      res= (!ends_group() && !starts_group()) ? true : false;
-
-    break;
-
-  default:
-    res= false;
-  }
-
-  return res;
-}
-
-/**
-   The method maps the event to a Worker and return a pointer to it.
-   As a part of the group, an event belongs to one of the following types:
-
-   B - beginning of a group of events (BEGIN query_log_event)
-   g - mini-group representative event containing the partition info
-      (any Table_map, a Query_log_event)
-   p - a mini-group internal event that *p*receeding its g-parent
-      (int_, rand_, user_ var:s) 
-   r - a mini-group internal "regular" event that follows its g-parent
-      (Delete, Update, Write -rows)
-   T - terminator of the group (XID, COMMIT, ROLLBACK, auto-commit query)
-
-   Only the first g-event computes the assigned Worker which once 
-   is determined remains to be for the rest of the group.
-   That is the g-event solely carries partitioning info.
-   For B-event the assigned Worker is NULL to indicate Coordinator 
-   has not yet decided. The same applies to p-event.
-   
-   Notice, these is a special group consisting of optionally multiple p-events
-   terminating with a g-event.
-   Such case is caused by old master binlog and a few corner-cases of
-   the current master version (todo: to fix). 
-
-   In case of the event accesses more than OVER_MAX_DBS the method
-   has to ensure sure previously assigned groups to all other workers are
-   done.
-
-
-   @note The function updates GAQ queue directly, updates APH hash 
-         plus relocates some temporary tables from Coordinator's list into
-         involved entries of APH through @c map_db_to_worker.
-         There's few memory allocations commented where to be freed.
-   
-   @return a pointer to the Worker struct or NULL.
-*/
-
-Slave_worker *Log_event::get_slave_worker(Relay_log_info *rli)
-{
-  Slave_job_group group, *ptr_group;
-  bool is_s_event;
-  int  num_dbs= 0;
-  Slave_worker *ret_worker= NULL;
-  char llbuff[22];
-#ifndef DBUG_OFF
-  THD *thd= rli->info_thd;
-#endif
-  Slave_committed_queue *gaq= rli->gaq;
-
-  /* checking partioning properties and perform corresponding actions */
-
-  // Beginning of a group designated explicitly with BEGIN or GTID
-  if ((is_s_event= starts_group()) || is_gtid_event(this) ||
-      // or DDL:s or autocommit queries possibly associated with own p-events
-      (!rli->curr_group_seen_begin && !rli->curr_group_seen_gtid &&
-       /*
-         the following is a special case of B-free still multi-event group like
-         { p_1,p_2,...,p_k, g }.
-         In that case either GAQ is empty (the very first group is being
-         assigned) or the last assigned group index points at one of
-         mapped-to-a-worker.
-       */
-       (gaq->empty() ||
-        gaq->get_job_group(rli->gaq->assigned_group_index)->
-        worker_id != MTS_WORKER_UNDEF)))
-  {
-    if (!rli->curr_group_seen_gtid && !rli->curr_group_seen_begin)
-    {
-      ulong gaq_idx;
-      rli->mts_groups_assigned++;
-
-      rli->curr_group_isolated= FALSE;
-      group.reset(log_pos, rli->mts_groups_assigned);
-      // the last occupied GAQ's array index
-      gaq_idx= gaq->assigned_group_index= gaq->en_queue((void *) &group);
-    
-      DBUG_ASSERT(gaq_idx != MTS_WORKER_UNDEF && gaq_idx < gaq->size);
-      DBUG_ASSERT(gaq->get_job_group(rli->gaq->assigned_group_index)->
-                  group_relay_log_name == NULL);
-      DBUG_ASSERT(gaq_idx != MTS_WORKER_UNDEF);  // gaq must have room
-      DBUG_ASSERT(rli->last_assigned_worker == NULL);
-
-      if (is_s_event || is_gtid_event(this))
-      {
-        Log_event *ptr_curr_ev= this;
-        // B-event is appended to the Deferred Array associated with GCAP
-        insert_dynamic(&rli->curr_group_da,
-                       (uchar*) &ptr_curr_ev);
-
-        DBUG_ASSERT(rli->curr_group_da.elements == 1);
-
-        if (starts_group())
-        {
-          // mark the current group as started with explicit B-event
-          rli->mts_end_group_sets_max_dbs= true;
-          rli->curr_group_seen_begin= true;
-        }
-     
-        if (is_gtid_event(this))
-          // mark the current group as started with explicit Gtid-event
-          rli->curr_group_seen_gtid= true;
-
-        return ret_worker;
-      }
-    }
-    else
-    {
-      Log_event *ptr_curr_ev= this;
-      // B-event is appended to the Deferred Array associated with GCAP
-      insert_dynamic(&rli->curr_group_da, (uchar*) &ptr_curr_ev);
-      rli->curr_group_seen_begin= true;
-      rli->mts_end_group_sets_max_dbs= true;
-      DBUG_ASSERT(rli->curr_group_da.elements == 2);
-      DBUG_ASSERT(starts_group());
-      return ret_worker;
-    }
-  }
-
-  // mini-group representative
-
-  if (contains_partition_info(rli->mts_end_group_sets_max_dbs))
-  {
-    int i= 0;
-    num_dbs= mts_number_dbs();
-    List_iterator<char> it(*get_mts_dbs(&rli->mts_coor_mem_root));
-    it++;
-
-    /*
-      Bug 12982188 - MTS: SBR ABORTS WITH ERROR 1742 ON LOAD DATA
-      Logging on master can create a group with no events holding
-      the partition info.
-      The following assert proves there's the only reason
-      for such group.
-    */
-    DBUG_ASSERT(!ends_group() ||
-                /*
-                  This is an empty group being processed due to gtids.
-                */
-                (rli->curr_group_seen_begin && rli->curr_group_seen_gtid &&
-                 ends_group()) ||
-                (rli->mts_end_group_sets_max_dbs &&
-                 ((rli->curr_group_da.elements == 3 && rli->curr_group_seen_gtid) ||
-                 (rli->curr_group_da.elements == 2 && !rli->curr_group_seen_gtid)) &&
-                 ((*(Log_event **)
-                   dynamic_array_ptr(&rli->curr_group_da,
-                                     rli->curr_group_da.elements - 1))-> 
-                  get_type_code() == BEGIN_LOAD_QUERY_EVENT)));
-
-    // partioning info is found which drops the flag
-    rli->mts_end_group_sets_max_dbs= false;
-    ret_worker= rli->last_assigned_worker;
-    if (num_dbs == OVER_MAX_DBS_IN_EVENT_MTS)
-    {
-      // Worker with id 0 to handle serial execution
-      if (!ret_worker)
-        ret_worker= *(Slave_worker**) dynamic_array_ptr(&rli->workers, 0);
-      // No need to know a possible error out of synchronization call.
-      (void) wait_for_workers_to_finish(rli, ret_worker);
-      /*
-        this marking is transferred further into T-event of the current group.
-      */
-      rli->curr_group_isolated= TRUE;
-    }
-
-    do
-    {
-      char **ref_cur_db= it.ref();
-      
-      if (!(ret_worker=
-            map_db_to_worker(*ref_cur_db, rli,
-                             &mts_assigned_partitions[i],
-                             /*
-                               todo: optimize it. Although pure 
-                               rows- event load in insensetive to the flag value
-                             */
-                             TRUE,
-                             ret_worker)))
-      {
-        llstr(rli->get_event_relay_log_pos(), llbuff);
-        my_error(ER_MTS_CANT_PARALLEL, MYF(0),
-                 get_type_str(), rli->get_event_relay_log_name(), llbuff,
-                 "could not distribute the event to a Worker");
-        return ret_worker;
-      }
-      // all temporary tables are transferred from Coordinator in over-max case
-      DBUG_ASSERT(num_dbs != OVER_MAX_DBS_IN_EVENT_MTS || !thd->temporary_tables);
-      DBUG_ASSERT(!strcmp(mts_assigned_partitions[i]->db, *ref_cur_db));
-      DBUG_ASSERT(ret_worker == mts_assigned_partitions[i]->worker);
-      DBUG_ASSERT(mts_assigned_partitions[i]->usage >= 0);
-
-      i++;
-    } while (it++);
-
-    if ((ptr_group= gaq->get_job_group(rli->gaq->assigned_group_index))->
-        worker_id == MTS_WORKER_UNDEF)
-    {
-      ptr_group->worker_id= ret_worker->id;
-      
-      DBUG_ASSERT(ptr_group->group_relay_log_name == NULL);
-    }
-
-    DBUG_ASSERT(i == num_dbs || num_dbs == OVER_MAX_DBS_IN_EVENT_MTS);
-  }
-  else 
-  {
-    // a mini-group internal "regular" event
-    if (rli->last_assigned_worker)
-    {
-      ret_worker= rli->last_assigned_worker;
-      
-      DBUG_ASSERT(rli->curr_group_assigned_parts.elements > 0 ||
-                  ret_worker->id == 0);
-    }
-    else // int_, rand_, user_ var:s, load-data events
-    {
-      Log_event *ptr_curr_ev= this;
-
-      if (!(get_type_code() == INTVAR_EVENT ||
-            get_type_code() == RAND_EVENT ||
-            get_type_code() == USER_VAR_EVENT ||
-            get_type_code() == ROWS_QUERY_LOG_EVENT ||
-            get_type_code() == BEGIN_LOAD_QUERY_EVENT ||
-            get_type_code() == APPEND_BLOCK_EVENT))
-      {
-        DBUG_ASSERT(!ret_worker);
-        
-        llstr(rli->get_event_relay_log_pos(), llbuff);
-        my_error(ER_MTS_CANT_PARALLEL, MYF(0),
-                 get_type_str(), rli->get_event_relay_log_name(), llbuff,
-                 "the event is a part of a group that is unsupported in "
-                 "the parallel execution mode");
-
-        return ret_worker;
-      }
-
-      insert_dynamic(&rli->curr_group_da, (uchar*) &ptr_curr_ev);
-      
-      DBUG_ASSERT(!ret_worker);
-      return ret_worker;
-    }
-  }
-
-  // T-event: Commit, Xid, a DDL query or dml query of B-less group.
-  if (ends_group() || !rli->curr_group_seen_begin)
-  {
-    // index of GAQ that this terminal event belongs to
-    mts_group_idx= gaq->assigned_group_index;
-    rli->mts_group_status= Relay_log_info::MTS_END_GROUP;
-    if (rli->curr_group_isolated)
-      set_mts_isolate_group();
-    ptr_group= gaq->get_job_group(rli->gaq->assigned_group_index);
-
-    DBUG_ASSERT(ret_worker != NULL);
-    
-    /*
-      The following two blocks are executed if the worker has not been
-      notified about new relay-log or a new checkpoints. 
-      Relay-log string is freed by Coordinator, Worker deallocates
-      strings in the checkpoint block.
-      However if the worker exits earlier reclaiming for both happens anyway at
-      GAQ delete.
-    */
-    if (!ret_worker->relay_log_change_notified)
-    {
-      /*
-        Prior this event, C rotated the relay log to drop each
-        Worker's notified flag. Now group terminating event initiates
-        the new relay-log (where the current event is from) name
-        delivery to Worker that will receive it in commit_positions().
-      */
-      DBUG_ASSERT(ptr_group->group_relay_log_name == NULL);
-
-      ptr_group->group_relay_log_name= (char *)
-        my_malloc(strlen(rli->
-                         get_group_relay_log_name()) + 1, MYF(MY_WME));
-      strcpy(ptr_group->group_relay_log_name,
-             rli->get_event_relay_log_name());
-
-      DBUG_ASSERT(ptr_group->group_relay_log_name != NULL);
-
-      ret_worker->relay_log_change_notified= TRUE;
-    }
-
-    if (!ret_worker->checkpoint_notified)
-    {
-      ptr_group->checkpoint_log_name= (char *)
-        my_malloc(strlen(rli->
-                         get_group_master_log_name()) + 1, MYF(MY_WME));
-      strcpy(ptr_group->checkpoint_log_name,
-             rli->get_group_master_log_name());
-      ptr_group->checkpoint_log_pos= rli->get_group_master_log_pos();
-      ptr_group->checkpoint_relay_log_name= (char *)
-        my_malloc(strlen(rli->
-                         get_group_relay_log_name()) + 1, MYF(MY_WME));
-      strcpy(ptr_group->checkpoint_relay_log_name,
-             rli->get_group_relay_log_name());
-      ptr_group->checkpoint_relay_log_pos= rli->get_group_relay_log_pos();
-      ptr_group->shifted= ret_worker->bitmap_shifted;
-      ret_worker->bitmap_shifted= 0;
-      ret_worker->checkpoint_notified= TRUE;
-    }
-    ptr_group->checkpoint_seqno= rli->checkpoint_seqno;
-    ptr_group->ts= when.tv_sec + (time_t) exec_time; // Seconds_behind_master related
-    rli->checkpoint_seqno++;
-
-    // reclaiming resources allocated during the group scheduling
-    free_root(&rli->mts_coor_mem_root, MYF(MY_KEEP_PREALLOC));
-
-#ifndef DBUG_OFF
-    w_rr++;
-#endif
-
-  }
-  
-  return ret_worker;
-}
-
-/**
-   Scheduling event to execute in parallel or execute it directly.
-   In MTS case the event gets associated with either Coordinator or a
-   Worker.  A special case of the association is NULL when the Worker
-   can't be decided yet.  In the single threaded sequential mode the
-   event maps to SQL thread rli.
-
-   @note in case of MTS failure Coordinator destroys all gathered
-         deferred events.
-
-   @return 0 as success, otherwise a failure.
-*/
-int Log_event::apply_event(Relay_log_info *rli)
-{
-  DBUG_ENTER("LOG_EVENT:apply_event");
-  bool parallel= FALSE;
-  enum enum_mts_event_exec_mode actual_exec_mode= EVENT_EXEC_PARALLEL;
-  THD *thd= rli->info_thd;
-
-  worker= rli;
-
-  if (rli->is_mts_recovery())
-  {
-    bool skip= 
-      bitmap_is_set(&rli->recovery_groups, rli->mts_recovery_index) &&
-      (get_mts_execution_mode(::server_id,
-       rli->mts_group_status == Relay_log_info::MTS_IN_GROUP)
-       == EVENT_EXEC_PARALLEL);
-    if (skip)
-    {
-      DBUG_RETURN(0);
-    }
-    else
-    { 
-      DBUG_RETURN(do_apply_event(rli));
-    }
-  }
-
-  if (!(parallel= rli->is_parallel_exec()) ||
-      ((actual_exec_mode= 
-        get_mts_execution_mode(::server_id, 
-                           rli->mts_group_status == Relay_log_info::MTS_IN_GROUP))
-       != EVENT_EXEC_PARALLEL))
-  {
-    if (parallel)
-    {
-      /* 
-         There are two classes of events that Coordinator executes
-         itself. One e.g the master Rotate requires all Workers to finish up 
-         their assignments. The other async class, e.g the slave Rotate,
-         can't have this such synchronization because Worker might be waiting
-         for terminal events to finish.
-      */
-
-      if (actual_exec_mode != EVENT_EXEC_ASYNC)
-      {     
-        /*
-          this  event does not split the current group but is indeed
-          a separator beetwen two master's binlog therefore requiring
-          Workers to sync.
-        */
-        if (rli->curr_group_da.elements > 0)
-        {
-          char llbuff[22];
-          /* 
-             Possible reason is a old version binlog sequential event
-             wrappped with BEGIN/COMMIT or preceeded by User|Int|Random- var.
-             MTS has to stop to suggest restart in the permanent sequential mode.
-          */
-          llstr(rli->get_event_relay_log_pos(), llbuff);
-          my_error(ER_MTS_CANT_PARALLEL, MYF(0),
-                   get_type_str(), rli->get_event_relay_log_name(), llbuff,
-                   "possible malformed group of events from an old master");
-
-          /* Coordinator cant continue, it marks MTS group status accordingly */
-          rli->mts_group_status= Relay_log_info::MTS_KILLED_GROUP;
-
-          goto err;
-        }
-        /*
-          Marking sure the event will be executed in sequential mode.
-        */
-        if (wait_for_workers_to_finish(rli) == -1)
-        {
-          // handle synchronization error
-          rli->report(WARNING_LEVEL, 0,
-                      "Slave worker thread has failed to apply an event. As a "
-                      "consequence, the coordinator thread is stopping "
-                      "execution.");
-          DBUG_RETURN(-1);
-        }
-        /*
-          Given not in-group mark the event handler can invoke checkpoint
-          update routine in the following course.
-        */
-        DBUG_ASSERT(rli->mts_group_status == Relay_log_info::MTS_NOT_IN_GROUP);
-
-#ifndef DBUG_OFF
-        /* all Workers are idle as done through wait_for_workers_to_finish */
-        for (uint k= 0; k < rli->curr_group_da.elements; k++)
-        {
-          DBUG_ASSERT(!(*(Slave_worker **)
-                        dynamic_array_ptr(&rli->workers, k))->usage_partition);
-          DBUG_ASSERT(!(*(Slave_worker **)
-                        dynamic_array_ptr(&rli->workers, k))->jobs.len);
-        }
-#endif
-      }
-      else
-      {
-        DBUG_ASSERT(actual_exec_mode == EVENT_EXEC_ASYNC);
-      }
-    }
-    DBUG_RETURN(do_apply_event(rli));
-  }
-
-  DBUG_ASSERT(actual_exec_mode == EVENT_EXEC_PARALLEL);
-  DBUG_ASSERT(!(rli->curr_group_seen_begin && ends_group()) ||
-              /*
-                This is an empty group being processed due to gtids.
-              */
-              (rli->curr_group_seen_begin && rli->curr_group_seen_gtid
-               && ends_group()) ||
-              rli->last_assigned_worker ||
-              /*
-                Begin_load_query can be logged w/o db info and within
-                Begin/Commit. That's a pattern forcing sequential
-                applying of LOAD-DATA.
-              */
-              (*(Log_event **)
-               dynamic_array_ptr(&rli->curr_group_da,
-                                 rli->curr_group_da.elements - 1))-> 
-              get_type_code() == BEGIN_LOAD_QUERY_EVENT);
-
-  worker= NULL;
-  rli->mts_group_status= Relay_log_info::MTS_IN_GROUP;
-
-  worker= (Relay_log_info*)
-    (rli->last_assigned_worker= get_slave_worker(rli));
-
-#ifndef DBUG_OFF
-  if (rli->last_assigned_worker)
-    DBUG_PRINT("mts", ("Assigning job to worker %lu",
-               rli->last_assigned_worker->id));
-#endif
-
-err:
-  if (thd->is_error())
-  {
-    DBUG_ASSERT(!worker);
-
-    /*
-      Destroy all deferred buffered events but the current prior to exit.
-      The current one will be deleted as an event never destined/assigned
-      to any Worker in Coordinator's regular execution path.
-    */
-    for (uint k= 0; k < rli->curr_group_da.elements; k++)
-    {
-      Log_event *ev_buf=
-        *(Log_event**) dynamic_array_ptr(&rli->curr_group_da, k);
-      if (this != ev_buf)
-        delete ev_buf;
-    }
-    rli->curr_group_da.elements= 0;
-  }
-  else
-  {
-    DBUG_ASSERT(worker || rli->curr_group_assigned_parts.elements == 0);
-  }
-
-  DBUG_RETURN((!thd->is_error() ||
-               DBUG_EVALUATE_IF("fault_injection_get_slave_worker", 1, 0)) ?
-              0 : -1);
-}
-
-#endif
-=======
->>>>>>> 85f401c8
 
 /**
    @param end_group_sets_max_dbs  when true the group terminal event 
@@ -5009,7 +4452,6 @@
     // table pointer is shifted inside the function
     table= mts_move_temp_table_to_entry(table, thd, mts_assigned_partitions[i]);
   }
-<<<<<<< HEAD
 
   DBUG_ASSERT(!thd->temporary_tables);
 #ifndef DBUG_OFF
@@ -5021,19 +4463,6 @@
 #endif
 }
 
-=======
-
-  DBUG_ASSERT(!thd->temporary_tables);
-#ifndef DBUG_OFF
-  for (int i= 0; i < parts; i++)
-  {
-    DBUG_ASSERT(!mts_assigned_partitions[i]->temporary_tables ||
-                !mts_assigned_partitions[i]->temporary_tables->prev);
-  }
-#endif
-}
-
->>>>>>> 85f401c8
 /*
   Query_log_event::do_apply_event()
 */
@@ -7754,156 +7183,6 @@
     // GTID logging and cleanup runs regardless of the current res
     error |= gtid_empty_group_log_and_cleanup(thd);
   }
-<<<<<<< HEAD
-
-  /*
-    Increment the global status commit count variable
-  */
-  if (!error)
-    status_var_increment(thd->status_var.com_stat[SQLCOM_COMMIT]);
-
-  return error;
-}
-
-/**
-   Worker commits Xid transaction and in case of its transactional
-   info table marks the current group as done in the Coordnator's 
-   Group Assigned Queue.
-
-   @return zero as success or non-zero as an error 
-*/
-int Xid_log_event::do_apply_event_worker(Slave_worker *w)
-{
-  int error= 0;
-  Slave_committed_queue *coordinator_gaq= w->c_rli->gaq;
-
-  /* For a slave Xid_log_event is COMMIT */
-  general_log_print(thd, COM_QUERY,
-                    "COMMIT /* implicit, from Xid_log_event */");
-
-  DBUG_PRINT("mts", ("do_apply group master %s %llu  group relay %s %llu event %s %llu.",
-                     w->get_group_master_log_name(),
-                     w->get_group_master_log_pos(),
-                     w->get_group_relay_log_name(),
-                     w->get_group_relay_log_pos(),
-                     w->get_event_relay_log_name(),
-                     w->get_event_relay_log_pos()));
-
-  DBUG_EXECUTE_IF("crash_before_update_pos",
-                  sql_print_information("Crashing crash_before_update_pos.");
-                  DBUG_SUICIDE(););
-
-  ulong gaq_idx= mts_group_idx;
-  Slave_job_group *ptr_group= coordinator_gaq->get_job_group(gaq_idx);
-
-  if ((error= w->commit_positions(this, ptr_group,
-                                  w->c_rli->is_transactional())))
-    goto err;
-
-  DBUG_PRINT("mts", ("do_apply group master %s %llu  group relay %s %llu event %s %llu.",
-                     w->get_group_master_log_name(),
-                     w->get_group_master_log_pos(),
-                     w->get_group_relay_log_name(),
-                     w->get_group_relay_log_pos(),
-                     w->get_event_relay_log_name(),
-                     w->get_event_relay_log_pos()));
-
-  DBUG_EXECUTE_IF("crash_after_update_pos_before_apply",
-                  sql_print_information("Crashing crash_after_update_pos_before_apply.");
-                  DBUG_SUICIDE(););
-
-  error= do_commit(thd);
-err:
-  return error;
-}
-
-int Xid_log_event::do_apply_event(Relay_log_info const *rli)
-{
-  int error= 0;
-  lex_start(thd);
-  mysql_reset_thd_for_next_command(thd);
-  Relay_log_info *rli_ptr= const_cast<Relay_log_info *>(rli);
-
-  /* For a slave Xid_log_event is COMMIT */
-  general_log_print(thd, COM_QUERY,
-                    "COMMIT /* implicit, from Xid_log_event */");
-
-  mysql_mutex_lock(&rli_ptr->data_lock);
-
-  DBUG_PRINT("info", ("do_apply group master %s %llu  group relay %s %llu event %s %llu\n",
-    rli_ptr->get_group_master_log_name(),
-    rli_ptr->get_group_master_log_pos(),
-    rli_ptr->get_group_relay_log_name(),
-    rli_ptr->get_group_relay_log_pos(),
-    rli_ptr->get_event_relay_log_name(),
-    rli_ptr->get_event_relay_log_pos()));
-
-  DBUG_EXECUTE_IF("crash_before_update_pos",
-                  sql_print_information("Crashing crash_before_update_pos.");
-                  DBUG_SUICIDE(););
-
-  /*
-    We need to update the positions in here to make it transactional.  
-  */
-  rli_ptr->inc_event_relay_log_pos();
-  rli_ptr->set_group_relay_log_pos(rli_ptr->get_event_relay_log_pos());
-  rli_ptr->set_group_relay_log_name(rli_ptr->get_event_relay_log_name());
-
-  rli_ptr->notify_group_relay_log_name_update();
-
-  if (log_pos) // 3.23 binlogs don't have log_posx
-    rli_ptr->set_group_master_log_pos(log_pos);
-  
-  if ((error= rli_ptr->flush_info(rli_ptr->is_transactional())))
-    goto err;
-
-  DBUG_PRINT("info", ("do_apply group master %s %llu  group relay %s %llu event %s %llu\n",
-    rli_ptr->get_group_master_log_name(),
-    rli_ptr->get_group_master_log_pos(),
-    rli_ptr->get_group_relay_log_name(),
-    rli_ptr->get_group_relay_log_pos(),
-    rli_ptr->get_event_relay_log_name(),
-    rli_ptr->get_event_relay_log_pos()));
-
-  DBUG_EXECUTE_IF("crash_after_update_pos_before_apply",
-                  sql_print_information("Crashing crash_after_update_pos_before_apply.");
-                  DBUG_SUICIDE(););
-
-  /**
-    Commit operation expects the global transaction state variable 'xa_state'to
-    be set to 'XA_NOTR'. In order to simulate commit failure we set
-    the 'xa_state' to 'XA_IDLE' so that the commit reports 'ER_XAER_RMFAIL'
-    error.
-   */
-  DBUG_EXECUTE_IF("simulate_commit_failure",
-                  {
-                  thd->transaction.xid_state.xa_state = XA_IDLE;
-                  });
-  error= do_commit(thd);
-  if(error)
-    rli->report(ERROR_LEVEL, thd->get_stmt_da()->sql_errno(),
-                "Error in Xid_log_event: Commit could not be completed, '%s'",
-                thd->get_stmt_da()->message());
-err:
-  mysql_cond_broadcast(&rli_ptr->data_cond);
-  mysql_mutex_unlock(&rli_ptr->data_lock);
-
-  return error;
-}
-
-Log_event::enum_skip_reason
-Xid_log_event::do_shall_skip(Relay_log_info *rli)
-{
-  DBUG_ENTER("Xid_log_event::do_shall_skip");
-  if (rli->slave_skip_counter > 0) {
-    thd->variables.option_bits&= ~OPTION_BEGIN;
-    DBUG_RETURN(Log_event::EVENT_SKIP_COUNT);
-  }
-  DBUG_RETURN(Log_event::do_shall_skip(rli));
-}
-#endif /* !MYSQL_CLIENT */
-=======
->>>>>>> 85f401c8
 
   /*
     Increment the global status commit count variable
@@ -8147,7 +7426,7 @@
                    const Format_description_log_event* description_event)
   :Log_event(buf, description_event)
 #ifndef MYSQL_CLIENT
-  , deferred(false)
+  , deferred(false), query_id(0)
 #endif
 {
   bool error= false;
@@ -8434,11 +7713,16 @@
 {
   Item *it= 0;
   CHARSET_INFO *charset;
+  query_id_t sav_query_id= 0; /* memorize orig id when deferred applying */
 
   if (rli->deferred_events_collecting)
   {
-    set_deferred();
+    set_deferred(current_thd->query_id);
     return rli->deferred_events->add(this);
+  } else if (is_deferred())
+  {
+    sav_query_id= current_thd->query_id;
+    current_thd->query_id= query_id; /* recreating original time context */
   }
 
   if (!(charset= get_charset(charset_number, MYF(MY_WME))))
@@ -8510,11 +7794,8 @@
                  (flags & User_var_log_event::UNSIGNED_F));
   if (!is_deferred())
     free_root(thd->mem_root, 0);
-<<<<<<< HEAD
-=======
   else
     current_thd->query_id= sav_query_id; /* restore current query's context */
->>>>>>> 85f401c8
 
   return 0;
 }
@@ -10549,11 +9830,7 @@
   DBUG_DUMP("record[0]", table->record[0], table->s->reclength);
   DBUG_DUMP("record[1]", table->record[1], table->s->reclength);
 
-<<<<<<< HEAD
-  bool result= FALSE;
-=======
   bool result= false;
->>>>>>> 85f401c8
   uchar saved_x[2]= {0, 0}, saved_filler[2]= {0, 0};
 
   if (table->s->null_bytes > 0)
@@ -10583,56 +9860,6 @@
           256U - (1U << table->s->last_null_bit_pos);
       }
     }
-<<<<<<< HEAD
-  }
-
-  if (table->s->blob_fields + table->s->varchar_fields == 0 &&
-      bitmap_is_set_all(cols))
-  {
-    result= cmp_record(table,record[1]);
-    goto record_compare_exit;
-  }
-
-  /* Compare null bits */
-  if (bitmap_is_set_all(cols) &&
-      memcmp(table->null_flags,
-       table->null_flags+table->s->rec_buff_length,
-       table->s->null_bytes))
-  {
-    result= TRUE;       // Diff in NULL value
-    goto record_compare_exit;
-  }
-
-  /* Compare updated fields */
-  for (Field **ptr= table->field ;
-       *ptr && ((*ptr)->field_index < cols->n_bits);
-       ptr++)
-  {
-    if (bitmap_is_set(cols, (*ptr)->field_index))
-    {
-      if ((*ptr)->cmp_binary_offset(table->s->rec_buff_length))
-      {
-        result= TRUE;
-        goto record_compare_exit;
-      }
-    }
-  }
-
-record_compare_exit:
-  /*
-    Restore the saved bytes.
-
-    TODO[record format ndb]: Remove this code once NDB returns the
-    correct record format.
-  */
-  if (table->s->null_bytes > 0)
-  {
-    for (int i = 0 ; i < 2 ; ++i)
-    {
-      if (!(table->s->db_options_in_use & HA_OPTION_PACK_RECORD))
-        table->record[i][0]= saved_x[i];
-
-=======
   }
 
   /**
@@ -10694,7 +9921,6 @@
       if (!(table->s->db_options_in_use & HA_OPTION_PACK_RECORD))
         table->record[i][0]= saved_x[i];
 
->>>>>>> 85f401c8
       if (table->s->last_null_bit_pos)
         table->record[i][table->s->null_bytes - 1]= saved_filler[i];
     }
@@ -10745,7 +9971,6 @@
                            (slave_exec_mode == SLAVE_EXEC_MODE_IDEMPOTENT));
     bool ignored_error= (idempotent_error == 0 ?
                          ignored_error_code(actual_error) : 0);
-<<<<<<< HEAD
 
     if (idempotent_error || ignored_error)
     {
@@ -11226,200 +10451,220 @@
 
 }
 
-
-int Rows_log_event::do_hash_scan_and_update(Relay_log_info const *rli)
-{
+int Rows_log_event::do_hash_row(Relay_log_info const *rli)
+{
+  DBUG_ENTER("Rows_log_event::do_hash_row");
   DBUG_ASSERT(m_table && m_table->in_use != NULL);
-  TABLE *table= m_table;
-
   int error= 0;
-  const uchar *saved_last_m_curr_row= NULL;
-  const uchar *bi_start= NULL;
-  const uchar *bi_ends= NULL;
-  const uchar *ai_start= NULL;
-  const uchar *ai_ends= NULL;
-  HASH_ROW_ENTRY* entry;
-  int idempotent_errors= 0;
-
-  DBUG_ENTER("Rows_log_event::do_hash_scan_and_update");
-
-  bi_start= m_curr_row;
+
+  /* create an empty entry to add to the hash table */
+  HASH_ROW_ENTRY* entry= m_hash.make_entry();
+
+  /* Prepare the record, unpack and save positions. */
+  entry->positions->bi_start= m_curr_row;        // save the bi start pos
+  prepare_record(m_table, &m_cols, false);
   if ((error= unpack_current_row(rli, &m_cols)))
-    goto err;
-  bi_ends= m_curr_row_end;
-
-  store_record(m_table, record[1]);
-
+    goto end;
+  entry->positions->bi_ends= m_curr_row_end;    // save the bi end pos
+
+  /*
+    Now that m_table->record[0] is filled in, we can add the entry
+    to the hash table. Note that the put operation calculates the
+    key based on record[0] contents (including BLOB fields).
+   */
+  m_hash.put(m_table, &m_cols, entry);
+
+  if (m_key_index < MAX_KEY)
+    add_key_to_distinct_keyset();
+
+  /*
+    We need to unpack the AI to advance the positions, so we
+    know when we have reached m_rows_end and that we do not
+    unpack the AI in the next iteration as if it was a BI.
+  */
   if (get_general_type_code() == UPDATE_ROWS_EVENT)
   {
-    /*
+    /* Save a copy of the BI. */
+    store_record(m_table, record[1]);
+
+     /*
       This is the situation after hashing the BI:
 
       ===|=== before image ====|=== after image ===|===
          ^                     ^
          m_curr_row            m_curr_row_end
-
-      We need to skip the AI as well, before moving on to the
-      next row.
     */
-    ai_start= m_curr_row= m_curr_row_end;
+
+    /* Set the position to the start of the record to be unpacked. */
+    m_curr_row= m_curr_row_end;
+
+    /* We shouldn't need this, but lets not leave loose ends */
+    prepare_record(m_table, &m_cols, false);
     error= unpack_current_row(rli, &m_cols_ai);
-    ai_ends= m_curr_row_end;
-  }
-
-  /* move BI to index 0 */
-  memcpy(m_table->record[0], m_table->record[1], m_table->s->reclength);
-
-  /* create an entry to add to the hash table */
-  entry= m_hash.make_entry(bi_start, bi_ends, ai_start, ai_ends);
-
-  /* add it to the hash table */
-  m_hash.put(m_table, &m_cols, entry);
-  if (m_key_index < MAX_KEY)
-    add_key_to_distinct_keyset();
+
+    /*
+      This is the situation after unpacking the AI:
+
+      ===|=== before image ====|=== after image ===|===
+                               ^                   ^
+                               m_curr_row          m_curr_row_end
+    */
+
+    /* Restore back the copy of the BI. */
+    restore_record(m_table, record[1]);
+  }
+
+end:
+  DBUG_RETURN(error);
+}
+
+int Rows_log_event::do_scan_and_update(Relay_log_info const *rli)
+{
+  DBUG_ENTER("Rows_log_event::do_scan_and_update");
+  DBUG_ASSERT(m_table && m_table->in_use != NULL);
+  DBUG_ASSERT(m_hash.is_empty() == false);
+  TABLE *table= m_table;
+  int error= 0;
+  const uchar *saved_last_m_curr_row= NULL;
+  const uchar *saved_last_m_curr_row_end= NULL;
+  /* create an empty entry to add to the hash table */
+  HASH_ROW_ENTRY* entry= NULL;
+  int idempotent_errors= 0;
+  int i= 0;
+
+  saved_last_m_curr_row=m_curr_row;
+  saved_last_m_curr_row_end=m_curr_row_end;
+
+  DBUG_PRINT("info",("Hash was populated with %d records!", m_hash.size()));
+
+  /* open table or index depending on whether we have set m_key_index or not. */
+  if ((error= open_record_scan()))
+    goto err;
 
   /*
-    Last row hashed. We are handling the last (pair of) row(s).  So
-    now we do the table scan and match against the entries in the hash
-    table.
+     Scan the table only once and compare against entries in hash.
+     When a match is found, apply the changes.
    */
-  if (m_curr_row_end == m_rows_end)
-  {
-    saved_last_m_curr_row=m_curr_row;
-
-    DBUG_PRINT("info",("Hash was populated with %d records!", m_hash.size()));
-
-    /* open table or index depending on whether we have set m_key_index or not. */
-    if ((error= open_record_scan()))
-      goto err;
-
-    /*
-       Scan the table only once and compare against entries in hash.
-       When a match is found, apply the changes.
-     */
-    int i= 0;
-    do
-    {
-      /* get the next record from the table */
-      error= next_record_scan(i == 0);
-      i++;
-
-      if(error)
-        DBUG_PRINT("info", ("error: %s", HA_ERR(error)));
-      switch (error) {
-        case 0:
+  do
+  {
+    /* get the next record from the table */
+    error= next_record_scan(i == 0);
+    i++;
+
+    if(error)
+      DBUG_PRINT("info", ("error: %s", HA_ERR(error)));
+    switch (error) {
+      case 0:
+      {
+        entry= m_hash.get(table, &m_cols);
+        store_record(table, record[1]);
+
+        /**
+           If there are collisions we need to be sure that this is
+           indeed the record we want.  Loop through all records for
+           the given key and explicitly compare them against the
+           record we got from the storage engine.
+         */
+        while(entry)
         {
-          entry= m_hash.get(table, &m_cols);
-          store_record(table, record[1]);
+          m_curr_row= entry->positions->bi_start;
+          m_curr_row_end= entry->positions->bi_ends;
+
+          prepare_record(table, &m_cols, false);
+          if ((error= unpack_current_row(rli, &m_cols)))
+            goto close_table;
+
+          if (record_compare(table, &m_cols))
+            m_hash.next(&entry);
+          else
+            break;   // we found a match
+        }
+
+        /**
+           We found the entry we needed, just apply the changes.
+         */
+        if (entry)
+        {
+          // just to be safe, copy the record from the SE to table->record[0]
+          restore_record(table, record[1]);
 
           /**
-             If there are collisions we need to be sure that this is
-             indeed the record we want.  Loop through all records for
-             the given key and explicitly compare them against the
-             record we got from the storage engine.
-           */
-          while(entry)
+             At this point, both table->record[0] and
+             table->record[1] have the SE row that matched the one
+             in the hash table.
+
+             Thence if this is a DELETE we wouldn't need to mess
+             around with positions anymore, but since this can be an
+             update, we need to provide positions so that AI is
+             unpacked correctly to table->record[0] in UPDATE
+             implementation of do_exec_row().
+          */
+          m_curr_row= entry->positions->bi_start;
+          m_curr_row_end= entry->positions->bi_ends;
+
+          /* we don't need this entry anymore, just delete it */
+          if ((error= m_hash.del(entry)))
+            goto err;
+
+          if ((error= do_apply_row(rli)))
           {
-            m_curr_row= entry->positions->bi_start;
-            m_curr_row_end= entry->positions->bi_ends;
-
-            if ((error= unpack_current_row(rli, &m_cols)))
+            if (handle_idempotent_and_ignored_errors(rli, &error))
               goto close_table;
 
-            if (record_compare(m_table, &m_cols))
-              m_hash.next(&entry);
-            else
-              break;   // we found a match
-          }
-
-          /**
-             We found the entry we needed, just apply the changes.
-           */
-          if (entry)
-          {
-            // just to be safe, copy the record from the SE to table->record[0]
-            memcpy(table->record[0], table->record[1], table->s->reclength);
-
-            /**
-               At this point, both table->record[0] and
-               table->record[1] have the SE row that matched the one
-               in the hash table.
-
-               Thence if this is a DELETE we wouldn't need to mess
-               around with positions anymore, but since this can be an
-               update, we need to provide positions so that AI is
-               unpacked correctly to table->record[0] in UPDATE
-               implementation of do_exec_row().
-            */
-            m_curr_row= entry->positions->bi_start;
-            m_curr_row_end= entry->positions->bi_ends;
-
-            /* we don't need this entry anymore, just delete it */
-            if ((error= m_hash.del(entry)))
-              goto err;
-
-            if ((error= do_apply_row(rli)))
-            {
-              if (handle_idempotent_and_ignored_errors(rli, &error))
-                goto close_table;
-
-              do_post_row_operations(rli, error);
-            }
+            do_post_row_operations(rli, error);
           }
         }
-        break;
-
-        case HA_ERR_RECORD_DELETED:
-          // get next
-          continue;
-
-        case HA_ERR_KEY_NOT_FOUND:
-          /* If the slave exec mode is idempotent or the error is
-              skipped error, then don't break */
-          if (handle_idempotent_and_ignored_errors(rli, &error))
-            goto close_table;
-          idempotent_errors++;
-          continue;
-
-        case HA_ERR_END_OF_FILE:
-        default:
-          // exception (hash is not empty and we have reached EOF or
-          // other error happened)
+      }
+      break;
+
+      case HA_ERR_RECORD_DELETED:
+        // get next
+        continue;
+
+      case HA_ERR_KEY_NOT_FOUND:
+        /* If the slave exec mode is idempotent or the error is
+            skipped error, then don't break */
+        if (handle_idempotent_and_ignored_errors(rli, &error))
           goto close_table;
-      }
-    }
-   /**
-     if the slave_exec_mode is set to Idempotent, we cannot expect the hash to
-     be empty. In such cases we count the number of idempotent errors and check
-     if it is equal to or greater than the number of rows left in the hash.
+        idempotent_errors++;
+        continue;
+
+      case HA_ERR_END_OF_FILE:
+      default:
+        // exception (hash is not empty and we have reached EOF or
+        // other error happened)
+        goto close_table;
+    }
+  }
+ /**
+   if the slave_exec_mode is set to Idempotent, we cannot expect the hash to
+   be empty. In such cases we count the number of idempotent errors and check
+   if it is equal to or greater than the number of rows left in the hash.
+  */
+  while (((idempotent_errors < m_hash.size()) && !m_hash.is_empty()) &&
+         (!error || (error == HA_ERR_RECORD_DELETED)));
+
+close_table:
+  if (error == HA_ERR_RECORD_DELETED)
+    error= 0;
+
+  if (error)
+  {
+    table->file->print_error(error, MYF(0));
+    DBUG_PRINT("info", ("Failed to get next record"
+                        " (ha_rnd_next returns %d)",error));
+    /*
+      we are already with errors. Keep the error code and
+      try to close the scan anyway.
     */
-    while (((idempotent_errors < m_hash.size()) && !m_hash.is_empty()) &&
-           (!error || (error == HA_ERR_RECORD_DELETED)));
-
-close_table:
-    if (error)
-    {
-      m_table->file->print_error(error, MYF(0));
-      DBUG_PRINT("info", ("Failed to get next record"
-                          " (ha_rnd_next returns %d)",error));
-    }
-
-    if (!error)
-      error= close_record_scan();  
-    else
-      /* 
-        we are already with errors. Keep the error code and 
-        try to close the scan anyway.
-      */
-      (void) close_record_scan(); 
-
-    if (error == HA_ERR_RECORD_DELETED)
-      error= 0;
-
-    DBUG_ASSERT((m_hash.is_empty() && !error) ||
-                (!m_hash.is_empty() &&
-                 ((error) || (idempotent_errors >= m_hash.size()))));
-  }
+    (void) close_record_scan();
+  }
+  else
+    error= close_record_scan();
+
+  DBUG_ASSERT((m_hash.is_empty() && !error) ||
+              (!m_hash.is_empty() &&
+               ((error) || (idempotent_errors >= m_hash.size()))));
 
 err:
 
@@ -11430,10 +10675,33 @@
        handling entries in the hash.
      */
     m_curr_row= saved_last_m_curr_row;
-    m_curr_row_end= m_rows_end;
+    m_curr_row_end= saved_last_m_curr_row_end;
   }
 
   DBUG_RETURN(error);
+}
+
+int Rows_log_event::do_hash_scan_and_update(Relay_log_info const *rli)
+{
+  DBUG_ENTER("Rows_log_event::do_hash_scan_and_update");
+  DBUG_ASSERT(m_table && m_table->in_use != NULL);
+
+  // HASHING PART
+
+  /* unpack the BI (and AI, if it exists) and add it to the hash map. */
+  if (int error= this->do_hash_row(rli))
+    DBUG_RETURN(error);
+
+  /* We have not yet hashed all rows in the buffer. Do not proceed to the SCAN part. */
+  if (m_curr_row_end < m_rows_end)
+    DBUG_RETURN (0);
+
+  DBUG_PRINT("info",("Hash was populated with %d records!", m_hash.size()));
+  DBUG_ASSERT(m_curr_row_end == m_rows_end);
+
+  // SCANNING & UPDATE PART
+
+  DBUG_RETURN(this->do_scan_and_update(rli));
 }
 
 int Rows_log_event::do_table_scan_and_update(Relay_log_info const *rli)
@@ -11591,1848 +10859,6 @@
       Make sure to set/clear them before executing the main body of
       the event.
     */
-    if (get_flags(NO_FOREIGN_KEY_CHECKS_F))
-        thd->variables.option_bits|= OPTION_NO_FOREIGN_KEY_CHECKS;
-    else
-        thd->variables.option_bits&= ~OPTION_NO_FOREIGN_KEY_CHECKS;
-
-    if (get_flags(RELAXED_UNIQUE_CHECKS_F))
-        thd->variables.option_bits|= OPTION_RELAXED_UNIQUE_CHECKS;
-    else
-        thd->variables.option_bits&= ~OPTION_RELAXED_UNIQUE_CHECKS;
-
-    thd->binlog_row_event_extra_data = m_extra_row_data;
-
-    /* A small test to verify that objects have consistent types */
-    DBUG_ASSERT(sizeof(thd->variables.option_bits) == sizeof(OPTION_RELAXED_UNIQUE_CHECKS));
-
-    if (open_and_lock_tables(thd, rli->tables_to_lock, FALSE, 0))
-    {
-      uint actual_error= thd->get_stmt_da()->sql_errno();
-      if (thd->is_slave_error || thd->is_fatal_error)
-      {
-        /*
-          Error reporting borrowed from Query_log_event with many excessive
-          simplifications. 
-          We should not honour --slave-skip-errors at this point as we are
-          having severe errors which should not be skiped.
-        */
-        rli->report(ERROR_LEVEL, actual_error,
-                    "Error executing row event: '%s'",
-                    (actual_error ? thd->get_stmt_da()->message() :
-                     "unexpected success or fatal error"));
-        thd->is_slave_error= 1;
-      }
-      const_cast<Relay_log_info*>(rli)->slave_close_thread_tables(thd);
-      DBUG_RETURN(actual_error);
-    }
-
-    /*
-      When the open and locking succeeded, we check all tables to
-      ensure that they still have the correct type.
-
-      We can use a down cast here since we know that every table added
-      to the tables_to_lock is a RPL_TABLE_LIST.
-    */
-
-    {
-      DBUG_PRINT("debug", ("Checking compability of tables to lock - tables_to_lock: %p",
-                           rli->tables_to_lock));
-
-      /**
-        When using RBR and MyISAM MERGE tables the base tables that make
-        up the MERGE table can be appended to the list of tables to lock.
-  
-        Thus, we just check compatibility for those that tables that have
-        a correspondent table map event (ie, those that are actually going
-        to be accessed while applying the event). That's why the loop stops
-        at rli->tables_to_lock_count .
-
-        NOTE: The base tables are added here are removed when 
-              close_thread_tables is called.
-       */
-      RPL_TABLE_LIST *ptr= rli->tables_to_lock;
-      for (uint i= 0 ; ptr && (i < rli->tables_to_lock_count);
-           ptr= static_cast<RPL_TABLE_LIST*>(ptr->next_global), i++)
-      {
-        DBUG_ASSERT(ptr->m_tabledef_valid);
-        TABLE *conv_table;
-        if (!ptr->m_tabledef.compatible_with(thd, const_cast<Relay_log_info*>(rli),
-                                             ptr->table, &conv_table))
-        {
-          DBUG_PRINT("debug", ("Table: %s.%s is not compatible with master",
-                               ptr->table->s->db.str,
-                               ptr->table->s->table_name.str));
-          /*
-            We should not honour --slave-skip-errors at this point as we are
-            having severe errors which should not be skiped.
-          */
-          thd->is_slave_error= 1;
-          const_cast<Relay_log_info*>(rli)->slave_close_thread_tables(thd);
-          DBUG_RETURN(ERR_BAD_TABLE_DEF);
-        }
-        DBUG_PRINT("debug", ("Table: %s.%s is compatible with master"
-                             " - conv_table: %p",
-                             ptr->table->s->db.str,
-                             ptr->table->s->table_name.str, conv_table));
-        ptr->m_conv_table= conv_table;
-      }
-    }
-
-    /*
-      ... and then we add all the tables to the table map and but keep
-      them in the tables to lock list.
-
-      We also invalidate the query cache for all the tables, since
-      they will now be changed.
-
-      TODO [/Matz]: Maybe the query cache should not be invalidated
-      here? It might be that a table is not changed, even though it
-      was locked for the statement.  We do know that each
-      Rows_log_event contain at least one row, so after processing one
-      Rows_log_event, we can invalidate the query cache for the
-      associated table.
-     */
-    TABLE_LIST *ptr= rli->tables_to_lock;
-    for (uint i=0 ;  ptr && (i < rli->tables_to_lock_count); ptr= ptr->next_global, i++)
-      const_cast<Relay_log_info*>(rli)->m_table_map.set_table(ptr->table_id, ptr->table);
-
-#ifdef HAVE_QUERY_CACHE
-    query_cache.invalidate_locked_for_write(rli->tables_to_lock);
-#endif
-  }
-
-  TABLE* 
-    table= 
-    m_table= const_cast<Relay_log_info*>(rli)->m_table_map.get_table(m_table_id);
-
-  DBUG_PRINT("debug", ("m_table: 0x%lx, m_table_id: %llu", (ulong) m_table,
-                       m_table_id.id()));
-
-  if (table)
-  {
-    /*
-      table == NULL means that this table should not be replicated
-      (this was set up by Table_map_log_event::do_apply_event()
-      which tested replicate-* rules).
-    */
-
-    /*
-      It's not needed to set_time() but
-      1) it continues the property that "Time" in SHOW PROCESSLIST shows how
-      much slave is behind
-      2) it will be needed when we allow replication from a table with no
-      TIMESTAMP column to a table with one.
-      So we call set_time(), like in SBR. Presently it changes nothing.
-    */
-    thd->set_time(&when);
-
-    thd->binlog_row_event_extra_data = m_extra_row_data;
-
-    /*
-      Now we are in a statement and will stay in a statement until we
-      see a STMT_END_F.
-
-      We set this flag here, before actually applying any rows, in
-      case the SQL thread is stopped and we need to detect that we're
-      inside a statement and halting abruptly might cause problems
-      when restarting.
-     */
-    const_cast<Relay_log_info*>(rli)->set_flag(Relay_log_info::IN_STMT);
-
-     if ( m_width == table->s->fields && bitmap_is_set_all(&m_cols))
-      set_flags(COMPLETE_ROWS_F);
-
-    /*
-      Set tables write and read sets.
-
-      Read_set contains all slave columns (in case we are going to fetch
-      a complete record from slave)
-
-      Write_set equals the m_cols bitmap sent from master but it can be
-      longer if slave has extra columns.
-     */
-
-    DBUG_PRINT_BITSET("debug", "Setting table's read_set from: %s", &m_cols);
-
-    bitmap_set_all(table->read_set);
-    if (get_general_type_code() == DELETE_ROWS_EVENT ||
-        get_general_type_code() == UPDATE_ROWS_EVENT)
-        bitmap_intersect(table->read_set,&m_cols);
-
-    bitmap_set_all(table->write_set);
-
-    /* WRITE ROWS EVENTS store the bitmap in m_cols instead of m_cols_ai */
-    MY_BITMAP *after_image= ((get_general_type_code() == UPDATE_ROWS_EVENT) ?
-                             &m_cols_ai : &m_cols);
-    bitmap_intersect(table->write_set, after_image);
-
-    this->slave_exec_mode= slave_exec_mode_options; // fix the mode
-
-    // Do event specific preparations
-    error= do_before_row_operations(rli);
-
-    /*
-      Bug#56662 Assertion failed: next_insert_id == 0, file handler.cc
-      Don't allow generation of auto_increment value when processing
-      rows event by setting 'MODE_NO_AUTO_VALUE_ON_ZERO'.
-    */
-    ulong saved_sql_mode= thd->variables.sql_mode;
-    thd->variables.sql_mode= MODE_NO_AUTO_VALUE_ON_ZERO;
-
-    // row processing loop
-
-    /*
-      set the initial time of this ROWS statement if it was not done
-      before in some other ROWS event.
-     */
-    const_cast<Relay_log_info*>(rli)->set_row_stmt_start_timestamp();
-
-    const uchar *saved_m_curr_row= m_curr_row;
-
-    int (Rows_log_event::*do_apply_row_ptr)(Relay_log_info const *)= NULL;
-
-    /**
-       Skip update rows events that don't have data for this slave's
-       table.
-     */
-    if ((get_general_type_code() == UPDATE_ROWS_EVENT) &&
-        !is_any_column_signaled_for_table(table, &m_cols_ai))
-      goto AFTER_MAIN_EXEC_ROW_LOOP;
-
-    /**
-       If there are no columns marked in the read_set for this table,
-       that means that we cannot lookup any row using the available BI
-       in the binarr log. Thence, we immediatly raise an error:
-       HA_ERR_END_OF_FILE.
-     */
-
-    if ((m_rows_lookup_algorithm != ROW_LOOKUP_NOT_NEEDED) &&
-        !is_any_column_signaled_for_table(table, &m_cols))
-    {
-      error= HA_ERR_END_OF_FILE;
-      goto AFTER_MAIN_EXEC_ROW_LOOP;
-    }
-    switch (m_rows_lookup_algorithm)
-    {
-      case ROW_LOOKUP_HASH_SCAN:
-        do_apply_row_ptr= &Rows_log_event::do_hash_scan_and_update;
-        break;
-
-      case ROW_LOOKUP_INDEX_SCAN:
-        do_apply_row_ptr= &Rows_log_event::do_index_scan_and_update;
-        break;
-
-      case ROW_LOOKUP_TABLE_SCAN:
-        do_apply_row_ptr= &Rows_log_event::do_table_scan_and_update;
-        break;
-
-      case ROW_LOOKUP_NOT_NEEDED:
-        DBUG_ASSERT(get_general_type_code() == WRITE_ROWS_EVENT);
-
-        /* No need to scan for rows, just apply it */
-        do_apply_row_ptr= &Rows_log_event::do_apply_row;
-        break;
-
-      default:
-        DBUG_ASSERT(0);
-        error= 1;
-        goto AFTER_MAIN_EXEC_ROW_LOOP;
-        break;
-    }
-
-    do {
-
-      error= (this->*do_apply_row_ptr)(rli);
-
-      if (handle_idempotent_and_ignored_errors(rli, &error))
-        break;
-
-      /* this advances m_curr_row */
-      do_post_row_operations(rli, error);
-
-    } while (!error && (m_curr_row != m_rows_end));
-
-AFTER_MAIN_EXEC_ROW_LOOP:
-
-    if (saved_m_curr_row != m_curr_row && !table->file->has_transactions())
-    {
-      /*
-        Usually, the trans_commit_stmt() propagates unsafe_rollback_flags
-        from statement to transaction level. However, we cannot rely on
-        this when row format is in use as several events can be processed
-        before calling this function. This happens because it is called
-        only when the latest event generated by a statement is processed.
-
-        There are however upper level functions that execute per event
-        and check transaction's status. So if the unsafe_rollback_flags
-        are not propagated here, this can lead to errors.
-
-        For example, a transaction that updates non-transactional tables
-        may be stopped in the middle thus leading to inconsistencies
-        after a restart.
-      */
-      thd->transaction.stmt.mark_modified_non_trans_table();
-      thd->transaction.merge_unsafe_rollback_flags();
-    }
-
-    /*
-      Restore the sql_mode after the rows event is processed.
-    */
-    thd->variables.sql_mode= saved_sql_mode;
-
-    {/*
-         The following failure injecion works in cooperation with tests
-         setting @@global.debug= 'd,stop_slave_middle_group'.
-         The sql thread receives the killed status and will proceed
-         to shutdown trying to finish incomplete events group.
-     */
-      DBUG_EXECUTE_IF("stop_slave_middle_group",
-                      if (thd->transaction.all.cannot_safely_rollback())
-                        const_cast<Relay_log_info*>(rli)->abort_slave= 1;);
-    }
-
-    if ((error= do_after_row_operations(rli, error)) &&
-        ignored_error_code(convert_handler_error(error, thd, table)))
-    {
-
-      if (log_warnings > 1)
-        slave_rows_error_report(WARNING_LEVEL, error, rli, thd, table,
-                                get_type_str(),
-                                const_cast<Relay_log_info*>(rli)->get_rpl_log_name(),
-                                (ulong) log_pos);
-      thd->get_stmt_da()->clear_warning_info(thd->query_id);
-      clear_all_errors(thd, const_cast<Relay_log_info*>(rli));
-      error= 0;
-    }
-  } // if (table)
-
-  if (error)
-  {
-    slave_rows_error_report(ERROR_LEVEL, error, rli, thd, table,
-                             get_type_str(),
-                             const_cast<Relay_log_info*>(rli)->get_rpl_log_name(),
-                             (ulong) log_pos);
-    /*
-      @todo We should probably not call
-      reset_current_stmt_binlog_format_row() from here.
-
-      Note: this applies to log_event_old.cc too.
-      /Sven
-    */
-    thd->reset_current_stmt_binlog_format_row();
-    thd->is_slave_error= 1;
-    DBUG_RETURN(error);
-  }
-
-  if (get_flags(STMT_END_F) && (error= rows_event_stmt_cleanup(rli, thd)))
-    slave_rows_error_report(ERROR_LEVEL,
-                            thd->is_error() ? 0 : error,
-                            rli, thd, table,
-                            get_type_str(),
-                            const_cast<Relay_log_info*>(rli)->get_rpl_log_name(),
-                            (ulong) log_pos);
-  DBUG_RETURN(error);
-}
-
-Log_event::enum_skip_reason
-Rows_log_event::do_shall_skip(Relay_log_info *rli)
-{
-  /*
-    If the slave skip counter is 1 and this event does not end a
-    statement, then we should not start executing on the next event.
-    Otherwise, we defer the decision to the normal skipping logic.
-  */
-  if (rli->slave_skip_counter == 1 && !get_flags(STMT_END_F))
-    return Log_event::EVENT_SKIP_IGNORE;
-  else
-    return Log_event::do_shall_skip(rli);
-}
-
-/**
-   The function is called at Rows_log_event statement commit time,
-   normally from Rows_log_event::do_update_pos() and possibly from
-   Query_log_event::do_apply_event() of the COMMIT.
-   The function commits the last statement for engines, binlog and
-   releases resources have been allocated for the statement.
-
-   @retval  0         Ok.
-   @retval  non-zero  Error at the commit.
- */
-
-static int rows_event_stmt_cleanup(Relay_log_info const *rli, THD * thd)
-{
-  int error;
-  {
-    /*
-      This is the end of a statement or transaction, so close (and
-      unlock) the tables we opened when processing the
-      Table_map_log_event starting the statement.
-
-      OBSERVER.  This will clear *all* mappings, not only those that
-      are open for the table. There is not good handle for on-close
-      actions for tables.
-
-      NOTE. Even if we have no table ('table' == 0) we still need to be
-      here, so that we increase the group relay log position. If we didn't, we
-      could have a group relay log position which lags behind "forever"
-      (assume the last master's transaction is ignored by the slave because of
-      replicate-ignore rules).
-    */
-    error= thd->binlog_flush_pending_rows_event(TRUE);
-
-    /*
-      If this event is not in a transaction, the call below will, if some
-      transactional storage engines are involved, commit the statement into
-      them and flush the pending event to binlog.
-      If this event is in a transaction, the call will do nothing, but a
-      Xid_log_event will come next which will, if some transactional engines
-      are involved, commit the transaction and flush the pending event to the
-      binlog.
-    */
-    error|= (error ? trans_rollback_stmt(thd) : trans_commit_stmt(thd));
-
-    /*
-      Now what if this is not a transactional engine? we still need to
-      flush the pending event to the binlog; we did it with
-      thd->binlog_flush_pending_rows_event(). Note that we imitate
-      what is done for real queries: a call to
-      ha_autocommit_or_rollback() (sometimes only if involves a
-      transactional engine), and a call to be sure to have the pending
-      event flushed.
-    */
-
-    /*
-      @todo We should probably not call
-      reset_current_stmt_binlog_format_row() from here.
-
-      Note: this applies to log_event_old.cc too
-
-      Btw, the previous comment about transactional engines does not
-      seem related to anything that happens here.
-      /Sven
-    */
-    thd->reset_current_stmt_binlog_format_row();
-
-    const_cast<Relay_log_info*>(rli)->cleanup_context(thd, 0);
-  }
-  return error;
-}
-
-/**
-   The method either increments the relay log position or
-   commits the current statement and increments the master group
-   possition if the event is STMT_END_F flagged and
-   the statement corresponds to the autocommit query (i.e replicated
-   without wrapping in BEGIN/COMMIT)
-
-   @retval 0         Success
-   @retval non-zero  Error in the statement commit
- */
-int
-Rows_log_event::do_update_pos(Relay_log_info *rli)
-{
-  DBUG_ENTER("Rows_log_event::do_update_pos");
-  int error= 0;
-
-  DBUG_PRINT("info", ("flags: %s",
-                      get_flags(STMT_END_F) ? "STMT_END_F " : ""));
-
-  /* Worker does not execute binlog update position logics */
-  DBUG_ASSERT(!is_mts_worker(rli->info_thd));
-
-  if (get_flags(STMT_END_F))
-  {
-    /*
-      Indicate that a statement is finished.
-      Step the group log position if we are not in a transaction,
-      otherwise increase the event log position.
-    */
-    error= rli->stmt_done(log_pos);
-  }
-  else
-  {
-    rli->inc_event_relay_log_pos();
-  }
-
-  DBUG_RETURN(error);
-}
-
-#endif /* !defined(MYSQL_CLIENT) && defined(HAVE_REPLICATION) */
-
-#ifndef MYSQL_CLIENT
-bool Rows_log_event::write_data_header(IO_CACHE *file)
-{
-  uchar buf[ROWS_HEADER_LEN_V2];	// No need to init the buffer
-  DBUG_ASSERT(m_table_id.is_valid());
-  DBUG_EXECUTE_IF("old_row_based_repl_4_byte_map_id_master",
-                  {
-                    int4store(buf + 0, (ulong) m_table_id.id());
-                    int2store(buf + 4, m_flags);
-                    return (wrapper_my_b_safe_write(file, buf, 6));
-                  });
-  int6store(buf + RW_MAPID_OFFSET, m_table_id.id());
-  int2store(buf + RW_FLAGS_OFFSET, m_flags);
-  int rc = 0;
-  if (likely(!log_bin_use_v1_row_events))
-  {
-    /*
-       v2 event, with variable header portion.
-       Determine length of variable header payload
-    */
-    uint16 vhlen= 2;
-    uint16 vhpayloadlen= 0;
-    uint16 extra_data_len= 0;
-    if (m_extra_row_data)
-    {
-      extra_data_len= m_extra_row_data[EXTRA_ROW_INFO_LEN_OFFSET];
-      vhpayloadlen= RW_V_TAG_LEN + extra_data_len;
-    }
-
-    /* Var-size header len includes len itself */
-    int2store(buf + RW_VHLEN_OFFSET, vhlen + vhpayloadlen);
-    rc= wrapper_my_b_safe_write(file, buf, ROWS_HEADER_LEN_V2);
-
-    /* Write var-sized payload, if any */
-    if ((vhpayloadlen > 0) &&
-        (rc == 0))
-    {
-      /* Add tag and extra row info */
-      uchar type_code= RW_V_EXTRAINFO_TAG;
-      rc= wrapper_my_b_safe_write(file, &type_code, RW_V_TAG_LEN);
-      if (rc==0)
-        rc= wrapper_my_b_safe_write(file, m_extra_row_data, extra_data_len);
-    }
-  }
-  else
-  {
-    rc= wrapper_my_b_safe_write(file, buf, ROWS_HEADER_LEN_V1);
-  }
-
-  return (rc != 0);
-}
-
-bool Rows_log_event::write_data_body(IO_CACHE*file)
-{
-  /*
-     Note that this should be the number of *bits*, not the number of
-     bytes.
-  */
-  uchar sbuf[sizeof(m_width) + 1];
-  my_ptrdiff_t const data_size= m_rows_cur - m_rows_buf;
-  bool res= false;
-  uchar *const sbuf_end= net_store_length(sbuf, (size_t) m_width);
-  DBUG_ASSERT(static_cast<size_t>(sbuf_end - sbuf) <= sizeof(sbuf));
-
-  DBUG_DUMP("m_width", sbuf, (size_t) (sbuf_end - sbuf));
-  res= res || wrapper_my_b_safe_write(file, sbuf, (size_t) (sbuf_end - sbuf));
-
-  DBUG_DUMP("m_cols", (uchar*) m_cols.bitmap, no_bytes_in_map(&m_cols));
-  res= res || wrapper_my_b_safe_write(file, (uchar*) m_cols.bitmap,
-                              no_bytes_in_map(&m_cols));
-  /*
-    TODO[refactor write]: Remove the "down cast" here (and elsewhere).
-   */
-  if (get_general_type_code() == UPDATE_ROWS_EVENT)
-  {
-    DBUG_DUMP("m_cols_ai", (uchar*) m_cols_ai.bitmap,
-              no_bytes_in_map(&m_cols_ai));
-    res= res || wrapper_my_b_safe_write(file, (uchar*) m_cols_ai.bitmap,
-                                no_bytes_in_map(&m_cols_ai));
-  }
-  DBUG_DUMP("rows", m_rows_buf, data_size);
-  res= res || wrapper_my_b_safe_write(file, m_rows_buf, (size_t) data_size);
-
-  return res;
-
-}
-#endif
-
-#if defined(HAVE_REPLICATION) && !defined(MYSQL_CLIENT)
-int Rows_log_event::pack_info(Protocol *protocol)
-{
-  char buf[256];
-  char const *const flagstr=
-    get_flags(STMT_END_F) ? " flags: STMT_END_F" : "";
-  size_t bytes= my_snprintf(buf, sizeof(buf),
-                            "table_id: %llu%s", m_table_id.id(), flagstr);
-  protocol->store(buf, bytes, &my_charset_bin);
-  return 0;
-}
-#endif
-
-#ifdef MYSQL_CLIENT
-void Rows_log_event::print_helper(FILE *file,
-                                  PRINT_EVENT_INFO *print_event_info,
-                                  char const *const name)
-{
-  IO_CACHE *const head= &print_event_info->head_cache;
-  IO_CACHE *const body= &print_event_info->body_cache;
-  if (!print_event_info->short_form)
-  {
-    bool const last_stmt_event= get_flags(STMT_END_F);
-    print_header(head, print_event_info, !last_stmt_event);
-    my_b_printf(head, "\t%s: table id %llu%s\n",
-                name, m_table_id.id(),
-                last_stmt_event ? " flags: STMT_END_F" : "");
-    print_base64(body, print_event_info, !last_stmt_event);
-  }
-=======
-
-    if (idempotent_error || ignored_error)
-    {
-      if ( (idempotent_error && log_warnings) || 
-		(ignored_error && log_warnings > 1) )
-        slave_rows_error_report(WARNING_LEVEL, error, rli, thd, m_table,
-                                get_type_str(),
-                                const_cast<Relay_log_info*>(rli)->get_rpl_log_name(),
-                                (ulong) log_pos);
-      thd->get_stmt_da()->clear_warning_info(thd->query_id);
-      clear_all_errors(thd, const_cast<Relay_log_info*>(rli));
-      *err= 0;
-      if (idempotent_error == 0)
-        return ignored_error;
-    }
-  }
-
-  return *err;
->>>>>>> 85f401c8
-}
-
-int Rows_log_event::do_apply_row(Relay_log_info const *rli)
-{
-  DBUG_ENTER("Rows_log_event::do_apply_row");
-
-  int error= 0;
-
-  /* in_use can have been set to NULL in close_tables_for_reopen */
-  THD* old_thd= m_table->in_use;
-  if (!m_table->in_use)
-    m_table->in_use= thd;
-
-  error= do_exec_row(rli);
-
-  if(error)
-  {
-    DBUG_PRINT("info", ("error: %s", HA_ERR(error)));
-    DBUG_ASSERT(error != HA_ERR_RECORD_DELETED);
-  }
-
-<<<<<<< HEAD
-  @todo
-  We may want to consider changing the encoding of the information.
-  Currently, the code attempts to minimize the number of bytes written to 
-  the tablemap. There are at least two other alternatives; 1) using 
-  net_store_length() to store the data allowing it to choose the number of
-  bytes that are appropriate thereby making the code much easier to 
-  maintain (only 1 place to change the encoding), or 2) use a fixed number
-  of bytes for each field. The problem with option 1 is that net_store_length()
-  will use one byte if the value < 251, but 3 bytes if it is > 250. Thus,
-  for fields like CHAR which can be no larger than 255 characters, the method
-  will use 3 bytes when the value is > 250. Further, every value that is
-  encoded using 2 parts (e.g., pack_length, field_length) will be numerically
-  > 250 therefore will use 3 bytes for eah value. The problem with option 2
-  is less wasteful for space but does waste 1 byte for every field that does
-  not encode 2 parts. 
-*/
-int Table_map_log_event::save_field_metadata()
-{
-  DBUG_ENTER("Table_map_log_event::save_field_metadata");
-  int index= 0;
-  for (unsigned int i= 0 ; i < m_table->s->fields ; i++)
-  {
-    DBUG_PRINT("debug", ("field_type: %d", m_coltype[i]));
-    index+= m_table->s->field[i]->save_field_metadata(&m_field_metadata[index]);
-  }
-  DBUG_RETURN(index);
-=======
-  m_table->in_use = old_thd;
-
-  DBUG_RETURN(error);
->>>>>>> 85f401c8
-}
-
-<<<<<<< HEAD
-/*
-  Constructor used to build an event for writing to the binary log.
-  Mats says tbl->s lives longer than this event so it's ok to copy pointers
-  (tbl->s->db etc) and not pointer content.
- */
-#if !defined(MYSQL_CLIENT)
-Table_map_log_event::Table_map_log_event(THD *thd, TABLE *tbl,
-                                         const Table_id& tid,
-                                         bool using_trans)
-  : Log_event(thd, 0,
-              using_trans ? Log_event::EVENT_TRANSACTIONAL_CACHE :
-                            Log_event::EVENT_STMT_CACHE,
-              Log_event::EVENT_NORMAL_LOGGING),
-    m_table(tbl),
-    m_dbnam(tbl->s->db.str),
-    m_dblen(m_dbnam ? tbl->s->db.length : 0),
-    m_tblnam(tbl->s->table_name.str),
-    m_tbllen(tbl->s->table_name.length),
-    m_colcnt(tbl->s->fields),
-    m_memory(NULL),
-    m_table_id(tid),
-    m_flags(TM_BIT_LEN_EXACT_F),
-    m_data_size(0),
-    m_field_metadata(0),
-    m_field_metadata_size(0),
-    m_null_bits(0),
-    m_meta_memory(NULL)
-{
-  uchar cbuf[sizeof(m_colcnt) + 1];
-  uchar *cbuf_end;
-  DBUG_ASSERT(m_table_id.is_valid());
-  /*
-    In TABLE_SHARE, "db" and "table_name" are 0-terminated (see this comment in
-    table.cc / alloc_table_share():
-      Use the fact the key is db/0/table_name/0
-    As we rely on this let's assert it.
-  */
-  DBUG_ASSERT((tbl->s->db.str == 0) ||
-              (tbl->s->db.str[tbl->s->db.length] == 0));
-  DBUG_ASSERT(tbl->s->table_name.str[tbl->s->table_name.length] == 0);
-
-
-  m_data_size=  TABLE_MAP_HEADER_LEN;
-  DBUG_EXECUTE_IF("old_row_based_repl_4_byte_map_id_master", m_data_size= 6;);
-  m_data_size+= m_dblen + 2;	// Include length and terminating \0
-  m_data_size+= m_tbllen + 2;	// Include length and terminating \0
-  cbuf_end= net_store_length(cbuf, (size_t) m_colcnt);
-  DBUG_ASSERT(static_cast<size_t>(cbuf_end - cbuf) <= sizeof(cbuf));
-  m_data_size+= (cbuf_end - cbuf) + m_colcnt;	// COLCNT and column types
-=======
-/**
-   Does the cleanup
-     -  deallocates all the elements in m_distinct_key_list if any
-     -  closes the index if opened by open_record_scan
-     -  closes the table if opened for scanning.
-*/
-int
-Rows_log_event::close_record_scan()
-{
-  DBUG_ENTER("Rows_log_event::close_record_scan");
-  int error= 0;
->>>>>>> 85f401c8
-
-  // if there is something to actually close
-  if (m_key_index < MAX_KEY)
-  {
-<<<<<<< HEAD
-    m_coltype= reinterpret_cast<uchar*>(m_memory);
-    for (unsigned int i= 0 ; i < m_table->s->fields ; ++i)
-      m_coltype[i]= m_table->field[i]->binlog_type();
-  }
-=======
-    if (m_table->file->inited)
-      error= m_table->file->ha_index_end();
->>>>>>> 85f401c8
-
-    if(m_rows_lookup_algorithm == ROW_LOOKUP_HASH_SCAN)
-    {
-      uchar *key_val;
-      /* free the allocated memory for each key values */
-      List_iterator_fast<uchar> it(m_distinct_key_list);
-      while((key_val= it++) && (key_val))
-        my_free(key_val);
-    }
-  }
-  else if (m_table->file->inited)
-    error= m_table->file->ha_rnd_end();
-
-<<<<<<< HEAD
-  memset(m_field_metadata, 0, (m_colcnt * 2));
-=======
-  DBUG_RETURN(error);
-}
->>>>>>> 85f401c8
-
-/**
-  Fetches next row. If it is a HASH_SCAN over an index, it populates
-  table->record[0] with the next row corresponding to the index. If
-  the indexes are in non-contigous ranges it fetches record corresponding
-  to the key value in the next range.
-
-  @parms: bool first_read : signifying if this is the first time we are reading a row
-          over an index.
-  @return_value: -  error code when there are no more reeords to be fetched or some other
-                    error occured,
-                 -  0 otherwise.
-*/
-int
-Rows_log_event::next_record_scan(bool first_read)
-{
-  DBUG_ENTER("Rows_log_event::next_record_scan");
-  DBUG_ASSERT(m_table->file->inited);
-  TABLE *table= m_table;
-  int error= 0;
-
-  if (m_key_index >= MAX_KEY)
-    error= table->file->ha_rnd_next(table->record[0]);
-  else
-  {
-    KEY *keyinfo= m_table->key_info + m_key_index;
-    /*
-      We need to set the null bytes to ensure that the filler bit are
-      all set when returning.  There are storage engines that just set
-      the necessary bits on the bytes and don't set the filler bits
-      correctly.
-    */
-    if (table->s->null_bytes > 0)
-      table->record[0][table->s->null_bytes - 1]|=
-        256U - (1U << table->s->last_null_bit_pos);
-
-<<<<<<< HEAD
-  memset(m_null_bits, 0, num_null_bytes);
-  for (unsigned int i= 0 ; i < m_table->s->fields ; ++i)
-    if (m_table->field[i]->maybe_null())
-      m_null_bits[(i / 8)]+= 1 << (i % 8);
-  /*
-    Marking event to require sequential execution in MTS
-    if the query might have updated FK-referenced db.
-    Unlike Query_log_event where this fact is encoded through 
-    the accessed db list in the Table_map case m_flags is exploited.
-  */
-  uchar dbs= thd->get_binlog_accessed_db_names() ?
-    thd->get_binlog_accessed_db_names()->elements : 0;
-  if (dbs == 1)
-  {
-    char *db_name= thd->get_binlog_accessed_db_names()->head();
-    if (!strcmp(db_name, ""))
-      m_flags |= TM_REFERRED_FK_DB_F;
-  }
-}
-#endif /* !defined(MYSQL_CLIENT) */
-=======
-    if (!first_read)
-    {
-      /*
-        if we fail to fetch next record corresponding to an index value, we
-        move to the next key value. If we are out of key values as well an error
-        will be returned.
-       */
-      error= table->file->ha_index_next(table->record[0]);
-      if(m_rows_lookup_algorithm == ROW_LOOKUP_HASH_SCAN)
-        /*
-          if we are out of rows for this particular key value
-          or we have jumped to the next key value, we reposition the
-          marker according to the next key value that we have in the
-          list.
-         */
-        if ((error) ||
-            (key_cmp(keyinfo->key_part, m_key, keyinfo->key_length) != 0))
-        {
-          if ((m_key= m_itr++))
-            first_read= true;
-          else
-            error= HA_ERR_KEY_NOT_FOUND;
-        }
-    }
-
-    if (first_read)
-      if ((error= table->file->ha_index_read_map(table->record[0], m_key,
-                                                 HA_WHOLE_KEY,
-                                                 HA_READ_KEY_EXACT)))
-      {
-        DBUG_PRINT("info",("no record matching the key found in the table"));
-        if (error == HA_ERR_RECORD_DELETED)
-          error= HA_ERR_KEY_NOT_FOUND;
-      }
-  }
->>>>>>> 85f401c8
-
-  DBUG_RETURN(error);
-}
-
-<<<<<<< HEAD
-  : Log_event(buf, description_event),
-#ifndef MYSQL_CLIENT
-    m_table(NULL),
-#endif
-    m_dbnam(NULL), m_dblen(0), m_tblnam(NULL), m_tbllen(0),
-    m_colcnt(0), m_coltype(0),
-    m_memory(NULL), m_table_id(ULONGLONG_MAX), m_flags(0),
-    m_data_size(0), m_field_metadata(0), m_field_metadata_size(0),
-    m_null_bits(0), m_meta_memory(NULL)
-=======
-/**
-  Initializes scanning of rows. Opens an index and initializes an iterator
-  over a list of distinct keys (m_distinct_key_list) if it is a HASH_SCAN
-  over an index or the table if its a HASH_SCAN over the table.
-*/
-int
-Rows_log_event::open_record_scan()
->>>>>>> 85f401c8
-{
-  int error= 0;
-  TABLE *table= m_table;
-  DBUG_ENTER("Rows_log_event::open_record_scan");
-
-  if (m_key_index < MAX_KEY )
-  {
-    KEY *keyinfo= m_table->key_info + m_key_index;
-    if(m_rows_lookup_algorithm == ROW_LOOKUP_HASH_SCAN)
-    {
-      /* initialize the iterator over the list of distinct keys that we have */
-      m_itr.init(m_distinct_key_list);
-
-      /* get the first element from the list of keys and increment the
-         iterator
-       */
-      m_key= m_itr++;
-    }
-    else {
-      /* this is an INDEX_SCAN we need to store the key in m_key */
-      DBUG_ASSERT((m_rows_lookup_algorithm == ROW_LOOKUP_INDEX_SCAN) && m_key);
-      key_copy(m_key, m_table->record[0], keyinfo, 0);
-    }
-
-    /*
-      Save copy of the record in table->record[1]. It might be needed
-      later if linear search is used to find exact match.
-     */
-    store_record(table,record[1]);
-
-    DBUG_PRINT("info",("locating record using a key (index_read)"));
-
-    /* The m_key_index'th key is active and usable: search the table using the index */
-    if (!table->file->inited && (error= table->file->ha_index_init(m_key_index, FALSE)))
-    {
-      DBUG_PRINT("info",("ha_index_init returns error %d",error));
-      goto end;
-    }
-
-    /*
-      Don't print debug messages when running valgrind since they can
-      trigger false warnings.
-     */
-#ifndef HAVE_purify
-    DBUG_DUMP("key data", m_key, keyinfo->key_length);
-#endif
-  }
-  else
-  {
-<<<<<<< HEAD
-    DBUG_ASSERT(post_header_len == TABLE_MAP_HEADER_LEN);
-    m_table_id= uint6korr(post_start);
-    post_start+= TM_FLAGS_OFFSET;
-  }
-
-  m_flags= uint2korr(post_start);
-=======
-    if ((error= table->file->ha_rnd_init(1)))
-    {
-      DBUG_PRINT("info",("error initializing table scan"
-          " (ha_rnd_init returns %d)",error));
-      table->file->print_error(error, MYF(0));
-    }
-  }
-
-end:
-  DBUG_RETURN(error);
-}
-
-/**
-  Populates the m_distinct_key_list with unique keys to be modified
-  during HASH_SCAN over keys.
-  @return_value -0 success
-                -Err_code
-*/
-int
-Rows_log_event::add_key_to_distinct_keyset()
-{
-  int error= 0;
-  bool distinct= true;
-  DBUG_ENTER("Rows_log_event::add_key_to_distinct_keyset");
-  DBUG_ASSERT(m_key_index < MAX_KEY);
-  KEY *cur_key_info= m_table->key_info + m_key_index;
->>>>>>> 85f401c8
-
-  if ((last_hashed_key))
-    distinct= key_cmp(cur_key_info->key_part, last_hashed_key,
-                      cur_key_info->key_length);
-
-  if (distinct)
-  {
-    uchar *cur_key= (uchar *)my_malloc(cur_key_info->key_length,
-                                       MYF(MY_WME));
-    if (!cur_key )
-    {
-      error= HA_ERR_OUT_OF_MEM;
-      goto err;
-    }
-    m_distinct_key_list.push_back(cur_key);
-    last_hashed_key= cur_key;
-    key_copy(cur_key, m_table->record[0], cur_key_info, 0);
-  }
-
-err:
-  DBUG_RETURN(error);
-}
-
-
-int Rows_log_event::do_index_scan_and_update(Relay_log_info const *rli)
-{
-  DBUG_ENTER("Rows_log_event::do_index_scan_and_update");
-  DBUG_ASSERT(m_table && m_table->in_use != NULL);
-
-  KEY *keyinfo= NULL;
-  TABLE *table= m_table;
-  int error= 0;
-  const uchar *saved_m_curr_row= m_curr_row;
-
-  /*
-    rpl_row_tabledefs.test specifies that
-    if the extra field on the slave does not have a default value
-    and this is okay with Delete or Update events.
-    Todo: fix wl3228 hld that requires defaults for all types of events
-  */
-
-  prepare_record(table, &m_cols, FALSE);
-  if ((error= unpack_current_row(rli, &m_cols)))
-    goto end;
-
-  // Temporary fix to find out why it fails [/Matz]
-  memcpy(m_table->read_set->bitmap, m_cols.bitmap, (m_table->read_set->n_bits + 7) / 8);
-
-  /*
-    Trying to do an index scan without a usable key
-    This is a valid state because we allow the user
-    to set Slave_rows_search_algorithm= 'INDEX_SCAN'.
-
-    Therefore on tables with no indexes we will end
-    up here.
-   */
-  if (m_key_index >= MAX_KEY)
-  {
-    error= HA_ERR_END_OF_FILE;
-    goto end;
-  }
-
-#ifndef DBUG_OFF
-  DBUG_PRINT("info",("looking for the following record"));
-  DBUG_DUMP("record[0]", table->record[0], table->s->reclength);
-#endif
-
-<<<<<<< HEAD
-Table_map_log_event::~Table_map_log_event()
-{
-  my_free(m_meta_memory);
-  my_free(m_memory);
-}
-=======
-  if (m_key_index != m_table->s->primary_key)
-    /* we dont have a PK, or PK is not usable */
-    goto INDEX_SCAN;
->>>>>>> 85f401c8
-
-  if ((table->file->ha_table_flags() & HA_READ_BEFORE_WRITE_REMOVAL))
-  {
-    /*
-      Read removal is possible since the engine supports write without
-      previous read using full primary key
-    */
-    DBUG_PRINT("info", ("using read before write removal"));
-    DBUG_ASSERT(m_key_index == m_table->s->primary_key);
-
-    /*
-      Tell the handler to ignore if key exists or not, since it's
-      not yet known if the key does exist(when using rbwr)
-    */
-    table->file->extra(HA_EXTRA_IGNORE_NO_KEY);
-
-    goto end;
-  }
-
-  if ((table->file->ha_table_flags() & HA_PRIMARY_KEY_REQUIRED_FOR_POSITION))
-  {
-    /*
-      Use a more efficient method to fetch the record given by
-      table->record[0] if the engine allows it.  We first compute a
-      row reference using the position() member function (it will be
-      stored in table->file->ref) and then use rnd_pos() to position
-      the "cursor" (i.e., record[0] in this case) at the correct row.
-
-      TODO: Check that the correct record has been fetched by
-      comparing it with the original record. Take into account that the
-      record on the master and slave can be of different
-      length. Something along these lines should work:
-
-      ADD>>>  store_record(table,record[1]);
-              int error= table->file->rnd_pos(table->record[0], table->file->ref);
-      ADD>>>  DBUG_ASSERT(memcmp(table->record[1], table->record[0],
-                                 table->s->reclength) == 0);
-
-    */
-
-    DBUG_PRINT("info",("locating record using primary key (position)"));
-    if (table->file->inited && (error= table->file->ha_index_end()))
-      goto end;
-
-    if ((error= table->file->ha_rnd_init(FALSE)))
-      goto end;
-
-    error= table->file->rnd_pos_by_record(table->record[0]);
-
-    table->file->ha_rnd_end();
-    if (error)
-    {
-      DBUG_PRINT("info",("rnd_pos returns error %d",error));
-      if (error == HA_ERR_RECORD_DELETED)
-        error= HA_ERR_KEY_NOT_FOUND;
-    }
-
-    goto end;
-  }
-
-  // We can't use position() - try other methods.
-
-INDEX_SCAN:
-
-<<<<<<< HEAD
-  if (rli->info_thd->slave_thread /* filtering is for slave only */ &&
-      (!rpl_filter->db_ok(table_list->db) ||
-       (rpl_filter->is_on() && !rpl_filter->tables_ok("", table_list))))
-    res= FILTERED_OUT;
-  else
-  {
-    RPL_TABLE_LIST *ptr= static_cast<RPL_TABLE_LIST*>(rli->tables_to_lock);
-    for(uint i=0 ; ptr && (i< rli->tables_to_lock_count); 
-        ptr= static_cast<RPL_TABLE_LIST*>(ptr->next_local), i++)
-=======
-  /* Use the m_key_index'th key */
-  keyinfo= table->key_info + m_key_index;
-
-  if ((error= open_record_scan()))
-    goto end;
-
-  error= next_record_scan(true);
-  if (error)
-  {
-    DBUG_PRINT("info",("no record matching the key found in the table"));
-    if (error == HA_ERR_RECORD_DELETED)
-      error= HA_ERR_KEY_NOT_FOUND;
-    goto end;
-  }
-
-
-  /*
-    Don't print debug messages when running valgrind since they can
-    trigger false warnings.
-   */
-#ifndef HAVE_purify
-  DBUG_PRINT("info",("found first matching record"));
-  DBUG_DUMP("record[0]", table->record[0], table->s->reclength);
-#endif
-  /*
-    Below is a minor "optimization".  If the key (i.e., key number
-    0) has the HA_NOSAME flag set, we know that we have found the
-    correct record (since there can be no duplicates); otherwise, we
-    have to compare the record with the one found to see if it is
-    the correct one.
-
-    CAVEAT! This behaviour is essential for the replication of,
-    e.g., the mysql.proc table since the correct record *shall* be
-    found using the primary key *only*.  There shall be no
-    comparison of non-PK columns to decide if the correct record is
-    found.  I can see no scenario where it would be incorrect to
-    chose the row to change only using a PK or an UNNI.
-  */
-  if (keyinfo->flags & HA_NOSAME || m_key_index == table->s->primary_key)
-  {
-    /* Unique does not have non nullable part */
-    if (!(keyinfo->flags & (HA_NULL_PART_KEY)))
-      goto end;  // record found
-    else
->>>>>>> 85f401c8
-    {
-      /*
-        Unique has nullable part. We need to check if there is any field in the
-        BI image that is null and part of UNNI.
-      */
-      bool null_found= FALSE;
-      for (uint i=0; i < keyinfo->user_defined_key_parts && !null_found; i++)
-      {
-        uint fieldnr= keyinfo->key_part[i].fieldnr - 1;
-        Field **f= table->field+fieldnr;
-        null_found= (*f)->is_null();
-      }
-
-      if (!null_found)
-        goto end;           // record found
-
-      /* else fall through to index scan */
-    }
-  }
-
-  /*
-    In case key is not unique, we still have to iterate over records found
-    and find the one which is identical to the row given. A copy of the
-    record we are looking for is stored in record[1].
-   */
-  DBUG_PRINT("info",("non-unique index, scanning it to find matching record"));
-
-  while (record_compare(table, &m_cols))
-  {
-    while((error= next_record_scan(false)))
-    {
-      /* We just skip records that has already been deleted */
-      if (error == HA_ERR_RECORD_DELETED)
-        continue;
-      DBUG_PRINT("info",("no record matching the given row found"));
-      goto end;
-    }
-  }
-
-<<<<<<< HEAD
-int Table_map_log_event::do_apply_event(Relay_log_info const *rli)
-{
-  RPL_TABLE_LIST *table_list;
-  char *db_mem, *tname_mem, *ptr;
-  size_t dummy_len;
-  void *memory;
-  DBUG_ENTER("Table_map_log_event::do_apply_event(Relay_log_info*)");
-  DBUG_ASSERT(rli->info_thd == thd);
-
-  /* Step the query id to mark what columns that are actually used. */
-  thd->set_query_id(next_query_id());
-=======
-end:
-
-  DBUG_ASSERT(error != HA_ERR_RECORD_DELETED);
->>>>>>> 85f401c8
-
-  if (error && error != HA_ERR_RECORD_DELETED)
-    table->file->print_error(error, MYF(0));
-  else
-    error= do_apply_row(rli);
-
-<<<<<<< HEAD
-  strmov(db_mem, m_dbnam);
-  strmov(tname_mem, m_tblnam);
-
-  if (lower_case_table_names == 1)
-  {
-    my_casedn_str(system_charset_info, db_mem);
-    my_casedn_str(system_charset_info, tname_mem);
-  }
-
-  /* rewrite rules changed the database */
-  if (((ptr= (char*) rpl_filter->get_rewrite_db(db_mem, &dummy_len)) != db_mem))
-    strmov(db_mem, ptr);
-
-  table_list->init_one_table(db_mem, strlen(db_mem),
-                             tname_mem, strlen(tname_mem),
-                             tname_mem, TL_WRITE);
-
-  table_list->table_id=
-    DBUG_EVALUATE_IF("inject_tblmap_same_id_maps_diff_table", 0, m_table_id.id());
-  table_list->updating= 1;
-  table_list->required_type= FRMTYPE_TABLE;
-  DBUG_PRINT("debug", ("table: %s is mapped to %llu", table_list->table_name,
-                       table_list->table_id.id()));
-
-  enum_tbl_map_status tblmap_status= check_table_map(rli, table_list);
-  if (tblmap_status == OK_TO_PROCESS)
-=======
-  if (!error)
-    error= close_record_scan();  
-  else
-    /* 
-      we are already with errors. Keep the error code and 
-      try to close the scan anyway.
-    */
-    (void) close_record_scan(); 
-
-  if ((get_general_type_code() == UPDATE_ROWS_EVENT) &&
-      (saved_m_curr_row == m_curr_row))
->>>>>>> 85f401c8
-  {
-    /* we need to unpack the AI so that positions get updated */
-    m_curr_row= m_curr_row_end;
-    unpack_current_row(rli, &m_cols);
-  }
-  table->default_column_bitmaps();
-  DBUG_RETURN(error);
-
-}
-
-int Rows_log_event::do_hash_row(Relay_log_info const *rli)
-{
-  DBUG_ENTER("Rows_log_event::do_hash_row");
-  DBUG_ASSERT(m_table && m_table->in_use != NULL);
-  int error= 0;
-
-  /* create an empty entry to add to the hash table */
-  HASH_ROW_ENTRY* entry= m_hash.make_entry();
-
-  /* Prepare the record, unpack and save positions. */
-  entry->positions->bi_start= m_curr_row;        // save the bi start pos
-  prepare_record(m_table, &m_cols, false);
-  if ((error= unpack_current_row(rli, &m_cols)))
-    goto end;
-  entry->positions->bi_ends= m_curr_row_end;    // save the bi end pos
-
-  /*
-    Now that m_table->record[0] is filled in, we can add the entry
-    to the hash table. Note that the put operation calculates the
-    key based on record[0] contents (including BLOB fields).
-   */
-  m_hash.put(m_table, &m_cols, entry);
-
-  if (m_key_index < MAX_KEY)
-    add_key_to_distinct_keyset();
-
-  /*
-    We need to unpack the AI to advance the positions, so we
-    know when we have reached m_rows_end and that we do not
-    unpack the AI in the next iteration as if it was a BI.
-  */
-  if (get_general_type_code() == UPDATE_ROWS_EVENT)
-  {
-    /* Save a copy of the BI. */
-    store_record(m_table, record[1]);
-
-     /*
-      This is the situation after hashing the BI:
-
-      ===|=== before image ====|=== after image ===|===
-         ^                     ^
-         m_curr_row            m_curr_row_end
-    */
-<<<<<<< HEAD
-    new (&table_list->m_tabledef)
-      table_def(m_coltype, m_colcnt,
-                m_field_metadata, m_field_metadata_size,
-                m_null_bits, m_flags);
-    table_list->m_tabledef_valid= TRUE;
-    table_list->m_conv_table= NULL;
-    table_list->open_type= OT_BASE_ONLY;
-=======
-
-    /* Set the position to the start of the record to be unpacked. */
-    m_curr_row= m_curr_row_end;
-
-    /* We shouldn't need this, but lets not leave loose ends */
-    prepare_record(m_table, &m_cols, false);
-    error= unpack_current_row(rli, &m_cols_ai);
->>>>>>> 85f401c8
-
-    /*
-      This is the situation after unpacking the AI:
-
-      ===|=== before image ====|=== after image ===|===
-                               ^                   ^
-                               m_curr_row          m_curr_row_end
-    */
-
-    /* Restore back the copy of the BI. */
-    restore_record(m_table, record[1]);
-  }
-
-end:
-  DBUG_RETURN(error);
-}
-
-int Rows_log_event::do_scan_and_update(Relay_log_info const *rli)
-{
-  DBUG_ENTER("Rows_log_event::do_scan_and_update");
-  DBUG_ASSERT(m_table && m_table->in_use != NULL);
-  DBUG_ASSERT(m_hash.is_empty() == false);
-  TABLE *table= m_table;
-  int error= 0;
-  const uchar *saved_last_m_curr_row= NULL;
-  const uchar *saved_last_m_curr_row_end= NULL;
-  /* create an empty entry to add to the hash table */
-  HASH_ROW_ENTRY* entry= NULL;
-  int idempotent_errors= 0;
-  int i= 0;
-
-  saved_last_m_curr_row=m_curr_row;
-  saved_last_m_curr_row_end=m_curr_row_end;
-
-  DBUG_PRINT("info",("Hash was populated with %d records!", m_hash.size()));
-
-  /* open table or index depending on whether we have set m_key_index or not. */
-  if ((error= open_record_scan()))
-    goto err;
-
-  /*
-     Scan the table only once and compare against entries in hash.
-     When a match is found, apply the changes.
-   */
-  do
-  {
-    /* get the next record from the table */
-    error= next_record_scan(i == 0);
-    i++;
-
-    if(error)
-      DBUG_PRINT("info", ("error: %s", HA_ERR(error)));
-    switch (error) {
-      case 0:
-      {
-        entry= m_hash.get(table, &m_cols);
-        store_record(table, record[1]);
-
-        /**
-           If there are collisions we need to be sure that this is
-           indeed the record we want.  Loop through all records for
-           the given key and explicitly compare them against the
-           record we got from the storage engine.
-         */
-        while(entry)
-        {
-          m_curr_row= entry->positions->bi_start;
-          m_curr_row_end= entry->positions->bi_ends;
-
-          prepare_record(table, &m_cols, false);
-          if ((error= unpack_current_row(rli, &m_cols)))
-            goto close_table;
-
-<<<<<<< HEAD
-      my_snprintf(buf, sizeof(buf), 
-                  "Found table map event mapping table id %llu which "
-                  "was already mapped but with different settings.",
-                  table_list->table_id.id());
-=======
-          if (record_compare(table, &m_cols))
-            m_hash.next(&entry);
-          else
-            break;   // we found a match
-        }
->>>>>>> 85f401c8
-
-        /**
-           We found the entry we needed, just apply the changes.
-         */
-<<<<<<< HEAD
-        my_printf_error(ER_SLAVE_FATAL_ERROR, ER(ER_SLAVE_FATAL_ERROR), 
-                        MYF(0), buf);
-    } 
-    
-    my_free(memory);
-  }
-=======
-        if (entry)
-        {
-          // just to be safe, copy the record from the SE to table->record[0]
-          restore_record(table, record[1]);
-
-          /**
-             At this point, both table->record[0] and
-             table->record[1] have the SE row that matched the one
-             in the hash table.
-
-             Thence if this is a DELETE we wouldn't need to mess
-             around with positions anymore, but since this can be an
-             update, we need to provide positions so that AI is
-             unpacked correctly to table->record[0] in UPDATE
-             implementation of do_exec_row().
-          */
-          m_curr_row= entry->positions->bi_start;
-          m_curr_row_end= entry->positions->bi_ends;
->>>>>>> 85f401c8
-
-          /* we don't need this entry anymore, just delete it */
-          if ((error= m_hash.del(entry)))
-            goto err;
-
-          if ((error= do_apply_row(rli)))
-          {
-            if (handle_idempotent_and_ignored_errors(rli, &error))
-              goto close_table;
-
-            do_post_row_operations(rli, error);
-          }
-        }
-      }
-      break;
-
-      case HA_ERR_RECORD_DELETED:
-        // get next
-        continue;
-
-      case HA_ERR_KEY_NOT_FOUND:
-        /* If the slave exec mode is idempotent or the error is
-            skipped error, then don't break */
-        if (handle_idempotent_and_ignored_errors(rli, &error))
-          goto close_table;
-        idempotent_errors++;
-        continue;
-
-      case HA_ERR_END_OF_FILE:
-      default:
-        // exception (hash is not empty and we have reached EOF or
-        // other error happened)
-        goto close_table;
-    }
-  }
- /**
-   if the slave_exec_mode is set to Idempotent, we cannot expect the hash to
-   be empty. In such cases we count the number of idempotent errors and check
-   if it is equal to or greater than the number of rows left in the hash.
-  */
-  while (((idempotent_errors < m_hash.size()) && !m_hash.is_empty()) &&
-         (!error || (error == HA_ERR_RECORD_DELETED)));
-
-close_table:
-  if (error == HA_ERR_RECORD_DELETED)
-    error= 0;
-
-  if (error)
-  {
-    table->file->print_error(error, MYF(0));
-    DBUG_PRINT("info", ("Failed to get next record"
-                        " (ha_rnd_next returns %d)",error));
-    /*
-      we are already with errors. Keep the error code and
-      try to close the scan anyway.
-    */
-    (void) close_record_scan();
-  }
-  else
-    error= close_record_scan();
-
-  DBUG_ASSERT((m_hash.is_empty() && !error) ||
-              (!m_hash.is_empty() &&
-               ((error) || (idempotent_errors >= m_hash.size()))));
-
-err:
-
-  if ((m_hash.is_empty() && !error) || (idempotent_errors >= m_hash.size()))
-  {
-    /**
-       Reset the last positions, because the positions are lost while
-       handling entries in the hash.
-     */
-    m_curr_row= saved_last_m_curr_row;
-    m_curr_row_end= saved_last_m_curr_row_end;
-  }
-
-  DBUG_RETURN(error);
-}
-
-int Rows_log_event::do_hash_scan_and_update(Relay_log_info const *rli)
-{
-  DBUG_ENTER("Rows_log_event::do_hash_scan_and_update");
-  DBUG_ASSERT(m_table && m_table->in_use != NULL);
-
-  // HASHING PART
-
-<<<<<<< HEAD
-#ifndef MYSQL_CLIENT
-bool Table_map_log_event::write_data_header(IO_CACHE *file)
-{
-  DBUG_ASSERT(m_table_id.is_valid());
-  uchar buf[TABLE_MAP_HEADER_LEN];
-  DBUG_EXECUTE_IF("old_row_based_repl_4_byte_map_id_master",
-                  {
-                    int4store(buf + 0, m_table_id.id());
-                    int2store(buf + 4, m_flags);
-                    return (wrapper_my_b_safe_write(file, buf, 6));
-                  });
-  int6store(buf + TM_MAPID_OFFSET, m_table_id.id());
-  int2store(buf + TM_FLAGS_OFFSET, m_flags);
-  return (wrapper_my_b_safe_write(file, buf, TABLE_MAP_HEADER_LEN));
-=======
-  /* unpack the BI (and AI, if it exists) and add it to the hash map. */
-  if (int error= this->do_hash_row(rli))
-    DBUG_RETURN(error);
-
-  /* We have not yet hashed all rows in the buffer. Do not proceed to the SCAN part. */
-  if (m_curr_row_end < m_rows_end)
-    DBUG_RETURN (0);
-
-  DBUG_PRINT("info",("Hash was populated with %d records!", m_hash.size()));
-  DBUG_ASSERT(m_curr_row_end == m_rows_end);
-
-  // SCANNING & UPDATE PART
-
-  DBUG_RETURN(this->do_scan_and_update(rli));
->>>>>>> 85f401c8
-}
-
-int Rows_log_event::do_table_scan_and_update(Relay_log_info const *rli)
-{
-  int error= 0;
-  const uchar* saved_m_curr_row= m_curr_row;
-  TABLE* table= m_table;
-
-  DBUG_ENTER("Rows_log_event::do_table_scan_and_update");
-  DBUG_ASSERT(m_curr_row != m_rows_end);
-  DBUG_PRINT("info",("locating record using table scan (ha_rnd_next)"));
-
-  saved_m_curr_row= m_curr_row;
-
-  /** unpack the before image */
-  prepare_record(table, &m_cols, FALSE);
-  if (!(error= unpack_current_row(rli, &m_cols)))
-  {
-    // Temporary fix to find out why it fails [/Matz]
-    memcpy(m_table->read_set->bitmap, m_cols.bitmap, (m_table->read_set->n_bits + 7) / 8);
-
-<<<<<<< HEAD
-  return (wrapper_my_b_safe_write(file, dbuf,      sizeof(dbuf)) ||
-          wrapper_my_b_safe_write(file, (const uchar*)m_dbnam,   m_dblen+1) ||
-          wrapper_my_b_safe_write(file, tbuf,      sizeof(tbuf)) ||
-          wrapper_my_b_safe_write(file, (const uchar*)m_tblnam,  m_tbllen+1) ||
-          wrapper_my_b_safe_write(file, cbuf, (size_t) (cbuf_end - cbuf)) ||
-          wrapper_my_b_safe_write(file, m_coltype, m_colcnt) ||
-          wrapper_my_b_safe_write(file, mbuf, (size_t) (mbuf_end - mbuf)) ||
-          wrapper_my_b_safe_write(file, m_field_metadata, m_field_metadata_size),
-          wrapper_my_b_safe_write(file, m_null_bits, (m_colcnt + 7) / 8));
- }
-#endif
-=======
-    /** save a copy so that we can compare against it later */
-    store_record(m_table, record[1]);
->>>>>>> 85f401c8
-
-    int restart_count= 0; // Number of times scanning has restarted from top
-
-    if ((error= m_table->file->ha_rnd_init(1)))
-    {
-      DBUG_PRINT("info",("error initializing table scan"
-                         " (ha_rnd_init returns %d)",error));
-      goto end;
-    }
-
-<<<<<<< HEAD
-#if defined(HAVE_REPLICATION) && !defined(MYSQL_CLIENT)
-int Table_map_log_event::pack_info(Protocol *protocol)
-{
-  char buf[256];
-  size_t bytes= my_snprintf(buf, sizeof(buf),
-                            "table_id: %llu (%s.%s)",
-                            m_table_id.id(), m_dbnam, m_tblnam);
-  protocol->store(buf, bytes, &my_charset_bin);
-  return 0;
-}
-#endif
-=======
-    /* Continue until we find the right record or have made a full loop */
-    do
-    {
-      error= m_table->file->ha_rnd_next(m_table->record[0]);
-      if (error)
-        DBUG_PRINT("info", ("error: %s", HA_ERR(error)));
-      switch (error) {
-      case HA_ERR_END_OF_FILE:
-        // restart scan from top
-        if (++restart_count < 2)
-          error= m_table->file->ha_rnd_init(1);
-        break;
->>>>>>> 85f401c8
-
-      case HA_ERR_RECORD_DELETED:
-        // fetch next
-      case 0:
-        // we're good, check if record matches
-        break;
-
-      default:
-        // exception
-        goto end;
-      }
-    }
-    while ((error == HA_ERR_END_OF_FILE && restart_count < 2) ||
-           (error == HA_ERR_RECORD_DELETED) ||
-           (!error && record_compare(m_table, &m_cols)));
-  }
-
-end:
-
-  DBUG_ASSERT(error != HA_ERR_RECORD_DELETED);
-
-  /* either we report error or apply the changes */
-  if (error && error != HA_ERR_RECORD_DELETED)
-  {
-<<<<<<< HEAD
-    print_header(&print_event_info->head_cache, print_event_info, TRUE);
-    my_b_printf(&print_event_info->head_cache,
-                "\tTable_map: `%s`.`%s` mapped to number %llu\n",
-                m_dbnam, m_tblnam, m_table_id.id());
-    print_base64(&print_event_info->body_cache, print_event_info, TRUE);
-=======
-    DBUG_PRINT("info", ("Failed to get next record"
-                        " (ha_rnd_next returns %d)",error));
-    m_table->file->print_error(error, MYF(0));
->>>>>>> 85f401c8
-  }
-  else
-    error= do_apply_row(rli);
-
-
-<<<<<<< HEAD
-/*
-  Constructor used to build an event for writing to the binary log.
- */
-#if !defined(MYSQL_CLIENT)
-Write_rows_log_event::Write_rows_log_event(THD *thd_arg, TABLE *tbl_arg,
-                                           const Table_id& tid_arg,
-                                           bool is_transactional,
-                                           const uchar* extra_row_info)
-  : Rows_log_event(thd_arg, tbl_arg, tid_arg, tbl_arg->write_set, is_transactional,
-                   log_bin_use_v1_row_events?
-                   WRITE_ROWS_EVENT_V1:
-                   WRITE_ROWS_EVENT,
-                   extra_row_info)
-{
-}
-#endif
-
-/*
-  Constructor used by slave to read the event from the binary log.
- */
-#ifdef HAVE_REPLICATION
-Write_rows_log_event::Write_rows_log_event(const char *buf, uint event_len,
-                                           const Format_description_log_event
-                                           *description_event)
-: Rows_log_event(buf, event_len, description_event)
-{
-=======
-  if (!error)
-    error= close_record_scan();  
-  else
-    /* 
-      we are already with errors. Keep the error code and 
-      try to close the scan anyway.
-    */
-    (void) close_record_scan(); 
-
-  if ((get_general_type_code() == UPDATE_ROWS_EVENT) &&
-      (saved_m_curr_row == m_curr_row)) // we need to unpack the AI
-  {
-    m_curr_row= m_curr_row_end;
-    unpack_current_row(rli, &m_cols);
-  }
-
-  table->default_column_bitmaps();
-  DBUG_RETURN(error);
->>>>>>> 85f401c8
-}
-
-int Rows_log_event::do_apply_event(Relay_log_info const *rli)
-{
-  DBUG_ENTER("Rows_log_event::do_apply_event(Relay_log_info*)");
-  int error= 0;
-
-<<<<<<< HEAD
-  /*
-    Increment the global status insert count variable
-  */
-  if (get_flags(STMT_END_F))
-    status_var_increment(thd->status_var.com_stat[SQLCOM_INSERT]);
-
-  /**
-     todo: to introduce a property for the event (handler?) which forces
-     applying the event in the replace (idempotent) fashion.
-  */
-  if ((slave_exec_mode == SLAVE_EXEC_MODE_IDEMPOTENT) ||
-      (m_table->s->db_type()->db_type == DB_TYPE_NDBCLUSTER))
-=======
-  if (opt_bin_log)
-  {
-    enum_gtid_statement_status state= gtid_pre_statement_checks(thd);
-    if (state == GTID_STATEMENT_CANCEL)
-      // error has already been printed; don't print anything more here
-      DBUG_RETURN(-1);
-    else if (state == GTID_STATEMENT_SKIP)
-      DBUG_RETURN(0);
-  }
-
-  /*
-    'thd' has been set by exec_relay_log_event(), just before calling
-    do_apply_event(). We still check here to prevent future coding
-    errors.
-  */
-  DBUG_ASSERT(rli->info_thd == thd);
-
-  /*
-    If there is no locks taken, this is the first binrow event seen
-    after the table map events.  We should then lock all the tables
-    used in the transaction and proceed with execution of the actual
-    event.
-  */
-  if (!thd->lock)
->>>>>>> 85f401c8
-  {
-    /*
-      Lock_tables() reads the contents of thd->lex, so they must be
-      initialized.
-
-      We also call the mysql_reset_thd_for_next_command(), since this
-      is the logical start of the next "statement". Note that this
-      call might reset the value of current_stmt_binlog_format, so
-      we need to do any changes to that value after this function.
-    */
-    lex_start(thd);
-    mysql_reset_thd_for_next_command(thd);
-    /*
-      The current statement is just about to begin and 
-      has not yet modified anything. Note, all.modified is reset
-      by mysql_reset_thd_for_next_command.
-    */
-    thd->transaction.stmt.reset_unsafe_rollback_flags();
-    /*
-      This is a row injection, so we flag the "statement" as
-      such. Note that this code is called both when the slave does row
-      injections and when the BINLOG statement is used to do row
-      injections.
-    */
-<<<<<<< HEAD
-  }
-
- 
-  /* Honor next number column if present */
-  m_table->next_number_field= m_table->found_next_number_field;
-  /*
-   * Fixed Bug#45999, In RBR, Store engine of Slave auto-generates new
-   * sequence numbers for auto_increment fields if the values of them are 0.
-   * If generateing a sequence number is decided by the values of
-   * table->auto_increment_field_not_null and SQL_MODE(if includes
-   * MODE_NO_AUTO_VALUE_ON_ZERO) in update_auto_increment function.
-   * SQL_MODE of slave sql thread is always consistency with master's.
-   * In RBR, auto_increment fields never are NULL.
-   */
-  m_table->auto_increment_field_not_null= TRUE;
-
-  /**
-     Sets it to ROW_LOOKUP_NOT_NEEDED.
-   */
-  decide_row_lookup_algorithm_and_key();
-  DBUG_ASSERT(m_rows_lookup_algorithm==ROW_LOOKUP_NOT_NEEDED);
-  return error;
-}
-
-int 
-Write_rows_log_event::do_after_row_operations(const Slave_reporting_capability *const,
-                                              int error)
-{
-  int local_error= 0;
-  m_table->next_number_field=0;
-  m_table->auto_increment_field_not_null= FALSE;
-  if ((slave_exec_mode == SLAVE_EXEC_MODE_IDEMPOTENT) ||
-      m_table->s->db_type()->db_type == DB_TYPE_NDBCLUSTER)
-  {
-    m_table->file->extra(HA_EXTRA_NO_IGNORE_DUP_KEY);
-    m_table->file->extra(HA_EXTRA_WRITE_CANNOT_REPLACE);
-=======
-    thd->lex->set_stmt_row_injection();
-
->>>>>>> 85f401c8
-    /*
-      There are a few flags that are replicated with each row event.
-      Make sure to set/clear them before executing the main body of
-      the event.
-    */
-<<<<<<< HEAD
-  }
-  if ((local_error= m_table->file->ha_end_bulk_insert()))
-  {
-=======
     if (get_flags(NO_FOREIGN_KEY_CHECKS_F))
         thd->variables.option_bits|= OPTION_NO_FOREIGN_KEY_CHECKS;
     else
@@ -14780,7 +12206,6 @@
   }
   if ((local_error= m_table->file->ha_end_bulk_insert()))
   {
->>>>>>> 85f401c8
     m_table->file->print_error(local_error, MYF(0));
   }
 
@@ -14911,7 +12336,6 @@
 
     TODO: Add safety measures against infinite looping. 
    */
-<<<<<<< HEAD
 
   m_table->mark_columns_per_binlog_row_image();
 
@@ -14945,41 +12369,6 @@
      */
     if (table->file->ha_table_flags() & HA_DUPLICATE_POS)
     {
-=======
-
-  m_table->mark_columns_per_binlog_row_image();
-
-  while ((error= table->file->ha_write_row(table->record[0])))
-  {
-    if (error == HA_ERR_LOCK_DEADLOCK ||
-        error == HA_ERR_LOCK_WAIT_TIMEOUT ||
-        (keynum= table->file->get_dup_key(error)) < 0 ||
-        !overwrite)
-    {
-      DBUG_PRINT("info",("get_dup_key returns %d)", keynum));
-      /*
-        Deadlock, waiting for lock or just an error from the handler
-        such as HA_ERR_FOUND_DUPP_KEY when overwrite is false.
-        Retrieval of the duplicate key number may fail
-        - either because the error was not "duplicate key" error
-        - or because the information which key is not available
-      */
-      table->file->print_error(error, MYF(0));
-      goto error;
-    }
-    /*
-       We need to retrieve the old row into record[1] to be able to
-       either update or delete the offending record.  We either:
-
-       - use ha_rnd_pos() with a row-id (available as dupp_row) to the
-         offending row, if that is possible (MyISAM and Blackhole), or else
-
-       - use ha_index_read_idx_map() with the key that is duplicated, to
-         retrieve the offending row.
-     */
-    if (table->file->ha_table_flags() & HA_DUPLICATE_POS)
-    {
->>>>>>> 85f401c8
       DBUG_PRINT("info",("Locating offending record using ha_rnd_pos()"));
 
       if (table->file->inited && (error= table->file->ha_index_end()))
@@ -15143,11 +12532,8 @@
 #ifdef MYSQL_CLIENT
 void Write_rows_log_event::print(FILE *file, PRINT_EVENT_INFO* print_event_info)
 {
-<<<<<<< HEAD
-=======
   DBUG_EXECUTE_IF("simulate_cache_read_error",
                   {DBUG_SET("+d,simulate_my_b_fill_error");});
->>>>>>> 85f401c8
   Rows_log_event::print_helper(file, print_event_info, "Write_rows");
 }
 #endif
