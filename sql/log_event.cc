/*
   Copyright (c) 2000, 2015, Oracle and/or its affiliates. All rights reserved.

   This program is free software; you can redistribute it and/or modify
   it under the terms of the GNU General Public License as published by
   the Free Software Foundation; version 2 of the License.

   This program is distributed in the hope that it will be useful,
   but WITHOUT ANY WARRANTY; without even the implied warranty of
   MERCHANTABILITY or FITNESS FOR A PARTICULAR PURPOSE.  See the
   GNU General Public License for more details.

   You should have received a copy of the GNU General Public License
   along with this program; if not, write to the Free Software
   Foundation, Inc., 51 Franklin St, Fifth Floor, Boston, MA 02110-1301  USA */


#ifdef MYSQL_CLIENT

#include "sql_priv.h"
#include "mysqld_error.h"

#else

#include "binlog.h"
#include "sql_priv.h"
#include "unireg.h"
#include "my_global.h" // REQUIRED by log_event.h > m_string.h > my_bitmap.h
#include "log_event.h"
#include "sql_base.h"                           // close_thread_tables
#include "sql_cache.h"                       // QUERY_CACHE_FLAGS_SIZE
#include "sql_locale.h" // MY_LOCALE, my_locale_by_number, my_locale_en_US
#include "lock.h"       // mysql_unlock_tables
#include "sql_parse.h"  // mysql_test_parse_for_slave
#include "tztime.h"     // struct Time_zone
#include "sql_load.h"   // mysql_load
#include "sql_db.h"     // load_db_opt_by_name
#include "rpl_slave.h"
#include "rpl_rli.h"
#include "rpl_mi.h"
#include "rpl_filter.h"
#include "rpl_record.h"
#include "transaction.h"
#include <my_dir.h>
#include "rpl_rli_pdb.h"
#include "sql_show.h"    // append_identifier
#include <mysql/psi/mysql_statement.h>
#define window_size Log_throttle::LOG_THROTTLE_WINDOW_SIZE
Error_log_throttle
slave_ignored_err_throttle(window_size,
                           sql_print_warning,
                           "Error log throttle: %lu time(s) Error_code: 1237"
                           " \"Slave SQL thread ignored the query because of"
                           " replicate-*-table rules\" got suppressed.");
#endif /* MYSQL_CLIENT */

#include <base64.h>
#include <my_bitmap.h>
#include "rpl_utility.h"

#include "sql_digest.h"

using std::min;
using std::max;

/* The number of event types need to be permuted. */
static const uint EVENT_TYPE_PERMUTATION_NUM= 23;

/**
  BINLOG_CHECKSUM variable.
*/
const char *binlog_checksum_type_names[]= {
  "NONE",
  "CRC32",
  NullS
};

unsigned int binlog_checksum_type_length[]= {
  sizeof("NONE") - 1,
  sizeof("CRC32") - 1,
  0
};

TYPELIB binlog_checksum_typelib=
{
  array_elements(binlog_checksum_type_names) - 1, "",
  binlog_checksum_type_names,
  binlog_checksum_type_length
};


#define log_cs	&my_charset_latin1

#define FLAGSTR(V,F) ((V)&(F)?#F" ":"")

/*
  Size of buffer for printing a double in format %.<PREC>g

  optional '-' + optional zero + '.'  + PREC digits + 'e' + sign +
  exponent digits + '\0'
*/
#define FMT_G_BUFSIZE(PREC) (3 + (PREC) + 5 + 1)

/*
  Explicit instantiation to unsigned int of template available_buffer
  function.
*/
template unsigned int available_buffer<unsigned int>(const char*,
                                                     const char*,
                                                     unsigned int);

/*
  Explicit instantiation to unsigned int of template valid_buffer_range
  function.
*/
template bool valid_buffer_range<unsigned int>(unsigned int,
                                               const char*,
                                               const char*,
                                               unsigned int);

/* 
   replication event checksum is introduced in the following "checksum-home" version.
   The checksum-aware servers extract FD's version to decide whether the FD event
   carries checksum info.
*/
const uchar checksum_version_split[3]= {5, 6, 1};
const ulong checksum_version_product=
  (checksum_version_split[0] * 256 + checksum_version_split[1]) * 256 +
  checksum_version_split[2];

#if !defined(MYSQL_CLIENT) && defined(HAVE_REPLICATION)
static int rows_event_stmt_cleanup(Relay_log_info const *rli, THD* thd);

static const char *HA_ERR(int i)
{
  /* 
    This function should only be called in case of an error
    was detected 
   */
  DBUG_ASSERT(i != 0);
  switch (i) {
  case HA_ERR_KEY_NOT_FOUND: return "HA_ERR_KEY_NOT_FOUND";
  case HA_ERR_FOUND_DUPP_KEY: return "HA_ERR_FOUND_DUPP_KEY";
  case HA_ERR_RECORD_CHANGED: return "HA_ERR_RECORD_CHANGED";
  case HA_ERR_WRONG_INDEX: return "HA_ERR_WRONG_INDEX";
  case HA_ERR_CRASHED: return "HA_ERR_CRASHED";
  case HA_ERR_WRONG_IN_RECORD: return "HA_ERR_WRONG_IN_RECORD";
  case HA_ERR_OUT_OF_MEM: return "HA_ERR_OUT_OF_MEM";
  case HA_ERR_NOT_A_TABLE: return "HA_ERR_NOT_A_TABLE";
  case HA_ERR_WRONG_COMMAND: return "HA_ERR_WRONG_COMMAND";
  case HA_ERR_OLD_FILE: return "HA_ERR_OLD_FILE";
  case HA_ERR_NO_ACTIVE_RECORD: return "HA_ERR_NO_ACTIVE_RECORD";
  case HA_ERR_RECORD_DELETED: return "HA_ERR_RECORD_DELETED";
  case HA_ERR_RECORD_FILE_FULL: return "HA_ERR_RECORD_FILE_FULL";
  case HA_ERR_INDEX_FILE_FULL: return "HA_ERR_INDEX_FILE_FULL";
  case HA_ERR_END_OF_FILE: return "HA_ERR_END_OF_FILE";
  case HA_ERR_UNSUPPORTED: return "HA_ERR_UNSUPPORTED";
  case HA_ERR_TO_BIG_ROW: return "HA_ERR_TO_BIG_ROW";
  case HA_WRONG_CREATE_OPTION: return "HA_WRONG_CREATE_OPTION";
  case HA_ERR_FOUND_DUPP_UNIQUE: return "HA_ERR_FOUND_DUPP_UNIQUE";
  case HA_ERR_UNKNOWN_CHARSET: return "HA_ERR_UNKNOWN_CHARSET";
  case HA_ERR_WRONG_MRG_TABLE_DEF: return "HA_ERR_WRONG_MRG_TABLE_DEF";
  case HA_ERR_CRASHED_ON_REPAIR: return "HA_ERR_CRASHED_ON_REPAIR";
  case HA_ERR_CRASHED_ON_USAGE: return "HA_ERR_CRASHED_ON_USAGE";
  case HA_ERR_LOCK_WAIT_TIMEOUT: return "HA_ERR_LOCK_WAIT_TIMEOUT";
  case HA_ERR_LOCK_TABLE_FULL: return "HA_ERR_LOCK_TABLE_FULL";
  case HA_ERR_READ_ONLY_TRANSACTION: return "HA_ERR_READ_ONLY_TRANSACTION";
  case HA_ERR_LOCK_DEADLOCK: return "HA_ERR_LOCK_DEADLOCK";
  case HA_ERR_CANNOT_ADD_FOREIGN: return "HA_ERR_CANNOT_ADD_FOREIGN";
  case HA_ERR_NO_REFERENCED_ROW: return "HA_ERR_NO_REFERENCED_ROW";
  case HA_ERR_ROW_IS_REFERENCED: return "HA_ERR_ROW_IS_REFERENCED";
  case HA_ERR_NO_SAVEPOINT: return "HA_ERR_NO_SAVEPOINT";
  case HA_ERR_NON_UNIQUE_BLOCK_SIZE: return "HA_ERR_NON_UNIQUE_BLOCK_SIZE";
  case HA_ERR_NO_SUCH_TABLE: return "HA_ERR_NO_SUCH_TABLE";
  case HA_ERR_TABLE_EXIST: return "HA_ERR_TABLE_EXIST";
  case HA_ERR_NO_CONNECTION: return "HA_ERR_NO_CONNECTION";
  case HA_ERR_NULL_IN_SPATIAL: return "HA_ERR_NULL_IN_SPATIAL";
  case HA_ERR_TABLE_DEF_CHANGED: return "HA_ERR_TABLE_DEF_CHANGED";
  case HA_ERR_NO_PARTITION_FOUND: return "HA_ERR_NO_PARTITION_FOUND";
  case HA_ERR_RBR_LOGGING_FAILED: return "HA_ERR_RBR_LOGGING_FAILED";
  case HA_ERR_DROP_INDEX_FK: return "HA_ERR_DROP_INDEX_FK";
  case HA_ERR_FOREIGN_DUPLICATE_KEY: return "HA_ERR_FOREIGN_DUPLICATE_KEY";
  case HA_ERR_TABLE_NEEDS_UPGRADE: return "HA_ERR_TABLE_NEEDS_UPGRADE";
  case HA_ERR_TABLE_READONLY: return "HA_ERR_TABLE_READONLY";
  case HA_ERR_AUTOINC_READ_FAILED: return "HA_ERR_AUTOINC_READ_FAILED";
  case HA_ERR_AUTOINC_ERANGE: return "HA_ERR_AUTOINC_ERANGE";
  case HA_ERR_GENERIC: return "HA_ERR_GENERIC";
  case HA_ERR_RECORD_IS_THE_SAME: return "HA_ERR_RECORD_IS_THE_SAME";
  case HA_ERR_LOGGING_IMPOSSIBLE: return "HA_ERR_LOGGING_IMPOSSIBLE";
  case HA_ERR_CORRUPT_EVENT: return "HA_ERR_CORRUPT_EVENT";
  case HA_ERR_ROWS_EVENT_APPLY : return "HA_ERR_ROWS_EVENT_APPLY";
  case HA_ERR_INNODB_READ_ONLY: return "HA_ERR_INNODB_READ_ONLY";
  }
  return "No Error!";
}

/**
   Error reporting facility for Rows_log_event::do_apply_event

   @param level     error, warning or info
   @param ha_error  HA_ERR_ code
   @param rli       pointer to the active Relay_log_info instance
   @param thd       pointer to the slave thread's thd
   @param table     pointer to the event's table object
   @param type      the type of the event
   @param log_name  the master binlog file name
   @param pos       the master binlog file pos (the next after the event)

*/
static void inline slave_rows_error_report(enum loglevel level, int ha_error,
                                           Relay_log_info const *rli, THD *thd,
                                           TABLE *table, const char * type,
                                           const char *log_name, ulong pos)
{
  const char *handler_error= (ha_error ? HA_ERR(ha_error) : NULL);
  char buff[MAX_SLAVE_ERRMSG], *slider;
  const char *buff_end= buff + sizeof(buff);
  uint len;
  Diagnostics_area::Sql_condition_iterator it=
    thd->get_stmt_da()->sql_conditions();
  const Sql_condition *err;
  buff[0]= 0;

  for (err= it++, slider= buff; err && slider < buff_end - 1;
       slider += len, err= it++)
  {
    len= my_snprintf(slider, buff_end - slider,
                     " %s, Error_code: %d;", err->get_message_text(),
                     err->get_sql_errno());
  }

  if (ha_error != 0)
    rli->report(level, thd->is_error() ? thd->get_stmt_da()->sql_errno() : 0,
                "Could not execute %s event on table %s.%s;"
                "%s handler error %s; "
                "the event's master log %s, end_log_pos %lu",
                type, table->s->db.str, table->s->table_name.str,
                buff, handler_error == NULL ? "<unknown>" : handler_error,
                log_name, pos);
  else
    rli->report(level, thd->is_error() ? thd->get_stmt_da()->sql_errno() : 0,
                "Could not execute %s event on table %s.%s;"
                "%s the event's master log %s, end_log_pos %lu",
                type, table->s->db.str, table->s->table_name.str,
                buff, log_name, pos);
}

static void set_thd_db(THD *thd, const char *db, uint32 db_len)
{
  char lcase_db_buf[NAME_LEN +1]; 
  LEX_STRING new_db;
  new_db.length= db_len;
  if (lower_case_table_names == 1)
  {
    strmov(lcase_db_buf, db); 
    my_casedn_str(system_charset_info, lcase_db_buf);
    new_db.str= lcase_db_buf;
  }
  else 
    new_db.str= (char*) db;

  new_db.str= (char*) rpl_filter->get_rewrite_db(new_db.str,
                                                 &new_db.length);
  thd->set_db(new_db.str, new_db.length);
}

#endif


/*
  pretty_print_str()
*/

#ifdef MYSQL_CLIENT
static void pretty_print_str(IO_CACHE* cache, const char* str, int len)
{
  const char* end = str + len;
  my_b_printf(cache, "\'");
  while (str < end)
  {
    char c;
    switch ((c=*str++)) {
    case '\n': my_b_printf(cache, "\\n"); break;
    case '\r': my_b_printf(cache, "\\r"); break;
    case '\\': my_b_printf(cache, "\\\\"); break;
    case '\b': my_b_printf(cache, "\\b"); break;
    case '\t': my_b_printf(cache, "\\t"); break;
    case '\'': my_b_printf(cache, "\\'"); break;
    case 0   : my_b_printf(cache, "\\0"); break;
    default:
      my_b_printf(cache, "%c", c);
      break;
    }
  }
  my_b_printf(cache, "\'");
}
#endif /* MYSQL_CLIENT */

#if defined(HAVE_REPLICATION) && !defined(MYSQL_CLIENT)

static void clear_all_errors(THD *thd, Relay_log_info *rli)
{
  thd->is_slave_error = 0;
  thd->clear_error();
  rli->clear_error();
}

inline int idempotent_error_code(int err_code)
{
  int ret= 0;

  switch (err_code)
  {
    case 0:
      ret= 1;
    break;
    /*
      The following list of "idempotent" errors
      means that an error from the list might happen
      because of idempotent (more than once)
      applying of a binlog file.
      Notice, that binlog has a  ddl operation its
      second applying may cause

      case HA_ERR_TABLE_DEF_CHANGED:
      case HA_ERR_CANNOT_ADD_FOREIGN:

      which are not included into to the list.

      Note that HA_ERR_RECORD_DELETED is not in the list since
      do_exec_row() should not return that error code.
    */
    case HA_ERR_RECORD_CHANGED:
    case HA_ERR_KEY_NOT_FOUND:
    case HA_ERR_END_OF_FILE:
    case HA_ERR_FOUND_DUPP_KEY:
    case HA_ERR_FOUND_DUPP_UNIQUE:
    case HA_ERR_FOREIGN_DUPLICATE_KEY:
    case HA_ERR_NO_REFERENCED_ROW:
    case HA_ERR_ROW_IS_REFERENCED:
      ret= 1;
    break;
    default:
      ret= 0;
    break;
  }
  return (ret);
}

/**
  Ignore error code specified on command line.
*/

inline int ignored_error_code(int err_code)
{
#ifdef HAVE_NDB_BINLOG
  /*
    The following error codes are hard-coded and will always be ignored.
  */
  switch (err_code)
  {
  case ER_DB_CREATE_EXISTS:
  case ER_DB_DROP_EXISTS:
    return 1;
  default:
    /* Nothing to do */
    break;
  }
#endif
  return ((err_code == ER_SLAVE_IGNORED_TABLE) ||
          (use_slave_mask && bitmap_is_set(&slave_error_mask, err_code)));
}

/*
  This function converts an engine's error to a server error.
   
  If the thread does not have an error already reported, it tries to 
  define it by calling the engine's method print_error. However, if a 
  mapping is not found, it uses the ER_UNKNOWN_ERROR and prints out a 
  warning message.
*/ 
int convert_handler_error(int error, THD* thd, TABLE *table)
{
  uint actual_error= (thd->is_error() ? thd->get_stmt_da()->sql_errno() :
                           0);

  if (actual_error == 0)
  {
    table->file->print_error(error, MYF(0));
    actual_error= (thd->is_error() ? thd->get_stmt_da()->sql_errno() :
                        ER_UNKNOWN_ERROR);
    if (actual_error == ER_UNKNOWN_ERROR)
      if (log_warnings)
        sql_print_warning("Unknown error detected %d in handler", error);
  }

  return (actual_error);
}

inline bool concurrency_error_code(int error)
{
  switch (error)
  {
  case ER_LOCK_WAIT_TIMEOUT:
  case ER_LOCK_DEADLOCK:
  case ER_XA_RBDEADLOCK:
    return TRUE;
  default: 
    return (FALSE);
  }
}

inline bool unexpected_error_code(int unexpected_error)
{
  switch (unexpected_error) 
  {
  case ER_NET_READ_ERROR:
  case ER_NET_ERROR_ON_WRITE:
  case ER_QUERY_INTERRUPTED:
  case ER_SERVER_SHUTDOWN:
  case ER_NEW_ABORTING_CONNECTION:
    return(TRUE);
  default:
    return(FALSE);
  }
}

/*
  pretty_print_str()
*/

static char *pretty_print_str(char *packet, const char *str, int len)
{
  const char *end= str + len;
  char *pos= packet;
  *pos++= '\'';
  while (str < end)
  {
    char c;
    switch ((c=*str++)) {
    case '\n': *pos++= '\\'; *pos++= 'n'; break;
    case '\r': *pos++= '\\'; *pos++= 'r'; break;
    case '\\': *pos++= '\\'; *pos++= '\\'; break;
    case '\b': *pos++= '\\'; *pos++= 'b'; break;
    case '\t': *pos++= '\\'; *pos++= 't'; break;
    case '\'': *pos++= '\\'; *pos++= '\''; break;
    case 0   : *pos++= '\\'; *pos++= '0'; break;
    default:
      *pos++= c;
      break;
    }
  }
  *pos++= '\'';
  return pos;
}
#endif /* !MYSQL_CLIENT */


#if defined(HAVE_REPLICATION) && !defined(MYSQL_CLIENT)

/**
  Creates a temporary name for load data infile:.

  @param buf		      Store new filename here
  @param file_id	      File_id (part of file name)
  @param event_server_id     Event_id (part of file name)
  @param ext		      Extension for file name

  @return
    Pointer to start of extension
*/

static char *slave_load_file_stem(char *buf, uint file_id,
                                  int event_server_id, const char *ext)
{
  char *res;
  fn_format(buf,PREFIX_SQL_LOAD,slave_load_tmpdir, "", MY_UNPACK_FILENAME);
  to_unix_path(buf);

  buf= strend(buf);
  int appended_length= sprintf(buf, "%s-%d-", server_uuid, event_server_id);
  buf+= appended_length;
  res= int10_to_str(file_id, buf, 10);
  strmov(res, ext);                             // Add extension last
  return res;                                   // Pointer to extension
}
#endif


#if defined(HAVE_REPLICATION) && !defined(MYSQL_CLIENT)

/**
  Delete all temporary files used for SQL_LOAD.
*/

static void cleanup_load_tmpdir()
{
  MY_DIR *dirp;
  FILEINFO *file;
  uint i;
  char fname[FN_REFLEN], prefbuf[TEMP_FILE_MAX_LEN], *p;

  if (!(dirp=my_dir(slave_load_tmpdir,MYF(0))))
    return;

  /* 
     When we are deleting temporary files, we should only remove
     the files associated with the server id of our server.
     We don't use event_server_id here because since we've disabled
     direct binlogging of Create_file/Append_file/Exec_load events
     we cannot meet Start_log event in the middle of events from one 
     LOAD DATA.
  */
  p= strmake(prefbuf, STRING_WITH_LEN(PREFIX_SQL_LOAD));
  sprintf(p,"%s-",server_uuid);

  for (i=0 ; i < (uint)dirp->number_off_files; i++)
  {
    file=dirp->dir_entry+i;
    if (is_prefix(file->name, prefbuf))
    {
      fn_format(fname,file->name,slave_load_tmpdir,"",MY_UNPACK_FILENAME);
      mysql_file_delete(key_file_misc, fname, MYF(0));
    }
  }

  my_dirend(dirp);
}
#endif


/*
  Stores string to IO_CACHE file.

  Writes str to file in the following format:
   1. Stores length using only one byte (255 maximum value);
   2. Stores complete str.
*/

static bool write_str_at_most_255_bytes(IO_CACHE *file, const char *str,
                                        uint length)
{
  uchar tmp[1];
  tmp[0]= (uchar) length;
  return (my_b_safe_write(file, tmp, sizeof(tmp)) ||
	  my_b_safe_write(file, (uchar*) str, length));
}


/*
  Reads string from buf.

  Reads str from buf in the following format:
   1. Read length stored on buf first index, as it only has 1 byte values
      bigger than 255 where lost.
   2. Set str pointer to buf second index.
  Despite str contains the complete stored string, when it is read until
  len its value will be truncated if original length was bigger than 255.
*/

static inline int read_str_at_most_255_bytes(const char **buf,
                                             const char *buf_end,
                                             const char **str,
                                             uint8 *len)
{
  if (*buf + ((uint) (uchar) **buf) >= buf_end)
    return 1;
  *len= (uint8) **buf;
  *str= (*buf)+1;
  (*buf)+= (uint) *len+1;
  return 0;
}


/**
  Transforms a string into "" or its expression in 0x... form.
*/

char *str_to_hex(char *to, const char *from, uint len)
{
  if (len)
  {
    *to++= '0';
    *to++= 'x';
    to= octet2hex(to, from, len);
  }
  else
    to= strmov(to, "\"\"");
  return to;                               // pointer to end 0 of 'to'
}

#ifndef MYSQL_CLIENT

/**
  Append a version of the 'from' string suitable for use in a query to
  the 'to' string.  To generate a correct escaping, the character set
  information in 'csinfo' is used.
*/

int
append_query_string(THD *thd, const CHARSET_INFO *csinfo,
                    String const *from, String *to)
{
  char *beg, *ptr;
  uint32 const orig_len= to->length();
  if (to->reserve(orig_len + from->length()*2+3))
    return 1;

  beg= to->c_ptr_quick() + to->length();
  ptr= beg;
  if (csinfo->escape_with_backslash_is_dangerous)
    ptr= str_to_hex(ptr, from->ptr(), from->length());
  else
  {
    *ptr++= '\'';
    if (!(thd->variables.sql_mode & MODE_NO_BACKSLASH_ESCAPES))
    {
      ptr+= escape_string_for_mysql(csinfo, ptr, 0,
                                    from->ptr(), from->length());
    }
    else
    {
      const char *frm_str= from->ptr();

      for (; frm_str < (from->ptr() + from->length()); frm_str++)
      {
        /* Using '' way to represent "'" */
        if (*frm_str == '\'')
          *ptr++= *frm_str;

        *ptr++= *frm_str;
      }
    }

    *ptr++= '\'';
  }
  to->length(orig_len + ptr - beg);
  return 0;
}
#endif


/**
  Prints a "session_var=value" string. Used by mysqlbinlog to print some SET
  commands just before it prints a query.
*/

#ifdef MYSQL_CLIENT

static void print_set_option(IO_CACHE* file, uint32 bits_changed,
                             uint32 option, uint32 flags, const char* name,
                             bool* need_comma)
{
  if (bits_changed & option)
  {
    if (*need_comma)
      my_b_printf(file,", ");
    my_b_printf(file,"%s=%d", name, MY_TEST(flags & option));
    *need_comma= 1;
  }
}
#endif
/**************************************************************************
	Log_event methods (= the parent class of all events)
**************************************************************************/

/**
  @return
  returns the human readable name of the event's type
*/

const char* Log_event::get_type_str(Log_event_type type)
{
  switch(type) {
  case START_EVENT_V3:  return "Start_v3";
  case STOP_EVENT:   return "Stop";
  case QUERY_EVENT:  return "Query";
  case ROTATE_EVENT: return "Rotate";
  case INTVAR_EVENT: return "Intvar";
  case LOAD_EVENT:   return "Load";
  case NEW_LOAD_EVENT:   return "New_load";
  case CREATE_FILE_EVENT: return "Create_file";
  case APPEND_BLOCK_EVENT: return "Append_block";
  case DELETE_FILE_EVENT: return "Delete_file";
  case EXEC_LOAD_EVENT: return "Exec_load";
  case RAND_EVENT: return "RAND";
  case XID_EVENT: return "Xid";
  case USER_VAR_EVENT: return "User var";
  case FORMAT_DESCRIPTION_EVENT: return "Format_desc";
  case TABLE_MAP_EVENT: return "Table_map";
  case PRE_GA_WRITE_ROWS_EVENT: return "Write_rows_event_old";
  case PRE_GA_UPDATE_ROWS_EVENT: return "Update_rows_event_old";
  case PRE_GA_DELETE_ROWS_EVENT: return "Delete_rows_event_old";
  case WRITE_ROWS_EVENT_V1: return "Write_rows_v1";
  case UPDATE_ROWS_EVENT_V1: return "Update_rows_v1";
  case DELETE_ROWS_EVENT_V1: return "Delete_rows_v1";
  case BEGIN_LOAD_QUERY_EVENT: return "Begin_load_query";
  case EXECUTE_LOAD_QUERY_EVENT: return "Execute_load_query";
  case INCIDENT_EVENT: return "Incident";
  case IGNORABLE_LOG_EVENT: return "Ignorable";
  case ROWS_QUERY_LOG_EVENT: return "Rows_query";
  case WRITE_ROWS_EVENT: return "Write_rows";
  case UPDATE_ROWS_EVENT: return "Update_rows";
  case DELETE_ROWS_EVENT: return "Delete_rows";
  case GTID_LOG_EVENT: return "Gtid";
  case ANONYMOUS_GTID_LOG_EVENT: return "Anonymous_Gtid";
  case PREVIOUS_GTIDS_LOG_EVENT: return "Previous_gtids";
  case HEARTBEAT_LOG_EVENT: return "Heartbeat";
  default: return "Unknown";				/* impossible */
  }
}

const char* Log_event::get_type_str()
{
  return get_type_str(get_type_code());
}


/*
  Log_event::Log_event()
*/

#ifndef MYSQL_CLIENT
Log_event::Log_event(THD* thd_arg, uint16 flags_arg,
                     enum_event_cache_type cache_type_arg,
                     enum_event_logging_type logging_type_arg)
  :log_pos(0), temp_buf(0), exec_time(0), flags(flags_arg),
  event_cache_type(cache_type_arg),
  event_logging_type(logging_type_arg),
  crc(0), thd(thd_arg), checksum_alg(BINLOG_CHECKSUM_ALG_UNDEF)
{
  server_id= thd->server_id;
  unmasked_server_id= server_id;
  when= thd->start_time;
}

/**
  This minimal constructor is for when you are not even sure that there
  is a valid THD. For example in the server when we are shutting down or
  flushing logs after receiving a SIGHUP (then we must write a Rotate to
  the binlog but we have no THD, so we need this minimal constructor).
*/

Log_event::Log_event(enum_event_cache_type cache_type_arg,
                     enum_event_logging_type logging_type_arg)
  :temp_buf(0), exec_time(0), flags(0), event_cache_type(cache_type_arg),
  event_logging_type(logging_type_arg), crc(0), thd(0),
  checksum_alg(BINLOG_CHECKSUM_ALG_UNDEF)
{
  server_id=	::server_id;
  unmasked_server_id= server_id;
  /*
    We can't call my_time() here as this would cause a call before
    my_init() is called
  */
  when.tv_sec=  0;
  when.tv_usec= 0;
  log_pos=	0;
}
#endif /* !MYSQL_CLIENT */


/*
  Log_event::Log_event()
*/

Log_event::Log_event(const char* buf,
                     const Format_description_log_event* description_event)
  :temp_buf(0), exec_time(0),
  event_cache_type(EVENT_INVALID_CACHE),
  event_logging_type(EVENT_INVALID_LOGGING),
  crc(0), checksum_alg(BINLOG_CHECKSUM_ALG_UNDEF)
{
#ifndef MYSQL_CLIENT
  thd = 0;
#endif
  when.tv_sec= uint4korr(buf);
  when.tv_usec= 0;
  server_id = uint4korr(buf + SERVER_ID_OFFSET);
  unmasked_server_id = server_id;
  /*
     Mask out any irrelevant parts of the server_id
  */
#ifdef HAVE_REPLICATION
  server_id = unmasked_server_id & opt_server_id_mask;
#else
  server_id = unmasked_server_id;
#endif
  data_written= uint4korr(buf + EVENT_LEN_OFFSET);
  if (description_event->binlog_version==1)
  {
    log_pos= 0;
    flags= 0;
    return;
  }
  /* 4.0 or newer */
  log_pos= uint4korr(buf + LOG_POS_OFFSET);
  /*
    If the log is 4.0 (so here it can only be a 4.0 relay log read by
    the SQL thread or a 4.0 master binlog read by the I/O thread),
    log_pos is the beginning of the event: we transform it into the end
    of the event, which is more useful.
    But how do you know that the log is 4.0: you know it if
    description_event is version 3 *and* you are not reading a
    Format_desc (remember that mysqlbinlog starts by assuming that 5.0
    logs are in 4.0 format, until it finds a Format_desc).
  */
  if (description_event->binlog_version==3 &&
      buf[EVENT_TYPE_OFFSET]<FORMAT_DESCRIPTION_EVENT && log_pos)
  {
      /*
        If log_pos=0, don't change it. log_pos==0 is a marker to mean
        "don't change rli->group_master_log_pos" (see
        inc_group_relay_log_pos()). As it is unreal log_pos, adding the
        event len's is nonsense. For example, a fake Rotate event should
        not have its log_pos (which is 0) changed or it will modify
        Exec_master_log_pos in SHOW SLAVE STATUS, displaying a nonsense
        value of (a non-zero offset which does not exist in the master's
        binlog, so which will cause problems if the user uses this value
        in CHANGE MASTER).
      */
    log_pos+= data_written; /* purecov: inspected */
  }
  DBUG_PRINT("info", ("log_pos: %lu", (ulong) log_pos));

  flags= uint2korr(buf + FLAGS_OFFSET);
  if ((buf[EVENT_TYPE_OFFSET] == FORMAT_DESCRIPTION_EVENT) ||
      (buf[EVENT_TYPE_OFFSET] == ROTATE_EVENT))
  {
    /*
      These events always have a header which stops here (i.e. their
      header is FROZEN).
    */
    /*
      Initialization to zero of all other Log_event members as they're
      not specified. Currently there are no such members; in the future
      there will be an event UID (but Format_description and Rotate
      don't need this UID, as they are not propagated through
      --log-slave-updates (remember the UID is used to not play a query
      twice when you have two masters which are slaves of a 3rd master).
      Then we are done.
    */
    return;
  }
  /* otherwise, go on with reading the header from buf (nothing now) */
}

#ifndef MYSQL_CLIENT
#ifdef HAVE_REPLICATION
inline int Log_event::do_apply_event_worker(Slave_worker *w)
{ 
  return do_apply_event(w);
}

int Log_event::do_update_pos(Relay_log_info *rli)
{
  int error= 0;
  DBUG_ASSERT(!rli->belongs_to_client());
  /*
    rli is null when (as far as I (Guilhem) know) the caller is
    Load_log_event::do_apply_event *and* that one is called from
    Execute_load_log_event::do_apply_event.  In this case, we don't
    do anything here ; Execute_load_log_event::do_apply_event will
    call Log_event::do_apply_event again later with the proper rli.
    Strictly speaking, if we were sure that rli is null only in the
    case discussed above, 'if (rli)' is useless here.  But as we are
    not 100% sure, keep it for now.

    Matz: I don't think we will need this check with this refactoring.
  */

  DBUG_ASSERT(!is_mts_worker(rli->info_thd));

  if (rli)
    error= rli->stmt_done(log_pos);
  return error;
}


Log_event::enum_skip_reason
Log_event::do_shall_skip(Relay_log_info *rli)
{
  DBUG_PRINT("info", ("ev->server_id=%lu, ::server_id=%lu,"
                      " rli->replicate_same_server_id=%d,"
                      " rli->slave_skip_counter=%d",
                      (ulong) server_id, (ulong) ::server_id,
                      rli->replicate_same_server_id,
                      rli->slave_skip_counter));
  if ((server_id == ::server_id && !rli->replicate_same_server_id) ||
      (rli->slave_skip_counter == 1 && rli->is_in_group()))
    return EVENT_SKIP_IGNORE;
  else if (rli->slave_skip_counter > 0)
    return EVENT_SKIP_COUNT;
  else
    return EVENT_SKIP_NOT;
}


/*
  Log_event::pack_info()
*/

int Log_event::pack_info(Protocol *protocol)
{
  protocol->store("", &my_charset_bin);
  return 0;
}


/**
  Only called by SHOW BINLOG EVENTS
*/
int Log_event::net_send(Protocol *protocol, const char* log_name, my_off_t pos)
{
  const char *p= strrchr(log_name, FN_LIBCHAR);
  const char *event_type;
  if (p)
    log_name = p + 1;

  protocol->prepare_for_resend();
  protocol->store(log_name, &my_charset_bin);
  protocol->store((ulonglong) pos);
  event_type = get_type_str();
  protocol->store(event_type, strlen(event_type), &my_charset_bin);
  protocol->store((uint32) server_id);
  protocol->store((ulonglong) log_pos);
  if (pack_info(protocol))
    return 1;
  return protocol->write();
}
#endif /* HAVE_REPLICATION */


/**
  init_show_field_list() prepares the column names and types for the
  output of SHOW BINLOG EVENTS; it is used only by SHOW BINLOG
  EVENTS.
*/

void Log_event::init_show_field_list(List<Item>* field_list)
{
  field_list->push_back(new Item_empty_string("Log_name", 20));
  field_list->push_back(new Item_return_int("Pos", MY_INT32_NUM_DECIMAL_DIGITS,
					    MYSQL_TYPE_LONGLONG));
  field_list->push_back(new Item_empty_string("Event_type", 20));
  field_list->push_back(new Item_return_int("Server_id", 10,
					    MYSQL_TYPE_LONG));
  field_list->push_back(new Item_return_int("End_log_pos",
                                            MY_INT32_NUM_DECIMAL_DIGITS,
					    MYSQL_TYPE_LONGLONG));
  field_list->push_back(new Item_empty_string("Info", 20));
}

/**
   A decider of whether to trigger checksum computation or not.
   To be invoked in Log_event::write() stack.
   The decision is positive 

    S,M) if it's been marked for checksumming with @c checksum_alg
    
    M) otherwise, if @@global.binlog_checksum is not NONE and the event is 
       directly written to the binlog file.
       The to-be-cached event decides at @c write_cache() time.

   Otherwise the decision is negative.

   @note   A side effect of the method is altering Log_event::checksum_alg
           it the latter was undefined at calling.

   @return true (positive) or false (negative)
*/
my_bool Log_event::need_checksum()
{
  DBUG_ENTER("Log_event::need_checksum");
  my_bool ret= FALSE;
  /* 
     few callers of Log_event::write 
     (incl FD::write, FD constructing code on the slave side, Rotate relay log
     and Stop event) 
     provides their checksum alg preference through Log_event::checksum_alg.
  */
  if (checksum_alg != BINLOG_CHECKSUM_ALG_UNDEF)
    ret= (checksum_alg != BINLOG_CHECKSUM_ALG_OFF);
  else if (binlog_checksum_options != BINLOG_CHECKSUM_ALG_OFF &&
           event_cache_type == Log_event::EVENT_NO_CACHE)
    ret= binlog_checksum_options;
  else
    ret= FALSE;

  /*
    FD calls the methods before data_written has been calculated.
    The following invariant claims if the current is not the first
    call (and therefore data_written is not zero) then `ret' must be
    TRUE. It may not be null because FD is always checksummed.
  */
  
  DBUG_ASSERT(get_type_code() != FORMAT_DESCRIPTION_EVENT || ret ||
              data_written == 0);

  if (checksum_alg == BINLOG_CHECKSUM_ALG_UNDEF)
    checksum_alg= ret ? // calculated value stored
      binlog_checksum_options : (uint8) BINLOG_CHECKSUM_ALG_OFF;

  DBUG_ASSERT(!ret || 
              ((checksum_alg == binlog_checksum_options ||
               /* 
                  Stop event closes the relay-log and its checksum alg
                  preference is set by the caller can be different
                  from the server's binlog_checksum_options.
               */
               get_type_code() == STOP_EVENT ||
               /* 
                  Rotate:s can be checksummed regardless of the server's
                  binlog_checksum_options. That applies to both
                  the local RL's Rotate and the master's Rotate
                  which IO thread instantiates via queue_binlog_ver_3_event.
               */
               get_type_code() == ROTATE_EVENT ||
               /*
                  The previous event has its checksum option defined
                  according to the format description event.
               */
               get_type_code() == PREVIOUS_GTIDS_LOG_EVENT ||
               /* FD is always checksummed */
               get_type_code() == FORMAT_DESCRIPTION_EVENT) && 
               checksum_alg != BINLOG_CHECKSUM_ALG_OFF));

  DBUG_ASSERT(checksum_alg != BINLOG_CHECKSUM_ALG_UNDEF);
  DBUG_ASSERT(((get_type_code() != ROTATE_EVENT &&
                get_type_code() != STOP_EVENT) ||
                get_type_code() != FORMAT_DESCRIPTION_EVENT) ||
              event_cache_type == Log_event::EVENT_NO_CACHE);

  DBUG_RETURN(ret);
}

bool Log_event::wrapper_my_b_safe_write(IO_CACHE* file, const uchar* buf, ulong size)
{
  if (need_checksum() && size != 0)
    crc= my_checksum(crc, buf, size);

  return my_b_safe_write(file, buf, size);
}

bool Log_event::write_footer(IO_CACHE* file) 
{
  /*
     footer contains the checksum-algorithm descriptor 
     followed by the checksum value
  */
  if (need_checksum())
  {
    uchar buf[BINLOG_CHECKSUM_LEN];
    int4store(buf, crc);
    return (my_b_safe_write(file, (uchar*) buf, sizeof(buf)));
  }
  return 0;
}

/*
  Log_event::write()
*/

bool Log_event::write_header(IO_CACHE* file, ulong event_data_length)
{
  uchar header[LOG_EVENT_HEADER_LEN];
  ulong now;
  bool ret;
  DBUG_ENTER("Log_event::write_header");

  /* Store number of bytes that will be written by this event */
  data_written= event_data_length + sizeof(header);

  if (need_checksum())
  {
    crc= my_checksum(0L, NULL, 0);
    data_written += BINLOG_CHECKSUM_LEN;
  }

  /*
    log_pos != 0 if this is relay-log event. In this case we should not
    change the position
  */

  if (is_artificial_event())
  {
    /*
      Artificial events are automatically generated and do not exist
      in master's binary log, so log_pos should be set to 0.
    */
    log_pos= 0;
  }
  else  if (!log_pos)
  {
    /*
      Calculate position of end of event

      Note that with a SEQ_READ_APPEND cache, my_b_tell() does not
      work well.  So this will give slightly wrong positions for the
      Format_desc/Rotate/Stop events which the slave writes to its
      relay log. For example, the initial Format_desc will have
      end_log_pos=91 instead of 95. Because after writing the first 4
      bytes of the relay log, my_b_tell() still reports 0. Because
      my_b_append() does not update the counter which my_b_tell()
      later uses (one should probably use my_b_append_tell() to work
      around this).  To get right positions even when writing to the
      relay log, we use the (new) my_b_safe_tell().

      Note that this raises a question on the correctness of all these
      DBUG_ASSERT(my_b_tell()=rli->event_relay_log_pos).

      If in a transaction, the log_pos which we calculate below is not
      very good (because then my_b_safe_tell() returns start position
      of the BEGIN, so it's like the statement was at the BEGIN's
      place), but it's not a very serious problem (as the slave, when
      it is in a transaction, does not take those end_log_pos into
      account (as it calls inc_event_relay_log_pos()). To be fixed
      later, so that it looks less strange. But not bug.
    */

    log_pos= my_b_safe_tell(file)+data_written;
  }

  now= (ulong) get_time();                              // Query start time
  if (DBUG_EVALUATE_IF("inc_event_time_by_1_hour",1,0)  &&
      DBUG_EVALUATE_IF("dec_event_time_by_1_hour",1,0))
  {
    /** 
       This assertion guarantees that these debug flags are not
       used at the same time (they would cancel each other).
    */
    DBUG_ASSERT(0);
  } 
  else
  {
    DBUG_EXECUTE_IF("inc_event_time_by_1_hour", now= now + 3600;);
    DBUG_EXECUTE_IF("dec_event_time_by_1_hour", now= now - 3600;);
  }

  /*
    Header will be of size LOG_EVENT_HEADER_LEN for all events, except for
    FORMAT_DESCRIPTION_EVENT and ROTATE_EVENT, where it will be
    LOG_EVENT_MINIMAL_HEADER_LEN (remember these 2 have a frozen header,
    because we read them before knowing the format).
  */

  int4store(header, now);              // timestamp
  header[EVENT_TYPE_OFFSET]= get_type_code();
  int4store(header+ SERVER_ID_OFFSET, server_id);
  int4store(header+ EVENT_LEN_OFFSET, data_written);
  int4store(header+ LOG_POS_OFFSET, log_pos);
  /*
    recording checksum of FD event computed with dropped
    possibly active LOG_EVENT_BINLOG_IN_USE_F flag.
    Similar step at verication: the active flag is dropped before
    checksum computing.
  */
  if (header[EVENT_TYPE_OFFSET] != FORMAT_DESCRIPTION_EVENT ||
      !need_checksum() || !(flags & LOG_EVENT_BINLOG_IN_USE_F))
  {
    int2store(header+ FLAGS_OFFSET, flags);
    ret= wrapper_my_b_safe_write(file, header, sizeof(header)) != 0;
  }
  else
  {
    ret= (wrapper_my_b_safe_write(file, header, FLAGS_OFFSET) != 0);
    if (!ret)
    {
      flags &= ~LOG_EVENT_BINLOG_IN_USE_F;
      int2store(header + FLAGS_OFFSET, flags);
      crc= my_checksum(crc, header + FLAGS_OFFSET, sizeof(flags));
      flags |= LOG_EVENT_BINLOG_IN_USE_F;    
      int2store(header + FLAGS_OFFSET, flags);
      ret= (my_b_safe_write(file, header + FLAGS_OFFSET, sizeof(flags)) != 0);
    }
    if (!ret)
      ret= (wrapper_my_b_safe_write(file, header + FLAGS_OFFSET + sizeof(flags),
                                    sizeof(header)
                                    - (FLAGS_OFFSET + sizeof(flags))) != 0);
  }
  DBUG_RETURN( ret);
}


/**
  This needn't be format-tolerant, because we only read
  LOG_EVENT_MINIMAL_HEADER_LEN (we just want to read the event's length).
*/

int Log_event::read_log_event(IO_CACHE* file, String* packet,
                              mysql_mutex_t* log_lock,
                              uint8 checksum_alg_arg,
                              const char *log_file_name_arg,
                              bool* is_binlog_active)
{
  ulong data_len;
  int result=0;
  char buf[LOG_EVENT_MINIMAL_HEADER_LEN];
  uchar ev_offset= packet->length();
  DBUG_ENTER("Log_event::read_log_event(IO_CACHE *, String *, mysql_mutex_t, uint8)");

  if (log_lock)
    mysql_mutex_lock(log_lock);

  if (log_file_name_arg)
    *is_binlog_active= mysql_bin_log.is_active(log_file_name_arg);

  if (my_b_read(file, (uchar*) buf, sizeof(buf)))
  {
    /*
      If the read hits eof, we must report it as eof so the caller
      will know it can go into cond_wait to be woken up on the next
      update to the log.
    */
    DBUG_PRINT("error",("my_b_read failed. file->error: %d", file->error));
    if (!file->error)
      result= LOG_READ_EOF;
    else
      result= (file->error > 0 ? LOG_READ_TRUNC : LOG_READ_IO);
    goto end;
  }
  data_len= uint4korr(buf + EVENT_LEN_OFFSET);
  if (data_len < LOG_EVENT_MINIMAL_HEADER_LEN ||
      data_len > max(current_thd->variables.max_allowed_packet,
                     opt_binlog_rows_event_max_size + MAX_LOG_EVENT_HEADER))
  {
    DBUG_PRINT("error",("data_len is out of bounds. data_len: %lu", data_len));
    result= ((data_len < LOG_EVENT_MINIMAL_HEADER_LEN) ? LOG_READ_BOGUS :
	     LOG_READ_TOO_LARGE);
    goto end;
  }

  /* Append the log event header to packet */
  if (packet->append(buf, sizeof(buf)))
  {
    DBUG_PRINT("info", ("first packet->append failed (out of memory)"));
    /* Failed to allocate packet */
    result= LOG_READ_MEM;
    goto end;
  }
  data_len-= LOG_EVENT_MINIMAL_HEADER_LEN;
  if (data_len)
  {
    /* Append rest of event, read directly from file into packet */
    if (packet->append(file, data_len))
    {
      /*
        Fatal error occured when appending rest of the event
        to packet, possible failures:
	1. EOF occured when reading from file, it's really an error
           as data_len is >=0 there's supposed to be more bytes available.
           file->error will have been set to number of bytes left to read
        2. Read was interrupted, file->error would normally be set to -1
        3. Failed to allocate memory for packet, my_errno
           will be ENOMEM(file->error shuold be 0, but since the
           memory allocation occurs before the call to read it might
           be uninitialized)
      */
      DBUG_PRINT("info", ("second packet->append failed (out of memory)"));
      result= (my_errno == ENOMEM ? LOG_READ_MEM :
               (file->error >= 0 ? LOG_READ_TRUNC: LOG_READ_IO));
      goto end;
    }
    else
    {
      /*
        Corrupt the event for Dump thread.
        We also need to exclude Previous_gtids_log_event and Gtid_log_event
        events from injected corruption to allow dump thread to move forward
        on binary log until the missing transactions from slave when
        MASTER_AUTO_POSITION= 1.
      */
      DBUG_EXECUTE_IF("corrupt_read_log_event",
	uchar *debug_event_buf_c = (uchar*) packet->ptr() + ev_offset;
        if (debug_event_buf_c[EVENT_TYPE_OFFSET] != FORMAT_DESCRIPTION_EVENT &&
            debug_event_buf_c[EVENT_TYPE_OFFSET] != PREVIOUS_GTIDS_LOG_EVENT &&
            debug_event_buf_c[EVENT_TYPE_OFFSET] != GTID_LOG_EVENT)
        {
          int debug_cor_pos = rand() % (data_len + sizeof(buf) - BINLOG_CHECKSUM_LEN);
          debug_event_buf_c[debug_cor_pos] =~ debug_event_buf_c[debug_cor_pos];
          DBUG_PRINT("info", ("Corrupt the event at Log_event::read_log_event: byte on position %d", debug_cor_pos));
	}
      );                                                                                           
      /*
        CRC verification of the Dump thread
      */
      if (opt_master_verify_checksum &&
          event_checksum_test((uchar*) packet->ptr() + ev_offset,
                              data_len + sizeof(buf),
                              checksum_alg_arg))
      {
        DBUG_PRINT("info", ("checksum test failed"));
        result= LOG_READ_CHECKSUM_FAILURE;
        goto end;
      }
    }
  }

end:
  if (log_lock)
    mysql_mutex_unlock(log_lock);
  DBUG_PRINT("info", ("read_log_event returns %d", result));
  DBUG_RETURN(result);
}
#endif /* !MYSQL_CLIENT */

#ifndef MYSQL_CLIENT
#define UNLOCK_MUTEX if (log_lock) mysql_mutex_unlock(log_lock);
#define LOCK_MUTEX if (log_lock) mysql_mutex_lock(log_lock);
#else
#define UNLOCK_MUTEX
#define LOCK_MUTEX
#endif

#ifndef MYSQL_CLIENT
/**
  @note
    Allocates memory;  The caller is responsible for clean-up.
*/
Log_event* Log_event::read_log_event(IO_CACHE* file,
                                     mysql_mutex_t* log_lock,
                                     const Format_description_log_event
                                     *description_event,
                                     my_bool crc_check)
#else
Log_event* Log_event::read_log_event(IO_CACHE* file,
                                     const Format_description_log_event
                                     *description_event,
                                     my_bool crc_check)
#endif
{
  DBUG_ENTER("Log_event::read_log_event(IO_CACHE *[, mysql_mutex_t *], Format_description_log_event *, my_bool)");
  DBUG_ASSERT(description_event != 0);
  char head[LOG_EVENT_MINIMAL_HEADER_LEN];
  /*
    First we only want to read at most LOG_EVENT_MINIMAL_HEADER_LEN, just to
    check the event for sanity and to know its length; no need to really parse
    it. We say "at most" because this could be a 3.23 master, which has header
    of 13 bytes, whereas LOG_EVENT_MINIMAL_HEADER_LEN is 19 bytes (it's
    "minimal" over the set {MySQL >=4.0}).
  */
  uint header_size= min<uint>(description_event->common_header_len,
                              LOG_EVENT_MINIMAL_HEADER_LEN);

  LOCK_MUTEX;
  DBUG_PRINT("info", ("my_b_tell: %lu", (ulong) my_b_tell(file)));
  if (my_b_read(file, (uchar *) head, header_size))
  {
    DBUG_PRINT("info", ("Log_event::read_log_event(IO_CACHE*,Format_desc*) "
                        "failed in my_b_read((IO_CACHE*)%p, (uchar*)%p, %u)",
                        file, head, header_size));
    UNLOCK_MUTEX;
    /*
      No error here; it could be that we are at the file's end. However
      if the next my_b_read() fails (below), it will be an error as we
      were able to read the first bytes.
    */
    DBUG_RETURN(0);
  }
  ulong data_len = uint4korr(head + EVENT_LEN_OFFSET);
  char *buf= 0;
  const char *error= 0;
  Log_event *res=  0;
#ifndef max_allowed_packet
  THD *thd=current_thd;
  uint max_allowed_packet= thd ? slave_max_allowed_packet : ~0U;
#endif

  ulong const max_size=
    max<ulong>(max_allowed_packet,
               opt_binlog_rows_event_max_size + MAX_LOG_EVENT_HEADER);
  if (data_len > max_size)
  {
    error = "Event too big";
    goto err;
  }

  if (data_len < header_size)
  {
    error = "Event too small";
    goto err;
  }

  // some events use the extra byte to null-terminate strings
  if (!(buf = (char*) my_malloc(data_len+1, MYF(MY_WME))))
  {
    error = "Out of memory";
    goto err;
  }
  buf[data_len] = 0;
  memcpy(buf, head, header_size);
  if (my_b_read(file, (uchar*) buf + header_size, data_len - header_size))
  {
    error = "read error";
    goto err;
  }
  if ((res= read_log_event(buf, data_len, &error, description_event, crc_check)))
    res->register_temp_buf(buf);

err:
  UNLOCK_MUTEX;
  if (!res)
  {
    DBUG_ASSERT(error != 0);
    sql_print_error("Error in Log_event::read_log_event(): "
                    "'%s', data_len: %lu, event_type: %d",
		    error,data_len,head[EVENT_TYPE_OFFSET]);
    my_free(buf);
    /*
      The SQL slave thread will check if file->error<0 to know
      if there was an I/O error. Even if there is no "low-level" I/O errors
      with 'file', any of the high-level above errors is worrying
      enough to stop the SQL thread now ; as we are skipping the current event,
      going on with reading and successfully executing other events can
      only corrupt the slave's databases. So stop.
      The file->error is also checked to record the position of
      the last valid event when master server recovers.
    */
    file->error= -1;
  }
  DBUG_RETURN(res);
}


/**
  Binlog format tolerance is in (buf, event_len, description_event)
  constructors.
*/

Log_event* Log_event::read_log_event(const char* buf, uint event_len,
				     const char **error,
                                     const Format_description_log_event *description_event,
                                     my_bool crc_check)
{
  Log_event* ev;
  uint8 alg;
  DBUG_ENTER("Log_event::read_log_event(char *, uint, char **, Format_description_log_event *, my_bool)");
  DBUG_ASSERT(description_event != 0);
  DBUG_PRINT("info", ("binlog_version: %d", description_event->binlog_version));
  DBUG_DUMP("data", (unsigned char*) buf, event_len);

  /* Check the integrity */
  if (event_len < EVENT_LEN_OFFSET ||
      (uint) event_len != uint4korr(buf+EVENT_LEN_OFFSET))
  {
    DBUG_PRINT("error", ("event_len=%u EVENT_LEN_OFFSET=%d "
                         "buf[EVENT_TYPE_OFFSET]=%d ENUM_END_EVENT=%d "
                         "uint4korr(buf+EVENT_LEN_OFFSET)=%d",
                         event_len, EVENT_LEN_OFFSET,
                         buf[EVENT_TYPE_OFFSET], ENUM_END_EVENT,
                         uint4korr(buf+EVENT_LEN_OFFSET)));
    *error="Sanity check failed";		// Needed to free buffer
    DBUG_RETURN(NULL); // general sanity check - will fail on a partial read
  }

  uint event_type= buf[EVENT_TYPE_OFFSET];
  // all following START events in the current file are without checksum
  if (event_type == START_EVENT_V3)
    (const_cast< Format_description_log_event *>(description_event))->checksum_alg= BINLOG_CHECKSUM_ALG_OFF;
  // Sanity check for Format description event
  if (event_type == FORMAT_DESCRIPTION_EVENT)
  {
    if (event_len < LOG_EVENT_MINIMAL_HEADER_LEN +
        ST_COMMON_HEADER_LEN_OFFSET)
    {
      *error= "Found invalid Format description event in binary log";
      DBUG_RETURN(0);
    }
    uint tmp_header_len= buf[LOG_EVENT_MINIMAL_HEADER_LEN + ST_COMMON_HEADER_LEN_OFFSET];
    if (event_len < tmp_header_len + ST_SERVER_VER_OFFSET + ST_SERVER_VER_LEN)
    {
      *error= "Found invalid Format description event in binary log";
      DBUG_RETURN(0);
    }
  }
  /*
    CRC verification by SQL and Show-Binlog-Events master side.
    The caller has to provide @description_event->checksum_alg to
    be the last seen FD's (A) descriptor.
    If event is FD the descriptor is in it.
    Notice, FD of the binlog can be only in one instance and therefore
    Show-Binlog-Events executing master side thread needs just to know
    the only FD's (A) value -  whereas RL can contain more.
    In the RL case, the alg is kept in FD_e (@description_event) which is reset 
    to the newer read-out event after its execution with possibly new alg descriptor.
    Therefore in a typical sequence of RL:
    {FD_s^0, FD_m, E_m^1} E_m^1 
    will be verified with (A) of FD_m.

    See legends definition on MYSQL_BIN_LOG::relay_log_checksum_alg docs
    lines (log.h).

    Notice, a pre-checksum FD version forces alg := BINLOG_CHECKSUM_ALG_UNDEF.
  */
  alg= (event_type != FORMAT_DESCRIPTION_EVENT) ?
    description_event->checksum_alg : get_checksum_alg(buf, event_len);
  // Emulate the corruption during reading an event
  DBUG_EXECUTE_IF("corrupt_read_log_event_char",
    if (event_type != FORMAT_DESCRIPTION_EVENT)
    {
      char *debug_event_buf_c = (char *)buf;
      int debug_cor_pos = rand() % (event_len - BINLOG_CHECKSUM_LEN);
      debug_event_buf_c[debug_cor_pos] =~ debug_event_buf_c[debug_cor_pos];
      DBUG_PRINT("info", ("Corrupt the event at Log_event::read_log_event(char*,...): byte on position %d", debug_cor_pos));
      DBUG_SET("");
    }
  );
  if (crc_check &&
      event_checksum_test((uchar *) buf, event_len, alg) &&
      /* Skip the crc check when simulating an unknown ignorable log event. */
      !DBUG_EVALUATE_IF("simulate_unknown_ignorable_log_event", 1, 0))
  {
    *error= "Event crc check failed! Most likely there is event corruption.";
#ifdef MYSQL_CLIENT
    if (force_opt)
    {
      ev= new Unknown_log_event(buf, description_event);
      DBUG_RETURN(ev);
    }
#endif
    DBUG_RETURN(NULL);
  }

  if (event_type > description_event->number_of_event_types &&
      event_type != FORMAT_DESCRIPTION_EVENT &&
      /*
        Skip the event type check when simulating an
        unknown ignorable log event.
      */
      !DBUG_EVALUATE_IF("simulate_unknown_ignorable_log_event", 1, 0))
  {
    /*
      It is unsafe to use the description_event if its post_header_len
      array does not include the event type.
    */
    DBUG_PRINT("error", ("event type %d found, but the current "
                         "Format_description_log_event supports only %d event "
                         "types", event_type,
                         description_event->number_of_event_types));
    ev= NULL;
  }
  else
  {
    /*
      In some previuos versions (see comment in
      Format_description_log_event::Format_description_log_event(char*,...)),
      event types were assigned different id numbers than in the
      present version. In order to replicate from such versions to the
      present version, we must map those event type id's to our event
      type id's.  The mapping is done with the event_type_permutation
      array, which was set up when the Format_description_log_event
      was read.
    */
    if (description_event->event_type_permutation)
    {
      uint new_event_type;
      if (event_type >= EVENT_TYPE_PERMUTATION_NUM)
        /* Safe guard for read out of bounds of event_type_permutation. */
        new_event_type= UNKNOWN_EVENT;
      else
        new_event_type= description_event->event_type_permutation[event_type];

      DBUG_PRINT("info", ("converting event type %d to %d (%s)",
                 event_type, new_event_type,
                 get_type_str((Log_event_type)new_event_type)));
      event_type= new_event_type;
    }

    if (alg != BINLOG_CHECKSUM_ALG_UNDEF &&
        (event_type == FORMAT_DESCRIPTION_EVENT ||
         alg != BINLOG_CHECKSUM_ALG_OFF))
      event_len= event_len - BINLOG_CHECKSUM_LEN;
    
    switch(event_type) {
    case QUERY_EVENT:
      ev  = new Query_log_event(buf, event_len, description_event, QUERY_EVENT);
      break;
    case LOAD_EVENT:
      ev = new Load_log_event(buf, event_len, description_event);
      break;
    case NEW_LOAD_EVENT:
      ev = new Load_log_event(buf, event_len, description_event);
      break;
    case ROTATE_EVENT:
      ev = new Rotate_log_event(buf, event_len, description_event);
      break;
    case CREATE_FILE_EVENT:
      ev = new Create_file_log_event(buf, event_len, description_event);
      break;
    case APPEND_BLOCK_EVENT:
      ev = new Append_block_log_event(buf, event_len, description_event);
      break;
    case DELETE_FILE_EVENT:
      ev = new Delete_file_log_event(buf, event_len, description_event);
      break;
    case EXEC_LOAD_EVENT:
      ev = new Execute_load_log_event(buf, event_len, description_event);
      break;
    case START_EVENT_V3: /* this is sent only by MySQL <=4.x */
      ev = new Start_log_event_v3(buf, event_len, description_event);
      break;
    case STOP_EVENT:
      ev = new Stop_log_event(buf, description_event);
      break;
    case INTVAR_EVENT:
      ev = new Intvar_log_event(buf, description_event);
      break;
    case XID_EVENT:
      ev = new Xid_log_event(buf, description_event);
      break;
    case RAND_EVENT:
      ev = new Rand_log_event(buf, description_event);
      break;
    case USER_VAR_EVENT:
      ev = new User_var_log_event(buf, event_len, description_event);
      break;
    case FORMAT_DESCRIPTION_EVENT:
      ev = new Format_description_log_event(buf, event_len, description_event);
      break;
#if defined(HAVE_REPLICATION) 
    case PRE_GA_WRITE_ROWS_EVENT:
      ev = new Write_rows_log_event_old(buf, event_len, description_event);
      break;
    case PRE_GA_UPDATE_ROWS_EVENT:
      ev = new Update_rows_log_event_old(buf, event_len, description_event);
      break;
    case PRE_GA_DELETE_ROWS_EVENT:
      ev = new Delete_rows_log_event_old(buf, event_len, description_event);
      break;
    case WRITE_ROWS_EVENT_V1:
      ev = new Write_rows_log_event(buf, event_len, description_event);
      break;
    case UPDATE_ROWS_EVENT_V1:
      ev = new Update_rows_log_event(buf, event_len, description_event);
      break;
    case DELETE_ROWS_EVENT_V1:
      ev = new Delete_rows_log_event(buf, event_len, description_event);
      break;
    case TABLE_MAP_EVENT:
      ev = new Table_map_log_event(buf, event_len, description_event);
      break;
#endif
    case BEGIN_LOAD_QUERY_EVENT:
      ev = new Begin_load_query_log_event(buf, event_len, description_event);
      break;
    case EXECUTE_LOAD_QUERY_EVENT:
      ev= new Execute_load_query_log_event(buf, event_len, description_event);
      break;
    case INCIDENT_EVENT:
      ev = new Incident_log_event(buf, event_len, description_event);
      break;
    case ROWS_QUERY_LOG_EVENT:
      ev= new Rows_query_log_event(buf, event_len, description_event);
      break;
    case GTID_LOG_EVENT:
    case ANONYMOUS_GTID_LOG_EVENT:
      ev= new Gtid_log_event(buf, event_len, description_event);
      break;
    case PREVIOUS_GTIDS_LOG_EVENT:
      ev= new Previous_gtids_log_event(buf, event_len, description_event);
      break;
#if defined(HAVE_REPLICATION)
    case WRITE_ROWS_EVENT:
      ev = new Write_rows_log_event(buf, event_len, description_event);
      break;
    case UPDATE_ROWS_EVENT:
      ev = new Update_rows_log_event(buf, event_len, description_event);
      break;
    case DELETE_ROWS_EVENT:
      ev = new Delete_rows_log_event(buf, event_len, description_event);
      break;
#endif
    default:
      /*
        Create an object of Ignorable_log_event for unrecognized sub-class.
        So that SLAVE SQL THREAD will only update the position and continue.
      */
      if (uint2korr(buf + FLAGS_OFFSET) & LOG_EVENT_IGNORABLE_F)
      {
        ev= new Ignorable_log_event(buf, description_event);
      }
      else
      {
        DBUG_PRINT("error",("Unknown event code: %d",
                            (int) buf[EVENT_TYPE_OFFSET]));
        ev= NULL;
      }
      break;
    }
  }

  if (ev)
  {
    ev->checksum_alg= alg;
    if (ev->checksum_alg != BINLOG_CHECKSUM_ALG_OFF &&
        ev->checksum_alg != BINLOG_CHECKSUM_ALG_UNDEF)
      ev->crc= uint4korr(buf + (event_len));
  }

  DBUG_PRINT("read_event", ("%s(type_code: %d; event_len: %d)",
                            ev ? ev->get_type_str() : "<unknown>",
                            buf[EVENT_TYPE_OFFSET],
                            event_len));
  /*
    is_valid() are small event-specific sanity tests which are
    important; for example there are some my_malloc() in constructors
    (e.g. Query_log_event::Query_log_event(char*...)); when these
    my_malloc() fail we can't return an error out of the constructor
    (because constructor is "void") ; so instead we leave the pointer we
    wanted to allocate (e.g. 'query') to 0 and we test it in is_valid().
    Same for Format_description_log_event, member 'post_header_len'.

    SLAVE_EVENT is never used, so it should not be read ever.
  */
  if (!ev || !ev->is_valid() || (event_type == SLAVE_EVENT))
  {
    DBUG_PRINT("error",("Found invalid event in binary log"));

    delete ev;
#ifdef MYSQL_CLIENT
    if (!force_opt) /* then mysqlbinlog dies */
    {
      *error= "Found invalid event in binary log";
      DBUG_RETURN(0);
    }
    ev= new Unknown_log_event(buf, description_event);
#else
    *error= "Found invalid event in binary log";
    DBUG_RETURN(0);
#endif
  }
  DBUG_RETURN(ev);  
}

#ifdef MYSQL_CLIENT

/*
  Log_event::print_header()
*/

void Log_event::print_header(IO_CACHE* file,
                             PRINT_EVENT_INFO* print_event_info,
                             bool is_more __attribute__((unused)))
{
  char llbuff[22];
  my_off_t hexdump_from= print_event_info->hexdump_from;
  DBUG_ENTER("Log_event::print_header");

  my_b_printf(file, "#");
  print_timestamp(file, NULL);
  my_b_printf(file, " server id %lu  end_log_pos %s ", (ulong) server_id,
              llstr(log_pos,llbuff));

  /* print the checksum */

  if (checksum_alg != BINLOG_CHECKSUM_ALG_OFF &&
      checksum_alg != BINLOG_CHECKSUM_ALG_UNDEF)
  {
    char checksum_buf[BINLOG_CHECKSUM_LEN * 2 + 4]; // to fit to "0x%lx "
    size_t const bytes_written=
      my_snprintf(checksum_buf, sizeof(checksum_buf), "0x%08lx ", (ulong) crc);
    my_b_printf(file, "%s ", get_type(&binlog_checksum_typelib, checksum_alg));
    my_b_printf(file, checksum_buf, bytes_written);
  }

  /* mysqlbinlog --hexdump */
  if (print_event_info->hexdump_from)
  {
    my_b_printf(file, "\n");
    uchar *ptr= (uchar*)temp_buf;
    my_off_t size=
      uint4korr(ptr + EVENT_LEN_OFFSET) - LOG_EVENT_MINIMAL_HEADER_LEN;
    my_off_t i;

    /* Header len * 4 >= header len * (2 chars + space + extra space) */
    char *h, hex_string[49]= {0};
    char *c, char_string[16+1]= {0};

    /* Pretty-print event common header if header is exactly 19 bytes */
    if (print_event_info->common_header_len == LOG_EVENT_MINIMAL_HEADER_LEN)
    {
      char emit_buf[256];               // Enough for storing one line
      my_b_printf(file, "# Position  Timestamp   Type   Master ID        "
                  "Size      Master Pos    Flags \n");
      size_t const bytes_written=
        my_snprintf(emit_buf, sizeof(emit_buf),
                    "# %8.8lx %02x %02x %02x %02x   %02x   "
                    "%02x %02x %02x %02x   %02x %02x %02x %02x   "
                    "%02x %02x %02x %02x   %02x %02x\n",
                    (unsigned long) hexdump_from,
                    ptr[0], ptr[1], ptr[2], ptr[3], ptr[4], ptr[5], ptr[6],
                    ptr[7], ptr[8], ptr[9], ptr[10], ptr[11], ptr[12], ptr[13],
                    ptr[14], ptr[15], ptr[16], ptr[17], ptr[18]);
      DBUG_ASSERT(static_cast<size_t>(bytes_written) < sizeof(emit_buf));
      my_b_write(file, (uchar*) emit_buf, bytes_written);
      ptr += LOG_EVENT_MINIMAL_HEADER_LEN;
      hexdump_from += LOG_EVENT_MINIMAL_HEADER_LEN;
    }

    /* Rest of event (without common header) */
    for (i= 0, c= char_string, h=hex_string;
	 i < size;
	 i++, ptr++)
    {
      my_snprintf(h, 4, (i % 16 <= 7) ? "%02x " : " %02x", *ptr);
      h += 3;

      *c++= my_isalnum(&my_charset_bin, *ptr) ? *ptr : '.';

      if (i % 16 == 15)
      {
        /*
          my_b_printf() does not support full printf() formats, so we
          have to do it this way.

          TODO: Rewrite my_b_printf() to support full printf() syntax.
         */
        char emit_buf[256];
        size_t const bytes_written=
          my_snprintf(emit_buf, sizeof(emit_buf),
                      "# %8.8lx %-48.48s |%16s|\n",
                      (unsigned long) (hexdump_from + (i & 0xfffffff0)),
                      hex_string, char_string);
        DBUG_ASSERT(static_cast<size_t>(bytes_written) < sizeof(emit_buf));
	my_b_write(file, (uchar*) emit_buf, bytes_written);
	hex_string[0]= 0;
	char_string[0]= 0;
	c= char_string;
	h= hex_string;
      }
    }
    *c= '\0';
    DBUG_ASSERT(hex_string[48] == 0);
    
    if (hex_string[0])
    {
      char emit_buf[256];
      // Right-pad hex_string with spaces, up to 48 characters.
      memset(h, ' ', (sizeof(hex_string) -1) - (h - hex_string));
      size_t const bytes_written=
        my_snprintf(emit_buf, sizeof(emit_buf),
                    "# %8.8lx %-48.48s |%s|\n",
                    (unsigned long) (hexdump_from + (i & 0xfffffff0)),
                    hex_string, char_string);
      DBUG_ASSERT(static_cast<size_t>(bytes_written) < sizeof(emit_buf));
      my_b_write(file, (uchar*) emit_buf, bytes_written);
    }
    /*
      need a # to prefix the rest of printouts for example those of
      Rows_log_event::print_helper().
    */
    my_b_write(file, reinterpret_cast<const uchar*>("# "), 2);
  }
  DBUG_VOID_RETURN;
}


/**
  Prints a quoted string to io cache.
  Control characters are displayed as hex sequence, e.g. \x00
  
  @param[in] file              IO cache
  @param[in] prt               Pointer to string
  @param[in] length            String length
  @param[in] esc_all        Whether to escape all characters
*/

static void
my_b_write_quoted(IO_CACHE *file, const uchar *ptr, uint length, bool esc_all)
{
  const uchar *s;
  my_b_printf(file, "'");
  for (s= ptr; length > 0 ; s++, length--)
  {
    if (*s > 0x1F && !esc_all)
      my_b_write(file, s, 1);
    else
    {
      uchar hex[10];
      size_t len= my_snprintf((char*) hex, sizeof(hex), "%s%02x", "\\x", *s);
      my_b_write(file, hex, len);
    }
  }
  my_b_printf(file, "'");
}


static void
my_b_write_quoted(IO_CACHE *file, const uchar *ptr, uint length)
{
  my_b_write_quoted(file, ptr, length, false);
}


/**
  Prints a bit string to io cache in format  b'1010'.
  
  @param[in] file              IO cache
  @param[in] ptr               Pointer to string
  @param[in] nbits             Number of bits
*/
static void
my_b_write_bit(IO_CACHE *file, const uchar *ptr, uint nbits)
{
  uint bitnum, nbits8= ((nbits + 7) / 8) * 8, skip_bits= nbits8 - nbits;
  my_b_printf(file, "b'");
  for (bitnum= skip_bits ; bitnum < nbits8; bitnum++)
  {
    int is_set= (ptr[(bitnum) / 8] >> (7 - bitnum % 8))  & 0x01;
    my_b_write(file, (const uchar*) (is_set ? "1" : "0"), 1);
  }
  my_b_printf(file, "'");
}


/**
  Prints a packed string to io cache.
  The string consists of length packed to 1 or 2 bytes,
  followed by string data itself.
  
  @param[in] file              IO cache
  @param[in] ptr               Pointer to string
  @param[in] length            String size
  
  @retval   - number of bytes scanned.
*/
static size_t
my_b_write_quoted_with_length(IO_CACHE *file, const uchar *ptr, uint length)
{
  if (length < 256)
  {
    length= *ptr;
    my_b_write_quoted(file, ptr + 1, length);
    return length + 1;
  }
  else
  {
    length= uint2korr(ptr);
    my_b_write_quoted(file, ptr + 2, length);
    return length + 2;
  }
}


/**
  Prints a 32-bit number in both signed and unsigned representation
  
  @param[in] file              IO cache
  @param[in] sl                Signed number
  @param[in] ul                Unsigned number
*/
static void
my_b_write_sint32_and_uint32(IO_CACHE *file, int32 si, uint32 ui)
{
  my_b_printf(file, "%d", si);
  if (si < 0)
    my_b_printf(file, " (%u)", ui);
}


/**
  Print a packed value of the given SQL type into IO cache
  
  @param[in] file              IO cache
  @param[in] ptr               Pointer to string
  @param[in] type              Column type
  @param[in] meta              Column meta information
  @param[out] typestr          SQL type string buffer (for verbose output)
  @param[out] typestr_length   Size of typestr
  
  @retval   - number of bytes scanned from ptr.
*/
static size_t
log_event_print_value(IO_CACHE *file, const uchar *ptr,
                      uint type, uint meta,
                      char *typestr, size_t typestr_length)
{
  uint32 length= 0;

  if (type == MYSQL_TYPE_STRING)
  {
    if (meta >= 256)
    {
      uint byte0= meta >> 8;
      uint byte1= meta & 0xFF;
      
      if ((byte0 & 0x30) != 0x30)
      {
        /* a long CHAR() field: see #37426 */
        length= byte1 | (((byte0 & 0x30) ^ 0x30) << 4);
        type= byte0 | 0x30;
      }
      else
        length = meta & 0xFF;
    }
    else
      length= meta;
  }

  switch (type) {
  case MYSQL_TYPE_LONG:
    {
      int32 si= sint4korr(ptr);
      uint32 ui= uint4korr(ptr);
      my_b_write_sint32_and_uint32(file, si, ui);
      my_snprintf(typestr, typestr_length, "INT");
      return 4;
    }

  case MYSQL_TYPE_TINY:
    {
      my_b_write_sint32_and_uint32(file, (int) (signed char) *ptr,
                                  (uint) (unsigned char) *ptr);
      my_snprintf(typestr, typestr_length, "TINYINT");
      return 1;
    }

  case MYSQL_TYPE_SHORT:
    {
      int32 si= (int32) sint2korr(ptr);
      uint32 ui= (uint32) uint2korr(ptr);
      my_b_write_sint32_and_uint32(file, si, ui);
      my_snprintf(typestr, typestr_length, "SHORTINT");
      return 2;
    }
  
  case MYSQL_TYPE_INT24:
    {
      int32 si= sint3korr(ptr);
      uint32 ui= uint3korr(ptr);
      my_b_write_sint32_and_uint32(file, si, ui);
      my_snprintf(typestr, typestr_length, "MEDIUMINT");
      return 3;
    }

  case MYSQL_TYPE_LONGLONG:
    {
      char tmp[64];
      longlong si= sint8korr(ptr);
      longlong10_to_str(si, tmp, -10);
      my_b_printf(file, "%s", tmp);
      if (si < 0)
      {
        ulonglong ui= uint8korr(ptr);
        longlong10_to_str((longlong) ui, tmp, 10);
        my_b_printf(file, " (%s)", tmp);        
      }
      my_snprintf(typestr, typestr_length, "LONGINT");
      return 8;
    }

  case MYSQL_TYPE_NEWDECIMAL:
    {
      uint precision= meta >> 8;
      uint decimals= meta & 0xFF;
      uint bin_size= my_decimal_get_binary_size(precision, decimals);
      my_decimal dec;
      binary2my_decimal(E_DEC_FATAL_ERROR, (uchar*) ptr, &dec,
                        precision, decimals);
      int len= DECIMAL_MAX_STR_LENGTH;
      char buff[DECIMAL_MAX_STR_LENGTH + 1];
      decimal2string(&dec,buff,&len, 0, 0, 0);
      my_b_printf(file, "%s", buff);
      my_snprintf(typestr, typestr_length, "DECIMAL(%d,%d)",
                  precision, decimals);
      return bin_size;
    }

  case MYSQL_TYPE_FLOAT:
    {
      float fl;
      float4get(fl, ptr);
      char tmp[320];
      sprintf(tmp, "%-20g", (double) fl);
      my_b_printf(file, "%s", tmp); /* my_snprintf doesn't support %-20g */
      my_snprintf(typestr, typestr_length, "FLOAT");
      return 4;
    }

  case MYSQL_TYPE_DOUBLE:
    {
      double dbl;
      float8get(dbl, ptr);
      char tmp[320];
      sprintf(tmp, "%-.20g", dbl); /* my_snprintf doesn't support %-20g */
      my_b_printf(file, "%s", tmp);
      strcpy(typestr, "DOUBLE");
      return 8;
    }
  
  case MYSQL_TYPE_BIT:
    {
      /* Meta-data: bit_len, bytes_in_rec, 2 bytes */
      uint nbits= ((meta >> 8) * 8) + (meta & 0xFF);
      length= (nbits + 7) / 8;
      my_b_write_bit(file, ptr, nbits);
      my_snprintf(typestr, typestr_length, "BIT(%d)", nbits);
      return length;
    }

  case MYSQL_TYPE_TIMESTAMP:
    {
      uint32 i32= uint4korr(ptr);
      my_b_printf(file, "%d", i32);
      my_snprintf(typestr, typestr_length, "TIMESTAMP");
      return 4;
    }

  case MYSQL_TYPE_TIMESTAMP2:
    {
      char buf[MAX_DATE_STRING_REP_LENGTH];
      struct timeval tm;
      my_timestamp_from_binary(&tm, ptr, meta);
      int buflen= my_timeval_to_str(&tm, buf, meta);
      my_b_write(file, buf, buflen);
      my_snprintf(typestr, typestr_length, "TIMESTAMP(%d)", meta);
      return my_timestamp_binary_length(meta);
    }

  case MYSQL_TYPE_DATETIME:
    {
      size_t d, t;
      uint64 i64= uint8korr(ptr); /* YYYYMMDDhhmmss */
      d= i64 / 1000000;
      t= i64 % 1000000;
      my_b_printf(file, "%04d-%02d-%02d %02d:%02d:%02d",
                  static_cast<int>(d / 10000),
                  static_cast<int>(d % 10000) / 100,
                  static_cast<int>(d % 100),
                  static_cast<int>(t / 10000),
                  static_cast<int>(t % 10000) / 100,
                  static_cast<int>(t % 100));
      my_snprintf(typestr, typestr_length, "DATETIME");
      return 8;
    }

  case MYSQL_TYPE_DATETIME2:
    {
      char buf[MAX_DATE_STRING_REP_LENGTH];
      MYSQL_TIME ltime;
      longlong packed= my_datetime_packed_from_binary(ptr, meta);
      TIME_from_longlong_datetime_packed(&ltime, packed);
      int buflen= my_datetime_to_str(&ltime, buf, meta);
      my_b_write_quoted(file, (uchar *) buf, buflen);
      my_snprintf(typestr, typestr_length, "DATETIME(%d)", meta);
      return my_datetime_binary_length(meta);
    }

  case MYSQL_TYPE_TIME:
    {
      uint32 i32= uint3korr(ptr);
      my_b_printf(file, "'%02d:%02d:%02d'",
                  i32 / 10000, (i32 % 10000) / 100, i32 % 100);
      my_snprintf(typestr, typestr_length, "TIME");
      return 3;
    }

  case MYSQL_TYPE_TIME2:
    {
      char buf[MAX_DATE_STRING_REP_LENGTH];
      MYSQL_TIME ltime;
      longlong packed= my_time_packed_from_binary(ptr, meta);
      TIME_from_longlong_time_packed(&ltime, packed);
      int buflen= my_time_to_str(&ltime, buf, meta);
      my_b_write_quoted(file, (uchar *) buf, buflen);
      my_snprintf(typestr, typestr_length, "TIME(%d)", meta);
      return my_time_binary_length(meta);
    }

  case MYSQL_TYPE_NEWDATE:
    {
      uint32 tmp= uint3korr(ptr);
      int part;
      char buf[11];
      char *pos= &buf[10];  // start from '\0' to the beginning

      /* Copied from field.cc */
      *pos--=0;					// End NULL
      part=(int) (tmp & 31);
      *pos--= (char) ('0'+part%10);
      *pos--= (char) ('0'+part/10);
      *pos--= ':';
      part=(int) (tmp >> 5 & 15);
      *pos--= (char) ('0'+part%10);
      *pos--= (char) ('0'+part/10);
      *pos--= ':';
      part=(int) (tmp >> 9);
      *pos--= (char) ('0'+part%10); part/=10;
      *pos--= (char) ('0'+part%10); part/=10;
      *pos--= (char) ('0'+part%10); part/=10;
      *pos=   (char) ('0'+part);
      my_b_printf(file , "'%s'", buf);
      my_snprintf(typestr, typestr_length, "DATE");
      return 3;
    }

  case MYSQL_TYPE_YEAR:
    {
      uint32 i32= *ptr;
      my_b_printf(file, "%04d", i32+ 1900);
      my_snprintf(typestr, typestr_length, "YEAR");
      return 1;
    }
  
  case MYSQL_TYPE_ENUM:
    switch (meta & 0xFF) {
    case 1:
      my_b_printf(file, "%d", (int) *ptr);
      my_snprintf(typestr, typestr_length, "ENUM(1 byte)");
      return 1;
    case 2:
      {
        int32 i32= uint2korr(ptr);
        my_b_printf(file, "%d", i32);
        my_snprintf(typestr, typestr_length, "ENUM(2 bytes)");
        return 2;
      }
    default:
      my_b_printf(file, "!! Unknown ENUM packlen=%d", meta & 0xFF); 
      return 0;
    }
    break;
    
  case MYSQL_TYPE_SET:
    my_b_write_bit(file, ptr , (meta & 0xFF) * 8);
    my_snprintf(typestr, typestr_length, "SET(%d bytes)", meta & 0xFF);
    return meta & 0xFF;
  
  case MYSQL_TYPE_BLOB:
    switch (meta) {
    case 1:
      length= *ptr;
      my_b_write_quoted(file, ptr + 1, length);
      my_snprintf(typestr, typestr_length, "TINYBLOB/TINYTEXT");
      return length + 1;
    case 2:
      length= uint2korr(ptr);
      my_b_write_quoted(file, ptr + 2, length);
      my_snprintf(typestr, typestr_length, "BLOB/TEXT");
      return length + 2;
    case 3:
      length= uint3korr(ptr);
      my_b_write_quoted(file, ptr + 3, length);
      my_snprintf(typestr, typestr_length, "MEDIUMBLOB/MEDIUMTEXT");
      return length + 3;
    case 4:
      length= uint4korr(ptr);
      my_b_write_quoted(file, ptr + 4, length);
      my_snprintf(typestr, typestr_length, "LONGBLOB/LONGTEXT");
      return length + 4;
    default:
      my_b_printf(file, "!! Unknown BLOB packlen=%d", length);
      return 0;
    }

  case MYSQL_TYPE_VARCHAR:
  case MYSQL_TYPE_VAR_STRING:
    length= meta;
    my_snprintf(typestr, typestr_length, "VARSTRING(%d)", length);
    return my_b_write_quoted_with_length(file, ptr, length);

  case MYSQL_TYPE_STRING:
    my_snprintf(typestr, typestr_length, "STRING(%d)", length);
    return my_b_write_quoted_with_length(file, ptr, length);

  default:
    {
      char tmp[5];
      my_snprintf(tmp, sizeof(tmp), "%04x", meta);
      my_b_printf(file,
                  "!! Don't know how to handle column type=%d meta=%d (%s)",
                  type, meta, tmp);
    }
    break;
  }
  *typestr= 0;
  return 0;
}


/**
  Print a packed row into IO cache
  
  @param[in] file              IO cache
  @param[in] td                Table definition
  @param[in] print_event_into  Print parameters
  @param[in] cols_bitmap       Column bitmaps.
  @param[in] value             Pointer to packed row
  @param[in] prefix            Row's SQL clause ("SET", "WHERE", etc)
  
  @retval   - number of bytes scanned.
*/


size_t
Rows_log_event::print_verbose_one_row(IO_CACHE *file, table_def *td,
                                      PRINT_EVENT_INFO *print_event_info,
                                      MY_BITMAP *cols_bitmap,
                                      const uchar *value, const uchar *prefix)
{
  const uchar *value0= value;
  const uchar *null_bits= value;
  uint null_bit_index= 0;
  char typestr[64]= "";

  /*
    Skip metadata bytes which gives the information about nullabity of master
    columns. Master writes one bit for each affected column.
   */
  value+= (bitmap_bits_set(cols_bitmap) + 7) / 8;
  
  my_b_printf(file, "%s", prefix);
  
  for (size_t i= 0; i < td->size(); i ++)
  {
    int is_null= (null_bits[null_bit_index / 8] 
                  >> (null_bit_index % 8))  & 0x01;

    if (bitmap_is_set(cols_bitmap, i) == 0)
      continue;
    
    if (is_null)
    {
      my_b_printf(file, "###   @%d=NULL", static_cast<int>(i + 1));
    }
    else
    {
      my_b_printf(file, "###   @%d=", static_cast<int>(i + 1));
      size_t fsize= td->calc_field_size((uint)i, (uchar*) value);
      if (value + fsize > m_rows_end)
      {
        my_b_printf(file, "***Corrupted replication event was detected."
                    " Not printing the value***\n");
        value+= fsize;
        return 0;
      }
      size_t size= log_event_print_value(file, value,
                                         td->type(i), td->field_metadata(i),
                                         typestr, sizeof(typestr));
      if (!size)
        return 0;

      value+= size;
    }

    if (print_event_info->verbose > 1)
    {
      my_b_printf(file, " /* ");

      if (typestr[0])
        my_b_printf(file, "%s ", typestr);
      else
        my_b_printf(file, "type=%d ", td->type(i));
      
      my_b_printf(file, "meta=%d nullable=%d is_null=%d ",
                  td->field_metadata(i),
                  td->maybe_null(i), is_null);
      my_b_printf(file, "*/");
    }
    
    my_b_printf(file, "\n");
    
    null_bit_index++;
  }
  return value - value0;
}


/**
  Print a row event into IO cache in human readable form (in SQL format)
  
  @param[in] file              IO cache
  @param[in] print_event_into  Print parameters
*/
void Rows_log_event::print_verbose(IO_CACHE *file,
                                   PRINT_EVENT_INFO *print_event_info)
{
  // Quoted length of the identifier can be twice the original length
  char quoted_db[1 + NAME_LEN * 2 + 2];
  char quoted_table[1 + NAME_LEN * 2 + 2];
  int quoted_db_len, quoted_table_len;
  Table_map_log_event *map;
  table_def *td;
  const char *sql_command, *sql_clause1, *sql_clause2;
  Log_event_type general_type_code= get_general_type_code();
  
  if (m_extra_row_data)
  {
    uint8 extra_data_len= m_extra_row_data[EXTRA_ROW_INFO_LEN_OFFSET];
    uint8 extra_payload_len= extra_data_len - EXTRA_ROW_INFO_HDR_BYTES;
    assert(extra_data_len >= EXTRA_ROW_INFO_HDR_BYTES);

    my_b_printf(file, "### Extra row data format: %u, len: %u :",
                m_extra_row_data[EXTRA_ROW_INFO_FORMAT_OFFSET],
                extra_payload_len);
    if (extra_payload_len)
    {
      /*
         Buffer for hex view of string, including '0x' prefix,
         2 hex chars / byte and trailing 0
      */
      const int buff_len= 2 + (256 * 2) + 1;
      char buff[buff_len];
      str_to_hex(buff, (const char*) &m_extra_row_data[EXTRA_ROW_INFO_HDR_BYTES],
                 extra_payload_len);
      my_b_printf(file, "%s", buff);
    }
    my_b_printf(file, "\n");
  }

  switch (general_type_code) {
  case WRITE_ROWS_EVENT:
    sql_command= "INSERT INTO";
    sql_clause1= "### SET\n";
    sql_clause2= NULL;
    break;
  case DELETE_ROWS_EVENT:
    sql_command= "DELETE FROM";
    sql_clause1= "### WHERE\n";
    sql_clause2= NULL;
    break;
  case UPDATE_ROWS_EVENT:
    sql_command= "UPDATE";
    sql_clause1= "### WHERE\n";
    sql_clause2= "### SET\n";
    break;
  default:
    sql_command= sql_clause1= sql_clause2= NULL;
    DBUG_ASSERT(0); /* Not possible */
  }
  
  if (!(map= print_event_info->m_table_map.get_table(m_table_id)) ||
      !(td= map->create_table_def()))
  {
    char llbuff[22];
    my_b_printf(file, "### Row event for unknown table #%s",
                llstr(m_table_id, llbuff));
    return;
  }

  /* If the write rows event contained no values for the AI */
  if (((general_type_code == WRITE_ROWS_EVENT) && (m_rows_buf==m_rows_end)))
  {
    my_b_printf(file, "### INSERT INTO `%s`.`%s` VALUES ()\n", 
                      map->get_db_name(), map->get_table_name());
    goto end;
  }

  for (const uchar *value= m_rows_buf; value < m_rows_end; )
  {
    size_t length;
#ifdef MYSQL_SERVER
    quoted_db_len= my_strmov_quoted_identifier(this->thd, (char *) quoted_db,
                                        map->get_db_name(), 0);
    quoted_table_len= my_strmov_quoted_identifier(this->thd,
                                                  (char *) quoted_table,
                                                  map->get_table_name(), 0);
#else
    quoted_db_len= my_strmov_quoted_identifier((char *) quoted_db,
                                               map->get_db_name());
    quoted_table_len= my_strmov_quoted_identifier((char *) quoted_table,
                                          map->get_table_name());
#endif
    quoted_db[quoted_db_len]= '\0';
    quoted_table[quoted_table_len]= '\0';
    my_b_printf(file, "### %s %s.%s\n",
                      sql_command,
                      quoted_db, quoted_table);
    /* Print the first image */
    if (!(length= print_verbose_one_row(file, td, print_event_info,
                                  &m_cols, value,
                                  (const uchar*) sql_clause1)))
      goto end;
    value+= length;

    /* Print the second image (for UPDATE only) */
    if (sql_clause2)
    {
      if (!(length= print_verbose_one_row(file, td, print_event_info,
                                      &m_cols_ai, value,
                                      (const uchar*) sql_clause2)))
        goto end;
      value+= length;
    }
  }

end:
  delete td;
}

#ifdef MYSQL_CLIENT
void free_table_map_log_event(Table_map_log_event *event)
{
  delete event;
}
#endif

void Log_event::print_base64(IO_CACHE* file,
                             PRINT_EVENT_INFO* print_event_info,
                             bool more)
{
  const uchar *ptr= (const uchar *)temp_buf;
  uint32 size= uint4korr(ptr + EVENT_LEN_OFFSET);
  DBUG_ENTER("Log_event::print_base64");

  uint64 const tmp_str_sz= base64_needed_encoded_length((uint64) size);
  char *const tmp_str= (char *) my_malloc(tmp_str_sz, MYF(MY_WME));
  if (!tmp_str) {
    fprintf(stderr, "\nError: Out of memory. "
            "Could not print correct binlog event.\n");
    DBUG_VOID_RETURN;
  }

  if (base64_encode(ptr, (size_t) size, tmp_str))
  {
    DBUG_ASSERT(0);
  }

  if (print_event_info->base64_output_mode != BASE64_OUTPUT_DECODE_ROWS)
  {
    if (my_b_tell(file) == 0)
      my_b_printf(file, "\nBINLOG '\n");

    my_b_printf(file, "%s\n", tmp_str);

    if (!more)
      my_b_printf(file, "'%s\n", print_event_info->delimiter);
  }
  
  if (print_event_info->verbose)
  {
    Rows_log_event *ev= NULL;
    Log_event_type et= (Log_event_type) ptr[EVENT_TYPE_OFFSET];

    if (checksum_alg != BINLOG_CHECKSUM_ALG_UNDEF &&
        checksum_alg != BINLOG_CHECKSUM_ALG_OFF)
      size-= BINLOG_CHECKSUM_LEN; // checksum is displayed through the header
    
    switch(et)
    {
    case TABLE_MAP_EVENT:
    {
      Table_map_log_event *map; 
      map= new Table_map_log_event((const char*) ptr, size, 
                                   glob_description_event);
      print_event_info->m_table_map.set_table(map->get_table_id(), map);
      break;
    }
    case WRITE_ROWS_EVENT:
    case WRITE_ROWS_EVENT_V1:
    {
      ev= new Write_rows_log_event((const char*) ptr, size,
                                   glob_description_event);
      break;
    }
    case DELETE_ROWS_EVENT:
    case DELETE_ROWS_EVENT_V1:
    {
      ev= new Delete_rows_log_event((const char*) ptr, size,
                                    glob_description_event);
      break;
    }
    case UPDATE_ROWS_EVENT:
    case UPDATE_ROWS_EVENT_V1:
    {
      ev= new Update_rows_log_event((const char*) ptr, size,
                                    glob_description_event);
      break;
    }
    default:
      break;
    }
    
    if (ev)
    {
      ev->print_verbose(file, print_event_info);
      delete ev;
    }
  }
    
  my_free(tmp_str);
  DBUG_VOID_RETURN;
}


/*
  Log_event::print_timestamp()
*/

void Log_event::print_timestamp(IO_CACHE* file, time_t *ts)
{
  struct tm *res;
  /*
    In some Windows versions timeval.tv_sec is defined as "long",
    not as "time_t" and can be of a different size.
    Let's use a temporary time_t variable to execute localtime()
    with a correct argument type.
  */
  time_t ts_tmp= ts ? *ts : (ulong)when.tv_sec;
  DBUG_ENTER("Log_event::print_timestamp");
  struct tm tm_tmp;
  localtime_r(&ts_tmp, (res= &tm_tmp));
  my_b_printf(file,"%02d%02d%02d %2d:%02d:%02d",
              res->tm_year % 100,
              res->tm_mon+1,
              res->tm_mday,
              res->tm_hour,
              res->tm_min,
              res->tm_sec);
  DBUG_VOID_RETURN;
}

#endif /* MYSQL_CLIENT */


#if !defined(MYSQL_CLIENT) && defined(HAVE_REPLICATION)
inline Log_event::enum_skip_reason
Log_event::continue_group(Relay_log_info *rli)
{
  if (rli->slave_skip_counter == 1)
    return Log_event::EVENT_SKIP_IGNORE;
  return Log_event::do_shall_skip(rli);
}

/**
   @param end_group_sets_max_dbs  when true the group terminal event 
                          can carry partition info, see a note below.
   @return true  in cases the current event
                 carries partition data,
           false otherwise

   @note Some events combination may force to adjust partition info.
         In particular BEGIN, BEGIN_LOAD_QUERY_EVENT, COMMIT
         where none of the events holds partitioning data
         causes the sequential applying of the group through
         assigning OVER_MAX_DBS_IN_EVENT_MTS to mts_accessed_dbs
         of COMMIT query event.
*/
bool Log_event::contains_partition_info(bool end_group_sets_max_dbs)
{
  bool res;

  switch (get_type_code()) {
  case TABLE_MAP_EVENT:
  case EXECUTE_LOAD_QUERY_EVENT:
    res= true;

    break;
    
  case QUERY_EVENT:
    if (ends_group() && end_group_sets_max_dbs)
    {
      res= true;
      static_cast<Query_log_event*>(this)->mts_accessed_dbs=
        OVER_MAX_DBS_IN_EVENT_MTS;
    }
    else
      res= (!ends_group() && !starts_group()) ? true : false;

    break;

  default:
    res= false;
  }

  return res;
}

/**
   The method maps the event to a Worker and return a pointer to it.
   As a part of the group, an event belongs to one of the following types:

   B - beginning of a group of events (BEGIN query_log_event)
   g - mini-group representative event containing the partition info
      (any Table_map, a Query_log_event)
   p - a mini-group internal event that *p*receeding its g-parent
      (int_, rand_, user_ var:s)
   r - a mini-group internal "regular" event that follows its g-parent
      (Delete, Update, Write -rows)
   T - terminator of the group (XID, COMMIT, ROLLBACK, auto-commit query)

   Only the first g-event computes the assigned Worker which once
   is determined remains to be for the rest of the group.
   That is the g-event solely carries partitioning info.
   For B-event the assigned Worker is NULL to indicate Coordinator
   has not yet decided. The same applies to p-event.

   Notice, these is a special group consisting of optionally multiple p-events
   terminating with a g-event.
   Such case is caused by old master binlog and a few corner-cases of
   the current master version (todo: to fix).

   In case of the event accesses more than OVER_MAX_DBS the method
   has to ensure sure previously assigned groups to all other workers are
   done.


   @note The function updates GAQ queue directly, updates APH hash
         plus relocates some temporary tables from Coordinator's list into
         involved entries of APH through @c map_db_to_worker.
         There's few memory allocations commented where to be freed.

   @return a pointer to the Worker struct or NULL.
*/

Slave_worker *Log_event::get_slave_worker(Relay_log_info *rli)
{
  Slave_job_group group, *ptr_group= NULL;
  bool is_s_event;
  Slave_worker *ret_worker= NULL;
  char llbuff[22];
#ifndef DBUG_OFF
  THD *thd= rli->info_thd;
#endif
  Slave_committed_queue *gaq= rli->gaq;

  /* checking partioning properties and perform corresponding actions */

  // Beginning of a group designated explicitly with BEGIN or GTID
  if ((is_s_event= starts_group()) || is_gtid_event(this) ||
      // or DDL:s or autocommit queries possibly associated with own p-events
      (!rli->curr_group_seen_begin && !rli->curr_group_seen_gtid &&
       /*
         the following is a special case of B-free still multi-event group like
         { p_1,p_2,...,p_k, g }.
         In that case either GAQ is empty (the very first group is being
         assigned) or the last assigned group index points at one of
         mapped-to-a-worker.
       */
       (gaq->empty() ||
        gaq->get_job_group(rli->gaq->assigned_group_index)->
        worker_id != MTS_WORKER_UNDEF)))
  {
    if (!rli->curr_group_seen_gtid && !rli->curr_group_seen_begin)
    {
      ulong gaq_idx __attribute__((unused));
      rli->mts_groups_assigned++;

      rli->curr_group_isolated= FALSE;
      group.reset(log_pos, rli->mts_groups_assigned);
      // the last occupied GAQ's array index
      gaq_idx= gaq->assigned_group_index= gaq->en_queue((void *) &group);

      DBUG_ASSERT(gaq_idx != MTS_WORKER_UNDEF && gaq_idx < gaq->size);
      DBUG_ASSERT(gaq->get_job_group(rli->gaq->assigned_group_index)->
                  group_relay_log_name == NULL);
      DBUG_ASSERT(gaq_idx != MTS_WORKER_UNDEF);  // gaq must have room
      DBUG_ASSERT(rli->last_assigned_worker == NULL);

      if (is_s_event || is_gtid_event(this))
      {
        Log_event *ptr_curr_ev= this;
        // B-event is appended to the Deferred Array associated with GCAP
        insert_dynamic(&rli->curr_group_da,
                       (uchar*) &ptr_curr_ev);

        DBUG_ASSERT(rli->curr_group_da.elements == 1);

        if (starts_group())
        {
          // mark the current group as started with explicit B-event
          rli->mts_end_group_sets_max_dbs= true;
          rli->curr_group_seen_begin= true;
        }

        if (is_gtid_event(this))
          // mark the current group as started with explicit Gtid-event
          rli->curr_group_seen_gtid= true;

        return ret_worker;
      }
    }
    else
    {
      Log_event *ptr_curr_ev= this;
      // B-event is appended to the Deferred Array associated with GCAP
      insert_dynamic(&rli->curr_group_da, (uchar*) &ptr_curr_ev);
      rli->curr_group_seen_begin= true;
      rli->mts_end_group_sets_max_dbs= true;
      DBUG_ASSERT(rli->curr_group_da.elements == 2);
      DBUG_ASSERT(starts_group());
      return ret_worker;
    }
  }

  // mini-group representative

  if (contains_partition_info(rli->mts_end_group_sets_max_dbs))
  {
    int i= 0;
    Mts_db_names mts_dbs;

    get_mts_dbs(&mts_dbs);
    /*
      Bug 12982188 - MTS: SBR ABORTS WITH ERROR 1742 ON LOAD DATA
      Logging on master can create a group with no events holding
      the partition info.
      The following assert proves there's the only reason
      for such group.
    */
    DBUG_ASSERT(!ends_group() ||
                /*
                  This is an empty group being processed due to gtids.
                */
                (rli->curr_group_seen_begin && rli->curr_group_seen_gtid &&
                 ends_group()) ||
                (rli->mts_end_group_sets_max_dbs &&
                 ((rli->curr_group_da.elements == 3 && rli->curr_group_seen_gtid) ||
                 (rli->curr_group_da.elements == 2 && !rli->curr_group_seen_gtid)) &&
                 ((*(Log_event **)
                   dynamic_array_ptr(&rli->curr_group_da,
                                     rli->curr_group_da.elements - 1))->
                  get_type_code() == BEGIN_LOAD_QUERY_EVENT)));

    // partioning info is found which drops the flag
    rli->mts_end_group_sets_max_dbs= false;
    ret_worker= rli->last_assigned_worker;
    if (mts_dbs.num == OVER_MAX_DBS_IN_EVENT_MTS)
    {
      // Worker with id 0 to handle serial execution
      if (!ret_worker)
        ret_worker= *(Slave_worker**) dynamic_array_ptr(&rli->workers, 0);
      // No need to know a possible error out of synchronization call.
      (void) wait_for_workers_to_finish(rli, ret_worker);
      /*
        this marking is transferred further into T-event of the current group.
      */
      rli->curr_group_isolated= TRUE;
    }

    /* One run of the loop in the case of over-max-db:s */
    for (i= 0; i < ((mts_dbs.num != OVER_MAX_DBS_IN_EVENT_MTS) ? mts_dbs.num : 1);
         i++)
    {
      /*
        The over max db:s case handled through passing to map_db_to_worker
        such "all" db as encoded as  the "" empty string.
        Note, the empty string is allocated in a large buffer
        to satisfy hashcmp() implementation.
      */
      const char all_db[NAME_LEN]= {0};
      if (!(ret_worker=
            map_db_to_worker(mts_dbs.num == OVER_MAX_DBS_IN_EVENT_MTS ?
                             all_db : mts_dbs.name[i], rli,
                             &mts_assigned_partitions[i],
                             /*
                               todo: optimize it. Although pure
                               rows- event load in insensetive to the flag value
                             */
                             TRUE,
                             ret_worker)))
      {
        llstr(rli->get_event_relay_log_pos(), llbuff);
        my_error(ER_MTS_CANT_PARALLEL, MYF(0),
                 get_type_str(), rli->get_event_relay_log_name(), llbuff,
                 "could not distribute the event to a Worker");
        return ret_worker;
      }
      // all temporary tables are transferred from Coordinator in over-max case
      DBUG_ASSERT(mts_dbs.num != OVER_MAX_DBS_IN_EVENT_MTS || !thd->temporary_tables);
      DBUG_ASSERT(!strcmp(mts_assigned_partitions[i]->db,
                          mts_dbs.num != OVER_MAX_DBS_IN_EVENT_MTS ?
                          mts_dbs.name[i] : all_db));
      DBUG_ASSERT(ret_worker == mts_assigned_partitions[i]->worker);
      DBUG_ASSERT(mts_assigned_partitions[i]->usage >= 0);
    }

    if ((ptr_group= gaq->get_job_group(rli->gaq->assigned_group_index))->
        worker_id == MTS_WORKER_UNDEF)
    {
      ptr_group->worker_id= ret_worker->id;

      DBUG_ASSERT(ptr_group->group_relay_log_name == NULL);
    }

    DBUG_ASSERT(i == mts_dbs.num || mts_dbs.num == OVER_MAX_DBS_IN_EVENT_MTS);
  }
  else
  {
    // a mini-group internal "regular" event
    if (rli->last_assigned_worker)
    {
      ret_worker= rli->last_assigned_worker;

      DBUG_ASSERT(rli->curr_group_assigned_parts.elements > 0 ||
                  ret_worker->id == 0);
    }
    else // int_, rand_, user_ var:s, load-data events
    {
      Log_event *ptr_curr_ev= this;

      if (!(get_type_code() == INTVAR_EVENT ||
            get_type_code() == RAND_EVENT ||
            get_type_code() == USER_VAR_EVENT ||
            get_type_code() == BEGIN_LOAD_QUERY_EVENT ||
            get_type_code() == APPEND_BLOCK_EVENT ||
            is_ignorable_event()))
      {
        DBUG_ASSERT(!ret_worker);

        llstr(rli->get_event_relay_log_pos(), llbuff);
        my_error(ER_MTS_CANT_PARALLEL, MYF(0),
                 get_type_str(), rli->get_event_relay_log_name(), llbuff,
                 "the event is a part of a group that is unsupported in "
                 "the parallel execution mode");

        return ret_worker;
      }

      insert_dynamic(&rli->curr_group_da, (uchar*) &ptr_curr_ev);

      DBUG_ASSERT(!ret_worker);
      return ret_worker;
    }
  }

  DBUG_ASSERT(ret_worker);

  /*
    Preparing event physical coordinates info for Worker before any
    event got scheduled so when Worker error-stopped at the first
    event it would be aware of where exactly in the event stream.
  */
  if (!ret_worker->master_log_change_notified)
  {
    if (!ptr_group)
      ptr_group= gaq->get_job_group(rli->gaq->assigned_group_index);
    ptr_group->group_master_log_name=
      my_strdup(rli->get_group_master_log_name(), MYF(MY_WME));
    ret_worker->master_log_change_notified= true;

    DBUG_ASSERT(!ptr_group->notified);
#ifndef DBUG_OFF
    ptr_group->notified= true;
#endif
  }

  // T-event: Commit, Xid, a DDL query or dml query of B-less group.
  if (ends_group() || !rli->curr_group_seen_begin)
  {
    rli->mts_group_status= Relay_log_info::MTS_END_GROUP;
    if (rli->curr_group_isolated)
      set_mts_isolate_group();
    if (!ptr_group)
      ptr_group= gaq->get_job_group(rli->gaq->assigned_group_index);

    DBUG_ASSERT(ret_worker != NULL);

    /*
      The following two blocks are executed if the worker has not been
      notified about new relay-log or a new checkpoints.
      Relay-log string is freed by Coordinator, Worker deallocates
      strings in the checkpoint block.
      However if the worker exits earlier reclaiming for both happens anyway at
      GAQ delete.
    */
    if (!ret_worker->relay_log_change_notified)
    {
      /*
        Prior this event, C rotated the relay log to drop each
        Worker's notified flag. Now group terminating event initiates
        the new relay-log (where the current event is from) name
        delivery to Worker that will receive it in commit_positions().
      */
      DBUG_ASSERT(ptr_group->group_relay_log_name == NULL);

      ptr_group->group_relay_log_name= (char *)
        my_malloc(strlen(rli->
                         get_group_relay_log_name()) + 1, MYF(MY_WME));
      strcpy(ptr_group->group_relay_log_name,
             rli->get_event_relay_log_name());

      DBUG_ASSERT(ptr_group->group_relay_log_name != NULL);

      ret_worker->relay_log_change_notified= TRUE;
    }

    if (!ret_worker->checkpoint_notified)
    {
      if (!ptr_group)
        ptr_group= gaq->get_job_group(rli->gaq->assigned_group_index);
      ptr_group->checkpoint_log_name=
        my_strdup(rli->get_group_master_log_name(), MYF(MY_WME));
      ptr_group->checkpoint_log_pos= rli->get_group_master_log_pos();
      ptr_group->checkpoint_relay_log_name=
        my_strdup(rli->get_group_relay_log_name(), MYF(MY_WME));
      ptr_group->checkpoint_relay_log_pos= rli->get_group_relay_log_pos();
      ptr_group->shifted= ret_worker->bitmap_shifted;
      ret_worker->bitmap_shifted= 0;
      ret_worker->checkpoint_notified= TRUE;
    }
    ptr_group->checkpoint_seqno= rli->checkpoint_seqno;
    ptr_group->ts= when.tv_sec + (time_t) exec_time; // Seconds_behind_master related
    rli->checkpoint_seqno++;
    /*
      Coordinator should not use the main memroot however its not
      reset elsewhere either, so let's do it safe way.
      The main mem root is also reset by the SQL thread in at the end
      of applying which Coordinator does not do in this case.
      That concludes the memroot reset can't harm anything in SQL thread roles
      after Coordinator has finished its current scheduling.
    */
    free_root(thd->mem_root,MYF(MY_KEEP_PREALLOC));

#ifndef DBUG_OFF
    w_rr++;
#endif

  }

  return ret_worker;
}

/**
   Scheduling event to execute in parallel or execute it directly.
   In MTS case the event gets associated with either Coordinator or a
   Worker.  A special case of the association is NULL when the Worker
   can't be decided yet.  In the single threaded sequential mode the
   event maps to SQL thread rli.

   @note in case of MTS failure Coordinator destroys all gathered
         deferred events.

   @return 0 as success, otherwise a failure.
*/
int Log_event::apply_event(Relay_log_info *rli)
{
  DBUG_ENTER("LOG_EVENT:apply_event");
  bool parallel= FALSE;
  enum enum_mts_event_exec_mode actual_exec_mode= EVENT_EXEC_PARALLEL;
  THD *thd= rli->info_thd;

  worker= rli;

  if (rli->is_mts_recovery())
  {
    bool skip= 
      bitmap_is_set(&rli->recovery_groups, rli->mts_recovery_index) &&
      (get_mts_execution_mode(::server_id,
       rli->mts_group_status == Relay_log_info::MTS_IN_GROUP)
       == EVENT_EXEC_PARALLEL);
    if (skip)
    {
      DBUG_RETURN(0);
    }
    else
    { 
      DBUG_RETURN(do_apply_event(rli));
    }
  }

  if (!(parallel= rli->is_parallel_exec()) ||
      ((actual_exec_mode= 
        get_mts_execution_mode(::server_id, 
                           rli->mts_group_status == Relay_log_info::MTS_IN_GROUP))
       != EVENT_EXEC_PARALLEL))
  {
    if (parallel)
    {
      /* 
         There are two classes of events that Coordinator executes
         itself. One e.g the master Rotate requires all Workers to finish up 
         their assignments. The other async class, e.g the slave Rotate,
         can't have this such synchronization because Worker might be waiting
         for terminal events to finish.
      */

      if (actual_exec_mode != EVENT_EXEC_ASYNC)
      {     
        /*
          this  event does not split the current group but is indeed
          a separator beetwen two master's binlog therefore requiring
          Workers to sync.
        */
        if (rli->curr_group_da.elements > 0)
        {
          char llbuff[22];
          /* 
             Possible reason is a old version binlog sequential event
             wrappped with BEGIN/COMMIT or preceeded by User|Int|Random- var.
             MTS has to stop to suggest restart in the permanent sequential mode.
          */
          llstr(rli->get_event_relay_log_pos(), llbuff);
          my_error(ER_MTS_CANT_PARALLEL, MYF(0),
                   get_type_str(), rli->get_event_relay_log_name(), llbuff,
                   "possible malformed group of events from an old master");

          /* Coordinator cant continue, it marks MTS group status accordingly */
          rli->mts_group_status= Relay_log_info::MTS_KILLED_GROUP;

          goto err;
        }
        /*
          Marking sure the event will be executed in sequential mode.
        */
        if (wait_for_workers_to_finish(rli) == -1)
        {
          // handle synchronization error
          rli->report(WARNING_LEVEL, 0,
                      "Slave worker thread has failed to apply an event. As a "
                      "consequence, the coordinator thread is stopping "
                      "execution.");
          DBUG_RETURN(-1);
        }
        /*
          Given not in-group mark the event handler can invoke checkpoint
          update routine in the following course.
        */
        DBUG_ASSERT(rli->mts_group_status == Relay_log_info::MTS_NOT_IN_GROUP);

#ifndef DBUG_OFF
        /* all Workers are idle as done through wait_for_workers_to_finish */
        for (uint k= 0; k < rli->curr_group_da.elements; k++)
        {
          DBUG_ASSERT(!(*(Slave_worker **)
                        dynamic_array_ptr(&rli->workers, k))->usage_partition);
          DBUG_ASSERT(!(*(Slave_worker **)
                        dynamic_array_ptr(&rli->workers, k))->jobs.len);
        }
#endif
      }
      else
      {
        DBUG_ASSERT(actual_exec_mode == EVENT_EXEC_ASYNC);
      }
    }
    DBUG_RETURN(do_apply_event(rli));
  }

  DBUG_ASSERT(actual_exec_mode == EVENT_EXEC_PARALLEL);
  DBUG_ASSERT(!(rli->curr_group_seen_begin && ends_group()) ||
              /*
                This is an empty group being processed due to gtids.
              */
              (rli->curr_group_seen_begin && rli->curr_group_seen_gtid
               && ends_group()) ||
              rli->last_assigned_worker ||
              /*
                Begin_load_query can be logged w/o db info and within
                Begin/Commit. That's a pattern forcing sequential
                applying of LOAD-DATA.
              */
              (*(Log_event **)
               dynamic_array_ptr(&rli->curr_group_da,
                                 rli->curr_group_da.elements - 1))-> 
              get_type_code() == BEGIN_LOAD_QUERY_EVENT);

  worker= NULL;
  rli->mts_group_status= Relay_log_info::MTS_IN_GROUP;

  worker= (Relay_log_info*)
    (rli->last_assigned_worker= get_slave_worker(rli));

#ifndef DBUG_OFF
  if (rli->last_assigned_worker)
    DBUG_PRINT("mts", ("Assigning job to worker %lu",
               rli->last_assigned_worker->id));
#endif

err:
  if (thd->is_error())
  {
    DBUG_ASSERT(!worker);

    /*
      Destroy all deferred buffered events but the current prior to exit.
      The current one will be deleted as an event never destined/assigned
      to any Worker in Coordinator's regular execution path.
    */
    for (uint k= 0; k < rli->curr_group_da.elements; k++)
    {
      Log_event *ev_buf=
        *(Log_event**) dynamic_array_ptr(&rli->curr_group_da, k);
      if (this != ev_buf)
        delete ev_buf;
    }
    rli->curr_group_da.elements= 0;
  }
  else
  {
    DBUG_ASSERT(worker || rli->curr_group_assigned_parts.elements == 0);
  }

  DBUG_RETURN((!thd->is_error() ||
               DBUG_EVALUATE_IF("fault_injection_get_slave_worker", 1, 0)) ?
              0 : -1);
}

#endif

/**************************************************************************
	Query_log_event methods
**************************************************************************/

#if defined(HAVE_REPLICATION) && !defined(MYSQL_CLIENT)

/**
  This (which is used only for SHOW BINLOG EVENTS) could be updated to
  print SET @@session_var=. But this is not urgent, as SHOW BINLOG EVENTS is
  only an information, it does not produce suitable queries to replay (for
  example it does not print LOAD DATA INFILE).
  @todo
    show the catalog ??
*/

int Query_log_event::pack_info(Protocol *protocol)
{
  // TODO: show the catalog ??
  String temp_buf;
  // Add use `DB` to the string if required
  if (!(flags & LOG_EVENT_SUPPRESS_USE_F)
      && db && db_len)
  {
    temp_buf.append("use ");
    append_identifier(this->thd, &temp_buf, db, db_len);
    temp_buf.append("; ");
  }
  // Add the query to the string
  if (query && q_len)
    temp_buf.append(query);
 // persist the buffer in protocol
  protocol->store(temp_buf.ptr(), temp_buf.length(), &my_charset_bin);
  return 0;
}
#endif

#ifndef MYSQL_CLIENT

/**
  Utility function for the next method (Query_log_event::write()) .
*/
static void write_str_with_code_and_len(uchar **dst, const char *src,
                                        uint len, uint code)
{
  /*
    only 1 byte to store the length of catalog, so it should not
    surpass 255
  */
  DBUG_ASSERT(len <= 255);
  DBUG_ASSERT(src);
  *((*dst)++)= code;
  *((*dst)++)= (uchar) len;
  bmove(*dst, src, len);
  (*dst)+= len;
}


/**
  Query_log_event::write().

  @note
    In this event we have to modify the header to have the correct
    EVENT_LEN_OFFSET as we don't yet know how many status variables we
    will print!
*/

bool Query_log_event::write(IO_CACHE* file)
{
  uchar buf[QUERY_HEADER_LEN + MAX_SIZE_LOG_EVENT_STATUS];
  uchar *start, *start_of_status;
  ulong event_length;

  if (!query)
    return 1;                                   // Something wrong with event

  /*
    We want to store the thread id:
    (- as an information for the user when he reads the binlog)
    - if the query uses temporary table: for the slave SQL thread to know to
    which master connection the temp table belongs.
    Now imagine we (write()) are called by the slave SQL thread (we are
    logging a query executed by this thread; the slave runs with
    --log-slave-updates). Then this query will be logged with
    thread_id=the_thread_id_of_the_SQL_thread. Imagine that 2 temp tables of
    the same name were created simultaneously on the master (in the master
    binlog you have
    CREATE TEMPORARY TABLE t; (thread 1)
    CREATE TEMPORARY TABLE t; (thread 2)
    ...)
    then in the slave's binlog there will be
    CREATE TEMPORARY TABLE t; (thread_id_of_the_slave_SQL_thread)
    CREATE TEMPORARY TABLE t; (thread_id_of_the_slave_SQL_thread)
    which is bad (same thread id!).

    To avoid this, we log the thread's thread id EXCEPT for the SQL
    slave thread for which we log the original (master's) thread id.
    Now this moves the bug: what happens if the thread id on the
    master was 10 and when the slave replicates the query, a
    connection number 10 is opened by a normal client on the slave,
    and updates a temp table of the same name? We get a problem
    again. To avoid this, in the handling of temp tables (sql_base.cc)
    we use thread_id AND server_id.  TODO when this is merged into
    4.1: in 4.1, slave_proxy_id has been renamed to pseudo_thread_id
    and is a session variable: that's to make mysqlbinlog work with
    temp tables. We probably need to introduce

    SET PSEUDO_SERVER_ID
    for mysqlbinlog in 4.1. mysqlbinlog would print:
    SET PSEUDO_SERVER_ID=
    SET PSEUDO_THREAD_ID=
    for each query using temp tables.
  */
  int4store(buf + Q_THREAD_ID_OFFSET, slave_proxy_id);
  int4store(buf + Q_EXEC_TIME_OFFSET, exec_time);
  buf[Q_DB_LEN_OFFSET] = (char) db_len;
  int2store(buf + Q_ERR_CODE_OFFSET, error_code);

  /*
    You MUST always write status vars in increasing order of code. This
    guarantees that a slightly older slave will be able to parse those he
    knows.
  */
  start_of_status= start= buf+QUERY_HEADER_LEN;
  if (flags2_inited)
  {
    *start++= Q_FLAGS2_CODE;
    int4store(start, flags2);
    start+= 4;
  }
  if (sql_mode_inited)
  {
    *start++= Q_SQL_MODE_CODE;
    int8store(start, sql_mode);
    start+= 8;
  }
  if (catalog_len) // i.e. this var is inited (false for 4.0 events)
  {
    write_str_with_code_and_len(&start,
                                catalog, catalog_len, Q_CATALOG_NZ_CODE);
    /*
      In 5.0.x where x<4 masters we used to store the end zero here. This was
      a waste of one byte so we don't do it in x>=4 masters. We change code to
      Q_CATALOG_NZ_CODE, because re-using the old code would make x<4 slaves
      of this x>=4 master segfault (expecting a zero when there is
      none). Remaining compatibility problems are: the older slave will not
      find the catalog; but it is will not crash, and it's not an issue
      that it does not find the catalog as catalogs were not used in these
      older MySQL versions (we store it in binlog and read it from relay log
      but do nothing useful with it). What is an issue is that the older slave
      will stop processing the Q_* blocks (and jumps to the db/query) as soon
      as it sees unknown Q_CATALOG_NZ_CODE; so it will not be able to read
      Q_AUTO_INCREMENT*, Q_CHARSET and so replication will fail silently in
      various ways. Documented that you should not mix alpha/beta versions if
      they are not exactly the same version, with example of 5.0.3->5.0.2 and
      5.0.4->5.0.3. If replication is from older to new, the new will
      recognize Q_CATALOG_CODE and have no problem.
    */
  }
  if (auto_increment_increment != 1 || auto_increment_offset != 1)
  {
    *start++= Q_AUTO_INCREMENT;
    int2store(start, auto_increment_increment);
    int2store(start+2, auto_increment_offset);
    start+= 4;
  }
  if (charset_inited)
  {
    *start++= Q_CHARSET_CODE;
    memcpy(start, charset, 6);
    start+= 6;
  }
  if (time_zone_len)
  {
    /* In the TZ sys table, column Name is of length 64 so this should be ok */
    DBUG_ASSERT(time_zone_len <= MAX_TIME_ZONE_NAME_LENGTH);
    write_str_with_code_and_len(&start,
                                time_zone_str, time_zone_len, Q_TIME_ZONE_CODE);
  }
  if (lc_time_names_number)
  {
    DBUG_ASSERT(lc_time_names_number <= 0xFFFF);
    *start++= Q_LC_TIME_NAMES_CODE;
    int2store(start, lc_time_names_number);
    start+= 2;
  }
  if (charset_database_number)
  {
    DBUG_ASSERT(charset_database_number <= 0xFFFF);
    *start++= Q_CHARSET_DATABASE_CODE;
    int2store(start, charset_database_number);
    start+= 2;
  }
  if (table_map_for_update)
  {
    *start++= Q_TABLE_MAP_FOR_UPDATE_CODE;
    int8store(start, table_map_for_update);
    start+= 8;
  }
  if (master_data_written != 0)
  {
    /*
      Q_MASTER_DATA_WRITTEN_CODE only exists in relay logs where the master
      has binlog_version<4 and the slave has binlog_version=4. See comment
      for master_data_written in log_event.h for details.
    */
    *start++= Q_MASTER_DATA_WRITTEN_CODE;
    int4store(start, master_data_written);
    start+= 4;
  }

  if (thd && thd->need_binlog_invoker())
  {
    LEX_STRING user;
    LEX_STRING host;
    memset(&user, 0, sizeof(user));
    memset(&host, 0, sizeof(host));

    if (thd->slave_thread && thd->has_invoker())
    {
      /* user will be null, if master is older than this patch */
      user= thd->get_invoker_user();
      host= thd->get_invoker_host();
    }
    else
    {
      Security_context *ctx= thd->security_ctx;

      user.length= strlen(ctx->priv_user);
      user.str= ctx->priv_user;
      if (ctx->priv_host[0] != '\0')
      {
        host.str= ctx->priv_host;
        host.length= strlen(ctx->priv_host);
      }
    }

    *start++= Q_INVOKER;

    /*
      Store user length and user. The max length of use is 16, so 1 byte is
      enough to store the user's length.
     */
    *start++= (uchar)user.length;
    memcpy(start, user.str, user.length);
    start+= user.length;

    /*
      Store host length and host. The max length of host is 60, so 1 byte is
      enough to store the host's length.
     */
    *start++= (uchar)host.length;
    memcpy(start, host.str, host.length);
    start+= host.length;
  }

  if (thd && thd->get_binlog_accessed_db_names() != NULL)
  {
    uchar dbs;
    *start++= Q_UPDATED_DB_NAMES;

    compile_time_assert(MAX_DBS_IN_EVENT_MTS <= OVER_MAX_DBS_IN_EVENT_MTS);

    /* 
       In case of the number of db:s exceeds MAX_DBS_IN_EVENT_MTS
       no db:s is written and event will require the sequential applying on slave.
    */
    dbs=
      (thd->get_binlog_accessed_db_names()->elements <= MAX_DBS_IN_EVENT_MTS) ?
      thd->get_binlog_accessed_db_names()->elements : OVER_MAX_DBS_IN_EVENT_MTS;

    DBUG_ASSERT(dbs != 0);

    if (dbs <= MAX_DBS_IN_EVENT_MTS)
    {
      List_iterator_fast<char> it(*thd->get_binlog_accessed_db_names());
      char *db_name= it++;
      /* 
         the single "" db in the acccessed db list corresponds to the same as
         exceeds MAX_DBS_IN_EVENT_MTS case, so dbs is set to the over-max.
      */
      if (dbs == 1 && !strcmp(db_name, ""))
        dbs= OVER_MAX_DBS_IN_EVENT_MTS;
      *start++= dbs;
      if (dbs != OVER_MAX_DBS_IN_EVENT_MTS)
        do
        {
          strcpy((char*) start, db_name);
          start += strlen(db_name) + 1;
        } while ((db_name= it++));
    }
    else
    {
      *start++= dbs;
    }
  }

  if (thd && thd->query_start_usec_used)
  {
    *start++= Q_MICROSECONDS;
    get_time();
    int3store(start, when.tv_usec);
    start+= 3;
  }

  /*
    NOTE: When adding new status vars, please don't forget to update
    the MAX_SIZE_LOG_EVENT_STATUS in log_event.h and update the function
    code_name() in this file.
   
    Here there could be code like
    if (command-line-option-which-says-"log_this_variable" && inited)
    {
    *start++= Q_THIS_VARIABLE_CODE;
    int4store(start, this_variable);
    start+= 4;
    }
  */
  
  /* Store length of status variables */
  status_vars_len= (uint) (start-start_of_status);
  DBUG_ASSERT(status_vars_len <= MAX_SIZE_LOG_EVENT_STATUS);
  int2store(buf + Q_STATUS_VARS_LEN_OFFSET, status_vars_len);

  /*
    Calculate length of whole event
    The "1" below is the \0 in the db's length
  */
  event_length= (uint) (start-buf) + get_post_header_size_for_derived() + db_len + 1 + q_len;

  return (write_header(file, event_length) ||
          wrapper_my_b_safe_write(file, (uchar*) buf, QUERY_HEADER_LEN) ||
          write_post_header_for_derived(file) ||
          wrapper_my_b_safe_write(file, (uchar*) start_of_status,
                          (uint) (start-start_of_status)) ||
          wrapper_my_b_safe_write(file, (db) ? (uchar*) db : (uchar*)"", db_len + 1) ||
          wrapper_my_b_safe_write(file, (uchar*) query, q_len) ||
	  write_footer(file)) ? 1 : 0;
}

/**
  The simplest constructor that could possibly work.  This is used for
  creating static objects that have a special meaning and are invisible
  to the log.  
*/
Query_log_event::Query_log_event()
  :Log_event(), data_buf(0)
{
  memset(&user, 0, sizeof(user));
  memset(&host, 0, sizeof(host));
}


/**
  Creates a Query Log Event.

  @param thd_arg      Thread handle
  @param query_arg    Array of char representing the query
  @param query_length Size of the 'query_arg' array
  @param using_trans  Indicates that there are transactional changes.
  @param immediate    After being written to the binary log, the event
                      must be flushed immediately. This indirectly implies
                      the stmt-cache.
  @param suppress_use Suppress the generation of 'USE' statements
  @param errcode      The error code of the query
  @param ignore       Ignore user's statement, i.e. lex information, while
                      deciding which cache must be used.
*/
Query_log_event::Query_log_event(THD* thd_arg, const char* query_arg,
				 ulong query_length, bool using_trans,
				 bool immediate, bool suppress_use,
                                 int errcode, bool ignore_cmd_internals)

  :Log_event(thd_arg,
             (thd_arg->thread_specific_used ? LOG_EVENT_THREAD_SPECIFIC_F :
              0) |
             (suppress_use ? LOG_EVENT_SUPPRESS_USE_F : 0),
	     using_trans ? Log_event::EVENT_TRANSACTIONAL_CACHE :
                          Log_event::EVENT_STMT_CACHE,
             Log_event::EVENT_NORMAL_LOGGING),
   data_buf(0), query(query_arg), catalog(thd_arg->catalog),
   db(thd_arg->db), q_len((uint32) query_length),
   thread_id(thd_arg->thread_id),
   /* save the original thread id; we already know the server id */
   slave_proxy_id(thd_arg->variables.pseudo_thread_id),
   flags2_inited(1), sql_mode_inited(1), charset_inited(1),
   sql_mode(thd_arg->variables.sql_mode),
   auto_increment_increment(thd_arg->variables.auto_increment_increment),
   auto_increment_offset(thd_arg->variables.auto_increment_offset),
   lc_time_names_number(thd_arg->variables.lc_time_names->number),
   charset_database_number(0),
   table_map_for_update((ulonglong)thd_arg->table_map_for_update),
   master_data_written(0), mts_accessed_dbs(0)
{

  memset(&user, 0, sizeof(user));
  memset(&host, 0, sizeof(host));

  error_code= errcode;

  /*
  exec_time calculation has changed to use the same method that is used
  to fill out "thd_arg->start_time"
  */

  struct timeval end_time;
  ulonglong micro_end_time= my_micro_time();
  my_micro_time_to_timeval(micro_end_time, &end_time);

  exec_time= end_time.tv_sec - thd_arg->start_time.tv_sec;

  /**
    @todo this means that if we have no catalog, then it is replicated
    as an existing catalog of length zero. is that safe? /sven
  */
  catalog_len = (catalog) ? (uint32) strlen(catalog) : 0;
  /* status_vars_len is set just before writing the event */
  db_len = (db) ? (uint32) strlen(db) : 0;
  if (thd_arg->variables.collation_database != thd_arg->db_charset)
    charset_database_number= thd_arg->variables.collation_database->number;
  
  /*
    We only replicate over the bits of flags2 that we need: the rest
    are masked out by "& OPTIONS_WRITTEN_TO_BINLOG".

    We also force AUTOCOMMIT=1.  Rationale (cf. BUG#29288): After
    fixing BUG#26395, we always write BEGIN and COMMIT around all
    transactions (even single statements in autocommit mode).  This is
    so that replication from non-transactional to transactional table
    and error recovery from XA to non-XA table should work as
    expected.  The BEGIN/COMMIT are added in log.cc. However, there is
    one exception: MyISAM bypasses log.cc and writes directly to the
    binlog.  So if autocommit is off, master has MyISAM, and slave has
    a transactional engine, then the slave will just see one long
    never-ending transaction.  The only way to bypass explicit
    BEGIN/COMMIT in the binlog is by using a non-transactional table.
    So setting AUTOCOMMIT=1 will make this work as expected.

    Note: explicitly replicate AUTOCOMMIT=1 from master. We do not
    assume AUTOCOMMIT=1 on slave; the slave still reads the state of
    the autocommit flag as written by the master to the binlog. This
    behavior may change after WL#4162 has been implemented.
  */
  flags2= (uint32) (thd_arg->variables.option_bits &
                    (OPTIONS_WRITTEN_TO_BIN_LOG & ~OPTION_NOT_AUTOCOMMIT));
  DBUG_ASSERT(thd_arg->variables.character_set_client->number < 256*256);
  DBUG_ASSERT(thd_arg->variables.collation_connection->number < 256*256);
  DBUG_ASSERT(thd_arg->variables.collation_server->number < 256*256);
  DBUG_ASSERT(thd_arg->variables.character_set_client->mbminlen == 1);
  int2store(charset, thd_arg->variables.character_set_client->number);
  int2store(charset+2, thd_arg->variables.collation_connection->number);
  int2store(charset+4, thd_arg->variables.collation_server->number);
  if (thd_arg->time_zone_used)
  {
    /*
      Note that our event becomes dependent on the Time_zone object
      representing the time zone. Fortunately such objects are never deleted
      or changed during mysqld's lifetime.
    */
    time_zone_len= thd_arg->variables.time_zone->get_name()->length();
    time_zone_str= thd_arg->variables.time_zone->get_name()->ptr();
  }
  else
    time_zone_len= 0;

  /*
    In what follows, we define in which cache, trx-cache or stmt-cache,
    this Query Log Event will be written to.

    If ignore_cmd_internals is defined, we rely on the is_trans flag to
    choose the cache and this is done in the base class Log_event. False
    means that the stmt-cache will be used and upon statement commit/rollback
    the cache will be flushed to disk. True means that the trx-cache will
    be used and upon transaction commit/rollback the cache will be flushed
    to disk.

    If set immediate cache is defined, for convenience, we automatically
    use the stmt-cache. This mean that the statement will be written
    to the stmt-cache and immediately flushed to disk without waiting
    for a commit/rollback notification.

    For example, the cluster/ndb captures a request to execute a DDL
    statement and synchronously propagate it to all available MySQL
    servers. Unfortunately, the current protocol assumes that the
    generated events are immediately written to diks and does not check
    for commit/rollback.

    Upon dropping a connection, DDLs (i.e. DROP TEMPORARY TABLE) are
    generated and in this case the statements have the immediate flag
    set because there is no commit/rollback.

    If the immediate flag is not set, the decision on the cache is based
    on the current statement and the flag is_trans, which indicates if
    a transactional engine was updated. 

    Statements are classifed as row producers (i.e. can_generate_row_events())
    or non-row producers. Non-row producers, DDL in general, are treated
    as the immediate flag was set and for convenience are written to the
    stmt-cache and immediately flushed to disk. 

    Row producers are handled in general according to the is_trans flag.
    False means that the stmt-cache will be used and upon statement
    commit/rollback the cache will be flushed to disk. True means that the
    trx-cache will be used and upon transaction commit/rollback the cache
    will be flushed to disk.

    Unfortunately, there are exceptions to this non-row and row producer
    rules:

      . The SAVEPOINT, ROLLBACK TO SAVEPOINT, RELEASE SAVEPOINT does not
        have the flag is_trans set because there is no updated engine but
        must be written to the trx-cache.

      . SET If auto-commit is on, it must not go through a cache.

      . CREATE TABLE is classfied as non-row producer but CREATE TEMPORARY
        must be handled as row producer.

      . DROP TABLE is classfied as non-row producer but DROP TEMPORARY
        must be handled as row producer.

    Finally, some statements that does not have the flag is_trans set may
    be written to the trx-cache based on the following criteria:

      . updated both a transactional and a non-transactional engine (i.e.
        stmt_has_updated_trans_table()).

      . accessed both a transactional and a non-transactional engine and
        is classified as unsafe (i.e. is_mixed_stmt_unsafe()).

      . is executed within a transaction and previously a transactional
        engine was updated and the flag binlog_direct_non_trans_update
        is set.
  */
  if (ignore_cmd_internals)
    return;

  /*
    TRUE defines that the trx-cache must be used.
  */
  bool cmd_can_generate_row_events= FALSE;
  /*
    TRUE defines that the trx-cache must be used.
  */
  bool cmd_must_go_to_trx_cache= FALSE;
   
  LEX *lex= thd->lex;
  if (!immediate)
  {
    switch (lex->sql_command)
    {
      case SQLCOM_DROP_TABLE:
        cmd_can_generate_row_events= lex->drop_temporary &&
                                     thd->in_multi_stmt_transaction_mode();
      break;
      case SQLCOM_CREATE_TABLE:
        cmd_must_go_to_trx_cache= lex->select_lex.item_list.elements &&
                                  thd->is_current_stmt_binlog_format_row();
        cmd_can_generate_row_events= 
          ((lex->create_info.options & HA_LEX_CREATE_TMP_TABLE) &&
            thd->in_multi_stmt_transaction_mode()) || cmd_must_go_to_trx_cache;
        break;
      case SQLCOM_SET_OPTION:
        if (lex->autocommit)
          cmd_can_generate_row_events= cmd_must_go_to_trx_cache= FALSE;
        else
          cmd_can_generate_row_events= TRUE;
        break;
      case SQLCOM_RELEASE_SAVEPOINT:
      case SQLCOM_ROLLBACK_TO_SAVEPOINT:
      case SQLCOM_SAVEPOINT:
        cmd_can_generate_row_events= cmd_must_go_to_trx_cache= TRUE;
        break;
      default:
        cmd_can_generate_row_events=
          sqlcom_can_generate_row_events(thd->lex->sql_command);
        break;
    }
  }
  
  if (cmd_can_generate_row_events)
  {
    cmd_must_go_to_trx_cache= cmd_must_go_to_trx_cache || using_trans;
    if (cmd_must_go_to_trx_cache || stmt_has_updated_trans_table(thd) ||
        thd->lex->is_mixed_stmt_unsafe(thd->in_multi_stmt_transaction_mode(),
                                       thd->variables.binlog_direct_non_trans_update,
                                       trans_has_updated_trans_table(thd),
                                       thd->tx_isolation) ||
        (!thd->variables.binlog_direct_non_trans_update && trans_has_updated_trans_table(thd)))
    {
      event_logging_type= Log_event::EVENT_NORMAL_LOGGING; 
      event_cache_type= Log_event::EVENT_TRANSACTIONAL_CACHE;
    }
    else
    {
      event_logging_type= Log_event::EVENT_NORMAL_LOGGING; 
      event_cache_type= Log_event::EVENT_STMT_CACHE;
    }
  }
  else
  {
    event_logging_type= Log_event::EVENT_IMMEDIATE_LOGGING;
    event_cache_type= Log_event::EVENT_STMT_CACHE;
  }

  DBUG_ASSERT(event_cache_type != Log_event::EVENT_INVALID_CACHE);
  DBUG_ASSERT(event_logging_type != Log_event::EVENT_INVALID_LOGGING);
  DBUG_PRINT("info",("Query_log_event has flags2: %lu  sql_mode: %llu",
                     (ulong) flags2, sql_mode));
}
#endif /* MYSQL_CLIENT */


/* 2 utility functions for the next method */

/**
   Read a string with length from memory.

   This function reads the string-with-length stored at
   <code>src</code> and extract the length into <code>*len</code> and
   a pointer to the start of the string into <code>*dst</code>. The
   string can then be copied using <code>memcpy()</code> with the
   number of bytes given in <code>*len</code>.

   @param src Pointer to variable holding a pointer to the memory to
              read the string from.
   @param dst Pointer to variable holding a pointer where the actual
              string starts. Starting from this position, the string
              can be copied using @c memcpy().
   @param len Pointer to variable where the length will be stored.
   @param end One-past-the-end of the memory where the string is
              stored.

   @return    Zero if the entire string can be copied successfully,
              @c UINT_MAX if the length could not be read from memory
              (that is, if <code>*src >= end</code>), otherwise the
              number of bytes that are missing to read the full
              string, which happends <code>*dst + *len >= end</code>.
*/
static int
get_str_len_and_pointer(const Log_event::Byte **src,
                        const char **dst,
                        uint *len,
                        const Log_event::Byte *end)
{
  if (*src >= end)
    return -1;       // Will be UINT_MAX in two-complement arithmetics
  uint length= **src;
  if (length > 0)
  {
    if (*src + length >= end)
      return *src + length - end + 1;       // Number of bytes missing
    *dst= (char *)*src + 1;                    // Will be copied later
  }
  *len= length;
  *src+= length + 1;
  return 0;
}

static void copy_str_and_move(const char **src, 
                              Log_event::Byte **dst, 
                              uint len)
{
  memcpy(*dst, *src, len);
  *src= (const char *)*dst;
  (*dst)+= len;
  *(*dst)++= 0;
}


#ifndef DBUG_OFF
static char const *
code_name(int code)
{
  static char buf[255];
  switch (code) {
  case Q_FLAGS2_CODE: return "Q_FLAGS2_CODE";
  case Q_SQL_MODE_CODE: return "Q_SQL_MODE_CODE";
  case Q_CATALOG_CODE: return "Q_CATALOG_CODE";
  case Q_AUTO_INCREMENT: return "Q_AUTO_INCREMENT";
  case Q_CHARSET_CODE: return "Q_CHARSET_CODE";
  case Q_TIME_ZONE_CODE: return "Q_TIME_ZONE_CODE";
  case Q_CATALOG_NZ_CODE: return "Q_CATALOG_NZ_CODE";
  case Q_LC_TIME_NAMES_CODE: return "Q_LC_TIME_NAMES_CODE";
  case Q_CHARSET_DATABASE_CODE: return "Q_CHARSET_DATABASE_CODE";
  case Q_TABLE_MAP_FOR_UPDATE_CODE: return "Q_TABLE_MAP_FOR_UPDATE_CODE";
  case Q_MASTER_DATA_WRITTEN_CODE: return "Q_MASTER_DATA_WRITTEN_CODE";
  case Q_UPDATED_DB_NAMES: return "Q_UPDATED_DB_NAMES";
  case Q_MICROSECONDS: return "Q_MICROSECONDS";
  }
  sprintf(buf, "CODE#%d", code);
  return buf;
}
#endif

/**
   Macro to check that there is enough space to read from memory.

   @param PTR Pointer to memory
   @param END End of memory
   @param CNT Number of bytes that should be read.
 */
#define CHECK_SPACE(PTR,END,CNT)                      \
  do {                                                \
    DBUG_PRINT("info", ("Read %s", code_name(pos[-1]))); \
    DBUG_ASSERT((PTR) + (CNT) <= (END));              \
    if ((PTR) + (CNT) > (END)) {                      \
      DBUG_PRINT("info", ("query= 0"));               \
      query= 0;                                       \
      DBUG_VOID_RETURN;                               \
    }                                                 \
  } while (0)


/**
  This is used by the SQL slave thread to prepare the event before execution.
*/
Query_log_event::Query_log_event(const char* buf, uint event_len,
                                 const Format_description_log_event
                                 *description_event,
                                 Log_event_type event_type)
  :Log_event(buf, description_event), data_buf(0), query(NullS),
   db(NullS), catalog_len(0), status_vars_len(0),
   flags2_inited(0), sql_mode_inited(0), charset_inited(0),
   auto_increment_increment(1), auto_increment_offset(1),
   time_zone_len(0), lc_time_names_number(0), charset_database_number(0),
   table_map_for_update(0), master_data_written(0),
   mts_accessed_dbs(OVER_MAX_DBS_IN_EVENT_MTS)
{
  ulong data_len;
  uint32 tmp;
  uint8 common_header_len, post_header_len;
  Log_event::Byte *start;
  const Log_event::Byte *end;
  bool catalog_nz= 1;
  DBUG_ENTER("Query_log_event::Query_log_event(char*,...)");

  memset(&user, 0, sizeof(user));
  memset(&host, 0, sizeof(host));
  common_header_len= description_event->common_header_len;
  post_header_len= description_event->post_header_len[event_type-1];
  DBUG_PRINT("info",("event_len: %u  common_header_len: %d  post_header_len: %d",
                     event_len, common_header_len, post_header_len));
  
  /*
    We test if the event's length is sensible, and if so we compute data_len.
    We cannot rely on QUERY_HEADER_LEN here as it would not be format-tolerant.
    We use QUERY_HEADER_MINIMAL_LEN which is the same for 3.23, 4.0 & 5.0.
  */
  if (event_len < (uint)(common_header_len + post_header_len))
    DBUG_VOID_RETURN;				
  data_len = event_len - (common_header_len + post_header_len);
  buf+= common_header_len;
  
  slave_proxy_id= thread_id = uint4korr(buf + Q_THREAD_ID_OFFSET);
  exec_time = uint4korr(buf + Q_EXEC_TIME_OFFSET);
  db_len = (uchar)buf[Q_DB_LEN_OFFSET]; // TODO: add a check of all *_len vars
  error_code = uint2korr(buf + Q_ERR_CODE_OFFSET);

  /*
    5.0 format starts here.
    Depending on the format, we may or not have affected/warnings etc
    The remnent post-header to be parsed has length:
  */
  tmp= post_header_len - QUERY_HEADER_MINIMAL_LEN; 
  if (tmp)
  {
    status_vars_len= uint2korr(buf + Q_STATUS_VARS_LEN_OFFSET);
    /*
      Check if status variable length is corrupt and will lead to very
      wrong data. We could be even more strict and require data_len to
      be even bigger, but this will suffice to catch most corruption
      errors that can lead to a crash.
    */
    if (status_vars_len > min<ulong>(data_len, MAX_SIZE_LOG_EVENT_STATUS))
    {
      DBUG_PRINT("info", ("status_vars_len (%u) > data_len (%lu); query= 0",
                          status_vars_len, data_len));
      query= 0;
      DBUG_VOID_RETURN;
    }
    data_len-= status_vars_len;
    DBUG_PRINT("info", ("Query_log_event has status_vars_len: %u",
                        (uint) status_vars_len));
    tmp-= 2;
  } 
  else
  {
    /*
      server version < 5.0 / binlog_version < 4 master's event is 
      relay-logged with storing the original size of the event in
      Q_MASTER_DATA_WRITTEN_CODE status variable.
      The size is to be restored at reading Q_MASTER_DATA_WRITTEN_CODE-marked
      event from the relay log.
    */
    DBUG_ASSERT(description_event->binlog_version < 4);
    master_data_written= data_written;
  }
  /*
    We have parsed everything we know in the post header for QUERY_EVENT,
    the rest of post header is either comes from older version MySQL or
    dedicated to derived events (e.g. Execute_load_query...)
  */

  /* variable-part: the status vars; only in MySQL 5.0  */
  
  start= (Log_event::Byte*) (buf+post_header_len);
  end= (const Log_event::Byte*) (start+status_vars_len);
  for (const Log_event::Byte* pos= start; pos < end;)
  {
    switch (*pos++) {
    case Q_FLAGS2_CODE:
      CHECK_SPACE(pos, end, 4);
      flags2_inited= 1;
      flags2= uint4korr(pos);
      DBUG_PRINT("info",("In Query_log_event, read flags2: %lu", (ulong) flags2));
      pos+= 4;
      break;
    case Q_SQL_MODE_CODE:
    {
#ifndef DBUG_OFF
      char buff[22];
#endif
      CHECK_SPACE(pos, end, 8);
      sql_mode_inited= 1;
      sql_mode= uint8korr(pos);
      DBUG_PRINT("info",("In Query_log_event, read sql_mode: %s",
			 llstr(sql_mode, buff)));
      pos+= 8;
      break;
    }
    case Q_CATALOG_NZ_CODE:
      DBUG_PRINT("info", ("case Q_CATALOG_NZ_CODE; pos: 0x%lx; end: 0x%lx",
                          (ulong) pos, (ulong) end));
      if (get_str_len_and_pointer(&pos, &catalog, &catalog_len, end))
      {
        DBUG_PRINT("info", ("query= 0"));
        query= 0;
        DBUG_VOID_RETURN;
      }
      break;
    case Q_AUTO_INCREMENT:
      CHECK_SPACE(pos, end, 4);
      auto_increment_increment= uint2korr(pos);
      auto_increment_offset=    uint2korr(pos+2);
      pos+= 4;
      break;
    case Q_CHARSET_CODE:
    {
      CHECK_SPACE(pos, end, 6);
      charset_inited= 1;
      memcpy(charset, pos, 6);
      pos+= 6;
      break;
    }
    case Q_TIME_ZONE_CODE:
    {
      if (get_str_len_and_pointer(&pos, &time_zone_str, &time_zone_len, end))
      {
        DBUG_PRINT("info", ("Q_TIME_ZONE_CODE: query= 0"));
        query= 0;
        DBUG_VOID_RETURN;
      }
      break;
    }
    case Q_CATALOG_CODE: /* for 5.0.x where 0<=x<=3 masters */
      CHECK_SPACE(pos, end, 1);
      if ((catalog_len= *pos))
        catalog= (char*) pos+1;                           // Will be copied later
      CHECK_SPACE(pos, end, catalog_len + 2);
      pos+= catalog_len+2; // leap over end 0
      catalog_nz= 0; // catalog has end 0 in event
      break;
    case Q_LC_TIME_NAMES_CODE:
      CHECK_SPACE(pos, end, 2);
      lc_time_names_number= uint2korr(pos);
      pos+= 2;
      break;
    case Q_CHARSET_DATABASE_CODE:
      CHECK_SPACE(pos, end, 2);
      charset_database_number= uint2korr(pos);
      pos+= 2;
      break;
    case Q_TABLE_MAP_FOR_UPDATE_CODE:
      CHECK_SPACE(pos, end, 8);
      table_map_for_update= uint8korr(pos);
      pos+= 8;
      break;
    case Q_MASTER_DATA_WRITTEN_CODE:
      CHECK_SPACE(pos, end, 4);
      data_written= master_data_written= uint4korr(pos);
      pos+= 4;
      break;
    case Q_MICROSECONDS:
    {
      CHECK_SPACE(pos, end, 3);
      when.tv_usec= uint3korr(pos);
      pos+= 3;
      break;
    }
    case Q_INVOKER:
    {
      CHECK_SPACE(pos, end, 1);
      user.length= *pos++;
      CHECK_SPACE(pos, end, user.length);
      user.str= (char *)pos;
      if (user.length == 0)
        user.str= (char *)"";
      pos+= user.length;

      CHECK_SPACE(pos, end, 1);
      host.length= *pos++;
      CHECK_SPACE(pos, end, host.length);
      host.str= (char *)pos;
      if (host.length == 0)
        host.str= (char *)"";
      pos+= host.length;
      break;
    }
    case Q_UPDATED_DB_NAMES:
    {
      uchar i= 0;
      CHECK_SPACE(pos, end, 1);
      mts_accessed_dbs= *pos++;
      /* 
         Notice, the following check is positive also in case of
         the master's MAX_DBS_IN_EVENT_MTS > the slave's one and the event 
         contains e.g the master's MAX_DBS_IN_EVENT_MTS db:s.
      */
      if (mts_accessed_dbs > MAX_DBS_IN_EVENT_MTS)
      {
        mts_accessed_dbs= OVER_MAX_DBS_IN_EVENT_MTS;
        break;
      }

      DBUG_ASSERT(mts_accessed_dbs != 0);

      for (i= 0; i < mts_accessed_dbs && pos < start + status_vars_len; i++)
      {
        DBUG_EXECUTE_IF("query_log_event_mts_corrupt_db_names",
                        {
                          if (mts_accessed_dbs == 2)
                          {
                            DBUG_ASSERT(pos[sizeof("d?") - 1] == 0);
                            ((char*) pos)[sizeof("d?") - 1]= 'a';
                          }});
        strncpy(mts_accessed_db_names[i], (char*) pos,
                min<ulong>(NAME_LEN, start + status_vars_len - pos));
        mts_accessed_db_names[i][NAME_LEN - 1]= 0;
        pos+= 1 + strlen((const char*) pos);
      }
      if (i != mts_accessed_dbs || pos > start + status_vars_len)
        DBUG_VOID_RETURN;
      break;
    }
    default:
      /* That's why you must write status vars in growing order of code */
      DBUG_PRINT("info",("Query_log_event has unknown status vars (first has\
 code: %u), skipping the rest of them", (uint) *(pos-1)));
      pos= (const uchar*) end;                         // Break loop
    }
  }

  /**
    Layout for the data buffer is as follows
    +--------+-----------+------+------+---------+----+-------+
    | catlog | time_zone | user | host | db name | \0 | Query |
    +--------+-----------+------+------+---------+----+-------+

    To support the query cache we append the following buffer to the above
    +-------+----------------------------------------+-------+
    |db len | uninitiatlized space of size of db len | FLAGS |
    +-------+----------------------------------------+-------+

    The area of buffer starting from Query field all the way to the end belongs
    to the Query buffer and its structure is described in alloc_query() in
    sql_parse.cc
    */

#if !defined(MYSQL_CLIENT) && defined(HAVE_QUERY_CACHE)
  if (!(start= data_buf = (Log_event::Byte*) my_malloc(catalog_len + 1
                                                    +  time_zone_len + 1
                                                    +  user.length + 1
                                                    +  host.length + 1
                                                    +  data_len + 1
                                                    +  sizeof(size_t)//for db_len
                                                    +  db_len + 1
                                                    +  QUERY_CACHE_FLAGS_SIZE,
                                                       MYF(MY_WME))))
#else
  if (!(start= data_buf = (Log_event::Byte*) my_malloc(catalog_len + 1
                                                    +  time_zone_len + 1
                                                    +  user.length + 1
                                                    +  host.length + 1
                                                    +  data_len + 1,
                                                       MYF(MY_WME))))
#endif
      DBUG_VOID_RETURN;
  if (catalog_len)                                  // If catalog is given
  {
    /**
      @todo we should clean up and do only copy_str_and_move; it
      works for both cases.  Then we can remove the catalog_nz
      flag. /sven
    */
    if (likely(catalog_nz)) // true except if event comes from 5.0.0|1|2|3.
      copy_str_and_move(&catalog, &start, catalog_len);
    else
    {
      memcpy(start, catalog, catalog_len+1); // copy end 0
      catalog= (const char *)start;
      start+= catalog_len+1;
    }
  }
  if (time_zone_len)
    copy_str_and_move(&time_zone_str, &start, time_zone_len);

  if (user.length > 0)
    copy_str_and_move((const char **)&(user.str), &start, user.length);
  if (host.length > 0)
    copy_str_and_move((const char **)&(host.str), &start, host.length);

  /**
    if time_zone_len or catalog_len are 0, then time_zone and catalog
    are uninitialized at this point.  shouldn't they point to the
    zero-length null-terminated strings we allocated space for in the
    my_alloc call above? /sven
  */

  /* A 2nd variable part; this is common to all versions */ 
  memcpy((char*) start, end, data_len);          // Copy db and query
  start[data_len]= '\0';              // End query with \0 (For safetly)
  db= (char *)start;
  query= (char *)(start + db_len + 1);
  q_len= data_len - db_len -1;
  /**
    Append the db length at the end of the buffer. This will be used by
    Query_cache::send_result_to_client() in case the query cache is On.
   */
#if !defined(MYSQL_CLIENT) && defined(HAVE_QUERY_CACHE)
  size_t db_length= (size_t)db_len;
  memcpy(start + data_len + 1, &db_length, sizeof(size_t));
#endif
  DBUG_VOID_RETURN;
}


#ifdef MYSQL_CLIENT
/**
  Query_log_event::print().

  @todo
    print the catalog ??
*/
void Query_log_event::print_query_header(IO_CACHE* file,
					 PRINT_EVENT_INFO* print_event_info)
{
  // TODO: print the catalog ??
  char buff[48], *end;  // Enough for "SET TIMESTAMP=1305535348.123456"
  char quoted_id[1+ 2*FN_REFLEN+ 2];
  int quoted_len= 0;
  bool different_db= 1;
  uint32 tmp;

  if (!print_event_info->short_form)
  {
    print_header(file, print_event_info, FALSE);
    my_b_printf(file, "\t%s\tthread_id=%lu\texec_time=%lu\terror_code=%d\n",
                get_type_str(), (ulong) thread_id, (ulong) exec_time,
                error_code);
  }

  if ((flags & LOG_EVENT_SUPPRESS_USE_F))
  {
    if (!is_trans_keyword())
      print_event_info->db[0]= '\0';
  }
  else if (db)
  {
#ifdef MYSQL_SERVER
    quoted_len= my_strmov_quoted_identifier(this->thd, (char*)quoted_id, db, 0);
#else
    quoted_len= my_strmov_quoted_identifier((char*)quoted_id, db);
#endif
    quoted_id[quoted_len]= '\0';
    different_db= memcmp(print_event_info->db, db, db_len + 1);
    if (different_db)
      memcpy(print_event_info->db, db, db_len + 1);
    if (db[0] && different_db) 
      my_b_printf(file, "use %s%s\n", quoted_id, print_event_info->delimiter);
  }

  end=int10_to_str((long) when.tv_sec, strmov(buff,"SET TIMESTAMP="),10);
  if (when.tv_usec)
    end+= sprintf(end, ".%06d", (int) when.tv_usec);
  end= strmov(end, print_event_info->delimiter);
  *end++='\n';
  DBUG_ASSERT(end < buff + sizeof(buff));
  my_b_write(file, (uchar*) buff, (uint) (end-buff));
  if ((!print_event_info->thread_id_printed ||
       ((flags & LOG_EVENT_THREAD_SPECIFIC_F) &&
        thread_id != print_event_info->thread_id)))
  {
    // If --short-form, print deterministic value instead of pseudo_thread_id.
    my_b_printf(file,"SET @@session.pseudo_thread_id=%lu%s\n",
                short_form ? 999999999 : (ulong)thread_id,
                print_event_info->delimiter);
    print_event_info->thread_id= thread_id;
    print_event_info->thread_id_printed= 1;
  }

  /*
    If flags2_inited==0, this is an event from 3.23 or 4.0; nothing to
    print (remember we don't produce mixed relay logs so there cannot be
    5.0 events before that one so there is nothing to reset).
  */
  if (likely(flags2_inited)) /* likely as this will mainly read 5.0 logs */
  {
    /* tmp is a bitmask of bits which have changed. */
    if (likely(print_event_info->flags2_inited)) 
      /* All bits which have changed */
      tmp= (print_event_info->flags2) ^ flags2;
    else /* that's the first Query event we read */
    {
      print_event_info->flags2_inited= 1;
      tmp= ~((uint32)0); /* all bits have changed */
    }

    if (unlikely(tmp)) /* some bits have changed */
    {
      bool need_comma= 0;
      my_b_printf(file, "SET ");
      print_set_option(file, tmp, OPTION_NO_FOREIGN_KEY_CHECKS, ~flags2,
                       "@@session.foreign_key_checks", &need_comma);
      print_set_option(file, tmp, OPTION_AUTO_IS_NULL, flags2,
                       "@@session.sql_auto_is_null", &need_comma);
      print_set_option(file, tmp, OPTION_RELAXED_UNIQUE_CHECKS, ~flags2,
                       "@@session.unique_checks", &need_comma);
      print_set_option(file, tmp, OPTION_NOT_AUTOCOMMIT, ~flags2,
                       "@@session.autocommit", &need_comma);
      my_b_printf(file,"%s\n", print_event_info->delimiter);
      print_event_info->flags2= flags2;
    }
  }

  /*
    Now the session variables;
    it's more efficient to pass SQL_MODE as a number instead of a
    comma-separated list.
    FOREIGN_KEY_CHECKS, SQL_AUTO_IS_NULL, UNIQUE_CHECKS are session-only
    variables (they have no global version; they're not listed in
    sql_class.h), The tests below work for pure binlogs or pure relay
    logs. Won't work for mixed relay logs but we don't create mixed
    relay logs (that is, there is no relay log with a format change
    except within the 3 first events, which mysqlbinlog handles
    gracefully). So this code should always be good.
  */

  if (likely(sql_mode_inited) &&
      (unlikely(print_event_info->sql_mode != sql_mode ||
                !print_event_info->sql_mode_inited)))
  {
    my_b_printf(file,"SET @@session.sql_mode=%lu%s\n",
                (ulong)sql_mode, print_event_info->delimiter);
    print_event_info->sql_mode= sql_mode;
    print_event_info->sql_mode_inited= 1;
  }
  if (print_event_info->auto_increment_increment != auto_increment_increment ||
      print_event_info->auto_increment_offset != auto_increment_offset)
  {
    my_b_printf(file,"SET @@session.auto_increment_increment=%lu, @@session.auto_increment_offset=%lu%s\n",
                auto_increment_increment,auto_increment_offset,
                print_event_info->delimiter);
    print_event_info->auto_increment_increment= auto_increment_increment;
    print_event_info->auto_increment_offset=    auto_increment_offset;
  }

  /* TODO: print the catalog when we feature SET CATALOG */

  if (likely(charset_inited) &&
      (unlikely(!print_event_info->charset_inited ||
                memcmp(print_event_info->charset, charset, 6))))
  {
    char *charset_p= charset; // Avoid type-punning warning.
    CHARSET_INFO *cs_info= get_charset(uint2korr(charset_p), MYF(MY_WME));
    if (cs_info)
    {
      /* for mysql client */
      my_b_printf(file, "/*!\\C %s */%s\n",
                  cs_info->csname, print_event_info->delimiter);
    }
    my_b_printf(file,"SET "
                "@@session.character_set_client=%d,"
                "@@session.collation_connection=%d,"
                "@@session.collation_server=%d"
                "%s\n",
                uint2korr(charset_p),
                uint2korr(charset+2),
                uint2korr(charset+4),
                print_event_info->delimiter);
    memcpy(print_event_info->charset, charset, 6);
    print_event_info->charset_inited= 1;
  }
  if (time_zone_len)
  {
    if (memcmp(print_event_info->time_zone_str,
               time_zone_str, time_zone_len+1))
    {
      my_b_printf(file,"SET @@session.time_zone='%s'%s\n",
                  time_zone_str, print_event_info->delimiter);
      memcpy(print_event_info->time_zone_str, time_zone_str, time_zone_len+1);
    }
  }
  if (lc_time_names_number != print_event_info->lc_time_names_number)
  {
    my_b_printf(file, "SET @@session.lc_time_names=%d%s\n",
                lc_time_names_number, print_event_info->delimiter);
    print_event_info->lc_time_names_number= lc_time_names_number;
  }
  if (charset_database_number != print_event_info->charset_database_number)
  {
    if (charset_database_number)
      my_b_printf(file, "SET @@session.collation_database=%d%s\n",
                  charset_database_number, print_event_info->delimiter);
    else
      my_b_printf(file, "SET @@session.collation_database=DEFAULT%s\n",
                  print_event_info->delimiter);
    print_event_info->charset_database_number= charset_database_number;
  }
}


void Query_log_event::print(FILE* file, PRINT_EVENT_INFO* print_event_info)
{
  IO_CACHE *const head= &print_event_info->head_cache;

  /**
    reduce the size of io cache so that the write function is called
    for every call to my_b_write().
   */
  DBUG_EXECUTE_IF ("simulate_file_write_error",
                   {head->write_pos= head->write_end- 500;});
  print_query_header(head, print_event_info);
  my_b_write(head, (uchar*) query, q_len);
  my_b_printf(head, "\n%s\n", print_event_info->delimiter);
}
#endif /* MYSQL_CLIENT */

#if defined(HAVE_REPLICATION) && !defined(MYSQL_CLIENT)

/**
   Associating slave Worker thread to a subset of temporary tables
   belonging to db-partitions the event accesses.
   The pointer if all entries is cleaned.

   @param thd   THD instance pointer
*/
void Query_log_event::attach_temp_tables_worker(THD *thd)
{
  if (!is_mts_worker(thd) || (ends_group() || starts_group()))
    return;
  
  // in over max-db:s case just one special partition is locked
  int parts= ((mts_accessed_dbs == OVER_MAX_DBS_IN_EVENT_MTS) ?
              1 : mts_accessed_dbs);

  DBUG_ASSERT(!thd->temporary_tables);

  for (int i= 0; i < parts; i++)
  {
    mts_move_temp_tables_to_thd(thd,
                                mts_assigned_partitions[i]->temporary_tables);
    mts_assigned_partitions[i]->temporary_tables= NULL;
  }
}

/**
   Dissociating slave Worker thread from its thd->temporary_tables
   to possibly update the involved entries of db-to-worker hash
   with new values of temporary_tables.

   @param thd   THD instance pointer
*/
void Query_log_event::detach_temp_tables_worker(THD *thd)
{
  if (!is_mts_worker(thd))
    return;

  int parts= ((mts_accessed_dbs == OVER_MAX_DBS_IN_EVENT_MTS) ?
              1 : mts_accessed_dbs);
  /*
    todo: optimize for a case of 

    a. one db
       Only detaching temporary_tables from thd to entry would require
       instead of the double-loop below.

    b. unchanged thd->temporary_tables. 
       In such case the involved entries would continue to hold the
       unmodified lists provided that the attach_ method does not
       destroy references to them.
  */
  for (int i= 0; i < parts; i++)
  {
    mts_assigned_partitions[i]->temporary_tables= NULL;
  }

  for (TABLE *table= thd->temporary_tables; table;)
  {
    int i;
    char *db_name= NULL;

    // find which entry to go
    for (i= 0; i < parts; i++)
    {
      db_name= mts_accessed_db_names[i];

      if (!strlen(db_name))
        break;

      // Only default database is rewritten.
      if (!rpl_filter->is_rewrite_empty() && !strcmp(get_db(), db_name))
      {
        size_t dummy_len;
        const char *db_filtered= rpl_filter->get_rewrite_db(db_name, &dummy_len);
        // db_name != db_filtered means that db_name is rewritten.
        if (strcmp(db_name, db_filtered))
          db_name= (char*)db_filtered;
      }

      if (strcmp(table->s->db.str, db_name) < 0)
        continue;
      else
      {
        // When rewrite db rules are used we can not rely on
        // mts_accessed_db_names elements order.
        if (!rpl_filter->is_rewrite_empty() &&
            strcmp(table->s->db.str, db_name))
          continue;
        else
          break;
      }
    }

    DBUG_ASSERT(db_name && (
                !strcmp(table->s->db.str, db_name) ||
                !strlen(db_name))
                );
    DBUG_ASSERT(i < mts_accessed_dbs);

    // table pointer is shifted inside the function
    table= mts_move_temp_table_to_entry(table, thd, mts_assigned_partitions[i]);
  }

  DBUG_ASSERT(!thd->temporary_tables);
#ifndef DBUG_OFF
  for (int i= 0; i < parts; i++)
  {
    DBUG_ASSERT(!mts_assigned_partitions[i]->temporary_tables ||
                !mts_assigned_partitions[i]->temporary_tables->prev);
  }
#endif
}

/*
  Query_log_event::do_apply_event()
*/
int Query_log_event::do_apply_event(Relay_log_info const *rli)
{
  return do_apply_event(rli, query, q_len);
}

/*
  is_silent_error

  Return true if the thread has an error which should be
  handled silently
*/
  
static bool is_silent_error(THD* thd)
{
  DBUG_ENTER("is_silent_error");
  Diagnostics_area::Sql_condition_iterator it=
    thd->get_stmt_da()->sql_conditions();
  const Sql_condition *err;
  while ((err= it++))
  {
    DBUG_PRINT("info", ("has condition %d %s", err->get_sql_errno(),
                        err->get_message_text()));
    switch (err->get_sql_errno())
    {
    case ER_SLAVE_SILENT_RETRY_TRANSACTION:
    {
      DBUG_RETURN(true);
    }
    default:
      break;
    }
  }
  DBUG_RETURN(false);
}

/**
  @todo
  Compare the values of "affected rows" around here. Something
  like:
  @code
     if ((uint32) affected_in_event != (uint32) affected_on_slave)
     {
     sql_print_error("Slave: did not get the expected number of affected \
     rows running query from master - expected %d, got %d (this numbers \
     should have matched modulo 4294967296).", 0, ...);
     thd->query_error = 1;
     }
  @endcode
  We may also want an option to tell the slave to ignore "affected"
  mismatch. This mismatch could be implemented with a new ER_ code, and
  to ignore it you would use --slave-skip-errors...
*/
int Query_log_event::do_apply_event(Relay_log_info const *rli,
                                      const char *query_arg, uint32 q_len_arg)
{
  DBUG_ENTER("Query_log_event::do_apply_event");
  int expected_error,actual_error= 0;
  HA_CREATE_INFO db_options;

  /*
    Colleagues: please never free(thd->catalog) in MySQL. This would
    lead to bugs as here thd->catalog is a part of an alloced block,
    not an entire alloced block (see
    Query_log_event::do_apply_event()). Same for thd->db.  Thank
    you.
  */
  thd->catalog= catalog_len ? (char *) catalog : (char *)"";
  set_thd_db(thd, db, db_len);

  /*
    Setting the character set and collation of the current database thd->db.
   */
  load_db_opt_by_name(thd, thd->db, &db_options);
  if (db_options.default_table_charset)
    thd->db_charset= db_options.default_table_charset;
  thd->variables.auto_increment_increment= auto_increment_increment;
  thd->variables.auto_increment_offset=    auto_increment_offset;

  /*
    InnoDB internally stores the master log position it has executed so far,
    i.e. the position just after the COMMIT event.
    When InnoDB will want to store, the positions in rli won't have
    been updated yet, so group_master_log_* will point to old BEGIN
    and event_master_log* will point to the beginning of current COMMIT.
    But log_pos of the COMMIT Query event is what we want, i.e. the pos of the
    END of the current log event (COMMIT). We save it in rli so that InnoDB can
    access it.
  */
  const_cast<Relay_log_info*>(rli)->set_future_group_master_log_pos(log_pos);
  DBUG_PRINT("info", ("log_pos: %lu", (ulong) log_pos));

  /*
    todo: such cleanup should not be specific to Query event and therefore
          is preferable at a common with other event pre-execution point
  */
  clear_all_errors(thd, const_cast<Relay_log_info*>(rli));
  if (strcmp("COMMIT", query) == 0 && rli->tables_to_lock != NULL)
  {
    /*
      Cleaning-up the last statement context:
      the terminal event of the current statement flagged with
      STMT_END_F got filtered out in ndb circular replication.
    */
    int error;
    char llbuff[22];
    if ((error= rows_event_stmt_cleanup(const_cast<Relay_log_info*>(rli), thd)))
    {
      const_cast<Relay_log_info*>(rli)->report(ERROR_LEVEL, error,
                  "Error in cleaning up after an event preceeding the commit; "
                  "the group log file/position: %s %s",
                  const_cast<Relay_log_info*>(rli)->get_group_master_log_name(),
                  llstr(const_cast<Relay_log_info*>(rli)->get_group_master_log_pos(),
                        llbuff));
    }
    /*
      Executing a part of rli->stmt_done() logics that does not deal
      with group position change. The part is redundant now but is 
      future-change-proof addon, e.g if COMMIT handling will start checking
      invariants like IN_STMT flag must be off at committing the transaction.
    */
    const_cast<Relay_log_info*>(rli)->inc_event_relay_log_pos();
    const_cast<Relay_log_info*>(rli)->clear_flag(Relay_log_info::IN_STMT);
  }
  else
  {
    const_cast<Relay_log_info*>(rli)->slave_close_thread_tables(thd);
  }

  /*
    Note:   We do not need to execute reset_one_shot_variables() if this
            db_ok() test fails.
    Reason: The db stored in binlog events is the same for SET and for
            its companion query.  If the SET is ignored because of
            db_ok(), the companion query will also be ignored, and if
            the companion query is ignored in the db_ok() test of
            ::do_apply_event(), then the companion SET also have so
            we don't need to reset_one_shot_variables().
  */
  {
    thd->set_time(&when);
    thd->set_query_and_id((char*)query_arg, q_len_arg,
                          thd->charset(), next_query_id());
    thd->variables.pseudo_thread_id= thread_id;		// for temp tables
    attach_temp_tables_worker(thd);
    DBUG_PRINT("query",("%s", thd->query()));

    if (ignored_error_code((expected_error= error_code)) ||
	!unexpected_error_code(expected_error))
    {
      if (flags2_inited)
        /*
          all bits of thd->variables.option_bits which are 1 in OPTIONS_WRITTEN_TO_BIN_LOG
          must take their value from flags2.
        */
        thd->variables.option_bits= flags2|(thd->variables.option_bits & ~OPTIONS_WRITTEN_TO_BIN_LOG);
      /*
        else, we are in a 3.23/4.0 binlog; we previously received a
        Rotate_log_event which reset thd->variables.option_bits and sql_mode etc, so
        nothing to do.
      */
      /*
        We do not replicate MODE_NO_DIR_IN_CREATE. That is, if the master is a
        slave which runs with SQL_MODE=MODE_NO_DIR_IN_CREATE, this should not
        force us to ignore the dir too. Imagine you are a ring of machines, and
        one has a disk problem so that you temporarily need
        MODE_NO_DIR_IN_CREATE on this machine; you don't want it to propagate
        elsewhere (you don't want all slaves to start ignoring the dirs).
      */
      if (sql_mode_inited)
        thd->variables.sql_mode=
          (sql_mode_t) ((thd->variables.sql_mode & MODE_NO_DIR_IN_CREATE) |
                       (sql_mode & ~(ulonglong) MODE_NO_DIR_IN_CREATE));
      if (charset_inited)
      {
        if (rli->cached_charset_compare(charset))
        {
          char *charset_p= charset; // Avoid type-punning warning.
          /* Verify that we support the charsets found in the event. */
          if (!(thd->variables.character_set_client=
                get_charset(uint2korr(charset_p), MYF(MY_WME))) ||
              !(thd->variables.collation_connection=
                get_charset(uint2korr(charset+2), MYF(MY_WME))) ||
              !(thd->variables.collation_server=
                get_charset(uint2korr(charset+4), MYF(MY_WME))))
          {
            /*
              We updated the thd->variables with nonsensical values (0). Let's
              set them to something safe (i.e. which avoids crash), and we'll
              stop with EE_UNKNOWN_CHARSET in compare_errors (unless set to
              ignore this error).
            */
            set_slave_thread_default_charset(thd, rli);
            goto compare_errors;
          }
          thd->update_charset(); // for the charset change to take effect
          /*
            Reset thd->query_string.cs to the newly set value.
            Note, there is a small flaw here. For a very short time frame
            if the new charset is different from the old charset and
            if another thread executes "SHOW PROCESSLIST" after
            the above thd->set_query_and_id() and before this thd->set_query(),
            and if the current query has some non-ASCII characters,
            the another thread may see some '?' marks in the PROCESSLIST
            result. This should be acceptable now. This is a reminder
            to fix this if any refactoring happens here sometime.
          */
          thd->set_query((char*) query_arg, q_len_arg, thd->charset());
        }
      }
      if (time_zone_len)
      {
        String tmp(time_zone_str, time_zone_len, &my_charset_bin);
        if (!(thd->variables.time_zone= my_tz_find(thd, &tmp)))
        {
          my_error(ER_UNKNOWN_TIME_ZONE, MYF(0), tmp.c_ptr());
          thd->variables.time_zone= global_system_variables.time_zone;
          goto compare_errors;
        }
      }
      if (lc_time_names_number)
      {
        if (!(thd->variables.lc_time_names=
              my_locale_by_number(lc_time_names_number)))
        {
          my_printf_error(ER_UNKNOWN_ERROR,
                      "Unknown locale: '%d'", MYF(0), lc_time_names_number);
          thd->variables.lc_time_names= &my_locale_en_US;
          goto compare_errors;
        }
      }
      else
        thd->variables.lc_time_names= &my_locale_en_US;
      if (charset_database_number)
      {
        CHARSET_INFO *cs;
        if (!(cs= get_charset(charset_database_number, MYF(0))))
        {
          char buf[20];
          int10_to_str((int) charset_database_number, buf, -10);
          my_error(ER_UNKNOWN_COLLATION, MYF(0), buf);
          goto compare_errors;
        }
        thd->variables.collation_database= cs;
      }
      else
        thd->variables.collation_database= thd->db_charset;
      
      thd->table_map_for_update= (table_map)table_map_for_update;
      thd->set_invoker(&user, &host);
      /*
        Flag if we need to rollback the statement transaction on
        slave if it by chance succeeds.
        If we expected a non-zero error code and get nothing and,
        it is a concurrency issue or ignorable issue, effects
        of the statement should be rolled back.
      */
      if (expected_error &&
          (ignored_error_code(expected_error) ||
           concurrency_error_code(expected_error)))
      {
        thd->variables.option_bits|= OPTION_MASTER_SQL_ERROR;
      }
      /* Execute the query (note that we bypass dispatch_command()) */
      Parser_state parser_state;
      if (!parser_state.init(thd, thd->query(), thd->query_length()))
      {
        DBUG_ASSERT(thd->m_digest == NULL);
        thd->m_digest= & thd->m_digest_state;
        DBUG_ASSERT(thd->m_statement_psi == NULL);
        thd->m_statement_psi= MYSQL_START_STATEMENT(&thd->m_statement_state,
                                                    stmt_info_rpl.m_key,
                                                    thd->db, thd->db_length,
                                                    thd->charset());
        THD_STAGE_INFO(thd, stage_init);
        MYSQL_SET_STATEMENT_TEXT(thd->m_statement_psi, thd->query(), thd->query_length());
        if (thd->m_digest != NULL)
          thd->m_digest->reset(thd->m_token_array, max_digest_length);

        mysql_parse(thd, thd->query(), thd->query_length(), &parser_state);
        /* Finalize server status flags after executing a statement. */
        thd->update_server_status();
        log_slow_statement(thd);
      }

      thd->variables.option_bits&= ~OPTION_MASTER_SQL_ERROR;

      /*
        Resetting the enable_slow_log thd variable.

        We need to reset it back to the opt_log_slow_slave_statements
        value after the statement execution (and slow logging
        is done). It might have changed if the statement was an
        admin statement (in which case, down in mysql_parse execution
        thd->enable_slow_log is set to the value of
        opt_log_slow_admin_statements).
      */
      thd->enable_slow_log= opt_log_slow_slave_statements;
    }
    else
    {
      /*
        The query got a really bad error on the master (thread killed etc),
        which could be inconsistent. Parse it to test the table names: if the
        replicate-*-do|ignore-table rules say "this query must be ignored" then
        we exit gracefully; otherwise we warn about the bad error and tell DBA
        to check/fix it.
      */
      if (mysql_test_parse_for_slave(thd, thd->query(), thd->query_length()))
        clear_all_errors(thd, const_cast<Relay_log_info*>(rli)); /* Can ignore query */
      else
      {
        rli->report(ERROR_LEVEL, expected_error, 
                          "\
Query partially completed on the master (error on master: %d) \
and was aborted. There is a chance that your master is inconsistent at this \
point. If you are sure that your master is ok, run this query manually on the \
slave and then restart the slave with SET GLOBAL SQL_SLAVE_SKIP_COUNTER=1; \
START SLAVE; . Query: '%s'", expected_error, thd->query());
        thd->is_slave_error= 1;
      }
      goto end;
    }

    /* If the query was not ignored, it is printed to the general log */
    if (!thd->is_error() || thd->get_stmt_da()->sql_errno() != ER_SLAVE_IGNORED_TABLE)
    {
      /* log the rewritten query if the query was rewritten 
         and the option to log raw was not set.
        
         There is an assumption here. We assume that query log
         events can never have multi-statement queries, thus the
         parsed statement is the same as the raw one.
       */
      if (opt_log_raw || thd->rewritten_query.length() == 0)
        general_log_write(thd, COM_QUERY, thd->query(), thd->query_length());
      else
        general_log_write(thd, COM_QUERY, thd->rewritten_query.c_ptr_safe(), 
                                          thd->rewritten_query.length());
    }

compare_errors:
    /*
      In the slave thread, we may sometimes execute some DROP / * 40005
      TEMPORARY * / TABLE that come from parts of binlogs (likely if we
      use RESET SLAVE or CHANGE MASTER TO), while the temporary table
      has already been dropped. To ignore such irrelevant "table does
      not exist errors", we silently clear the error if TEMPORARY was used.
    */
    if (thd->lex->sql_command == SQLCOM_DROP_TABLE && thd->lex->drop_temporary &&
        thd->is_error() && thd->get_stmt_da()->sql_errno() == ER_BAD_TABLE_ERROR &&
        !expected_error)
      thd->get_stmt_da()->reset_diagnostics_area();
    /*
      If we expected a non-zero error code, and we don't get the same error
      code, and it should be ignored or is related to a concurrency issue.
    */
    actual_error= thd->is_error() ? thd->get_stmt_da()->sql_errno() : 0;
    DBUG_PRINT("info",("expected_error: %d  sql_errno: %d",
                       expected_error, actual_error));

    /*
      If a statement with expected error is received on slave and if the
      statement is not filtered on the slave, only then compare the expected
      error with the actual error that happened on slave.
    */
    if ((expected_error && rpl_filter->db_ok(thd->db) &&
         expected_error != actual_error &&
         !concurrency_error_code(expected_error)) &&
        !ignored_error_code(actual_error) &&
        !ignored_error_code(expected_error))
    {
      rli->report(ERROR_LEVEL, 0,
                      "\
Query caused different errors on master and slave.     \
Error on master: message (format)='%s' error code=%d ; \
Error on slave: actual message='%s', error code=%d. \
Default database: '%s'. Query: '%s'",
                      ER_SAFE(expected_error),
                      expected_error,
                      actual_error ? thd->get_stmt_da()->message() : "no error",
                      actual_error,
                      print_slave_db_safe(db), query_arg);
      thd->is_slave_error= 1;
    }
    /*
      If we get the same error code as expected and it is not a concurrency
      issue, or should be ignored.
    */
    else if ((expected_error == actual_error &&
              !concurrency_error_code(expected_error)) ||
             ignored_error_code(actual_error))
    {
      DBUG_PRINT("info",("error ignored"));
      if (actual_error && log_warnings > 1 && ignored_error_code(actual_error))
      {
        if (actual_error == ER_SLAVE_IGNORED_TABLE)
        {
          if (!slave_ignored_err_throttle.log(thd))
            rli->report(WARNING_LEVEL, actual_error,
                        "Could not execute %s event. Detailed error: %s;"
                        " Error log throttle is enabled. This error will not be"
                        " displayed for next %lu secs. It will be suppressed",
                        get_type_str(), thd->get_stmt_da()->message(),
                        (window_size / 1000000));
        }
        else
          rli->report(WARNING_LEVEL, actual_error,
                      "Could not execute %s event. Detailed error: %s;",
                      get_type_str(), thd->get_stmt_da()->message());
      }
      clear_all_errors(thd, const_cast<Relay_log_info*>(rli));
      thd->killed= THD::NOT_KILLED;
    }
    /*
      Other cases: mostly we expected no error and get one.
    */
    else if (thd->is_slave_error || thd->is_fatal_error)
    {
      if (!is_silent_error(thd))
      {
        rli->report(ERROR_LEVEL, actual_error,
                    "Error '%s' on query. Default database: '%s'. Query: '%s'",
                    (actual_error ? thd->get_stmt_da()->message() :
                     "unexpected success or fatal error"),
                    print_slave_db_safe(thd->db), query_arg);
      }
      thd->is_slave_error= 1;
    }

    /*
      TODO: compare the values of "affected rows" around here. Something
      like:
      if ((uint32) affected_in_event != (uint32) affected_on_slave)
      {
      sql_print_error("Slave: did not get the expected number of affected \
      rows running query from master - expected %d, got %d (this numbers \
      should have matched modulo 4294967296).", 0, ...);
      thd->is_slave_error = 1;
      }
      We may also want an option to tell the slave to ignore "affected"
      mismatch. This mismatch could be implemented with a new ER_ code, and
      to ignore it you would use --slave-skip-errors...

      To do the comparison we need to know the value of "affected" which the
      above mysql_parse() computed. And we need to know the value of
      "affected" in the master's binlog. Both will be implemented later. The
      important thing is that we now have the format ready to log the values
      of "affected" in the binlog. So we can release 5.0.0 before effectively
      logging "affected" and effectively comparing it.
    */
  } /* End of if (db_ok(... */

  {
    /**
      The following failure injecion works in cooperation with tests
      setting @@global.debug= 'd,stop_slave_middle_group'.
      The sql thread receives the killed status and will proceed
      to shutdown trying to finish incomplete events group.
    */

    // TODO: address the middle-group killing in MTS case

    DBUG_EXECUTE_IF("stop_slave_middle_group",
                    if (strcmp("COMMIT", query) != 0 &&
                        strcmp("BEGIN", query) != 0)
                    {
                      if (thd->transaction.all.cannot_safely_rollback())
                        const_cast<Relay_log_info*>(rli)->abort_slave= 1;
                    };);
  }

end:

  if (thd->temporary_tables)
    detach_temp_tables_worker(thd);
  /*
    Probably we have set thd->query, thd->db, thd->catalog to point to places
    in the data_buf of this event. Now the event is going to be deleted
    probably, so data_buf will be freed, so the thd->... listed above will be
    pointers to freed memory.
    So we must set them to 0, so that those bad pointers values are not later
    used. Note that "cleanup" queries like automatic DROP TEMPORARY TABLE
    don't suffer from these assignments to 0 as DROP TEMPORARY
    TABLE uses the db.table syntax.
  */
  thd->catalog= 0;
  thd->set_db(NULL, 0);                 /* will free the current database */
  thd->reset_query();
  thd->lex->sql_command= SQLCOM_END;
  DBUG_PRINT("info", ("end: query= 0"));

  /* Mark the statement completed. */
  MYSQL_END_STATEMENT(thd->m_statement_psi, thd->get_stmt_da());
  thd->m_statement_psi= NULL;
  thd->m_digest= NULL;

  /*
    As a disk space optimization, future masters will not log an event for
    LAST_INSERT_ID() if that function returned 0 (and thus they will be able
    to replace the THD::stmt_depends_on_first_successful_insert_id_in_prev_stmt
    variable by (THD->first_successful_insert_id_in_prev_stmt > 0) ; with the
    resetting below we are ready to support that.
  */
  thd->first_successful_insert_id_in_prev_stmt_for_binlog= 0;
  thd->first_successful_insert_id_in_prev_stmt= 0;
  thd->stmt_depends_on_first_successful_insert_id_in_prev_stmt= 0;
  free_root(thd->mem_root,MYF(MY_KEEP_PREALLOC));
  DBUG_RETURN(thd->is_slave_error);
}

int Query_log_event::do_update_pos(Relay_log_info *rli)
{
  /*
    Note that we will not increment group* positions if we are just
    after a SET ONE_SHOT, because SET ONE_SHOT should not be separated
    from its following updating query.
  */
  int ret= 0;
  if (thd->one_shot_set)
  {
    rli->inc_event_relay_log_pos();
  }
  else
    ret= Log_event::do_update_pos(rli);

  DBUG_EXECUTE_IF("crash_after_commit_and_update_pos",
       if (!strcmp("COMMIT", query))
       {
         sql_print_information("Crashing crash_after_commit_and_update_pos.");
         rli->flush_info(true);
         ha_flush_logs(0); 
         DBUG_SUICIDE();
       }
  );
  
  return ret;
}


Log_event::enum_skip_reason
Query_log_event::do_shall_skip(Relay_log_info *rli)
{
  DBUG_ENTER("Query_log_event::do_shall_skip");
  DBUG_PRINT("debug", ("query: %s; q_len: %d", query, q_len));
  DBUG_ASSERT(query && q_len > 0);

  if (rli->slave_skip_counter > 0)
  {
    if (strcmp("BEGIN", query) == 0)
    {
      thd->variables.option_bits|= OPTION_BEGIN;
      DBUG_RETURN(Log_event::continue_group(rli));
    }

    if (strcmp("COMMIT", query) == 0 || strcmp("ROLLBACK", query) == 0)
    {
      thd->variables.option_bits&= ~OPTION_BEGIN;
      DBUG_RETURN(Log_event::EVENT_SKIP_COUNT);
    }
  }
  DBUG_RETURN(Log_event::do_shall_skip(rli));
}

#endif


/**************************************************************************
	Start_log_event_v3 methods
**************************************************************************/

#ifndef MYSQL_CLIENT
Start_log_event_v3::Start_log_event_v3()
  :Log_event(), created(0), binlog_version(BINLOG_VERSION),
   dont_set_created(0)
{
  memcpy(server_version, ::server_version, ST_SERVER_VER_LEN);
}
#endif

/*
  Start_log_event_v3::pack_info()
*/

#if defined(HAVE_REPLICATION) && !defined(MYSQL_CLIENT)
int Start_log_event_v3::pack_info(Protocol *protocol)
{
  char buf[12 + ST_SERVER_VER_LEN + 14 + 22], *pos;
  pos= strmov(buf, "Server ver: ");
  pos= strmov(pos, server_version);
  pos= strmov(pos, ", Binlog ver: ");
  pos= int10_to_str(binlog_version, pos, 10);
  protocol->store(buf, (uint) (pos-buf), &my_charset_bin);
  return 0;
}
#endif


/*
  Start_log_event_v3::print()
*/

#ifdef MYSQL_CLIENT
void Start_log_event_v3::print(FILE* file, PRINT_EVENT_INFO* print_event_info)
{
  DBUG_ENTER("Start_log_event_v3::print");

  IO_CACHE *const head= &print_event_info->head_cache;

  if (!print_event_info->short_form)
  {
    print_header(head, print_event_info, FALSE);
    my_b_printf(head, "\tStart: binlog v %d, server v %s created ",
                binlog_version, server_version);
    print_timestamp(head, NULL);
    if (created)
      my_b_printf(head," at startup");
    my_b_printf(head, "\n");
    if (flags & LOG_EVENT_BINLOG_IN_USE_F)
      my_b_printf(head, "# Warning: this binlog is either in use or was not "
                  "closed properly.\n");
  }
  if (!is_artificial_event() && created)
  {
#ifdef WHEN_WE_HAVE_THE_RESET_CONNECTION_SQL_COMMAND
    /*
      This is for mysqlbinlog: like in replication, we want to delete the stale
      tmp files left by an unclean shutdown of mysqld (temporary tables)
      and rollback unfinished transaction.
      Probably this can be done with RESET CONNECTION (syntax to be defined).
    */
    my_b_printf(head,"RESET CONNECTION%s\n", print_event_info->delimiter);
#else
    my_b_printf(head,"ROLLBACK%s\n", print_event_info->delimiter);
    if (print_event_info->is_gtid_next_set)
      print_event_info->is_gtid_next_valid= false;
#endif
  }
  // set gtid_next=automatic if we have previously set it to uuid:number
  if (!print_event_info->is_gtid_next_valid)
  {
    my_b_printf(head, "%sAUTOMATIC'%s\n",
                Gtid_log_event::SET_STRING_PREFIX,
                print_event_info->delimiter);
    print_event_info->is_gtid_next_set= false;
    print_event_info->is_gtid_next_valid= true;
  }
  if (temp_buf &&
      print_event_info->base64_output_mode != BASE64_OUTPUT_NEVER &&
      !print_event_info->short_form)
  {
    if (print_event_info->base64_output_mode != BASE64_OUTPUT_DECODE_ROWS)
      my_b_printf(head, "BINLOG '\n");
    print_base64(head, print_event_info, FALSE);
    print_event_info->printed_fd_event= TRUE;
  }
  DBUG_VOID_RETURN;
}
#endif /* MYSQL_CLIENT */

/*
  Start_log_event_v3::Start_log_event_v3()
*/

Start_log_event_v3::Start_log_event_v3(const char* buf, uint event_len,
                                       const Format_description_log_event
                                       *description_event)
  :Log_event(buf, description_event), binlog_version(BINLOG_VERSION)
{
  if (event_len < (uint)description_event->common_header_len +
      ST_COMMON_HEADER_LEN_OFFSET)
  {
    server_version[0]= 0;
    return;
  }
  buf+= description_event->common_header_len;
  binlog_version= uint2korr(buf+ST_BINLOG_VER_OFFSET);
  memcpy(server_version, buf+ST_SERVER_VER_OFFSET,
	 ST_SERVER_VER_LEN);
  // prevent overrun if log is corrupted on disk
  server_version[ST_SERVER_VER_LEN-1]= 0;
  created= uint4korr(buf+ST_CREATED_OFFSET);
  dont_set_created= 1;
}


/*
  Start_log_event_v3::write()
*/

#ifndef MYSQL_CLIENT
bool Start_log_event_v3::write(IO_CACHE* file)
{
  char buff[START_V3_HEADER_LEN];
  int2store(buff + ST_BINLOG_VER_OFFSET,binlog_version);
  memcpy(buff + ST_SERVER_VER_OFFSET,server_version,ST_SERVER_VER_LEN);
  if (!dont_set_created)
    created= get_time();
  int4store(buff + ST_CREATED_OFFSET,created);
  return (write_header(file, sizeof(buff)) ||
          wrapper_my_b_safe_write(file, (uchar*) buff, sizeof(buff)) ||
	  write_footer(file));
}
#endif


#if defined(HAVE_REPLICATION) && !defined(MYSQL_CLIENT)

/**
  Start_log_event_v3::do_apply_event() .
  The master started

    IMPLEMENTATION
    - To handle the case where the master died without having time to write
    DROP TEMPORARY TABLE, DO RELEASE_LOCK (prepared statements' deletion is
    TODO), we clean up all temporary tables that we got, if we are sure we
    can (see below).

  @todo
    - Remove all active user locks.
    Guilhem 2003-06: this is true but not urgent: the worst it can cause is
    the use of a bit of memory for a user lock which will not be used
    anymore. If the user lock is later used, the old one will be released. In
    other words, no deadlock problem.
*/

int Start_log_event_v3::do_apply_event(Relay_log_info const *rli)
{
  DBUG_ENTER("Start_log_event_v3::do_apply_event");
  int error= 0;
  switch (binlog_version)
  {
  case 3:
  case 4:
    /*
      This can either be 4.x (then a Start_log_event_v3 is only at master
      startup so we are sure the master has restarted and cleared his temp
      tables; the event always has 'created'>0) or 5.0 (then we have to test
      'created').
    */
    if (created)
    {
      error= close_temporary_tables(thd);
      cleanup_load_tmpdir();
    }
    else
    {
      /*
        Set all temporary tables thread references to the current thread
        as they may point to the "old" SQL slave thread in case of its
        restart.
      */
      TABLE *table;
      for (table= thd->temporary_tables; table; table= table->next)
        table->in_use= thd;
    }
    break;

    /*
       Now the older formats; in that case load_tmpdir is cleaned up by the I/O
       thread.
    */
  case 1:
    if (strncmp(rli->get_rli_description_event()->server_version,
                "3.23.57",7) >= 0 && created)
    {
      /*
        Can distinguish, based on the value of 'created': this event was
        generated at master startup.
      */
      error= close_temporary_tables(thd);
    }
    /*
      Otherwise, can't distinguish a Start_log_event generated at
      master startup and one generated by master FLUSH LOGS, so cannot
      be sure temp tables have to be dropped. So do nothing.
    */
    break;
  default:
    /* this case is impossible */
    DBUG_RETURN(1);
  }
  DBUG_RETURN(error);
}
#endif /* defined(HAVE_REPLICATION) && !defined(MYSQL_CLIENT) */

/***************************************************************************
       Format_description_log_event methods
****************************************************************************/

/**
  Format_description_log_event 1st ctor.

    Ctor. Can be used to create the event to write to the binary log (when the
    server starts or when FLUSH LOGS), or to create artificial events to parse
    binlogs from MySQL 3.23 or 4.x.
    When in a client, only the 2nd use is possible.

  @param binlog_version         the binlog version for which we want to build
                                an event. Can be 1 (=MySQL 3.23), 3 (=4.0.x
                                x>=2 and 4.1) or 4 (MySQL 5.0). Note that the
                                old 4.0 (binlog version 2) is not supported;
                                it should not be used for replication with
                                5.0.
  @param server_ver             a string containing the server version.
*/

Format_description_log_event::
Format_description_log_event(uint8 binlog_ver, const char* server_ver)
  :Start_log_event_v3(), event_type_permutation(0)
{
  binlog_version= binlog_ver;
  switch (binlog_ver) {
  case 4: /* MySQL 5.0 */
    memcpy(server_version, ::server_version, ST_SERVER_VER_LEN);
    DBUG_EXECUTE_IF("pretend_version_50034_in_binlog",
                    strmov(server_version, "5.0.34"););
    common_header_len= LOG_EVENT_HEADER_LEN;
    number_of_event_types= LOG_EVENT_TYPES;
    /* we'll catch my_malloc() error in is_valid() */
    post_header_len=(uint8*) my_malloc(number_of_event_types*sizeof(uint8)
                                       + BINLOG_CHECKSUM_ALG_DESC_LEN,
                                       MYF(0));
    /*
      This long list of assignments is not beautiful, but I see no way to
      make it nicer, as the right members are #defines, not array members, so
      it's impossible to write a loop.
    */
    if (post_header_len)
    {
#ifndef DBUG_OFF
      // Allows us to sanity-check that all events initialized their
      // events (see the end of this 'if' block).
      memset(post_header_len, 255, number_of_event_types*sizeof(uint8));
#endif

      /* Note: all event types must explicitly fill in their lengths here. */
      post_header_len[START_EVENT_V3-1]= START_V3_HEADER_LEN;
      post_header_len[QUERY_EVENT-1]= QUERY_HEADER_LEN;
      post_header_len[STOP_EVENT-1]= STOP_HEADER_LEN;
      post_header_len[ROTATE_EVENT-1]= ROTATE_HEADER_LEN;
      post_header_len[INTVAR_EVENT-1]= INTVAR_HEADER_LEN;
      post_header_len[LOAD_EVENT-1]= LOAD_HEADER_LEN;
      post_header_len[SLAVE_EVENT-1]= 0;   /* Unused because the code for Slave log event was removed. (15th Oct. 2010) */
      post_header_len[CREATE_FILE_EVENT-1]= CREATE_FILE_HEADER_LEN;
      post_header_len[APPEND_BLOCK_EVENT-1]= APPEND_BLOCK_HEADER_LEN;
      post_header_len[EXEC_LOAD_EVENT-1]= EXEC_LOAD_HEADER_LEN;
      post_header_len[DELETE_FILE_EVENT-1]= DELETE_FILE_HEADER_LEN;
      post_header_len[NEW_LOAD_EVENT-1]= NEW_LOAD_HEADER_LEN;
      post_header_len[RAND_EVENT-1]= RAND_HEADER_LEN;
      post_header_len[USER_VAR_EVENT-1]= USER_VAR_HEADER_LEN;
      post_header_len[FORMAT_DESCRIPTION_EVENT-1]= FORMAT_DESCRIPTION_HEADER_LEN;
      post_header_len[XID_EVENT-1]= XID_HEADER_LEN;
      post_header_len[BEGIN_LOAD_QUERY_EVENT-1]= BEGIN_LOAD_QUERY_HEADER_LEN;
      post_header_len[EXECUTE_LOAD_QUERY_EVENT-1]= EXECUTE_LOAD_QUERY_HEADER_LEN;
      /*
        The PRE_GA events are never be written to any binlog, but
        their lengths are included in Format_description_log_event.
        Hence, we need to be assign some value here, to avoid reading
        uninitialized memory when the array is written to disk.
      */
      post_header_len[PRE_GA_WRITE_ROWS_EVENT-1] = 0;
      post_header_len[PRE_GA_UPDATE_ROWS_EVENT-1] = 0;
      post_header_len[PRE_GA_DELETE_ROWS_EVENT-1] = 0;

      post_header_len[TABLE_MAP_EVENT-1]=       TABLE_MAP_HEADER_LEN;
      post_header_len[WRITE_ROWS_EVENT_V1-1]=   ROWS_HEADER_LEN_V1;
      post_header_len[UPDATE_ROWS_EVENT_V1-1]=  ROWS_HEADER_LEN_V1;
      post_header_len[DELETE_ROWS_EVENT_V1-1]=  ROWS_HEADER_LEN_V1;
      /*
        We here have the possibility to simulate a master of before we changed
        the table map id to be stored in 6 bytes: when it was stored in 4
        bytes (=> post_header_len was 6). This is used to test backward
        compatibility.
        This code can be removed after a few months (today is Dec 21st 2005),
        when we know that the 4-byte masters are not deployed anymore (check
        with Tomas Ulin first!), and the accompanying test (rpl_row_4_bytes)
        too.
      */
      DBUG_EXECUTE_IF("old_row_based_repl_4_byte_map_id_master",
                      post_header_len[TABLE_MAP_EVENT-1]=
                      post_header_len[WRITE_ROWS_EVENT_V1-1]=
                      post_header_len[UPDATE_ROWS_EVENT_V1-1]=
                      post_header_len[DELETE_ROWS_EVENT_V1-1]= 6;);
      post_header_len[INCIDENT_EVENT-1]= INCIDENT_HEADER_LEN;
      post_header_len[HEARTBEAT_LOG_EVENT-1]= 0;
      post_header_len[IGNORABLE_LOG_EVENT-1]= IGNORABLE_HEADER_LEN;
      post_header_len[ROWS_QUERY_LOG_EVENT-1]= IGNORABLE_HEADER_LEN;
      post_header_len[WRITE_ROWS_EVENT-1]=  ROWS_HEADER_LEN_V2;
      post_header_len[UPDATE_ROWS_EVENT-1]= ROWS_HEADER_LEN_V2;
      post_header_len[DELETE_ROWS_EVENT-1]= ROWS_HEADER_LEN_V2;
      post_header_len[GTID_LOG_EVENT-1]=
        post_header_len[ANONYMOUS_GTID_LOG_EVENT-1]=
        Gtid_log_event::POST_HEADER_LENGTH;
      post_header_len[PREVIOUS_GTIDS_LOG_EVENT-1]= IGNORABLE_HEADER_LEN;

      // Sanity-check that all post header lengths are initialized.
      int i;
      for (i=0; i<number_of_event_types; i++)
        DBUG_ASSERT(post_header_len[i] != 255);
    }
    break;

  case 1: /* 3.23 */
  case 3: /* 4.0.x x>=2 */
    /*
      We build an artificial (i.e. not sent by the master) event, which
      describes what those old master versions send.
    */
    if (binlog_ver==1)
      strmov(server_version, server_ver ? server_ver : "3.23");
    else
      strmov(server_version, server_ver ? server_ver : "4.0");
    common_header_len= binlog_ver==1 ? OLD_HEADER_LEN :
      LOG_EVENT_MINIMAL_HEADER_LEN;
    /*
      The first new event in binlog version 4 is Format_desc. So any event type
      after that does not exist in older versions. We use the events known by
      version 3, even if version 1 had only a subset of them (this is not a
      problem: it uses a few bytes for nothing but unifies code; it does not
      make the slave detect less corruptions).
    */
    number_of_event_types= FORMAT_DESCRIPTION_EVENT - 1;
    post_header_len=(uint8*) my_malloc(number_of_event_types*sizeof(uint8),
                                       MYF(0));
    if (post_header_len)
    {
      post_header_len[START_EVENT_V3-1]= START_V3_HEADER_LEN;
      post_header_len[QUERY_EVENT-1]= QUERY_HEADER_MINIMAL_LEN;
      post_header_len[STOP_EVENT-1]= 0;
      post_header_len[ROTATE_EVENT-1]= (binlog_ver==1) ? 0 : ROTATE_HEADER_LEN;
      post_header_len[INTVAR_EVENT-1]= 0;
      post_header_len[LOAD_EVENT-1]= LOAD_HEADER_LEN;
      post_header_len[SLAVE_EVENT-1]= 0;  /* Unused because the code for Slave log event was removed. (15th Oct. 2010) */
      post_header_len[CREATE_FILE_EVENT-1]= CREATE_FILE_HEADER_LEN;
      post_header_len[APPEND_BLOCK_EVENT-1]= APPEND_BLOCK_HEADER_LEN;
      post_header_len[EXEC_LOAD_EVENT-1]= EXEC_LOAD_HEADER_LEN;
      post_header_len[DELETE_FILE_EVENT-1]= DELETE_FILE_HEADER_LEN;
      post_header_len[NEW_LOAD_EVENT-1]= post_header_len[LOAD_EVENT-1];
      post_header_len[RAND_EVENT-1]= 0;
      post_header_len[USER_VAR_EVENT-1]= 0;
    }
    break;
  default: /* Includes binlog version 2 i.e. 4.0.x x<=1 */
    post_header_len= 0; /* will make is_valid() fail */
    break;
  }
  calc_server_version_split();
  checksum_alg= (uint8) BINLOG_CHECKSUM_ALG_UNDEF;
}


/**
  The problem with this constructor is that the fixed header may have a
  length different from this version, but we don't know this length as we
  have not read the Format_description_log_event which says it, yet. This
  length is in the post-header of the event, but we don't know where the
  post-header starts.

  So this type of event HAS to:
  - either have the header's length at the beginning (in the header, at a
  fixed position which will never be changed), not in the post-header. That
  would make the header be "shifted" compared to other events.
  - or have a header of size LOG_EVENT_MINIMAL_HEADER_LEN (19), in all future
  versions, so that we know for sure.

  I (Guilhem) chose the 2nd solution. Rotate has the same constraint (because
  it is sent before Format_description_log_event).
*/

Format_description_log_event::
Format_description_log_event(const char* buf,
                             uint event_len,
                             const
                             Format_description_log_event*
                             description_event)
  :Start_log_event_v3(buf, event_len, description_event),
   common_header_len(0), post_header_len(NULL), event_type_permutation(0)
{
  ulong ver_calc;
  DBUG_ENTER("Format_description_log_event::Format_description_log_event(char*,...)");
  if (!Start_log_event_v3::is_valid())
    DBUG_VOID_RETURN; /* sanity check */
  buf+= LOG_EVENT_MINIMAL_HEADER_LEN;
  if ((common_header_len=buf[ST_COMMON_HEADER_LEN_OFFSET]) < OLD_HEADER_LEN)
    DBUG_VOID_RETURN; /* sanity check */
  number_of_event_types=
    event_len - (LOG_EVENT_MINIMAL_HEADER_LEN + ST_COMMON_HEADER_LEN_OFFSET + 1);
  DBUG_PRINT("info", ("common_header_len=%d number_of_event_types=%d",
                      common_header_len, number_of_event_types));
  /* If alloc fails, we'll detect it in is_valid() */

  post_header_len= (uint8*) my_memdup((uchar*)buf+ST_COMMON_HEADER_LEN_OFFSET+1,
                                      number_of_event_types*
                                      sizeof(*post_header_len),
                                      MYF(0));
  calc_server_version_split();
  if ((ver_calc= get_version_product()) >= checksum_version_product)
  {
    /* the last bytes are the checksum alg desc and value (or value's room) */
    number_of_event_types -= BINLOG_CHECKSUM_ALG_DESC_LEN;
    /*
      FD from the checksum-home version server (ver_calc ==
      checksum_version_product) must have 
      number_of_event_types == LOG_EVENT_TYPES.
    */
    DBUG_ASSERT(ver_calc != checksum_version_product ||
                number_of_event_types == LOG_EVENT_TYPES);
    checksum_alg= post_header_len[number_of_event_types];
  }
  else
  {
    checksum_alg= (uint8) BINLOG_CHECKSUM_ALG_UNDEF;
  }

  /*
    In some previous versions, the events were given other event type
    id numbers than in the present version. When replicating from such
    a version, we therefore set up an array that maps those id numbers
    to the id numbers of the present server.

    If post_header_len is null, it means malloc failed, and is_valid
    will fail, so there is no need to do anything.

    The trees in which events have wrong id's are:

    mysql-5.1-wl1012.old mysql-5.1-wl2325-5.0-drop6p13-alpha
    mysql-5.1-wl2325-5.0-drop6 mysql-5.1-wl2325-5.0
    mysql-5.1-wl2325-no-dd

    (this was found by grepping for two lines in sequence where the
    first matches "FORMAT_DESCRIPTION_EVENT," and the second matches
    "TABLE_MAP_EVENT," in log_event.h in all trees)

    In these trees, the following server_versions existed since
    TABLE_MAP_EVENT was introduced:

    5.1.1-a_drop5p3   5.1.1-a_drop5p4        5.1.1-alpha
    5.1.2-a_drop5p10  5.1.2-a_drop5p11       5.1.2-a_drop5p12
    5.1.2-a_drop5p13  5.1.2-a_drop5p14       5.1.2-a_drop5p15
    5.1.2-a_drop5p16  5.1.2-a_drop5p16b      5.1.2-a_drop5p16c
    5.1.2-a_drop5p17  5.1.2-a_drop5p4        5.1.2-a_drop5p5
    5.1.2-a_drop5p6   5.1.2-a_drop5p7        5.1.2-a_drop5p8
    5.1.2-a_drop5p9   5.1.3-a_drop5p17       5.1.3-a_drop5p17b
    5.1.3-a_drop5p17c 5.1.4-a_drop5p18       5.1.4-a_drop5p19
    5.1.4-a_drop5p20  5.1.4-a_drop6p0        5.1.4-a_drop6p1
    5.1.4-a_drop6p2   5.1.5-a_drop5p20       5.2.0-a_drop6p3
    5.2.0-a_drop6p4   5.2.0-a_drop6p5        5.2.0-a_drop6p6
    5.2.1-a_drop6p10  5.2.1-a_drop6p11       5.2.1-a_drop6p12
    5.2.1-a_drop6p6   5.2.1-a_drop6p7        5.2.1-a_drop6p8
    5.2.2-a_drop6p13  5.2.2-a_drop6p13-alpha 5.2.2-a_drop6p13b
    5.2.2-a_drop6p13c

    (this was found by grepping for "mysql," in all historical
    versions of configure.in in the trees listed above).

    There are 5.1.1-alpha versions that use the new event id's, so we
    do not test that version string.  So replication from 5.1.1-alpha
    with the other event id's to a new version does not work.
    Moreover, we can safely ignore the part after drop[56].  This
    allows us to simplify the big list above to the following regexes:

    5\.1\.[1-5]-a_drop5.*
    5\.1\.4-a_drop6.*
    5\.2\.[0-2]-a_drop6.*

    This is what we test for in the 'if' below.
  */
  if (post_header_len &&
      server_version[0] == '5' && server_version[1] == '.' &&
      server_version[3] == '.' &&
      strncmp(server_version + 5, "-a_drop", 7) == 0 &&
      ((server_version[2] == '1' &&
        server_version[4] >= '1' && server_version[4] <= '5' &&
        server_version[12] == '5') ||
       (server_version[2] == '1' &&
        server_version[4] == '4' &&
        server_version[12] == '6') ||
       (server_version[2] == '2' &&
        server_version[4] >= '0' && server_version[4] <= '2' &&
        server_version[12] == '6')))
  {
    if (number_of_event_types != 22)
    {
      DBUG_PRINT("info", (" number_of_event_types=%d",
                          number_of_event_types));
      /* this makes is_valid() return false. */
      my_free(post_header_len);
      post_header_len= NULL;
      DBUG_VOID_RETURN;
    }
    static const uint8 perm[EVENT_TYPE_PERMUTATION_NUM]=
      {
        UNKNOWN_EVENT, START_EVENT_V3, QUERY_EVENT, STOP_EVENT, ROTATE_EVENT,
        INTVAR_EVENT, LOAD_EVENT, SLAVE_EVENT, CREATE_FILE_EVENT,
        APPEND_BLOCK_EVENT, EXEC_LOAD_EVENT, DELETE_FILE_EVENT,
        NEW_LOAD_EVENT,
        RAND_EVENT, USER_VAR_EVENT,
        FORMAT_DESCRIPTION_EVENT,
        TABLE_MAP_EVENT,
        PRE_GA_WRITE_ROWS_EVENT,
        PRE_GA_UPDATE_ROWS_EVENT,
        PRE_GA_DELETE_ROWS_EVENT,
        XID_EVENT,
        BEGIN_LOAD_QUERY_EVENT,
        EXECUTE_LOAD_QUERY_EVENT,
      };
    event_type_permutation= perm;
    /*
      Since we use (permuted) event id's to index the post_header_len
      array, we need to permute the post_header_len array too.
    */
    uint8 post_header_len_temp[EVENT_TYPE_PERMUTATION_NUM];
    for (uint i= 1; i < EVENT_TYPE_PERMUTATION_NUM; i++)
      post_header_len_temp[perm[i] - 1]= post_header_len[i - 1];
    for (uint i= 0; i < EVENT_TYPE_PERMUTATION_NUM - 1; i++)
      post_header_len[i] = post_header_len_temp[i];
  }
  DBUG_VOID_RETURN;
}

#ifndef MYSQL_CLIENT
bool Format_description_log_event::write(IO_CACHE* file)
{
  bool ret;
  bool no_checksum;
  /*
    We don't call Start_log_event_v3::write() because this would make 2
    my_b_safe_write().
  */
  uchar buff[FORMAT_DESCRIPTION_HEADER_LEN + BINLOG_CHECKSUM_ALG_DESC_LEN];
  size_t rec_size= sizeof(buff);
  int2store(buff + ST_BINLOG_VER_OFFSET,binlog_version);
  memcpy((char*) buff + ST_SERVER_VER_OFFSET,server_version,ST_SERVER_VER_LEN);
  if (!dont_set_created)
    created= get_time();
  int4store(buff + ST_CREATED_OFFSET,created);
  buff[ST_COMMON_HEADER_LEN_OFFSET]= LOG_EVENT_HEADER_LEN;
  memcpy((char*) buff+ST_COMMON_HEADER_LEN_OFFSET + 1, (uchar*) post_header_len,
         LOG_EVENT_TYPES);
  /*
    if checksum is requested
    record the checksum-algorithm descriptor next to
    post_header_len vector which will be followed by the checksum value.
    Master is supposed to trigger checksum computing by binlog_checksum_options,
    slave does it via marking the event according to
    FD_queue checksum_alg value.
  */
  compile_time_assert(sizeof(BINLOG_CHECKSUM_ALG_DESC_LEN == 1));
#ifndef DBUG_OFF
  data_written= 0; // to prepare for need_checksum assert
#endif
  buff[FORMAT_DESCRIPTION_HEADER_LEN]= need_checksum() ?
    checksum_alg : (uint8) BINLOG_CHECKSUM_ALG_OFF;
  /* 
     FD of checksum-aware server is always checksum-equipped, (V) is in,
     regardless of @@global.binlog_checksum policy.
     Thereby a combination of (A) == 0, (V) != 0 means
     it's the checksum-aware server's FD event that heads checksum-free binlog
     file. 
     Here 0 stands for checksumming OFF to evaluate (V) as 0 is that case.
     A combination of (A) != 0, (V) != 0 denotes FD of the checksum-aware server
     heading the checksummed binlog.
     (A), (V) presence in FD of the checksum-aware server makes the event
     1 + 4 bytes bigger comparing to the former FD.
  */

  if ((no_checksum= (checksum_alg == BINLOG_CHECKSUM_ALG_OFF)))
  {
    checksum_alg= BINLOG_CHECKSUM_ALG_CRC32;  // Forcing (V) room to fill anyway
  }
  ret= (write_header(file, rec_size) ||
        wrapper_my_b_safe_write(file, buff, rec_size) ||
        write_footer(file));
  if (no_checksum)
    checksum_alg= BINLOG_CHECKSUM_ALG_OFF;
  return ret;
}
#endif

#if defined(HAVE_REPLICATION) && !defined(MYSQL_CLIENT)
int Format_description_log_event::do_apply_event(Relay_log_info const *rli)
{
  int ret= 0;
  DBUG_ENTER("Format_description_log_event::do_apply_event");

  /*
    As a transaction NEVER spans on 2 or more binlogs:
    if we have an active transaction at this point, the master died
    while writing the transaction to the binary log, i.e. while
    flushing the binlog cache to the binlog. XA guarantees that master has
    rolled back. So we roll back.
    Note: this event could be sent by the master to inform us of the
    format of its binlog; in other words maybe it is not at its
    original place when it comes to us; we'll know this by checking
    log_pos ("artificial" events have log_pos == 0).
  */
  if (!thd->rli_fake && !is_artificial_event() && created
      && thd->transaction.all.ha_list)
  {
    /* This is not an error (XA is safe), just an information */
    rli->report(INFORMATION_LEVEL, 0,
                "Rolling back unfinished transaction (no COMMIT "
                "or ROLLBACK in relay log). A probable cause is that "
                "the master died while writing the transaction to "
                "its binary log, thus rolled back too."); 
    const_cast<Relay_log_info*>(rli)->cleanup_context(thd, 1);
  }

  /*
    If this event comes from ourselves, there is no cleaning task to
    perform, we don't call Start_log_event_v3::do_apply_event()
    (this was just to update the log's description event).
  */
  if (server_id != (uint32) ::server_id)
  {
    /*
      If the event was not requested by the slave i.e. the master sent
      it while the slave asked for a position >4, the event will make
      rli->group_master_log_pos advance. Say that the slave asked for
      position 1000, and the Format_desc event's end is 96. Then in
      the beginning of replication rli->group_master_log_pos will be
      0, then 96, then jump to first really asked event (which is
      >96). So this is ok.
    */
    ret= Start_log_event_v3::do_apply_event(rli);
  }

  if (!ret)
  {
    /* Save the information describing this binlog */
    const_cast<Relay_log_info *>(rli)->set_rli_description_event(this);
  }

  DBUG_RETURN(ret);
}

int Format_description_log_event::do_update_pos(Relay_log_info *rli)
{
  if (server_id == (uint32) ::server_id)
  {
    /*
      We only increase the relay log position if we are skipping
      events and do not touch any group_* variables, nor flush the
      relay log info.  If there is a crash, we will have to re-skip
      the events again, but that is a minor issue.

      If we do not skip stepping the group log position (and the
      server id was changed when restarting the server), it might well
      be that we start executing at a position that is invalid, e.g.,
      at a Rows_log_event or a Query_log_event preceeded by a
      Intvar_log_event instead of starting at a Table_map_log_event or
      the Intvar_log_event respectively.
     */
    rli->inc_event_relay_log_pos();
    return 0;
  }
  else
  {
    return Log_event::do_update_pos(rli);
  }
}

Log_event::enum_skip_reason
Format_description_log_event::do_shall_skip(Relay_log_info *rli)
{
  return Log_event::EVENT_SKIP_NOT;
}

#endif


/**
   'server_version_split' is used for lookups to find if the server which
   created this event has some known bug.
*/
void Format_description_log_event::calc_server_version_split()
{
  do_server_version_split(server_version, server_version_split);

  DBUG_PRINT("info",("Format_description_log_event::server_version_split:"
                     " '%s' %d %d %d", server_version,
                     server_version_split[0],
                     server_version_split[1], server_version_split[2]));
}

/**
   @return integer representing the version of server that originated
   the current FD instance.
*/
ulong Format_description_log_event::get_version_product() const
{ 
  return version_product(server_version_split);
}

/**
   @return TRUE is the event's version is earlier than one that introduced
   the replication event checksum. FALSE otherwise.
*/
bool Format_description_log_event::is_version_before_checksum() const
{
  return get_version_product() < checksum_version_product;
}

/**
   @param buf buffer holding serialized FD event
   @param len netto (possible checksum is stripped off) length of the event buf
   
   @return  the version-safe checksum alg descriptor where zero
            designates no checksum, 255 - the orginator is
            checksum-unaware (effectively no checksum) and the actuall
            [1-254] range alg descriptor.
*/
uint8 get_checksum_alg(const char* buf, ulong len)
{
  uint8 ret;
  char version[ST_SERVER_VER_LEN];
  uchar version_split[3];

  DBUG_ENTER("get_checksum_alg");
  DBUG_ASSERT(buf[EVENT_TYPE_OFFSET] == FORMAT_DESCRIPTION_EVENT);

  memcpy(version, buf +
         buf[LOG_EVENT_MINIMAL_HEADER_LEN + ST_COMMON_HEADER_LEN_OFFSET]
         + ST_SERVER_VER_OFFSET, ST_SERVER_VER_LEN);
  version[ST_SERVER_VER_LEN - 1]= 0;
  
  do_server_version_split(version, version_split);
  ret= (version_product(version_split) < checksum_version_product) ?
    (uint8) BINLOG_CHECKSUM_ALG_UNDEF :
    * (uint8*) (buf + len - BINLOG_CHECKSUM_LEN - BINLOG_CHECKSUM_ALG_DESC_LEN);
  DBUG_ASSERT(ret == BINLOG_CHECKSUM_ALG_OFF ||
              ret == BINLOG_CHECKSUM_ALG_UNDEF ||
              ret == BINLOG_CHECKSUM_ALG_CRC32);
  DBUG_RETURN(ret);
}
  

  /**************************************************************************
        Load_log_event methods
   General note about Load_log_event: the binlogging of LOAD DATA INFILE is
   going to be changed in 5.0 (or maybe in 5.1; not decided yet).
   However, the 5.0 slave could still have to read such events (from a 4.x
   master), convert them (which just means maybe expand the header, when 5.0
   servers have a UID in events) (remember that whatever is after the header
   will be like in 4.x, as this event's format is not modified in 5.0 as we
   will use new types of events to log the new LOAD DATA INFILE features).
   To be able to read/convert, we just need to not assume that the common
   header is of length LOG_EVENT_HEADER_LEN (we must use the description
   event).
   Note that I (Guilhem) manually tested replication of a big LOAD DATA INFILE
   between 3.23 and 5.0, and between 4.0 and 5.0, and it works fine (and the
   positions displayed in SHOW SLAVE STATUS then are fine too).
  **************************************************************************/

#if defined(HAVE_REPLICATION) && !defined(MYSQL_CLIENT)
uint Load_log_event::get_query_buffer_length()
{
  return
    //the DB name may double if we escape the quote character
    5 + 2*db_len + 3 +
    18 + fname_len*4 + 2 +                    // "LOAD DATA INFILE 'file''"
    11 +                                    // "CONCURRENT "
    7 +					    // LOCAL
    9 +                                     // " REPLACE or IGNORE "
    13 + table_name_len*2 +                 // "INTO TABLE `table`"
    21 + sql_ex.field_term_len*4 + 2 +      // " FIELDS TERMINATED BY 'str'"
    23 + sql_ex.enclosed_len*4 + 2 +        // " OPTIONALLY ENCLOSED BY 'str'"
    12 + sql_ex.escaped_len*4 + 2 +         // " ESCAPED BY 'str'"
    21 + sql_ex.line_term_len*4 + 2 +       // " LINES TERMINATED BY 'str'"
    19 + sql_ex.line_start_len*4 + 2 +      // " LINES STARTING BY 'str'"
    15 + 22 +                               // " IGNORE xxx  LINES"
    3 + (num_fields-1)*2 + field_block_len; // " (field1, field2, ...)"
}


void Load_log_event::print_query(bool need_db, const char *cs, char *buf,
                                 char **end, char **fn_start, char **fn_end)
{
  char quoted_id[1 + NAME_LEN * 2 + 2];//quoted  length
  int  quoted_id_len= 0;
  char *pos= buf;

  if (need_db && db && db_len)
  {
    pos= strmov(pos, "use ");
#ifdef MYSQL_SERVER
    quoted_id_len= my_strmov_quoted_identifier(this->thd, (char *) quoted_id,
                                               db, 0);
#else
    quoted_id_len= my_strmov_quoted_identifier((char *) quoted_id, db);
#endif
    quoted_id[quoted_id_len]= '\0';
    pos= strmov(pos, quoted_id);
    pos= strmov(pos, "; ");
  }

  pos= strmov(pos, "LOAD DATA ");

  if (is_concurrent)
    pos= strmov(pos, "CONCURRENT ");

  if (fn_start)
    *fn_start= pos;

  if (check_fname_outside_temp_buf())
    pos= strmov(pos, "LOCAL ");
  pos= strmov(pos, "INFILE ");
  pos= pretty_print_str(pos, fname, fname_len);
  pos= strmov(pos, " ");

  if (sql_ex.opt_flags & REPLACE_FLAG)
    pos= strmov(pos, "REPLACE ");
  else if (sql_ex.opt_flags & IGNORE_FLAG)
    pos= strmov(pos, "IGNORE ");

  pos= strmov(pos ,"INTO");

  if (fn_end)
    *fn_end= pos;

  pos= strmov(pos ," TABLE ");
  memcpy(pos, table_name, table_name_len);
  pos+= table_name_len;

  if (cs != NULL)
  {
    pos= strmov(pos ," CHARACTER SET ");
    pos= strmov(pos ,  cs);
  }

  /* We have to create all optional fields as the default is not empty */
  pos= strmov(pos, " FIELDS TERMINATED BY ");
  pos= pretty_print_str(pos, sql_ex.field_term, sql_ex.field_term_len);
  if (sql_ex.opt_flags & OPT_ENCLOSED_FLAG)
    pos= strmov(pos, " OPTIONALLY ");
  pos= strmov(pos, " ENCLOSED BY ");
  pos= pretty_print_str(pos, sql_ex.enclosed, sql_ex.enclosed_len);

  pos= strmov(pos, " ESCAPED BY ");
  pos= pretty_print_str(pos, sql_ex.escaped, sql_ex.escaped_len);

  pos= strmov(pos, " LINES TERMINATED BY ");
  pos= pretty_print_str(pos, sql_ex.line_term, sql_ex.line_term_len);
  if (sql_ex.line_start_len)
  {
    pos= strmov(pos, " STARTING BY ");
    pos= pretty_print_str(pos, sql_ex.line_start, sql_ex.line_start_len);
  }

  if ((long) skip_lines > 0)
  {
    pos= strmov(pos, " IGNORE ");
    pos= longlong10_to_str((longlong) skip_lines, pos, 10);
    pos= strmov(pos," LINES ");    
  }

  if (num_fields)
  {
    uint i;
    const char *field= fields;
    pos= strmov(pos, " (");
    for (i = 0; i < num_fields; i++)
    {
      if (i)
      {
        *pos++= ' ';
        *pos++= ',';
      }
      quoted_id_len= my_strmov_quoted_identifier(this->thd, quoted_id, field,
                                                 0);
      memcpy(pos, quoted_id, quoted_id_len-1);
    }
    *pos++= ')';
  }

  *end= pos;
}


int Load_log_event::pack_info(Protocol *protocol)
{
  char *buf, *end;

  if (!(buf= (char*) my_malloc(get_query_buffer_length(), MYF(MY_WME))))
    return 1;
  print_query(TRUE, NULL, buf, &end, 0, 0);
  protocol->store(buf, end-buf, &my_charset_bin);
  my_free(buf);
  return 0;
}
#endif /* defined(HAVE_REPLICATION) && !defined(MYSQL_CLIENT) */


#ifndef MYSQL_CLIENT

/*
  Load_log_event::write_data_header()
*/

bool Load_log_event::write_data_header(IO_CACHE* file)
{
  char buf[LOAD_HEADER_LEN];
  int4store(buf + L_THREAD_ID_OFFSET, slave_proxy_id);
  int4store(buf + L_EXEC_TIME_OFFSET, exec_time);
  int4store(buf + L_SKIP_LINES_OFFSET, skip_lines);
  buf[L_TBL_LEN_OFFSET] = (char)table_name_len;
  buf[L_DB_LEN_OFFSET] = (char)db_len;
  int4store(buf + L_NUM_FIELDS_OFFSET, num_fields);
  return my_b_safe_write(file, (uchar*)buf, LOAD_HEADER_LEN) != 0;
}


/*
  Load_log_event::write_data_body()
*/

bool Load_log_event::write_data_body(IO_CACHE* file)
{
  if (sql_ex.write_data(file))
    return 1;
  if (num_fields && fields && field_lens)
  {
    if (my_b_safe_write(file, (uchar*)field_lens, num_fields) ||
	my_b_safe_write(file, (uchar*)fields, field_block_len))
      return 1;
  }
  return (my_b_safe_write(file, (uchar*)table_name, table_name_len + 1) ||
	  my_b_safe_write(file, (uchar*)db, db_len + 1) ||
	  my_b_safe_write(file, (uchar*)fname, fname_len));
}


/*
  Load_log_event::Load_log_event()
*/

Load_log_event::Load_log_event(THD *thd_arg, sql_exchange *ex,
			       const char *db_arg, const char *table_name_arg,
			       List<Item> &fields_arg,
                               bool is_concurrent_arg,
			       enum enum_duplicates handle_dup,
			       bool ignore, bool using_trans)
  :Log_event(thd_arg,
             thd_arg->thread_specific_used ? LOG_EVENT_THREAD_SPECIFIC_F : 0,
             using_trans ? Log_event::EVENT_TRANSACTIONAL_CACHE :
                           Log_event::EVENT_STMT_CACHE,
             Log_event::EVENT_NORMAL_LOGGING),
   thread_id(thd_arg->thread_id),
   slave_proxy_id(thd_arg->variables.pseudo_thread_id),
   num_fields(0),fields(0),
   field_lens(0),field_block_len(0),
   table_name(table_name_arg ? table_name_arg : ""),
   db(db_arg), fname(ex->file_name), local_fname(FALSE),
   is_concurrent(is_concurrent_arg)
{

  /*
  exec_time calculation has changed to use the same method that is used
  to fill out "thd_arg->start_time"
  */

  struct timeval end_time;
  ulonglong micro_end_time= my_micro_time();
  my_micro_time_to_timeval(micro_end_time, &end_time);

  exec_time= end_time.tv_sec - thd_arg->start_time.tv_sec;

  /* db can never be a zero pointer in 4.0 */
  db_len = (uint32) strlen(db);
  table_name_len = (uint32) strlen(table_name);
  fname_len = (fname) ? (uint) strlen(fname) : 0;
  sql_ex.field_term = (char*) ex->field_term->ptr();
  sql_ex.field_term_len = (uint8) ex->field_term->length();
  sql_ex.enclosed = (char*) ex->enclosed->ptr();
  sql_ex.enclosed_len = (uint8) ex->enclosed->length();
  sql_ex.line_term = (char*) ex->line_term->ptr();
  sql_ex.line_term_len = (uint8) ex->line_term->length();
  sql_ex.line_start = (char*) ex->line_start->ptr();
  sql_ex.line_start_len = (uint8) ex->line_start->length();
  sql_ex.escaped = (char*) ex->escaped->ptr();
  sql_ex.escaped_len = (uint8) ex->escaped->length();
  sql_ex.opt_flags = 0;
  sql_ex.cached_new_format = -1;
    
  if (ex->dumpfile)
    sql_ex.opt_flags|= DUMPFILE_FLAG;
  if (ex->opt_enclosed)
    sql_ex.opt_flags|= OPT_ENCLOSED_FLAG;

  sql_ex.empty_flags= 0;

  switch (handle_dup) {
  case DUP_REPLACE:
    sql_ex.opt_flags|= REPLACE_FLAG;
    break;
  case DUP_UPDATE:				// Impossible here
  case DUP_ERROR:
    break;	
  }
  if (ignore)
    sql_ex.opt_flags|= IGNORE_FLAG;

  if (!ex->field_term->length())
    sql_ex.empty_flags |= FIELD_TERM_EMPTY;
  if (!ex->enclosed->length())
    sql_ex.empty_flags |= ENCLOSED_EMPTY;
  if (!ex->line_term->length())
    sql_ex.empty_flags |= LINE_TERM_EMPTY;
  if (!ex->line_start->length())
    sql_ex.empty_flags |= LINE_START_EMPTY;
  if (!ex->escaped->length())
    sql_ex.empty_flags |= ESCAPED_EMPTY;
    
  skip_lines = ex->skip_lines;

  List_iterator<Item> li(fields_arg);
  field_lens_buf.length(0);
  fields_buf.length(0);
  Item* item;
  while ((item = li++))
  {
    num_fields++;
    uchar len= (uchar) item->item_name.length();
    field_block_len += len + 1;
    fields_buf.append(item->item_name.ptr(), len + 1);
    field_lens_buf.append((char*)&len, 1);
  }

  field_lens = (const uchar*)field_lens_buf.ptr();
  fields = fields_buf.ptr();
}
#endif /* !MYSQL_CLIENT */


/**
  @note
    The caller must do buf[event_len] = 0 before he starts using the
    constructed event.
*/
Load_log_event::Load_log_event(const char *buf, uint event_len,
                               const Format_description_log_event *description_event)
  :Log_event(buf, description_event), num_fields(0), fields(0),
   field_lens(0),field_block_len(0),
   table_name(0), db(0), fname(0), local_fname(FALSE),
   /*
     Load_log_event which comes from the binary log does not contain
     information about the type of insert which was used on the master.
     Assume that it was an ordinary, non-concurrent LOAD DATA.
    */
   is_concurrent(FALSE)
{
  DBUG_ENTER("Load_log_event");
  /*
    I (Guilhem) manually tested replication of LOAD DATA INFILE for 3.23->5.0,
    4.0->5.0 and 5.0->5.0 and it works.
  */
  if (event_len)
    copy_log_event(buf, event_len,
                   ((buf[EVENT_TYPE_OFFSET] == LOAD_EVENT) ?
                    LOAD_HEADER_LEN + 
                    description_event->common_header_len :
                    LOAD_HEADER_LEN + LOG_EVENT_HEADER_LEN),
                   description_event);
  /* otherwise it's a derived class, will call copy_log_event() itself */
  DBUG_VOID_RETURN;
}


/*
  Load_log_event::copy_log_event()
*/

int Load_log_event::copy_log_event(const char *buf, ulong event_len,
                                   int body_offset,
                                   const Format_description_log_event *description_event)
{
  DBUG_ENTER("Load_log_event::copy_log_event");
  uint data_len;
  char* buf_end = (char*)buf + event_len;
  /* this is the beginning of the post-header */
  const char* data_head = buf + description_event->common_header_len;
  slave_proxy_id= thread_id= uint4korr(data_head + L_THREAD_ID_OFFSET);
  exec_time = uint4korr(data_head + L_EXEC_TIME_OFFSET);
  skip_lines = uint4korr(data_head + L_SKIP_LINES_OFFSET);
  table_name_len = (uint)data_head[L_TBL_LEN_OFFSET];
  db_len = (uint)data_head[L_DB_LEN_OFFSET];
  num_fields = uint4korr(data_head + L_NUM_FIELDS_OFFSET);
	  
  if ((int) event_len < body_offset)
    DBUG_RETURN(1);
  /*
    Sql_ex.init() on success returns the pointer to the first byte after
    the sql_ex structure, which is the start of field lengths array.
  */
  if (!(field_lens= (uchar*)sql_ex.init((char*)buf + body_offset,
                                        buf_end,
                                        buf[EVENT_TYPE_OFFSET] != LOAD_EVENT)))
    DBUG_RETURN(1);
  
  data_len = event_len - body_offset;
  if (num_fields > data_len) // simple sanity check against corruption
    DBUG_RETURN(1);
  for (uint i = 0; i < num_fields; i++)
    field_block_len += (uint)field_lens[i] + 1;

  fields = (char*)field_lens + num_fields;
  table_name  = fields + field_block_len;
  db = table_name + table_name_len + 1;
  DBUG_EXECUTE_IF ("simulate_invalid_address",
                   db_len = data_len;);
  fname = db + db_len + 1;
  if ((db_len > data_len) || (fname > buf_end))
    goto err;
  fname_len = (uint) strlen(fname);
  if ((fname_len > data_len) || (fname + fname_len > buf_end))
    goto err;
  // null termination is accomplished by the caller doing buf[event_len]=0

  DBUG_RETURN(0);

err:
  // Invalid event.
  table_name = 0;
  DBUG_RETURN(1);
}


/*
  Load_log_event::print()
*/

#ifdef MYSQL_CLIENT
void Load_log_event::print(FILE* file, PRINT_EVENT_INFO* print_event_info)
{
  print(file, print_event_info, 0);
}


void Load_log_event::print(FILE* file_arg, PRINT_EVENT_INFO* print_event_info,
			   bool commented)
{
  IO_CACHE *const head= &print_event_info->head_cache;
  size_t id_len= 0;
  char temp_buf[1 + 2*FN_REFLEN + 2];

  DBUG_ENTER("Load_log_event::print");
  if (!print_event_info->short_form)
  {
    print_header(head, print_event_info, FALSE);
    my_b_printf(head, "\tQuery\tthread_id=%ld\texec_time=%ld\n",
                thread_id, exec_time);
  }

  bool different_db= 1;
  if (db)
  {
    /*
      If the database is different from the one of the previous statement, we
      need to print the "use" command, and we update the last_db.
      But if commented, the "use" is going to be commented so we should not
      update the last_db.
    */
    if ((different_db= memcmp(print_event_info->db, db, db_len + 1)) &&
        !commented)
      memcpy(print_event_info->db, db, db_len + 1);
  }
  
  if (db && db[0] && different_db)
  {
#ifdef MYSQL_SERVER
    id_len= my_strmov_quoted_identifier(this->thd, temp_buf, db, 0);
#else
    id_len= my_strmov_quoted_identifier(temp_buf, db);
#endif
    temp_buf[id_len]= '\0';
    my_b_printf(head, "%suse %s%s\n",
                commented ? "# " : "", temp_buf, print_event_info->delimiter);
  }
  if (flags & LOG_EVENT_THREAD_SPECIFIC_F)
    my_b_printf(head,"%sSET @@session.pseudo_thread_id=%lu%s\n",
            commented ? "# " : "", (ulong)thread_id,
            print_event_info->delimiter);
  my_b_printf(head, "%sLOAD DATA ",
              commented ? "# " : "");
  if (check_fname_outside_temp_buf())
    my_b_printf(head, "LOCAL ");
  my_b_printf(head, "INFILE '%-*s' ", fname_len, fname);

  if (sql_ex.opt_flags & REPLACE_FLAG)
    my_b_printf(head,"REPLACE ");
  else if (sql_ex.opt_flags & IGNORE_FLAG)
    my_b_printf(head,"IGNORE ");

#ifdef MYSQL_SERVER
    id_len= my_strmov_quoted_identifier(this->thd, temp_buf, table_name, 0);
#else
    id_len= my_strmov_quoted_identifier(temp_buf, table_name);
#endif
  temp_buf[id_len]= '\0';
  my_b_printf(head, "INTO TABLE %s", temp_buf);

  my_b_printf(head, " FIELDS TERMINATED BY ");
  pretty_print_str(head, sql_ex.field_term, sql_ex.field_term_len);

  if (sql_ex.opt_flags & OPT_ENCLOSED_FLAG)
    my_b_printf(head," OPTIONALLY ");
  my_b_printf(head, " ENCLOSED BY ");
  pretty_print_str(head, sql_ex.enclosed, sql_ex.enclosed_len);
     
  my_b_printf(head, " ESCAPED BY ");
  pretty_print_str(head, sql_ex.escaped, sql_ex.escaped_len);
     
  my_b_printf(head," LINES TERMINATED BY ");
  pretty_print_str(head, sql_ex.line_term, sql_ex.line_term_len);


  if (sql_ex.line_start)
  {
    my_b_printf(head," STARTING BY ");
    pretty_print_str(head, sql_ex.line_start, sql_ex.line_start_len);
  }
  if ((long) skip_lines > 0)
    my_b_printf(head, " IGNORE %ld LINES", (long) skip_lines);

  if (num_fields)
  {
    uint i;
    const char* field = fields;
    my_b_printf(head, " (");
    for (i = 0; i < num_fields; i++)
    {
      if (i)
        my_b_printf(head, ",");
      id_len= my_strmov_quoted_identifier((char *) temp_buf, field);
      temp_buf[id_len]= '\0';
      my_b_printf(head, "%s", temp_buf);

      field += field_lens[i]  + 1;
    }
    my_b_printf(head, ")");
  }

  my_b_printf(head, "%s\n", print_event_info->delimiter);
  DBUG_VOID_RETURN;
}
#endif /* MYSQL_CLIENT */

#ifndef MYSQL_CLIENT

/**
  Load_log_event::set_fields()

  @note
    This function can not use the member variable 
    for the database, since LOAD DATA INFILE on the slave
    can be for a different database than the current one.
    This is the reason for the affected_db argument to this method.
*/

void Load_log_event::set_fields(const char* affected_db, 
				List<Item> &field_list,
                                Name_resolution_context *context)
{
  uint i;
  const char* field = fields;
  for (i= 0; i < num_fields; i++)
  {
    field_list.push_back(new Item_field(context,
                                        affected_db, table_name, field));
    field+= field_lens[i]  + 1;
  }
}
#endif /* !MYSQL_CLIENT */


#if defined(HAVE_REPLICATION) && !defined(MYSQL_CLIENT)
/**
  Does the data loading job when executing a LOAD DATA on the slave.

  @param net
  @param rli
  @param use_rli_only_for_errors     If set to 1, rli is provided to
                                     Load_log_event::exec_event only for this
                                     function to have rli->get_rpl_log_name and
                                     rli->last_slave_error, both being used by
                                     error reports. rli's position advancing
                                     is skipped (done by the caller which is
                                     Execute_load_log_event::exec_event).
                                     If set to 0, rli is provided for full use,
                                     i.e. for error reports and position
                                     advancing.

  @todo
    fix this; this can be done by testing rules in
    Create_file_log_event::exec_event() and then discarding Append_block and
    al.
  @todo
    this is a bug - this needs to be moved to the I/O thread

  @retval
    0           Success
  @retval
    1           Failure
*/

int Load_log_event::do_apply_event(NET* net, Relay_log_info const *rli,
                                   bool use_rli_only_for_errors)
{
  DBUG_ASSERT(thd->query() == 0);
  thd->reset_query_inner();                    // Should not be needed
  set_thd_db(thd, db, db_len);
  thd->is_slave_error= 0;
  clear_all_errors(thd, const_cast<Relay_log_info*>(rli));

  /* see Query_log_event::do_apply_event() and BUG#13360 */
  DBUG_ASSERT(!rli->m_table_map.count());
  /*
    Usually lex_start() is called by mysql_parse(), but we need it here
    as the present method does not call mysql_parse().
  */
  lex_start(thd);
  thd->lex->local_file= local_fname;
  mysql_reset_thd_for_next_command(thd);

  if (!use_rli_only_for_errors)
  {
    /*
      Saved for InnoDB, see comment in
      Query_log_event::do_apply_event()
    */
    const_cast<Relay_log_info*>(rli)->set_future_group_master_log_pos(log_pos);
    DBUG_PRINT("info", ("log_pos: %lu", (ulong) log_pos));
  }
 
   /*
    We test replicate_*_db rules. Note that we have already prepared
    the file to load, even if we are going to ignore and delete it
    now. So it is possible that we did a lot of disk writes for
    nothing. In other words, a big LOAD DATA INFILE on the master will
    still consume a lot of space on the slave (space in the relay log
    + space of temp files: twice the space of the file to load...)
    even if it will finally be ignored.  TODO: fix this; this can be
    done by testing rules in Create_file_log_event::do_apply_event()
    and then discarding Append_block and al. Another way is do the
    filtering in the I/O thread (more efficient: no disk writes at
    all).


    Note:   We do not need to execute reset_one_shot_variables() if this
            db_ok() test fails.
    Reason: The db stored in binlog events is the same for SET and for
            its companion query.  If the SET is ignored because of
            db_ok(), the companion query will also be ignored, and if
            the companion query is ignored in the db_ok() test of
            ::do_apply_event(), then the companion SET also have so
            we don't need to reset_one_shot_variables().
  */
  if (rpl_filter->db_ok(thd->db))
  {
    thd->set_time(&when);
    thd->set_query_id(next_query_id());
    thd->get_stmt_da()->opt_clear_warning_info(thd->query_id);

    TABLE_LIST tables;
    char table_buf[NAME_LEN + 1];
    strmov(table_buf, table_name);
    if (lower_case_table_names == 1)
      my_casedn_str(system_charset_info, table_buf);
    tables.init_one_table(thd->strmake(thd->db, thd->db_length),
                          thd->db_length,
                          table_buf, strlen(table_buf),
                          table_buf, TL_WRITE);
    tables.updating= 1;

    // the table will be opened in mysql_load    
    if (rpl_filter->is_on() && !rpl_filter->tables_ok(thd->db, &tables))
    {
      // TODO: this is a bug - this needs to be moved to the I/O thread
      if (net)
        skip_load_data_infile(net);
    }
    else
    {
      char llbuff[22];
      char *end;
      enum enum_duplicates handle_dup;
      bool ignore= 0;
      char *load_data_query;

      /*
        Forge LOAD DATA INFILE query which will be used in SHOW PROCESS LIST
        and written to slave's binlog if binlogging is on.
      */
      if (!(load_data_query= (char *)thd->alloc(get_query_buffer_length() + 1)))
      {
        /*
          This will set thd->fatal_error in case of OOM. So we surely will notice
          that something is wrong.
        */
        goto error;
      }

      print_query(FALSE, NULL, load_data_query, &end, NULL, NULL);
      *end= 0;
      thd->set_query(load_data_query, (uint) (end - load_data_query));

      if (sql_ex.opt_flags & REPLACE_FLAG)
        handle_dup= DUP_REPLACE;
      else if (sql_ex.opt_flags & IGNORE_FLAG)
      {
        ignore= 1;
        handle_dup= DUP_ERROR;
      }
      else
      {
        /*
          When replication is running fine, if it was DUP_ERROR on the
          master then we could choose IGNORE here, because if DUP_ERROR
          suceeded on master, and data is identical on the master and slave,
          then there should be no uniqueness errors on slave, so IGNORE is
          the same as DUP_ERROR. But in the unlikely case of uniqueness errors
          (because the data on the master and slave happen to be different
          (user error or bug), we want LOAD DATA to print an error message on
          the slave to discover the problem.

          If reading from net (a 3.23 master), mysql_load() will change this
          to IGNORE.
        */
        handle_dup= DUP_ERROR;
      }
      /*
        We need to set thd->lex->sql_command and thd->lex->duplicates
        since InnoDB tests these variables to decide if this is a LOAD
        DATA ... REPLACE INTO ... statement even though mysql_parse()
        is not called.  This is not needed in 5.0 since there the LOAD
        DATA ... statement is replicated using mysql_parse(), which
        sets the thd->lex fields correctly.
      */
      thd->lex->sql_command= SQLCOM_LOAD;
      thd->lex->duplicates= handle_dup;

      sql_exchange ex((char*)fname, sql_ex.opt_flags & DUMPFILE_FLAG);
      String field_term(sql_ex.field_term,sql_ex.field_term_len,log_cs);
      String enclosed(sql_ex.enclosed,sql_ex.enclosed_len,log_cs);
      String line_term(sql_ex.line_term,sql_ex.line_term_len,log_cs);
      String line_start(sql_ex.line_start,sql_ex.line_start_len,log_cs);
      String escaped(sql_ex.escaped,sql_ex.escaped_len, log_cs);
      const String empty_str("", 0, log_cs);
      ex.field_term= &field_term;
      ex.enclosed= &enclosed;
      ex.line_term= &line_term;
      ex.line_start= &line_start;
      ex.escaped= &escaped;

      ex.opt_enclosed = (sql_ex.opt_flags & OPT_ENCLOSED_FLAG);
      if (sql_ex.empty_flags & FIELD_TERM_EMPTY)
        ex.field_term= &empty_str;

      ex.skip_lines = skip_lines;
      List<Item> field_list;
      thd->lex->select_lex.context.resolve_in_table_list_only(&tables);
      set_fields(tables.db, field_list, &thd->lex->select_lex.context);
      thd->variables.pseudo_thread_id= thread_id;
      if (net)
      {
        // mysql_load will use thd->net to read the file
        thd->net.vio = net->vio;
        // Make sure the client does not get confused about the packet sequence
        thd->net.pkt_nr = net->pkt_nr;
      }
      /*
        It is safe to use tmp_list twice because we are not going to
        update it inside mysql_load().
      */
      List<Item> tmp_list;
      if (open_temporary_tables(thd, &tables) ||
          mysql_load(thd, &ex, &tables, field_list, tmp_list, tmp_list,
                     handle_dup, ignore, net != 0))
        thd->is_slave_error= 1;
      if (thd->cuted_fields)
      {
        /* log_pos is the position of the LOAD event in the master log */
        sql_print_warning("Slave: load data infile on table '%s' at "
                          "log position %s in log '%s' produced %ld "
                          "warning(s). Default database: '%s'",
                          (char*) table_name,
                          llstr(log_pos,llbuff),
                          const_cast<Relay_log_info*>(rli)->get_rpl_log_name(),
                          (ulong) thd->cuted_fields,
                          print_slave_db_safe(thd->db));
      }
      if (net)
        net->pkt_nr= thd->net.pkt_nr;
    }
  }
  else
  {
    /*
      We will just ask the master to send us /dev/null if we do not
      want to load the data.
      TODO: this a bug - needs to be done in I/O thread
    */
    if (net)
      skip_load_data_infile(net);
  }

error:
  thd->net.vio = 0; 
  const char *remember_db= thd->db;
  thd->catalog= 0;
  thd->set_db(NULL, 0);                   /* will free the current database */
  thd->reset_query();
  thd->get_stmt_da()->set_overwrite_status(true);
  thd->is_error() ? trans_rollback_stmt(thd) : trans_commit_stmt(thd);
  thd->get_stmt_da()->set_overwrite_status(false);
  close_thread_tables(thd);
  /*
    - If transaction rollback was requested due to deadlock
      perform it and release metadata locks.
    - If inside a multi-statement transaction,
    defer the release of metadata locks until the current
    transaction is either committed or rolled back. This prevents
    other statements from modifying the table for the entire
    duration of this transaction.  This provides commit ordering
    and guarantees serializability across multiple transactions.
    - If in autocommit mode, or outside a transactional context,
    automatically release metadata locks of the current statement.
  */
  if (thd->transaction_rollback_request)
  {
    trans_rollback_implicit(thd);
    thd->mdl_context.release_transactional_locks();
  }
  else if (! thd->in_multi_stmt_transaction_mode())
    thd->mdl_context.release_transactional_locks();
  else
    thd->mdl_context.release_statement_locks();

  DBUG_EXECUTE_IF("LOAD_DATA_INFILE_has_fatal_error",
                  thd->is_slave_error= 0; thd->is_fatal_error= 1;);

  if (thd->is_slave_error)
  {
    /* this err/sql_errno code is copy-paste from net_send_error() */
    const char *err;
    int sql_errno;
    if (thd->is_error())
    {
      err= thd->get_stmt_da()->message();
      sql_errno= thd->get_stmt_da()->sql_errno();
    }
    else
    {
      sql_errno=ER_UNKNOWN_ERROR;
      err=ER(sql_errno);       
    }
    rli->report(ERROR_LEVEL, sql_errno,"\
Error '%s' running LOAD DATA INFILE on table '%s'. Default database: '%s'",
                    err, (char*)table_name, print_slave_db_safe(remember_db));
    free_root(thd->mem_root,MYF(MY_KEEP_PREALLOC));
    return 1;
  }
  free_root(thd->mem_root,MYF(MY_KEEP_PREALLOC));

  if (thd->is_fatal_error)
  {
    char buf[256];
    my_snprintf(buf, sizeof(buf),
                "Running LOAD DATA INFILE on table '%-.64s'."
                " Default database: '%-.64s'",
                (char*)table_name,
                print_slave_db_safe(remember_db));

    rli->report(ERROR_LEVEL, ER_SLAVE_FATAL_ERROR,
                ER(ER_SLAVE_FATAL_ERROR), buf);
    return 1;
  }

  return ( use_rli_only_for_errors ? 0 : Log_event::do_apply_event(rli) ); 
}
#endif


/**************************************************************************
  Rotate_log_event methods
**************************************************************************/

/*
  Rotate_log_event::pack_info()
*/

#if defined(HAVE_REPLICATION) && !defined(MYSQL_CLIENT)
int Rotate_log_event::pack_info(Protocol *protocol)
{
  char buf1[256], buf[22];
  String tmp(buf1, sizeof(buf1), log_cs);
  tmp.length(0);
  tmp.append(new_log_ident, ident_len);
  tmp.append(STRING_WITH_LEN(";pos="));
  tmp.append(llstr(pos,buf));
  protocol->store(tmp.ptr(), tmp.length(), &my_charset_bin);
  return 0;
}
#endif


/*
  Rotate_log_event::print()
*/

#ifdef MYSQL_CLIENT
void Rotate_log_event::print(FILE* file, PRINT_EVENT_INFO* print_event_info)
{
  char buf[22];
  IO_CACHE *const head= &print_event_info->head_cache;

  if (print_event_info->short_form)
    return;
  print_header(head, print_event_info, FALSE);
  my_b_printf(head, "\tRotate to ");
  if (new_log_ident)
    my_b_write(head, (uchar*) new_log_ident, (uint)ident_len);
  my_b_printf(head, "  pos: %s\n", llstr(pos, buf));
}
#endif /* MYSQL_CLIENT */



/*
  Rotate_log_event::Rotate_log_event() (2 constructors)
*/


#ifndef MYSQL_CLIENT
Rotate_log_event::Rotate_log_event(const char* new_log_ident_arg,
                                   uint ident_len_arg, ulonglong pos_arg,
                                   uint flags_arg)
  :Log_event(Log_event::EVENT_NO_CACHE, Log_event::EVENT_IMMEDIATE_LOGGING),
   new_log_ident(new_log_ident_arg), pos(pos_arg),ident_len(ident_len_arg ?
   ident_len_arg : (uint) strlen(new_log_ident_arg)), flags(flags_arg)
{
#ifndef DBUG_OFF
  char buff[22];
  DBUG_ENTER("Rotate_log_event::Rotate_log_event(...,flags)");
  DBUG_PRINT("enter",("new_log_ident: %s  pos: %s  flags: %lu", new_log_ident_arg,
                      llstr(pos_arg, buff), (ulong) flags));
#endif
  if (flags & DUP_NAME)
    new_log_ident= my_strndup(new_log_ident_arg, ident_len, MYF(MY_WME));
  if (flags & RELAY_LOG)
    set_relay_log_event();
  DBUG_VOID_RETURN;
}
#endif


Rotate_log_event::Rotate_log_event(const char* buf, uint event_len,
                                   const Format_description_log_event* description_event)
  :Log_event(buf, description_event) ,new_log_ident(0), flags(DUP_NAME)
{
  DBUG_ENTER("Rotate_log_event::Rotate_log_event(char*,...)");
  // The caller will ensure that event_len is what we have at EVENT_LEN_OFFSET
  uint8 header_size= description_event->common_header_len;
  uint8 post_header_len= description_event->post_header_len[ROTATE_EVENT-1];
  uint ident_offset;
  if (event_len < header_size)
    DBUG_VOID_RETURN;
  buf += header_size;
  pos = post_header_len ? uint8korr(buf + R_POS_OFFSET) : 4;
  ident_len = (uint)(event_len -
                     (header_size+post_header_len)); 
  ident_offset = post_header_len; 
  set_if_smaller(ident_len,FN_REFLEN-1);
  new_log_ident= my_strndup(buf + ident_offset, (uint) ident_len, MYF(MY_WME));
  DBUG_PRINT("debug", ("new_log_ident: '%s'", new_log_ident));
  DBUG_VOID_RETURN;
}


/*
  Rotate_log_event::write()
*/

#ifndef MYSQL_CLIENT
bool Rotate_log_event::write(IO_CACHE* file)
{
  char buf[ROTATE_HEADER_LEN];
  int8store(buf + R_POS_OFFSET, pos);
  return (write_header(file, ROTATE_HEADER_LEN + ident_len) || 
          wrapper_my_b_safe_write(file, (uchar*) buf, ROTATE_HEADER_LEN) ||
          wrapper_my_b_safe_write(file, (uchar*) new_log_ident,
                                     (uint) ident_len) ||
          write_footer(file));
}
#endif


#if defined(HAVE_REPLICATION) && !defined(MYSQL_CLIENT)

/*
  Got a rotate log event from the master.

  This is mainly used so that we can later figure out the logname and
  position for the master.

  We can't rotate the slave's BINlog as this will cause infinitive rotations
  in a A -> B -> A setup.
  The NOTES below is a wrong comment which will disappear when 4.1 is merged.

  This must only be called from the Slave SQL thread, since it calls
  flush_relay_log_info().

  @retval
    0	ok
*/
int Rotate_log_event::do_update_pos(Relay_log_info *rli)
{
  int error= 0;
  DBUG_ENTER("Rotate_log_event::do_update_pos");
#ifndef DBUG_OFF
  char buf[32];
#endif

  DBUG_PRINT("info", ("server_id=%lu; ::server_id=%lu",
                      (ulong) this->server_id, (ulong) ::server_id));
  DBUG_PRINT("info", ("new_log_ident: %s", this->new_log_ident));
  DBUG_PRINT("info", ("pos: %s", llstr(this->pos, buf)));

  /*
    If we are in a transaction or in a group: the only normal case is
    when the I/O thread was copying a big transaction, then it was
    stopped and restarted: we have this in the relay log:

    BEGIN
    ...
    ROTATE (a fake one)
    ...
    COMMIT or ROLLBACK

    In that case, we don't want to touch the coordinates which
    correspond to the beginning of the transaction.  Starting from
    5.0.0, there also are some rotates from the slave itself, in the
    relay log, which shall not change the group positions.
  */

  /*
    The way we check if SQL thread is currently in a group is different
    for STS and MTS.
  */
  bool in_group = rli->is_parallel_exec() ?
    (rli->mts_group_status == Relay_log_info::MTS_IN_GROUP) :
    rli->is_in_group();

  if ((server_id != ::server_id || rli->replicate_same_server_id) &&
      !is_relay_log_event() &&
      !in_group)
  {
    if (rli->is_parallel_exec())
    {
      /*
        Rotate events are special events that are handled as a
        synchronization point. For that reason, the checkpoint
        routine is being called here.
      */
      if ((error= mts_checkpoint_routine(rli, 0, false,
                                         true/*need_data_lock=true*/)))
        goto err;
    }

    mysql_mutex_lock(&rli->data_lock);
    DBUG_PRINT("info", ("old group_master_log_name: '%s'  "
                        "old group_master_log_pos: %lu",
                        rli->get_group_master_log_name(),
                        (ulong) rli->get_group_master_log_pos()));

    memcpy((void *)rli->get_group_master_log_name(),
           new_log_ident, ident_len + 1);
    rli->notify_group_master_log_name_update();
    if ((error= rli->inc_group_relay_log_pos(pos,
                                             false/*need_data_lock=false*/)))
    {
      mysql_mutex_unlock(&rli->data_lock);
      goto err;
    }

    DBUG_PRINT("info", ("new group_master_log_name: '%s'  "
                        "new group_master_log_pos: %lu",
                        rli->get_group_master_log_name(),
                        (ulong) rli->get_group_master_log_pos()));
    mysql_mutex_unlock(&rli->data_lock);
    if (rli->is_parallel_exec())
      rli->reset_notified_checkpoint(0,
                                     server_id ? when.tv_sec + (time_t) exec_time : 0,
                                     true/*need_data_lock=true*/);

    /*
      Reset thd->variables.option_bits and sql_mode etc, because this could be the signal of
      a master's downgrade from 5.0 to 4.0.
      However, no need to reset rli_description_event: indeed, if the next
      master is 5.0 (even 5.0.1) we will soon get a Format_desc; if the next
      master is 4.0 then the events are in the slave's format (conversion).
    */
    set_slave_thread_options(thd);
    set_slave_thread_default_charset(thd, rli);
    thd->variables.sql_mode= global_system_variables.sql_mode;
    thd->variables.auto_increment_increment=
      thd->variables.auto_increment_offset= 1;
  }
  else
    rli->inc_event_relay_log_pos();

err:
  DBUG_RETURN(error);
}


Log_event::enum_skip_reason
Rotate_log_event::do_shall_skip(Relay_log_info *rli)
{
  enum_skip_reason reason= Log_event::do_shall_skip(rli);

  switch (reason) {
  case Log_event::EVENT_SKIP_NOT:
  case Log_event::EVENT_SKIP_COUNT:
    return Log_event::EVENT_SKIP_NOT;

  case Log_event::EVENT_SKIP_IGNORE:
    return Log_event::EVENT_SKIP_IGNORE;
  }
  DBUG_ASSERT(0);
  return Log_event::EVENT_SKIP_NOT;             // To keep compiler happy
}

#endif


/**************************************************************************
	Intvar_log_event methods
**************************************************************************/

/*
  Intvar_log_event::pack_info()
*/

#if defined(HAVE_REPLICATION) && !defined(MYSQL_CLIENT)
int Intvar_log_event::pack_info(Protocol *protocol)
{
  char buf[256], *pos;
  pos= strmake(buf, get_var_type_name(), sizeof(buf)-23);
  *pos++= '=';
  pos= longlong10_to_str(val, pos, -10);
  protocol->store(buf, (uint) (pos-buf), &my_charset_bin);
  return 0;
}
#endif


/*
  Intvar_log_event::Intvar_log_event()
*/

Intvar_log_event::Intvar_log_event(const char* buf,
                                   const Format_description_log_event* description_event)
  :Log_event(buf, description_event)
{
  /* The Post-Header is empty. The Varible Data part begins immediately. */
  buf+= description_event->common_header_len +
    description_event->post_header_len[INTVAR_EVENT-1];
  type= buf[I_TYPE_OFFSET];
  val= uint8korr(buf+I_VAL_OFFSET);
}


/*
  Intvar_log_event::get_var_type_name()
*/

const char* Intvar_log_event::get_var_type_name()
{
  switch(type) {
  case LAST_INSERT_ID_EVENT: return "LAST_INSERT_ID";
  case INSERT_ID_EVENT: return "INSERT_ID";
  default: /* impossible */ return "UNKNOWN";
  }
}


/*
  Intvar_log_event::write()
*/

#ifndef MYSQL_CLIENT
bool Intvar_log_event::write(IO_CACHE* file)
{
  uchar buf[9];
  buf[I_TYPE_OFFSET]= (uchar) type;
  int8store(buf + I_VAL_OFFSET, val);
  return (write_header(file, sizeof(buf)) ||
          wrapper_my_b_safe_write(file, buf, sizeof(buf)) ||
	  write_footer(file));
}
#endif


/*
  Intvar_log_event::print()
*/

#ifdef MYSQL_CLIENT
void Intvar_log_event::print(FILE* file, PRINT_EVENT_INFO* print_event_info)
{
  char llbuff[22];
  const char *msg;
  LINT_INIT(msg);
  IO_CACHE *const head= &print_event_info->head_cache;

  if (!print_event_info->short_form)
  {
    print_header(head, print_event_info, FALSE);
    my_b_printf(head, "\tIntvar\n");
  }

  my_b_printf(head, "SET ");
  switch (type) {
  case LAST_INSERT_ID_EVENT:
    msg="LAST_INSERT_ID";
    break;
  case INSERT_ID_EVENT:
    msg="INSERT_ID";
    break;
  case INVALID_INT_EVENT:
  default: // cannot happen
    msg="INVALID_INT";
    break;
  }
  my_b_printf(head, "%s=%s%s\n",
              msg, llstr(val,llbuff), print_event_info->delimiter);
}
#endif


#if defined(HAVE_REPLICATION)&& !defined(MYSQL_CLIENT)

/*
  Intvar_log_event::do_apply_event()
*/

int Intvar_log_event::do_apply_event(Relay_log_info const *rli)
{
  /*
    We are now in a statement until the associated query log event has
    been processed.
   */
  const_cast<Relay_log_info*>(rli)->set_flag(Relay_log_info::IN_STMT);

  if (rli->deferred_events_collecting)
    return rli->deferred_events->add(this);

  switch (type) {
  case LAST_INSERT_ID_EVENT:
    thd->first_successful_insert_id_in_prev_stmt= val;
    break;
  case INSERT_ID_EVENT:
    thd->force_one_auto_inc_interval(val);
    break;
  }
  return 0;
}

int Intvar_log_event::do_update_pos(Relay_log_info *rli)
{
  rli->inc_event_relay_log_pos();
  return 0;
}


Log_event::enum_skip_reason
Intvar_log_event::do_shall_skip(Relay_log_info *rli)
{
  /*
    It is a common error to set the slave skip counter to 1 instead of
    2 when recovering from an insert which used a auto increment,
    rand, or user var.  Therefore, if the slave skip counter is 1, we
    just say that this event should be skipped by ignoring it, meaning
    that we do not change the value of the slave skip counter since it
    will be decreased by the following insert event.
  */
  return continue_group(rli);
}

#endif


/**************************************************************************
  Rand_log_event methods
**************************************************************************/

#if defined(HAVE_REPLICATION) && !defined(MYSQL_CLIENT)
int Rand_log_event::pack_info(Protocol *protocol)
{
  char buf1[256], *pos;
  pos= strmov(buf1,"rand_seed1=");
  pos= int10_to_str((long) seed1, pos, 10);
  pos= strmov(pos, ",rand_seed2=");
  pos= int10_to_str((long) seed2, pos, 10);
  protocol->store(buf1, (uint) (pos-buf1), &my_charset_bin);
  return 0;
}
#endif


Rand_log_event::Rand_log_event(const char* buf,
                               const Format_description_log_event* description_event)
  :Log_event(buf, description_event)
{
  /* The Post-Header is empty. The Variable Data part begins immediately. */
  buf+= description_event->common_header_len +
    description_event->post_header_len[RAND_EVENT-1];
  seed1= uint8korr(buf+RAND_SEED1_OFFSET);
  seed2= uint8korr(buf+RAND_SEED2_OFFSET);
}


#ifndef MYSQL_CLIENT
bool Rand_log_event::write(IO_CACHE* file)
{
  uchar buf[16];
  int8store(buf + RAND_SEED1_OFFSET, seed1);
  int8store(buf + RAND_SEED2_OFFSET, seed2);
  return (write_header(file, sizeof(buf)) ||
          wrapper_my_b_safe_write(file, buf, sizeof(buf)) ||
	  write_footer(file));
}
#endif


#ifdef MYSQL_CLIENT
void Rand_log_event::print(FILE* file, PRINT_EVENT_INFO* print_event_info)
{
  IO_CACHE *const head= &print_event_info->head_cache;

  char llbuff[22],llbuff2[22];
  if (!print_event_info->short_form)
  {
    print_header(head, print_event_info, FALSE);
    my_b_printf(head, "\tRand\n");
  }
  my_b_printf(head, "SET @@RAND_SEED1=%s, @@RAND_SEED2=%s%s\n",
              llstr(seed1, llbuff),llstr(seed2, llbuff2),
              print_event_info->delimiter);
}
#endif /* MYSQL_CLIENT */


#if defined(HAVE_REPLICATION) && !defined(MYSQL_CLIENT)
int Rand_log_event::do_apply_event(Relay_log_info const *rli)
{
  /*
    We are now in a statement until the associated query log event has
    been processed.
   */
  const_cast<Relay_log_info*>(rli)->set_flag(Relay_log_info::IN_STMT);

  if (rli->deferred_events_collecting)
    return rli->deferred_events->add(this);

  thd->rand.seed1= (ulong) seed1;
  thd->rand.seed2= (ulong) seed2;
  return 0;
}

int Rand_log_event::do_update_pos(Relay_log_info *rli)
{
  rli->inc_event_relay_log_pos();
  return 0;
}


Log_event::enum_skip_reason
Rand_log_event::do_shall_skip(Relay_log_info *rli)
{
  /*
    It is a common error to set the slave skip counter to 1 instead of
    2 when recovering from an insert which used a auto increment,
    rand, or user var.  Therefore, if the slave skip counter is 1, we
    just say that this event should be skipped by ignoring it, meaning
    that we do not change the value of the slave skip counter since it
    will be decreased by the following insert event.
  */
  return continue_group(rli);
}

/**
   Exec deferred Int-, Rand- and User- var events prefixing
   a Query-log-event event.

   @param thd THD handle

   @return false on success, true if a failure in an event applying occurred.
*/
bool slave_execute_deferred_events(THD *thd)
{
  bool res= false;
  Relay_log_info *rli= thd->rli_slave;

  DBUG_ASSERT(rli && (!rli->deferred_events_collecting || rli->deferred_events));

  if (!rli->deferred_events_collecting || rli->deferred_events->is_empty())
    return res;

  res= rli->deferred_events->execute(rli);

  return res;
}

#endif /* !MYSQL_CLIENT */


/**************************************************************************
  Xid_log_event methods
**************************************************************************/

#if defined(HAVE_REPLICATION) && !defined(MYSQL_CLIENT)
int Xid_log_event::pack_info(Protocol *protocol)
{
  char buf[128], *pos;
  pos= strmov(buf, "COMMIT /* xid=");
  pos= longlong10_to_str(xid, pos, 10);
  pos= strmov(pos, " */");
  protocol->store(buf, (uint) (pos-buf), &my_charset_bin);
  return 0;
}
#endif

/**
  @note
  It's ok not to use int8store here,
  as long as xid_t::set(ulonglong) and
  xid_t::get_my_xid doesn't do it either.
  We don't care about actual values of xids as long as
  identical numbers compare identically
*/

Xid_log_event::
Xid_log_event(const char* buf,
              const Format_description_log_event *description_event)
  :Log_event(buf, description_event)
{
  /* The Post-Header is empty. The Variable Data part begins immediately. */
  buf+= description_event->common_header_len +
    description_event->post_header_len[XID_EVENT-1];
  memcpy((char*) &xid, buf, sizeof(xid));
}


#ifndef MYSQL_CLIENT
bool Xid_log_event::write(IO_CACHE* file)
{
  DBUG_EXECUTE_IF("do_not_write_xid", return 0;);
  return (write_header(file, sizeof(xid)) ||
	  wrapper_my_b_safe_write(file, (uchar*) &xid, sizeof(xid)) ||
	  write_footer(file));
}
#endif


#ifdef MYSQL_CLIENT
void Xid_log_event::print(FILE* file, PRINT_EVENT_INFO* print_event_info)
{
  IO_CACHE *const head= &print_event_info->head_cache;

  if (!print_event_info->short_form)
  {
    char buf[64];
    longlong10_to_str(xid, buf, 10);

    print_header(head, print_event_info, FALSE);
    my_b_printf(head, "\tXid = %s\n", buf);
  }
  my_b_printf(head, "COMMIT%s\n", print_event_info->delimiter);
}
#endif /* MYSQL_CLIENT */


#if defined(HAVE_REPLICATION) && !defined(MYSQL_CLIENT)
/**
   The methods combines few commit actions to make it useable
   as in the single- so multi- threaded case.

   @param  thd    a pointer to THD handle
   @return false  as success and
           true   as an error 
*/

bool Xid_log_event::do_commit(THD *thd)
{
  DBUG_EXECUTE_IF("dbug.reached_commit",
                  {DBUG_SET("+d,dbug.enabled_commit");});
  bool error= trans_commit(thd); /* Automatically rolls back on error. */
  DBUG_EXECUTE_IF("crash_after_apply", 
                  sql_print_information("Crashing crash_after_apply.");
                  DBUG_SUICIDE(););
  thd->mdl_context.release_transactional_locks();

  if (thd->variables.gtid_next.type == GTID_GROUP &&
      thd->owned_gtid.sidno != 0)
  {
    // GTID logging and cleanup runs regardless of the current res
    error |= gtid_empty_group_log_and_cleanup(thd);
  }

  /*
    Increment the global status commit count variable
  */
  if (!error)
    status_var_increment(thd->status_var.com_stat[SQLCOM_COMMIT]);

  return error;
}

/**
   Worker commits Xid transaction and in case of its transactional
   info table marks the current group as done in the Coordnator's 
   Group Assigned Queue.

   @return zero as success or non-zero as an error 
*/
int Xid_log_event::do_apply_event_worker(Slave_worker *w)
{
  int error= 0;
  lex_start(thd);
  mysql_reset_thd_for_next_command(thd);
  Slave_committed_queue *coordinator_gaq= w->c_rli->gaq;

  /* For a slave Xid_log_event is COMMIT */
  general_log_print(thd, COM_QUERY,
                    "COMMIT /* implicit, from Xid_log_event */");

  DBUG_PRINT("mts", ("do_apply group master %s %llu  group relay %s %llu event %s %llu.",
                     w->get_group_master_log_name(),
                     w->get_group_master_log_pos(),
                     w->get_group_relay_log_name(),
                     w->get_group_relay_log_pos(),
                     w->get_event_relay_log_name(),
                     w->get_event_relay_log_pos()));

  DBUG_EXECUTE_IF("crash_before_update_pos",
                  sql_print_information("Crashing crash_before_update_pos.");
                  DBUG_SUICIDE(););

  ulong gaq_idx= mts_group_idx;
  Slave_job_group *ptr_group= coordinator_gaq->get_job_group(gaq_idx);

  if ((error= w->commit_positions(this, ptr_group,
                                  w->c_rli->is_transactional())))
    goto err;

  DBUG_PRINT("mts", ("do_apply group master %s %llu  group relay %s %llu event %s %llu.",
                     w->get_group_master_log_name(),
                     w->get_group_master_log_pos(),
                     w->get_group_relay_log_name(),
                     w->get_group_relay_log_pos(),
                     w->get_event_relay_log_name(),
                     w->get_event_relay_log_pos()));

  DBUG_EXECUTE_IF("crash_after_update_pos_before_apply",
                  sql_print_information("Crashing crash_after_update_pos_before_apply.");
                  DBUG_SUICIDE(););

  error= do_commit(thd);
  if (error)
    w->rollback_positions(ptr_group);
err:
  return error;
}

int Xid_log_event::do_apply_event(Relay_log_info const *rli)
{
  DBUG_ENTER("Xid_log_event::do_apply_event");
  int error= 0;
  char saved_group_master_log_name[FN_REFLEN];
  char saved_group_relay_log_name[FN_REFLEN];
  volatile my_off_t saved_group_master_log_pos;
  volatile my_off_t saved_group_relay_log_pos;

  char new_group_master_log_name[FN_REFLEN];
  char new_group_relay_log_name[FN_REFLEN];
  volatile my_off_t new_group_master_log_pos;
  volatile my_off_t new_group_relay_log_pos;

  lex_start(thd);
  mysql_reset_thd_for_next_command(thd);
  Relay_log_info *rli_ptr= const_cast<Relay_log_info *>(rli);

  /* For a slave Xid_log_event is COMMIT */
  general_log_print(thd, COM_QUERY,
                    "COMMIT /* implicit, from Xid_log_event */");

  mysql_mutex_lock(&rli_ptr->data_lock);

  /*
    Save the rli positions. We need them to temporarily reset the positions
    just before the commit.
   */
  strmake(saved_group_master_log_name, rli_ptr->get_group_master_log_name(),
          FN_REFLEN - 1);
  saved_group_master_log_pos= rli_ptr->get_group_master_log_pos();
  strmake(saved_group_relay_log_name, rli_ptr->get_group_relay_log_name(),
          FN_REFLEN - 1);
  saved_group_relay_log_pos= rli_ptr->get_group_relay_log_pos();

  DBUG_PRINT("info", ("do_apply group master %s %llu  group relay %s %llu event %s %llu\n",
    rli_ptr->get_group_master_log_name(),
    rli_ptr->get_group_master_log_pos(),
    rli_ptr->get_group_relay_log_name(),
    rli_ptr->get_group_relay_log_pos(),
    rli_ptr->get_event_relay_log_name(),
    rli_ptr->get_event_relay_log_pos()));

  DBUG_EXECUTE_IF("crash_before_update_pos",
                  sql_print_information("Crashing crash_before_update_pos.");
                  DBUG_SUICIDE(););

  /*
    We need to update the positions in here to make it transactional.  
  */
  rli_ptr->inc_event_relay_log_pos();
  rli_ptr->set_group_relay_log_pos(rli_ptr->get_event_relay_log_pos());
  rli_ptr->set_group_relay_log_name(rli_ptr->get_event_relay_log_name());

  rli_ptr->notify_group_relay_log_name_update();

  if (log_pos) // 3.23 binlogs don't have log_posx
    rli_ptr->set_group_master_log_pos(log_pos);

  /*
    rli repository being transactional means replication is crash safe.
    Positions are written into transactional tables ahead of commit and the
    changes are made permanent during commit.
   */
  if (rli_ptr->is_transactional())
  {
    if ((error= rli_ptr->flush_info(true)))
      goto err;
  }

  DBUG_PRINT("info", ("do_apply group master %s %llu  group relay %s %llu event %s %llu\n",
                      rli_ptr->get_group_master_log_name(),
                      rli_ptr->get_group_master_log_pos(),
                      rli_ptr->get_group_relay_log_name(),
                      rli_ptr->get_group_relay_log_pos(),
                      rli_ptr->get_event_relay_log_name(),
                      rli_ptr->get_event_relay_log_pos()));

  DBUG_EXECUTE_IF("crash_after_update_pos_before_apply",
                  sql_print_information("Crashing crash_after_update_pos_before_apply.");
                  DBUG_SUICIDE(););

  /**
    Commit operation expects the global transaction state variable 'xa_state'to
    be set to 'XA_NOTR'. In order to simulate commit failure we set
    the 'xa_state' to 'XA_IDLE' so that the commit reports 'ER_XAER_RMFAIL'
    error.
   */
  DBUG_EXECUTE_IF("simulate_commit_failure",
                  {
                  thd->transaction.xid_state.xa_state = XA_IDLE;
                  });

  /*
    Save the new rli positions. These positions will be set back to group*
    positions on successful completion of the commit operation.
   */
  strmake(new_group_master_log_name, rli_ptr->get_group_master_log_name(),
          FN_REFLEN - 1);
  new_group_master_log_pos= rli_ptr->get_group_master_log_pos();
  strmake(new_group_relay_log_name, rli_ptr->get_group_relay_log_name(),
          FN_REFLEN - 1);
  new_group_relay_log_pos= rli_ptr->get_group_relay_log_pos();
  /*
    Rollback positions in memory just before commit. Position values will be
    reset to their new values only on successful commit operation.
   */
  rli_ptr->set_group_master_log_name(saved_group_master_log_name);
  rli_ptr->notify_group_master_log_name_update();
  rli_ptr->set_group_master_log_pos(saved_group_master_log_pos);
  rli_ptr->set_group_relay_log_name(saved_group_relay_log_name);
  rli_ptr->notify_group_relay_log_name_update();
  rli_ptr->set_group_relay_log_pos(saved_group_relay_log_pos);

  DBUG_PRINT("info", ("Rolling back to group master %s %llu  group relay %s"
                      " %llu\n", rli_ptr->get_group_master_log_name(),
                      rli_ptr->get_group_master_log_pos(),
                      rli_ptr->get_group_relay_log_name(),
                      rli_ptr->get_group_relay_log_pos()));
  mysql_mutex_unlock(&rli_ptr->data_lock);
  error= do_commit(thd);
  mysql_mutex_lock(&rli_ptr->data_lock);
  if (error)
  {
    rli->report(ERROR_LEVEL, thd->get_stmt_da()->sql_errno(),
                "Error in Xid_log_event: Commit could not be completed, '%s'",
                thd->get_stmt_da()->message());
  }
  else
  {
    DBUG_EXECUTE_IF("crash_after_commit_before_update_pos",
                    sql_print_information("Crashing "
                                          "crash_after_commit_before_update_pos.");
                    DBUG_SUICIDE(););
    /* Update positions on successful commit */
    rli_ptr->set_group_master_log_name(new_group_master_log_name);
    rli_ptr->notify_group_master_log_name_update();
    rli_ptr->set_group_master_log_pos(new_group_master_log_pos);
    rli_ptr->set_group_relay_log_name(new_group_relay_log_name);
    rli_ptr->notify_group_relay_log_name_update();
    rli_ptr->set_group_relay_log_pos(new_group_relay_log_pos);

    DBUG_PRINT("info", ("Updating positions on succesful commit to group master"
                        " %s %llu  group relay %s %llu\n",
                        rli_ptr->get_group_master_log_name(),
                        rli_ptr->get_group_master_log_pos(),
                        rli_ptr->get_group_relay_log_name(),
                        rli_ptr->get_group_relay_log_pos()));

    /*
      For transactional repository the positions are flushed ahead of commit.
      Where as for non transactional rli repository the positions are flushed
      only on succesful commit.
     */
    if (!rli_ptr->is_transactional())
      rli_ptr->flush_info(false);
  }
err:
  mysql_cond_broadcast(&rli_ptr->data_cond);
  mysql_mutex_unlock(&rli_ptr->data_lock);

  DBUG_RETURN(error);
}

Log_event::enum_skip_reason
Xid_log_event::do_shall_skip(Relay_log_info *rli)
{
  DBUG_ENTER("Xid_log_event::do_shall_skip");
  if (rli->slave_skip_counter > 0) {
    thd->variables.option_bits&= ~OPTION_BEGIN;
    DBUG_RETURN(Log_event::EVENT_SKIP_COUNT);
  }
  DBUG_RETURN(Log_event::do_shall_skip(rli));
}
#endif /* !MYSQL_CLIENT */


/**************************************************************************
  User_var_log_event methods
**************************************************************************/

#if defined(HAVE_REPLICATION) && !defined(MYSQL_CLIENT)
int User_var_log_event::pack_info(Protocol* protocol)
{
  char *buf= 0;
  char quoted_id[1 + FN_REFLEN * 2 + 2];// quoted identifier
  int id_len= my_strmov_quoted_identifier(this->thd, quoted_id, name, name_len);
  quoted_id[id_len]= '\0';
  uint val_offset= 2 + id_len;
  uint event_len= val_offset;

  if (is_null)
  {
    if (!(buf= (char*) my_malloc(val_offset + 5, MYF(MY_WME))))
      return 1;
    strmov(buf + val_offset, "NULL");
    event_len= val_offset + 4;
  }
  else
  {
    switch (type) {
    case REAL_RESULT:
      double real_val;
      float8get(real_val, val);
      if (!(buf= (char*) my_malloc(val_offset + MY_GCVT_MAX_FIELD_WIDTH + 1,
                                   MYF(MY_WME))))
        return 1;
      event_len+= my_gcvt(real_val, MY_GCVT_ARG_DOUBLE, MY_GCVT_MAX_FIELD_WIDTH,
                          buf + val_offset, NULL);
      break;
    case INT_RESULT:
      if (!(buf= (char*) my_malloc(val_offset + 22, MYF(MY_WME))))
        return 1;
      event_len= longlong10_to_str(uint8korr(val), buf + val_offset, 
                                   ((flags & User_var_log_event::UNSIGNED_F) ? 
                                    10 : -10))-buf;
      break;
    case DECIMAL_RESULT:
    {
      if (!(buf= (char*) my_malloc(val_offset + DECIMAL_MAX_STR_LENGTH + 1,
                                   MYF(MY_WME))))
        return 1;
      String str(buf+val_offset, DECIMAL_MAX_STR_LENGTH + 1, &my_charset_bin);
      my_decimal dec;
      binary2my_decimal(E_DEC_FATAL_ERROR, (uchar*) (val+2), &dec, val[0],
                        val[1]);
      my_decimal2string(E_DEC_FATAL_ERROR, &dec, 0, 0, 0, &str);
      event_len= str.length() + val_offset;
      break;
    } 
    case STRING_RESULT:
      /* 15 is for 'COLLATE' and other chars */
      buf= (char*) my_malloc(event_len+val_len*2+1+2*MY_CS_NAME_SIZE+15,
                             MYF(MY_WME));
      CHARSET_INFO *cs;
      if (!buf)
        return 1;
      if (!(cs= get_charset(charset_number, MYF(0))))
      {
        strmov(buf+val_offset, "???");
        event_len+= 3;
      }
      else
      {
        char *p= strxmov(buf + val_offset, "_", cs->csname, " ", NullS);
        p= str_to_hex(p, val, val_len);
        p= strxmov(p, " COLLATE ", cs->name, NullS);
        event_len= p-buf;
      }
      break;
    case ROW_RESULT:
    default:
      DBUG_ASSERT(1);
      return 1;
    }
  }
  buf[0]= '@';
  memcpy(buf + 1, quoted_id, id_len);
  buf[1 + id_len]= '=';
  protocol->store(buf, event_len, &my_charset_bin);
  my_free(buf);
  return 0;
}
#endif /* !MYSQL_CLIENT */


User_var_log_event::
User_var_log_event(const char* buf, uint event_len,
                   const Format_description_log_event* description_event)
  :Log_event(buf, description_event)
#ifndef MYSQL_CLIENT
  , deferred(false), query_id(0)
#endif
{
  bool error= false;
  const char* buf_start= buf;
  /* The Post-Header is empty. The Variable Data part begins immediately. */
  const char *start= buf;
  buf+= description_event->common_header_len +
    description_event->post_header_len[USER_VAR_EVENT-1];
  name_len= uint4korr(buf);
  name= (char *) buf + UV_NAME_LEN_SIZE;

  /*
    We don't know yet is_null value, so we must assume that name_len
    may have the bigger value possible, is_null= True and there is no
    payload for val, or even that name_len is 0.
  */
  if (!valid_buffer_range<uint>(name_len, buf_start, name,
                                event_len - UV_VAL_IS_NULL))
  {
    error= true;
    goto err;
  }

  buf+= UV_NAME_LEN_SIZE + name_len;
  is_null= (bool) *buf;
  flags= User_var_log_event::UNDEF_F;    // defaults to UNDEF_F
  if (is_null)
  {
    type= STRING_RESULT;
    charset_number= my_charset_bin.number;
    val_len= 0;
    val= 0;  
  }
  else
  {
    if (!valid_buffer_range<uint>(UV_VAL_IS_NULL + UV_VAL_TYPE_SIZE
                                  + UV_CHARSET_NUMBER_SIZE + UV_VAL_LEN_SIZE,
                                  buf_start, buf, event_len))
    {
      error= true;
      goto err;
    }

    type= (Item_result) buf[UV_VAL_IS_NULL];
    charset_number= uint4korr(buf + UV_VAL_IS_NULL + UV_VAL_TYPE_SIZE);
    val_len= uint4korr(buf + UV_VAL_IS_NULL + UV_VAL_TYPE_SIZE +
                       UV_CHARSET_NUMBER_SIZE);
    val= (char *) (buf + UV_VAL_IS_NULL + UV_VAL_TYPE_SIZE +
                   UV_CHARSET_NUMBER_SIZE + UV_VAL_LEN_SIZE);

    if (!valid_buffer_range<uint>(val_len, buf_start, val, event_len))
    {
      error= true;
      goto err;
    }

    /**
      We need to check if this is from an old server
      that did not pack information for flags.
      We do this by checking if there are extra bytes
      after the packed value. If there are we take the
      extra byte and it's value is assumed to contain
      the flags value.

      Old events will not have this extra byte, thence,
      we keep the flags set to UNDEF_F.
    */
    uint bytes_read= ((val + val_len) - start);
#ifndef DBUG_OFF
    bool old_pre_checksum_fd= description_event->is_version_before_checksum();
#endif
    DBUG_ASSERT((bytes_read == data_written -
                 (old_pre_checksum_fd ||
                  (description_event->checksum_alg ==
                   BINLOG_CHECKSUM_ALG_OFF)) ?
                 0 : BINLOG_CHECKSUM_LEN)
                ||
                (bytes_read == data_written -1 -
                 (old_pre_checksum_fd ||
                  (description_event->checksum_alg ==
                   BINLOG_CHECKSUM_ALG_OFF)) ?
                 0 : BINLOG_CHECKSUM_LEN));
    if ((data_written - bytes_read) > 0)
    {
      flags= (uint) *(buf + UV_VAL_IS_NULL + UV_VAL_TYPE_SIZE +
                    UV_CHARSET_NUMBER_SIZE + UV_VAL_LEN_SIZE +
                    val_len);
    }
  }

err:
  if (error)
    name= 0;
}


#ifndef MYSQL_CLIENT
bool User_var_log_event::write(IO_CACHE* file)
{
  char buf[UV_NAME_LEN_SIZE];
  char buf1[UV_VAL_IS_NULL + UV_VAL_TYPE_SIZE + 
	    UV_CHARSET_NUMBER_SIZE + UV_VAL_LEN_SIZE];
  uchar buf2[MY_MAX(8, DECIMAL_MAX_FIELD_SIZE + 2)], *pos= buf2;
  uint unsigned_len= 0;
  uint buf1_length;
  ulong event_length;

  int4store(buf, name_len);
  
  if ((buf1[0]= is_null))
  {
    buf1_length= 1;
    val_len= 0;                                 // Length of 'pos'
  }    
  else
  {
    buf1[1]= type;
    int4store(buf1 + 2, charset_number);

    switch (type) {
    case REAL_RESULT:
      float8store(buf2, *(double*) val);
      break;
    case INT_RESULT:
      int8store(buf2, *(longlong*) val);
      unsigned_len= 1;
      break;
    case DECIMAL_RESULT:
    {
      my_decimal *dec= (my_decimal *)val;
      dec->fix_buffer_pointer();
      buf2[0]= (char)(dec->intg + dec->frac);
      buf2[1]= (char)dec->frac;
      decimal2bin((decimal_t*)val, buf2+2, buf2[0], buf2[1]);
      val_len= decimal_bin_size(buf2[0], buf2[1]) + 2;
      break;
    }
    case STRING_RESULT:
      pos= (uchar*) val;
      break;
    case ROW_RESULT:
    default:
      DBUG_ASSERT(1);
      return 0;
    }
    int4store(buf1 + 2 + UV_CHARSET_NUMBER_SIZE, val_len);
    buf1_length= 10;
  }

  /* Length of the whole event */
  event_length= sizeof(buf)+ name_len + buf1_length + val_len + unsigned_len;

  return (write_header(file, event_length) ||
          wrapper_my_b_safe_write(file, (uchar*) buf, sizeof(buf))   ||
	  wrapper_my_b_safe_write(file, (uchar*) name, name_len)     ||
	  wrapper_my_b_safe_write(file, (uchar*) buf1, buf1_length) ||
	  wrapper_my_b_safe_write(file, pos, val_len) ||
          wrapper_my_b_safe_write(file, &flags, unsigned_len) ||
	  write_footer(file));
}
#endif


/*
  User_var_log_event::print()
*/

#ifdef MYSQL_CLIENT
void User_var_log_event::print(FILE* file, PRINT_EVENT_INFO* print_event_info)
{
  IO_CACHE *const head= &print_event_info->head_cache;
  char quoted_id[1 + NAME_LEN * 2 + 2];// quoted length of the identifier
  char name_id[NAME_LEN];
  int quoted_len= 0;

  if (!print_event_info->short_form)
  {
    print_header(head, print_event_info, FALSE);
    my_b_printf(head, "\tUser_var\n");
  }
  strmov(name_id, name);
  name_id[name_len]= '\0';
  my_b_printf(head, "SET @");
  quoted_len= my_strmov_quoted_identifier((char *) quoted_id,
                                          (const char *) name_id);
  quoted_id[quoted_len]= '\0';
  my_b_write(head, (uchar*) quoted_id, quoted_len);

  if (is_null)
  {
    my_b_printf(head, ":=NULL%s\n", print_event_info->delimiter);
  }
  else
  {
    switch (type) {
    case REAL_RESULT:
      double real_val;
      char real_buf[FMT_G_BUFSIZE(14)];
      float8get(real_val, val);
      sprintf(real_buf, "%.14g", real_val);
      my_b_printf(head, ":=%s%s\n", real_buf, print_event_info->delimiter);
      break;
    case INT_RESULT:
      char int_buf[22];
      longlong10_to_str(uint8korr(val), int_buf, 
                        ((flags & User_var_log_event::UNSIGNED_F) ? 10 : -10));
      my_b_printf(head, ":=%s%s\n", int_buf, print_event_info->delimiter);
      break;
    case DECIMAL_RESULT:
    {
      char str_buf[200];
      int str_len= sizeof(str_buf) - 1;
      int precision= (int)val[0];
      int scale= (int)val[1];
      decimal_digit_t dec_buf[10];
      decimal_t dec;
      dec.len= 10;
      dec.buf= dec_buf;

      bin2decimal((uchar*) val+2, &dec, precision, scale);
      decimal2string(&dec, str_buf, &str_len, 0, 0, 0);
      str_buf[str_len]= 0;
      my_b_printf(head, ":=%s%s\n", str_buf, print_event_info->delimiter);
      break;
    }
    case STRING_RESULT:
    {
      /*
        Let's express the string in hex. That's the most robust way. If we
        print it in character form instead, we need to escape it with
        character_set_client which we don't know (we will know it in 5.0, but
        in 4.1 we don't know it easily when we are printing
        User_var_log_event). Explanation why we would need to bother with
        character_set_client (quoting Bar):
        > Note, the parser doesn't switch to another unescaping mode after
        > it has met a character set introducer.
        > For example, if an SJIS client says something like:
        > SET @a= _ucs2 \0a\0b'
        > the string constant is still unescaped according to SJIS, not
        > according to UCS2.
      */
      char *hex_str;
      CHARSET_INFO *cs;

      hex_str= (char *)my_malloc(2*val_len+1+2,MYF(MY_WME)); // 2 hex digits / byte
      if (!hex_str)
        return;
      str_to_hex(hex_str, val, val_len);
      /*
        For proper behaviour when mysqlbinlog|mysql, we need to explicitely
        specify the variable's collation. It will however cause problems when
        people want to mysqlbinlog|mysql into another server not supporting the
        character set. But there's not much to do about this and it's unlikely.
      */
      if (!(cs= get_charset(charset_number, MYF(0))))
        /*
          Generate an unusable command (=> syntax error) is probably the best
          thing we can do here.
        */
        my_b_printf(head, ":=???%s\n", print_event_info->delimiter);
      else
        my_b_printf(head, ":=_%s %s COLLATE `%s`%s\n",
                    cs->csname, hex_str, cs->name,
                    print_event_info->delimiter);
      my_free(hex_str);
    }
      break;
    case ROW_RESULT:
    default:
      DBUG_ASSERT(1);
      return;
    }
  }
}
#endif


/*
  User_var_log_event::do_apply_event()
*/

#if defined(HAVE_REPLICATION) && !defined(MYSQL_CLIENT)
int User_var_log_event::do_apply_event(Relay_log_info const *rli)
{
  Item *it= 0;
  CHARSET_INFO *charset;
  query_id_t sav_query_id= 0; /* memorize orig id when deferred applying */

  if (rli->deferred_events_collecting)
  {
    set_deferred(current_thd->query_id);
    return rli->deferred_events->add(this);
  } else if (is_deferred())
  {
    sav_query_id= current_thd->query_id;
    current_thd->query_id= query_id; /* recreating original time context */
  }

  if (!(charset= get_charset(charset_number, MYF(MY_WME))))
    return 1;
  double real_val;
  longlong int_val;

  /*
    We are now in a statement until the associated query log event has
    been processed.
   */
  const_cast<Relay_log_info*>(rli)->set_flag(Relay_log_info::IN_STMT);

  if (is_null)
  {
    it= new Item_null();
  }
  else
  {
    switch (type) {
    case REAL_RESULT:
      float8get(real_val, val);
      it= new Item_float(real_val, 0);
      val= (char*) &real_val;		// Pointer to value in native format
      val_len= 8;
      break;
    case INT_RESULT:
      int_val= (longlong) uint8korr(val);
      it= new Item_int(int_val);
      val= (char*) &int_val;		// Pointer to value in native format
      val_len= 8;
      break;
    case DECIMAL_RESULT:
    {
      Item_decimal *dec= new Item_decimal((uchar*) val+2, val[0], val[1]);
      it= dec;
      val= (char *)dec->val_decimal(NULL);
      val_len= sizeof(my_decimal);
      break;
    }
    case STRING_RESULT:
      it= new Item_string(val, val_len, charset);
      break;
    case ROW_RESULT:
    default:
      DBUG_ASSERT(1);
      return 0;
    }
  }
  Item_func_set_user_var *e=
    new Item_func_set_user_var(Name_string(name, name_len, false), it, false);
  /*
    Item_func_set_user_var can't substitute something else on its place =>
    0 can be passed as last argument (reference on item)

    Fix_fields() can fail, in which case a call of update_hash() might
    crash the server, so if fix fields fails, we just return with an
    error.
  */
  if (e->fix_fields(thd, 0))
    return 1;

  /*
    A variable can just be considered as a table with
    a single record and with a single column. Thus, like
    a column value, it could always have IMPLICIT derivation.
   */
  e->update_hash(val, val_len, type, charset, DERIVATION_IMPLICIT,
                 (flags & User_var_log_event::UNSIGNED_F));
  if (!is_deferred())
    free_root(thd->mem_root, 0);
  else
    current_thd->query_id= sav_query_id; /* restore current query's context */

  return 0;
}

int User_var_log_event::do_update_pos(Relay_log_info *rli)
{
  rli->inc_event_relay_log_pos();
  return 0;
}

Log_event::enum_skip_reason
User_var_log_event::do_shall_skip(Relay_log_info *rli)
{
  /*
    It is a common error to set the slave skip counter to 1 instead
    of 2 when recovering from an insert which used a auto increment,
    rand, or user var.  Therefore, if the slave skip counter is 1, we
    just say that this event should be skipped by ignoring it, meaning
    that we do not change the value of the slave skip counter since it
    will be decreased by the following insert event.
  */
  return continue_group(rli);
}
#endif /* !MYSQL_CLIENT */


/**************************************************************************
  Unknown_log_event methods
**************************************************************************/

#ifdef HAVE_REPLICATION
#ifdef MYSQL_CLIENT
void Unknown_log_event::print(FILE* file_arg, PRINT_EVENT_INFO* print_event_info)
{
  if (print_event_info->short_form)
    return;
  print_header(&print_event_info->head_cache, print_event_info, FALSE);
  my_b_printf(&print_event_info->head_cache, "\n# %s", "Unknown event\n");
}
#endif  

/**************************************************************************
	Stop_log_event methods
**************************************************************************/

/*
  Stop_log_event::print()
*/

#ifdef MYSQL_CLIENT
void Stop_log_event::print(FILE* file, PRINT_EVENT_INFO* print_event_info)
{
  if (print_event_info->short_form)
    return;

  print_header(&print_event_info->head_cache, print_event_info, FALSE);
  my_b_printf(&print_event_info->head_cache, "\tStop\n");
}
#endif /* MYSQL_CLIENT */


#ifndef MYSQL_CLIENT
/*
  The master stopped.  We used to clean up all temporary tables but
  this is useless as, as the master has shut down properly, it has
  written all DROP TEMPORARY TABLE (prepared statements' deletion is
  TODO only when we binlog prep stmts).  We used to clean up
  slave_load_tmpdir, but this is useless as it has been cleared at the
  end of LOAD DATA INFILE.  So we have nothing to do here.  The place
  were we must do this cleaning is in
  Start_log_event_v3::do_apply_event(), not here. Because if we come
  here, the master was sane.

  This must only be called from the Slave SQL thread, since it calls
  flush_relay_log_info().
*/
int Stop_log_event::do_update_pos(Relay_log_info *rli)
{
  int error_inc= 0;
  int error_flush= 0;
  /*
    We do not want to update master_log pos because we get a rotate event
    before stop, so by now group_master_log_name is set to the next log.
    If we updated it, we will have incorrect master coordinates and this
    could give false triggers in MASTER_POS_WAIT() that we have reached
    the target position when in fact we have not.
    The group position is always unchanged in MTS mode because the event
    is never executed so can't be scheduled to a Worker.
  */
  if ((thd->variables.option_bits & OPTION_BEGIN) || rli->is_parallel_exec())
    rli->inc_event_relay_log_pos();
  else
  {
    error_inc= rli->inc_group_relay_log_pos(0, true/*need_data_lock=true*/);
    error_flush= rli->flush_info(TRUE);
  }
  return (error_inc || error_flush);
}

#endif /* !MYSQL_CLIENT */
#endif /* HAVE_REPLICATION */


/**************************************************************************
	Create_file_log_event methods
**************************************************************************/

/*
  Create_file_log_event ctor
*/

#ifndef MYSQL_CLIENT
Create_file_log_event::
Create_file_log_event(THD* thd_arg, sql_exchange* ex,
		      const char* db_arg, const char* table_name_arg,
                      List<Item>& fields_arg,
                      bool is_concurrent_arg,
                      enum enum_duplicates handle_dup,
                      bool ignore,
		      uchar* block_arg, uint block_len_arg, bool using_trans)
  :Load_log_event(thd_arg, ex, db_arg, table_name_arg, fields_arg,
                  is_concurrent_arg,
                  handle_dup, ignore, using_trans),
   fake_base(0), block(block_arg), event_buf(0), block_len(block_len_arg),
   file_id(thd_arg->file_id = mysql_bin_log.next_file_id())
{
  DBUG_ENTER("Create_file_log_event");
  sql_ex.force_new_format();
  DBUG_VOID_RETURN;
}


/*
  Create_file_log_event::write_data_body()
*/

bool Create_file_log_event::write_data_body(IO_CACHE* file)
{
  bool res;
  if ((res= Load_log_event::write_data_body(file)) || fake_base)
    return res;
  return (my_b_safe_write(file, (uchar*) "", 1) ||
          my_b_safe_write(file, (uchar*) block, block_len));
}


/*
  Create_file_log_event::write_data_header()
*/

bool Create_file_log_event::write_data_header(IO_CACHE* file)
{
  bool res;
  uchar buf[CREATE_FILE_HEADER_LEN];
  if ((res= Load_log_event::write_data_header(file)) || fake_base)
    return res;
  int4store(buf + CF_FILE_ID_OFFSET, file_id);
  return my_b_safe_write(file, buf, CREATE_FILE_HEADER_LEN) != 0;
}


/*
  Create_file_log_event::write_base()
*/

bool Create_file_log_event::write_base(IO_CACHE* file)
{
  bool res;
  fake_base= 1;                                 // pretend we are Load event
  res= write(file);
  fake_base= 0;
  return res;
}

#endif /* !MYSQL_CLIENT */

/*
  Create_file_log_event ctor
*/

Create_file_log_event::Create_file_log_event(const char* buf, uint len,
                                             const Format_description_log_event* description_event)
  :Load_log_event(buf,0,description_event),fake_base(0),block(0),inited_from_old(0)
{
  DBUG_ENTER("Create_file_log_event::Create_file_log_event(char*,...)");
  uint block_offset;
  uint header_len= description_event->common_header_len;
  uint8 load_header_len= description_event->post_header_len[LOAD_EVENT-1];
  uint8 create_file_header_len= description_event->post_header_len[CREATE_FILE_EVENT-1];
  if (!(event_buf= (char*) my_memdup(buf, len, MYF(MY_WME))) ||
      copy_log_event(event_buf,len,
                     ((buf[EVENT_TYPE_OFFSET] == LOAD_EVENT) ?
                      load_header_len + header_len :
                      (fake_base ? (header_len+load_header_len) :
                       (header_len+load_header_len) +
                       create_file_header_len)),
                     description_event))
    DBUG_VOID_RETURN;
  if (description_event->binlog_version!=1)
  {
    file_id= uint4korr(buf + 
                       header_len +
		       load_header_len + CF_FILE_ID_OFFSET);
    /*
      Note that it's ok to use get_data_size() below, because it is computed
      with values we have already read from this event (because we called
      copy_log_event()); we are not using slave's format info to decode
      master's format, we are really using master's format info.
      Anyway, both formats should be identical (except the common_header_len)
      as these Load events are not changed between 4.0 and 5.0 (as logging of
      LOAD DATA INFILE does not use Load_log_event in 5.0).

      The + 1 is for \0 terminating fname  
    */
    block_offset= (description_event->common_header_len +
                   Load_log_event::get_data_size() +
                   create_file_header_len + 1);
    if (len < block_offset)
      DBUG_VOID_RETURN;
    block = (uchar*)buf + block_offset;
    block_len = len - block_offset;
  }
  else
  {
    sql_ex.force_new_format();
    inited_from_old = 1;
  }
  DBUG_VOID_RETURN;
}


/*
  Create_file_log_event::print()
*/

#ifdef MYSQL_CLIENT
void Create_file_log_event::print(FILE* file, PRINT_EVENT_INFO* print_event_info,
				  bool enable_local)
{
  if (print_event_info->short_form)
  {
    if (enable_local && check_fname_outside_temp_buf())
      Load_log_event::print(file, print_event_info);
    return;
  }

  if (enable_local)
  {
    Load_log_event::print(file, print_event_info,
			  !check_fname_outside_temp_buf());
    /**
      reduce the size of io cache so that the write function is called
      for every call to my_b_printf().
     */
    DBUG_EXECUTE_IF ("simulate_create_event_write_error",
                     {(&print_event_info->head_cache)->write_pos=
                     (&print_event_info->head_cache)->write_end;
                     DBUG_SET("+d,simulate_file_write_error");});
    /* 
       That one is for "file_id: etc" below: in mysqlbinlog we want the #, in
       SHOW BINLOG EVENTS we don't.
    */
    my_b_printf(&print_event_info->head_cache, "#");
  }

  my_b_printf(&print_event_info->head_cache,
              " file_id: %d  block_len: %d\n", file_id, block_len);
}


void Create_file_log_event::print(FILE* file, PRINT_EVENT_INFO* print_event_info)
{
  print(file, print_event_info, 0);
}
#endif /* MYSQL_CLIENT */


/*
  Create_file_log_event::pack_info()
*/

#if defined(HAVE_REPLICATION) && !defined(MYSQL_CLIENT)
int Create_file_log_event::pack_info(Protocol *protocol)
{
  char buf[NAME_LEN*2 + 30 + 21*2], *pos;
  pos= strmov(buf, "db=");
  memcpy(pos, db, db_len);
  pos= strmov(pos + db_len, ";table=");
  memcpy(pos, table_name, table_name_len);
  pos= strmov(pos + table_name_len, ";file_id=");
  pos= int10_to_str((long) file_id, pos, 10);
  pos= strmov(pos, ";block_len=");
  pos= int10_to_str((long) block_len, pos, 10);
  protocol->store(buf, (uint) (pos-buf), &my_charset_bin);
  return 0;
}
#endif /* defined(HAVE_REPLICATION) && !defined(MYSQL_CLIENT) */


/**
  Create_file_log_event::do_apply_event()
  Constructor for Create_file_log_event to intantiate an event
  from the relay log on the slave.

  @retval
    0           Success
  @retval
    1           Failure
*/

#if defined(HAVE_REPLICATION) && !defined(MYSQL_CLIENT)
int Create_file_log_event::do_apply_event(Relay_log_info const *rli)
{
  char fname_buf[FN_REFLEN+TEMP_FILE_MAX_LEN];
  char *ext;
  int fd = -1;
  IO_CACHE file;
  int error = 1;

  lex_start(thd);
  mysql_reset_thd_for_next_command(thd);
  THD_STAGE_INFO(thd, stage_making_temp_file_create_before_load_data);
  memset(&file, 0, sizeof(file));
  ext= slave_load_file_stem(fname_buf, file_id, server_id, ".info");
  /* old copy may exist already */
  mysql_file_delete(key_file_log_event_info, fname_buf, MYF(0));
  /**
    To simulate file creation failure, convert the file name to a
    directory by appending a "/" to the file name.
   */
  DBUG_EXECUTE_IF("simulate_file_create_error_create_log_event",
                  {
                  strcat(fname_buf,"/");
                  });
  if ((fd= mysql_file_create(key_file_log_event_info,
                             fname_buf, CREATE_MODE,
                             O_WRONLY | O_BINARY | O_EXCL | O_NOFOLLOW,
                             MYF(MY_WME))) < 0 ||
      init_io_cache(&file, fd, IO_SIZE, WRITE_CACHE, (my_off_t)0, 0,
		    MYF(MY_WME|MY_NABP)))
  {
    rli->report(ERROR_LEVEL, thd->get_stmt_da()->sql_errno(),
                "Error in Create_file event: could not open file '%s'",
                fname_buf);
    goto err;
  }
  
  // a trick to avoid allocating another buffer
  fname= fname_buf;
  fname_len= (uint) (strmov(ext, ".data") - fname);
  if (write_base(&file))
  {
    strmov(ext, ".info"); // to have it right in the error message
    rli->report(ERROR_LEVEL, my_errno,
                "Error in Create_file event: could not write to file '%s'",
                fname_buf);
    goto err;
  }
  end_io_cache(&file);
  mysql_file_close(fd, MYF(0));
  
  // fname_buf now already has .data, not .info, because we did our trick
  /* old copy may exist already */
  mysql_file_delete(key_file_log_event_data, fname_buf, MYF(0));
  if ((fd= mysql_file_create(key_file_log_event_data,
                             fname_buf, CREATE_MODE,
                             O_WRONLY | O_BINARY | O_EXCL | O_NOFOLLOW,
                             MYF(MY_WME))) < 0)
  {
    rli->report(ERROR_LEVEL, my_errno,
                "Error in Create_file event: could not open file '%s'",
                fname_buf);
    goto err;
  }
  /**
    To simulate file write failure,close the file before the write operation.
    Write will fail with an error reporting file is UNOPENED. 
   */
  DBUG_EXECUTE_IF("simulate_file_write_error_create_log_event",
                  {
                  mysql_file_close(fd, MYF(0));
                  });
  if (mysql_file_write(fd, (uchar*) block, block_len, MYF(MY_WME+MY_NABP)))
  {
    rli->report(ERROR_LEVEL, thd->get_stmt_da()->sql_errno(),
                "Error in Create_file event: write to '%s' failed",
                fname_buf);
    goto err;
  }
  error=0;					// Everything is ok

err:
  if (error)
    end_io_cache(&file);
  if (fd >= 0)
    mysql_file_close(fd, MYF(0));
  return error != 0;
}
#endif /* defined(HAVE_REPLICATION) && !defined(MYSQL_CLIENT) */


/**************************************************************************
	Append_block_log_event methods
**************************************************************************/

/*
  Append_block_log_event ctor
*/

#ifndef MYSQL_CLIENT  
Append_block_log_event::Append_block_log_event(THD *thd_arg,
                                               const char *db_arg,
					       uchar *block_arg,
					       uint block_len_arg,
					       bool using_trans)
  :Log_event(thd_arg, 0,
             using_trans ? Log_event::EVENT_TRANSACTIONAL_CACHE :
                           Log_event::EVENT_STMT_CACHE,
             Log_event::EVENT_NORMAL_LOGGING),
   block(block_arg),
   block_len(block_len_arg), file_id(thd_arg->file_id), db(db_arg)
{
}
#endif


/*
  Append_block_log_event ctor
*/

Append_block_log_event::Append_block_log_event(const char* buf, uint len,
                                               const Format_description_log_event* description_event)
  :Log_event(buf, description_event),block(0)
{
  DBUG_ENTER("Append_block_log_event::Append_block_log_event(char*,...)");
  uint8 common_header_len= description_event->common_header_len; 
  uint8 append_block_header_len=
    description_event->post_header_len[APPEND_BLOCK_EVENT-1];
  uint total_header_len= common_header_len+append_block_header_len;
  if (len < total_header_len)
    DBUG_VOID_RETURN;
  file_id= uint4korr(buf + common_header_len + AB_FILE_ID_OFFSET);
  block= (uchar*)buf + total_header_len;
  block_len= len - total_header_len;
  DBUG_VOID_RETURN;
}


/*
  Append_block_log_event::write()
*/

#ifndef MYSQL_CLIENT
bool Append_block_log_event::write(IO_CACHE* file)
{
  uchar buf[APPEND_BLOCK_HEADER_LEN];
  int4store(buf + AB_FILE_ID_OFFSET, file_id);
  return (write_header(file, APPEND_BLOCK_HEADER_LEN + block_len) ||
          wrapper_my_b_safe_write(file, buf, APPEND_BLOCK_HEADER_LEN) ||
	  wrapper_my_b_safe_write(file, (uchar*) block, block_len) ||
	  write_footer(file));
}
#endif


/*
  Append_block_log_event::print()
*/

#ifdef MYSQL_CLIENT  
void Append_block_log_event::print(FILE* file,
				   PRINT_EVENT_INFO* print_event_info)
{
  if (print_event_info->short_form)
    return;
  print_header(&print_event_info->head_cache, print_event_info, FALSE);
  my_b_printf(&print_event_info->head_cache,
              "\n#%s: file_id: %d  block_len: %d\n",
              get_type_str(), file_id, block_len);
}
#endif /* MYSQL_CLIENT */


/*
  Append_block_log_event::pack_info()
*/

#if defined(HAVE_REPLICATION) && !defined(MYSQL_CLIENT)
int Append_block_log_event::pack_info(Protocol *protocol)
{
  char buf[256];
  size_t length;
  length= my_snprintf(buf, sizeof(buf), ";file_id=%u;block_len=%u",
                      file_id, block_len);
  protocol->store(buf, length, &my_charset_bin);
  return 0;
}


/*
  Append_block_log_event::get_create_or_append()
*/

int Append_block_log_event::get_create_or_append() const
{
  return 0; /* append to the file, fail if not exists */
}

/*
  Append_block_log_event::do_apply_event()
*/

int Append_block_log_event::do_apply_event(Relay_log_info const *rli)
{
  char fname[FN_REFLEN+TEMP_FILE_MAX_LEN];
  int fd;
  int error = 1;
  DBUG_ENTER("Append_block_log_event::do_apply_event");

  THD_STAGE_INFO(thd, stage_making_temp_file_append_before_load_data);
  slave_load_file_stem(fname, file_id, server_id, ".data");
  if (get_create_or_append())
  {
    /*
      Usually lex_start() is called by mysql_parse(), but we need it here
      as the present method does not call mysql_parse().
    */
    lex_start(thd);
    mysql_reset_thd_for_next_command(thd);
    /* old copy may exist already */
    mysql_file_delete(key_file_log_event_data, fname, MYF(0));
    if ((fd= mysql_file_create(key_file_log_event_data,
                               fname, CREATE_MODE,
                               O_WRONLY | O_BINARY | O_EXCL | O_NOFOLLOW,
                               MYF(MY_WME))) < 0)
    {
      rli->report(ERROR_LEVEL, my_errno,
                  "Error in %s event: could not create file '%s'",
                  get_type_str(), fname);
      goto err;
    }
  }
  else if ((fd= mysql_file_open(key_file_log_event_data,
                                fname,
                                O_WRONLY | O_APPEND | O_BINARY | O_NOFOLLOW,
                                MYF(MY_WME))) < 0)
  {
    rli->report(ERROR_LEVEL, my_errno,
                "Error in %s event: could not open file '%s'",
                get_type_str(), fname);
    goto err;
  }

  DBUG_EXECUTE_IF("remove_slave_load_file_before_write",
                  {
                    my_delete_allow_opened(fname, MYF(0));
                  });

  if (mysql_file_write(fd, (uchar*) block, block_len, MYF(MY_WME+MY_NABP)))
  {
    rli->report(ERROR_LEVEL, my_errno,
                "Error in %s event: write to '%s' failed",
                get_type_str(), fname);
    goto err;
  }
  error=0;

err:
  if (fd >= 0)
    mysql_file_close(fd, MYF(0));
  DBUG_RETURN(error);
}
#endif


/**************************************************************************
	Delete_file_log_event methods
**************************************************************************/

/*
  Delete_file_log_event ctor
*/

#ifndef MYSQL_CLIENT
Delete_file_log_event::Delete_file_log_event(THD *thd_arg, const char* db_arg,
					     bool using_trans)
  :Log_event(thd_arg, 0, 
             using_trans ? Log_event::EVENT_TRANSACTIONAL_CACHE :
                           Log_event::EVENT_STMT_CACHE,
             Log_event::EVENT_NORMAL_LOGGING),
  file_id(thd_arg->file_id), db(db_arg)
{
}
#endif

/*
  Delete_file_log_event ctor
*/

Delete_file_log_event::Delete_file_log_event(const char* buf, uint len,
                                             const Format_description_log_event* description_event)
  :Log_event(buf, description_event),file_id(0)
{
  uint8 common_header_len= description_event->common_header_len;
  uint8 delete_file_header_len= description_event->post_header_len[DELETE_FILE_EVENT-1];
  if (len < (uint)(common_header_len + delete_file_header_len))
    return;
  file_id= uint4korr(buf + common_header_len + DF_FILE_ID_OFFSET);
}


/*
  Delete_file_log_event::write()
*/

#ifndef MYSQL_CLIENT
bool Delete_file_log_event::write(IO_CACHE* file)
{
 uchar buf[DELETE_FILE_HEADER_LEN];
 int4store(buf + DF_FILE_ID_OFFSET, file_id);
 return (write_header(file, sizeof(buf)) ||
         wrapper_my_b_safe_write(file, buf, sizeof(buf)) ||
	 write_footer(file));
}
#endif


/*
  Delete_file_log_event::print()
*/

#ifdef MYSQL_CLIENT  
void Delete_file_log_event::print(FILE* file,
				  PRINT_EVENT_INFO* print_event_info)
{
  if (print_event_info->short_form)
    return;
  print_header(&print_event_info->head_cache, print_event_info, FALSE);
  my_b_printf(&print_event_info->head_cache,
              "\n#Delete_file: file_id=%u\n", file_id);
}
#endif /* MYSQL_CLIENT */

/*
  Delete_file_log_event::pack_info()
*/

#if defined(HAVE_REPLICATION) && !defined(MYSQL_CLIENT)
int Delete_file_log_event::pack_info(Protocol *protocol)
{
  char buf[64];
  size_t length;
  length= my_snprintf(buf, sizeof(buf), ";file_id=%u", (uint) file_id);
  protocol->store(buf, length, &my_charset_bin);
  return 0;
}
#endif

/*
  Delete_file_log_event::do_apply_event()
*/

#if defined(HAVE_REPLICATION) && !defined(MYSQL_CLIENT)
int Delete_file_log_event::do_apply_event(Relay_log_info const *rli)
{
  char fname[FN_REFLEN+TEMP_FILE_MAX_LEN];
  lex_start(thd);
  mysql_reset_thd_for_next_command(thd);
  char *ext= slave_load_file_stem(fname, file_id, server_id, ".data");
  mysql_file_delete(key_file_log_event_data, fname, MYF(MY_WME));
  strmov(ext, ".info");
  mysql_file_delete(key_file_log_event_info, fname, MYF(MY_WME));
  return 0;
}
#endif /* defined(HAVE_REPLICATION) && !defined(MYSQL_CLIENT) */


/**************************************************************************
	Execute_load_log_event methods
**************************************************************************/

/*
  Execute_load_log_event ctor
*/

#ifndef MYSQL_CLIENT  
Execute_load_log_event::Execute_load_log_event(THD *thd_arg,
                                               const char* db_arg,
					       bool using_trans)
  :Log_event(thd_arg, 0,
             using_trans ? Log_event::EVENT_TRANSACTIONAL_CACHE :
                           Log_event::EVENT_STMT_CACHE,
             Log_event::EVENT_NORMAL_LOGGING),
  file_id(thd_arg->file_id), db(db_arg)
{
}
#endif
  

/*
  Execute_load_log_event ctor
*/

Execute_load_log_event::Execute_load_log_event(const char* buf, uint len,
                                               const Format_description_log_event* description_event)
  :Log_event(buf, description_event), file_id(0)
{
  uint8 common_header_len= description_event->common_header_len;
  uint8 exec_load_header_len= description_event->post_header_len[EXEC_LOAD_EVENT-1];
  if (len < (uint)(common_header_len+exec_load_header_len))
    return;
  file_id= uint4korr(buf + common_header_len + EL_FILE_ID_OFFSET);
}


/*
  Execute_load_log_event::write()
*/

#ifndef MYSQL_CLIENT
bool Execute_load_log_event::write(IO_CACHE* file)
{
  uchar buf[EXEC_LOAD_HEADER_LEN];
  int4store(buf + EL_FILE_ID_OFFSET, file_id);
  return (write_header(file, sizeof(buf)) || 
          wrapper_my_b_safe_write(file, buf, sizeof(buf)) ||
	  write_footer(file));
}
#endif


/*
  Execute_load_log_event::print()
*/

#ifdef MYSQL_CLIENT  
void Execute_load_log_event::print(FILE* file,
				   PRINT_EVENT_INFO* print_event_info)
{
  if (print_event_info->short_form)
    return;
  print_header(&print_event_info->head_cache, print_event_info, FALSE);
  my_b_printf(&print_event_info->head_cache, "\n#Exec_load: file_id=%d\n",
              file_id);
}
#endif

/*
  Execute_load_log_event::pack_info()
*/

#if defined(HAVE_REPLICATION) && !defined(MYSQL_CLIENT)
int Execute_load_log_event::pack_info(Protocol *protocol)
{
  char buf[64];
  size_t length;
  length= my_snprintf(buf, sizeof(buf), ";file_id=%u", (uint) file_id);
  protocol->store(buf, length, &my_charset_bin);
  return 0;
}


/*
  Execute_load_log_event::do_apply_event()
*/

int Execute_load_log_event::do_apply_event(Relay_log_info const *rli)
{
  char fname[FN_REFLEN+TEMP_FILE_MAX_LEN];
  char *ext;
  int fd;
  int error= 1;
  IO_CACHE file;
  Load_log_event *lev= 0;

  lex_start(thd);
  mysql_reset_thd_for_next_command(thd);
  ext= slave_load_file_stem(fname, file_id, server_id, ".info");
  /**
    To simulate file open failure, convert the file name to a
    directory by appending a "/" to the file name. File open
    will fail with an error reporting it is not a directory.
   */
  DBUG_EXECUTE_IF("simulate_file_open_error_exec_event",
                  {
                  strcat(fname,"/");
                  });
  if ((fd= mysql_file_open(key_file_log_event_info,
                           fname, O_RDONLY | O_BINARY | O_NOFOLLOW,
                           MYF(MY_WME))) < 0 ||
      init_io_cache(&file, fd, IO_SIZE, READ_CACHE, (my_off_t)0, 0,
		    MYF(MY_WME|MY_NABP)))
  {
    rli->report(ERROR_LEVEL, thd->get_stmt_da()->sql_errno(),
                "Error in Exec_load event: could not open file '%s'",
                fname);
    goto err;
  }
  if (!(lev= (Load_log_event*)
        Log_event::read_log_event(&file,
                                  (mysql_mutex_t*) 0,
                                  rli->get_rli_description_event(),
                                  opt_slave_sql_verify_checksum)) ||
      lev->get_type_code() != NEW_LOAD_EVENT)
  {
    rli->report(ERROR_LEVEL, 0, "Error in Exec_load event: "
                    "file '%s' appears corrupted", fname);
    goto err;
  }
  lev->thd = thd;
  /*
    lev->do_apply_event should use rli only for errors i.e. should
    not advance rli's position.

    lev->do_apply_event is the place where the table is loaded (it
    calls mysql_load()).
  */
  const_cast<Relay_log_info*>(rli)->set_future_group_master_log_pos(log_pos);
  if (lev->do_apply_event(0,rli,1)) 
  {
    /*
      We want to indicate the name of the file that could not be loaded
      (SQL_LOADxxx).
      But as we are here we are sure the error is in rli->last_slave_error and
      rli->last_slave_errno (example of error: duplicate entry for key), so we
      don't want to overwrite it with the filename.
      What we want instead is add the filename to the current error message.
    */
    char *tmp= my_strdup(rli->last_error().message, MYF(MY_WME));
    if (tmp)
    {
      rli->report(ERROR_LEVEL, rli->last_error().number,
                  "%s. Failed executing load from '%s'", tmp, fname);
      my_free(tmp);
    }
    goto err;
  }
  /*
    We have an open file descriptor to the .info file; we need to close it
    or Windows will refuse to delete the file in mysql_file_delete().
  */
  if (fd >= 0)
  {
    mysql_file_close(fd, MYF(0));
    end_io_cache(&file);
    fd= -1;
  }
  mysql_file_delete(key_file_log_event_info, fname, MYF(MY_WME));
  memcpy(ext, ".data", 6);
  mysql_file_delete(key_file_log_event_data, fname, MYF(MY_WME));
  error = 0;

err:
  delete lev;
  if (fd >= 0)
  {
    mysql_file_close(fd, MYF(0));
    end_io_cache(&file);
  }
  return error;
}

#endif /* defined(HAVE_REPLICATION) && !defined(MYSQL_CLIENT) */


/**************************************************************************
	Begin_load_query_log_event methods
**************************************************************************/

#ifndef MYSQL_CLIENT
Begin_load_query_log_event::
Begin_load_query_log_event(THD* thd_arg, const char* db_arg, uchar* block_arg,
                           uint block_len_arg, bool using_trans)
  :Append_block_log_event(thd_arg, db_arg, block_arg, block_len_arg,
                          using_trans)
{
   file_id= thd_arg->file_id= mysql_bin_log.next_file_id();
}
#endif


Begin_load_query_log_event::
Begin_load_query_log_event(const char* buf, uint len,
                           const Format_description_log_event* desc_event)
  :Append_block_log_event(buf, len, desc_event)
{
}


#if defined( HAVE_REPLICATION) && !defined(MYSQL_CLIENT)
int Begin_load_query_log_event::get_create_or_append() const
{
  return 1; /* create the file */
}
#endif /* defined( HAVE_REPLICATION) && !defined(MYSQL_CLIENT) */


#if !defined(MYSQL_CLIENT) && defined(HAVE_REPLICATION)
Log_event::enum_skip_reason
Begin_load_query_log_event::do_shall_skip(Relay_log_info *rli)
{
  /*
    If the slave skip counter is 1, then we should not start executing
    on the next event.
  */
  return continue_group(rli);
}
#endif


/**************************************************************************
	Execute_load_query_log_event methods
**************************************************************************/


#ifndef MYSQL_CLIENT
Execute_load_query_log_event::
Execute_load_query_log_event(THD *thd_arg, const char* query_arg,
                             ulong query_length_arg, uint fn_pos_start_arg,
                             uint fn_pos_end_arg,
                             enum_load_dup_handling dup_handling_arg,
                             bool using_trans, bool immediate, bool suppress_use,
                             int errcode):
  Query_log_event(thd_arg, query_arg, query_length_arg, using_trans, immediate,
                  suppress_use, errcode),
  file_id(thd_arg->file_id), fn_pos_start(fn_pos_start_arg),
  fn_pos_end(fn_pos_end_arg), dup_handling(dup_handling_arg)
{
}
#endif /* !MYSQL_CLIENT */


Execute_load_query_log_event::
Execute_load_query_log_event(const char* buf, uint event_len,
                             const Format_description_log_event* desc_event):
  Query_log_event(buf, event_len, desc_event, EXECUTE_LOAD_QUERY_EVENT),
  file_id(0), fn_pos_start(0), fn_pos_end(0)
{
  if (!Query_log_event::is_valid())
    return;

  buf+= desc_event->common_header_len;

  fn_pos_start= uint4korr(buf + ELQ_FN_POS_START_OFFSET);
  fn_pos_end= uint4korr(buf + ELQ_FN_POS_END_OFFSET);
  dup_handling= (enum_load_dup_handling)(*(buf + ELQ_DUP_HANDLING_OFFSET));

  if (fn_pos_start > q_len || fn_pos_end > q_len ||
      dup_handling > LOAD_DUP_REPLACE)
    return;

  file_id= uint4korr(buf + ELQ_FILE_ID_OFFSET);
}


ulong Execute_load_query_log_event::get_post_header_size_for_derived()
{
  return EXECUTE_LOAD_QUERY_EXTRA_HEADER_LEN;
}


#ifndef MYSQL_CLIENT
bool
Execute_load_query_log_event::write_post_header_for_derived(IO_CACHE* file)
{
  uchar buf[EXECUTE_LOAD_QUERY_EXTRA_HEADER_LEN];
  int4store(buf, file_id);
  int4store(buf + 4, fn_pos_start);
  int4store(buf + 4 + 4, fn_pos_end);
  *(buf + 4 + 4 + 4)= (uchar) dup_handling;
  return wrapper_my_b_safe_write(file, buf, EXECUTE_LOAD_QUERY_EXTRA_HEADER_LEN);
}
#endif


#ifdef MYSQL_CLIENT
void Execute_load_query_log_event::print(FILE* file,
                                         PRINT_EVENT_INFO* print_event_info)
{
  print(file, print_event_info, 0);
}

/**
  Prints the query as LOAD DATA LOCAL and with rewritten filename.
*/
void Execute_load_query_log_event::print(FILE* file,
                                         PRINT_EVENT_INFO* print_event_info,
                                         const char *local_fname)
{
  IO_CACHE *const head= &print_event_info->head_cache;

  print_query_header(head, print_event_info);
  /**
    reduce the size of io cache so that the write function is called
    for every call to my_b_printf().
   */
  DBUG_EXECUTE_IF ("simulate_execute_event_write_error",
                   {head->write_pos= head->write_end;
                   DBUG_SET("+d,simulate_file_write_error");});

  if (local_fname)
  {
    my_b_write(head, (uchar*) query, fn_pos_start);
    my_b_printf(head, " LOCAL INFILE ");
    pretty_print_str(head, local_fname, strlen(local_fname));

    if (dup_handling == LOAD_DUP_REPLACE)
      my_b_printf(head, " REPLACE");
    my_b_printf(head, " INTO");
    my_b_write(head, (uchar*) query + fn_pos_end, q_len-fn_pos_end);
    my_b_printf(head, "\n%s\n", print_event_info->delimiter);
  }
  else
  {
    my_b_write(head, (uchar*) query, q_len);
    my_b_printf(head, "\n%s\n", print_event_info->delimiter);
  }

  if (!print_event_info->short_form)
    my_b_printf(head, "# file_id: %d \n", file_id);
}
#endif


#if defined(HAVE_REPLICATION) && !defined(MYSQL_CLIENT)
int Execute_load_query_log_event::pack_info(Protocol *protocol)
{
  char *buf, *pos;
  if (!(buf= (char*) my_malloc(9 + (db_len * 2) + 2 + q_len + 10 + 21,
                               MYF(MY_WME))))
    return 1;
  pos= buf;
  if (db && db_len)
  {
    /*
      Statically allocates room to store '\0' and an identifier
      that may have NAME_LEN * 2 due to quoting and there are
      two quoting characters that wrap them.
    */
    char quoted_db[1 + NAME_LEN * 2 + 2];// quoted length of the identifier
    size_t size= 0;
    size= my_strmov_quoted_identifier(this->thd, quoted_db, db, 0);
    pos= strmov(buf, "use ");
    memcpy(pos, quoted_db, size);
    pos= strmov(pos + size, "; ");
  }
  if (query && q_len)
  {
    memcpy(pos, query, q_len);
    pos+= q_len;
  }
  pos= strmov(pos, " ;file_id=");
  pos= int10_to_str((long) file_id, pos, 10);
  protocol->store(buf, pos-buf, &my_charset_bin);
  my_free(buf);
  return 0;
}


int
Execute_load_query_log_event::do_apply_event(Relay_log_info const *rli)
{
  char *p;
  char *buf;
  char *fname;
  char *fname_end;
  int error;

  buf= (char*) my_malloc(q_len + 1 - (fn_pos_end - fn_pos_start) +
                         (FN_REFLEN + TEMP_FILE_MAX_LEN) + 10 + 8 + 5, MYF(MY_WME));

  DBUG_EXECUTE_IF("LOAD_DATA_INFILE_has_fatal_error", my_free(buf); buf= NULL;);

  /* Replace filename and LOCAL keyword in query before executing it */
  if (buf == NULL)
  {
    rli->report(ERROR_LEVEL, ER_SLAVE_FATAL_ERROR,
                ER(ER_SLAVE_FATAL_ERROR), "Not enough memory");
    return 1;
  }

  p= buf;
  memcpy(p, query, fn_pos_start);
  p+= fn_pos_start;
  fname= (p= strmake(p, STRING_WITH_LEN(" INFILE \'")));
  p= slave_load_file_stem(p, file_id, server_id, ".data");
  fname_end= p= strend(p);                      // Safer than p=p+5
  *(p++)='\'';
  switch (dup_handling) {
  case LOAD_DUP_IGNORE:
    p= strmake(p, STRING_WITH_LEN(" IGNORE"));
    break;
  case LOAD_DUP_REPLACE:
    p= strmake(p, STRING_WITH_LEN(" REPLACE"));
    break;
  default:
    /* Ordinary load data */
    break;
  }
  p= strmake(p, STRING_WITH_LEN(" INTO "));
  p= strmake(p, query+fn_pos_end, q_len-fn_pos_end);

  error= Query_log_event::do_apply_event(rli, buf, p-buf);

  /* Forging file name for deletion in same buffer */
  *fname_end= 0;

  /*
    If there was an error the slave is going to stop, leave the
    file so that we can re-execute this event at START SLAVE.
  */
  if (!error)
    mysql_file_delete(key_file_log_event_data, fname, MYF(MY_WME));

  my_free(buf);
  return error;
}
#endif


/**************************************************************************
	sql_ex_info methods
**************************************************************************/

/*
  sql_ex_info::write_data()
*/

bool sql_ex_info::write_data(IO_CACHE* file)
{
  if (new_format())
  {
    return (write_str_at_most_255_bytes(file, field_term, (uint) field_term_len) ||
	    write_str_at_most_255_bytes(file, enclosed,   (uint) enclosed_len) ||
	    write_str_at_most_255_bytes(file, line_term,  (uint) line_term_len) ||
	    write_str_at_most_255_bytes(file, line_start, (uint) line_start_len) ||
	    write_str_at_most_255_bytes(file, escaped,    (uint) escaped_len) ||
	    my_b_safe_write(file,(uchar*) &opt_flags,1));
  }
  else
  {
    /**
      @todo This is sensitive to field padding. We should write a
      char[7], not an old_sql_ex. /sven
    */
    old_sql_ex old_ex;
    old_ex.field_term= *field_term;
    old_ex.enclosed=   *enclosed;
    old_ex.line_term=  *line_term;
    old_ex.line_start= *line_start;
    old_ex.escaped=    *escaped;
    old_ex.opt_flags=  opt_flags;
    old_ex.empty_flags=empty_flags;
    return my_b_safe_write(file, (uchar*) &old_ex, sizeof(old_ex)) != 0;
  }
}


/*
  sql_ex_info::init()
*/

const char *sql_ex_info::init(const char *buf, const char *buf_end,
                              bool use_new_format)
{
  cached_new_format = use_new_format;
  if (use_new_format)
  {
    empty_flags=0;
    /*
      The code below assumes that buf will not disappear from
      under our feet during the lifetime of the event. This assumption
      holds true in the slave thread if the log is in new format, but is not
      the case when we have old format because we will be reusing net buffer
      to read the actual file before we write out the Create_file event.
    */
    if (read_str_at_most_255_bytes(&buf, buf_end, &field_term, &field_term_len) ||
        read_str_at_most_255_bytes(&buf, buf_end, &enclosed,   &enclosed_len) ||
        read_str_at_most_255_bytes(&buf, buf_end, &line_term,  &line_term_len) ||
        read_str_at_most_255_bytes(&buf, buf_end, &line_start, &line_start_len) ||
        read_str_at_most_255_bytes(&buf, buf_end, &escaped,    &escaped_len))
      return 0;
    opt_flags = *buf++;
  }
  else
  {
    field_term_len= enclosed_len= line_term_len= line_start_len= escaped_len=1;
    field_term = buf++;			// Use first byte in string
    enclosed=	 buf++;
    line_term=   buf++;
    line_start=  buf++;
    escaped=     buf++;
    opt_flags =  *buf++;
    empty_flags= *buf++;
    if (empty_flags & FIELD_TERM_EMPTY)
      field_term_len=0;
    if (empty_flags & ENCLOSED_EMPTY)
      enclosed_len=0;
    if (empty_flags & LINE_TERM_EMPTY)
      line_term_len=0;
    if (empty_flags & LINE_START_EMPTY)
      line_start_len=0;
    if (empty_flags & ESCAPED_EMPTY)
      escaped_len=0;
  }
  return buf;
}

#ifndef DBUG_OFF
#ifndef MYSQL_CLIENT
static uchar dbug_extra_row_data_val= 0;

/**
   set_extra_data

   Called during self-test to generate various
   self-consistent binlog row event extra
   thread data structures which can be checked
   when reading the binlog.

   @param arr  Buffer to use
*/
const uchar* set_extra_data(uchar* arr)
{
  uchar val= (dbug_extra_row_data_val++) %
    (EXTRA_ROW_INFO_MAX_PAYLOAD + 1); /* 0 .. MAX_PAYLOAD + 1 */
  arr[EXTRA_ROW_INFO_LEN_OFFSET]= val + EXTRA_ROW_INFO_HDR_BYTES;
  arr[EXTRA_ROW_INFO_FORMAT_OFFSET]= val;
  for (uchar i=0; i<val; i++)
    arr[EXTRA_ROW_INFO_HDR_BYTES+i]= val;

  return arr;
}

#endif // #ifndef MYSQL_CLIENT

/**
   check_extra_data

   Called during self-test to check that
   binlog row event extra data is self-
   consistent as defined by the set_extra_data
   function above.

   Will assert(false) if not.

   @param extra_row_data
*/
void check_extra_data(uchar* extra_row_data)
{
  assert(extra_row_data);
  uint16 len= extra_row_data[EXTRA_ROW_INFO_LEN_OFFSET];
  uint8 val= len - EXTRA_ROW_INFO_HDR_BYTES;
  assert(extra_row_data[EXTRA_ROW_INFO_FORMAT_OFFSET] == val);
  for (uint16 i= 0; i < val; i++)
  {
    assert(extra_row_data[EXTRA_ROW_INFO_HDR_BYTES + i] == val);
  }
}

#endif  // #ifndef DBUG_OFF

/**************************************************************************
	Rows_log_event member functions
**************************************************************************/

#ifndef MYSQL_CLIENT
Rows_log_event::Rows_log_event(THD *thd_arg, TABLE *tbl_arg, const Table_id& tid,
                               MY_BITMAP const *cols, bool using_trans,
                               Log_event_type event_type,
                               const uchar* extra_row_info)
  : Log_event(thd_arg, 0,
             using_trans ? Log_event::EVENT_TRANSACTIONAL_CACHE :
                           Log_event::EVENT_STMT_CACHE,
             Log_event::EVENT_NORMAL_LOGGING),
    m_row_count(0),
    m_table(tbl_arg),
    m_table_id(tid),
    m_width(tbl_arg ? tbl_arg->s->fields : 1),
    m_rows_buf(0), m_rows_cur(0), m_rows_end(0), m_flags(0),
    m_type(event_type), m_extra_row_data(0)
#ifdef HAVE_REPLICATION
    , m_curr_row(NULL), m_curr_row_end(NULL), m_key(NULL), m_key_info(NULL),
    m_distinct_keys(Key_compare(&m_key_info)), m_distinct_key_spare_buf(NULL)
#endif
{
  DBUG_ASSERT(tbl_arg && tbl_arg->s && tid.is_valid());

  if (thd_arg->variables.option_bits & OPTION_NO_FOREIGN_KEY_CHECKS)
      set_flags(NO_FOREIGN_KEY_CHECKS_F);
  if (thd_arg->variables.option_bits & OPTION_RELAXED_UNIQUE_CHECKS)
      set_flags(RELAXED_UNIQUE_CHECKS_F);
#ifndef DBUG_OFF
  uchar extra_data[255];
  DBUG_EXECUTE_IF("extra_row_data_set",
                  /* Set extra row data to a known value */
                  extra_row_info = set_extra_data(extra_data););
#endif
  if (extra_row_info)
  {
    /* Copy Extra data from thd into new event */
    uint8 extra_data_len= extra_row_info[EXTRA_ROW_INFO_LEN_OFFSET];
    assert(extra_data_len >= EXTRA_ROW_INFO_HDR_BYTES);

    m_extra_row_data= (uchar*) my_malloc(extra_data_len, MYF(MY_WME));

    if (likely(m_extra_row_data != NULL))
    {
      memcpy(m_extra_row_data, extra_row_info,
             extra_data_len);
    }
  }

  /* if bitmap_init fails, caught in is_valid() */
  if (likely(!bitmap_init(&m_cols,
                          m_width <= sizeof(m_bitbuf)*8 ? m_bitbuf : NULL,
                          m_width,
                          false)))
  {
    /* Cols can be zero if this is a dummy binrows event */
    if (likely(cols != NULL))
    {
      memcpy(m_cols.bitmap, cols->bitmap, no_bytes_in_map(cols));
      create_last_word_mask(&m_cols);
    }
  }
  else
  {
    // Needed because bitmap_init() does not set it to null on failure
    m_cols.bitmap= 0;
  }
}
#endif

Rows_log_event::Rows_log_event(const char *buf, uint event_len,
                               const Format_description_log_event
                               *description_event)
  : Log_event(buf, description_event),
    m_row_count(0),
#ifndef MYSQL_CLIENT
    m_table(NULL),
#endif
    m_table_id(0), m_rows_buf(0), m_rows_cur(0), m_rows_end(0),
    m_extra_row_data(0)
#if !defined(MYSQL_CLIENT) && defined(HAVE_REPLICATION)
    , m_curr_row(NULL), m_curr_row_end(NULL), m_key(NULL), m_key_info(NULL),
    m_distinct_keys(Key_compare(&m_key_info)), m_distinct_key_spare_buf(NULL)
#endif
{
  DBUG_ENTER("Rows_log_event::Rows_log_event(const char*,...)");
  uint8 const common_header_len= description_event->common_header_len;
  Log_event_type event_type= (Log_event_type) buf[EVENT_TYPE_OFFSET];
  m_type= event_type;
  
  uint8 const post_header_len= description_event->post_header_len[event_type-1];

  DBUG_PRINT("enter",("event_len: %u  common_header_len: %d  "
		      "post_header_len: %d",
		      event_len, common_header_len,
		      post_header_len));

  const char *post_start= buf + common_header_len;
  post_start+= RW_MAPID_OFFSET;
  if (post_header_len == 6)
  {
    /* Master is of an intermediate source tree before 5.1.4. Id is 4 bytes */
    m_table_id= uint4korr(post_start);
    post_start+= 4;
  }
  else
  {
    m_table_id= uint6korr(post_start);
    post_start+= RW_FLAGS_OFFSET;
  }

  m_flags= uint2korr(post_start);
  post_start+= 2;

  uint16 var_header_len= 0;
  if (post_header_len == ROWS_HEADER_LEN_V2)
  {
    /*
      Have variable length header, check length,
      which includes length bytes
    */
    var_header_len= uint2korr(post_start);
    assert(var_header_len >= 2);
    var_header_len-= 2;

    /* Iterate over var-len header, extracting 'chunks' */
    const char* start= post_start + 2;
    const char* end= start + var_header_len;
    for (const char* pos= start; pos < end;)
    {
      switch(*pos++)
      {
      case RW_V_EXTRAINFO_TAG:
      {
        /* Have an 'extra info' section, read it in */
        assert((end - pos) >= EXTRA_ROW_INFO_HDR_BYTES);
        uint8 infoLen= pos[EXTRA_ROW_INFO_LEN_OFFSET];
        assert((end - pos) >= infoLen);
        /* Just store/use the first tag of this type, skip others */
        if (likely(!m_extra_row_data))
        {
          m_extra_row_data= (uchar*) my_malloc(infoLen,
                                               MYF(MY_WME));
          if (likely(m_extra_row_data != NULL))
          {
            memcpy(m_extra_row_data, pos, infoLen);
          }
          DBUG_EXECUTE_IF("extra_row_data_check",
                          /* Check extra data has expected value */
                          check_extra_data(m_extra_row_data););
        }
        pos+= infoLen;
        break;
      }
      default:
        /* Unknown code, we will not understand anything further here */
        pos= end; /* Break loop */
      }
    }
  }

  uchar const *const var_start=
    (const uchar *)buf + common_header_len + post_header_len + var_header_len;
  uchar const *const ptr_width= var_start;
  uchar *ptr_after_width= (uchar*) ptr_width;
  DBUG_PRINT("debug", ("Reading from %p", ptr_after_width));
  m_width = net_field_length(&ptr_after_width);
  DBUG_PRINT("debug", ("m_width=%lu", m_width));
  /* if bitmap_init fails, catched in is_valid() */
  if (likely(!bitmap_init(&m_cols,
                          m_width <= sizeof(m_bitbuf)*8 ? m_bitbuf : NULL,
                          m_width,
                          false)))
  {
    DBUG_PRINT("debug", ("Reading from %p", ptr_after_width));
    memcpy(m_cols.bitmap, ptr_after_width, (m_width + 7) / 8);
    create_last_word_mask(&m_cols);
    ptr_after_width+= (m_width + 7) / 8;
    DBUG_DUMP("m_cols", (uchar*) m_cols.bitmap, no_bytes_in_map(&m_cols));
  }
  else
  {
    // Needed because bitmap_init() does not set it to null on failure
    m_cols.bitmap= NULL;
    DBUG_VOID_RETURN;
  }

  m_cols_ai.bitmap= m_cols.bitmap; /* See explanation in is_valid() */

  if ((event_type == UPDATE_ROWS_EVENT) ||
      (event_type == UPDATE_ROWS_EVENT_V1))
  {
    DBUG_PRINT("debug", ("Reading from %p", ptr_after_width));

    /* if bitmap_init fails, caught in is_valid() */
    if (likely(!bitmap_init(&m_cols_ai,
                            m_width <= sizeof(m_bitbuf_ai)*8 ? m_bitbuf_ai : NULL,
                            m_width,
                            false)))
    {
      DBUG_PRINT("debug", ("Reading from %p", ptr_after_width));
      memcpy(m_cols_ai.bitmap, ptr_after_width, (m_width + 7) / 8);
      create_last_word_mask(&m_cols_ai);
      ptr_after_width+= (m_width + 7) / 8;
      DBUG_DUMP("m_cols_ai", (uchar*) m_cols_ai.bitmap,
                no_bytes_in_map(&m_cols_ai));
    }
    else
    {
      // Needed because bitmap_init() does not set it to null on failure
      m_cols_ai.bitmap= 0;
      DBUG_VOID_RETURN;
    }
  }

  const uchar* const ptr_rows_data= (const uchar*) ptr_after_width;

  size_t const data_size= event_len - (ptr_rows_data - (const uchar *) buf);
  DBUG_PRINT("info",("m_table_id: %llu  m_flags: %d  m_width: %lu  data_size: %lu",
                     m_table_id.id(), m_flags, m_width, (ulong) data_size));

  // Allocate one extra byte, in case we have to do uint3korr!
  m_rows_buf= (uchar*) my_malloc(data_size + 1, MYF(MY_WME)); // didrik
  if (likely((bool)m_rows_buf))
  {
#if !defined(MYSQL_CLIENT) && defined(HAVE_REPLICATION)
    m_curr_row= m_rows_buf;
#endif
    m_rows_end= m_rows_buf + data_size;
    m_rows_cur= m_rows_end;
    memcpy(m_rows_buf, ptr_rows_data, data_size);
  }
  else
    m_cols.bitmap= 0; // to not free it

  DBUG_VOID_RETURN;
}

Rows_log_event::~Rows_log_event()
{
  if (m_cols.bitmap == m_bitbuf) // no my_malloc happened
    m_cols.bitmap= 0; // so no my_free in bitmap_free
  bitmap_free(&m_cols); // To pair with bitmap_init().
  my_free(m_rows_buf);
  my_free(m_extra_row_data);
}

int Rows_log_event::get_data_size()
{
  int const general_type_code= get_general_type_code();

  uchar buf[sizeof(m_width) + 1];
  uchar *end= net_store_length(buf, m_width);

  DBUG_EXECUTE_IF("old_row_based_repl_4_byte_map_id_master",
                  return 6 + no_bytes_in_map(&m_cols) + (end - buf) +
                  (general_type_code == UPDATE_ROWS_EVENT ? no_bytes_in_map(&m_cols_ai) : 0) +
                  (m_rows_cur - m_rows_buf););

  int data_size= 0;
  bool is_v2_event= get_type_code() > DELETE_ROWS_EVENT_V1;
  if (is_v2_event)
  {
    data_size= ROWS_HEADER_LEN_V2 +
      (m_extra_row_data ?
       RW_V_TAG_LEN + m_extra_row_data[EXTRA_ROW_INFO_LEN_OFFSET]:
       0);
  }
  else
  {
    data_size= ROWS_HEADER_LEN_V1;
  }
  data_size+= no_bytes_in_map(&m_cols);
  data_size+= (uint) (end - buf);

  if (general_type_code == UPDATE_ROWS_EVENT)
    data_size+= no_bytes_in_map(&m_cols_ai);

  data_size+= (uint) (m_rows_cur - m_rows_buf);
  return data_size; 
}


#ifndef MYSQL_CLIENT
int Rows_log_event::do_add_row_data(uchar *row_data, size_t length)
{
  /*
    When the table has a primary key, we would probably want, by default, to
    log only the primary key value instead of the entire "before image". This
    would save binlog space. TODO
  */
  DBUG_ENTER("Rows_log_event::do_add_row_data");
  DBUG_PRINT("enter", ("row_data: 0x%lx  length: %lu", (ulong) row_data,
                       (ulong) length));

  /*
    If length is zero, there is nothing to write, so we just
    return. Note that this is not an optimization, since calling
    realloc() with size 0 means free().
   */
  if (length == 0)
  {
    m_row_count++;
    DBUG_RETURN(0);
  }

  /*
    Don't print debug messages when running valgrind since they can
    trigger false warnings.
   */
#ifndef HAVE_purify
  DBUG_DUMP("row_data", row_data, min<size_t>(length, 32));
#endif

  DBUG_ASSERT(m_rows_buf <= m_rows_cur);
  DBUG_ASSERT(!m_rows_buf || (m_rows_end && m_rows_buf < m_rows_end));
  DBUG_ASSERT(m_rows_cur <= m_rows_end);

  /* The cast will always work since m_rows_cur <= m_rows_end */
  if (static_cast<size_t>(m_rows_end - m_rows_cur) <= length)
  {
    size_t const block_size= 1024;
    ulong cur_size= m_rows_cur - m_rows_buf;
    DBUG_EXECUTE_IF("simulate_too_big_row_case1",
                     cur_size= UINT_MAX32 - (block_size * 10);
                     length= UINT_MAX32 - (block_size * 10););
    DBUG_EXECUTE_IF("simulate_too_big_row_case2",
                     cur_size= UINT_MAX32 - (block_size * 10);
                     length= block_size * 10;);
    DBUG_EXECUTE_IF("simulate_too_big_row_case3",
                     cur_size= block_size * 10;
                     length= UINT_MAX32 - (block_size * 10););
    DBUG_EXECUTE_IF("simulate_too_big_row_case4",
                     cur_size= UINT_MAX32 - (block_size * 10);
                     length= (block_size * 10) - block_size + 1;);
    ulong remaining_space= UINT_MAX32 - cur_size;
    /* Check that the new data fits within remaining space and we can add
       block_size without wrapping.
     */
    if (length > remaining_space ||
        ((length + block_size) > remaining_space))
    {
      sql_print_error("The row data is greater than 4GB, which is too big to "
                      "write to the binary log.");
      DBUG_RETURN(ER_BINLOG_ROW_LOGGING_FAILED);
    }
    ulong const new_alloc= 
        block_size * ((cur_size + length + block_size - 1) / block_size);

    // Allocate one extra byte, in case we have to do uint3korr!
    uchar* const new_buf=
      (uchar*)my_realloc((uchar*)m_rows_buf, (uint) new_alloc + 1,
                         MYF(MY_ALLOW_ZERO_PTR|MY_WME));
    if (unlikely(!new_buf))
      DBUG_RETURN(HA_ERR_OUT_OF_MEM);

    /* If the memory moved, we need to move the pointers */
    if (new_buf != m_rows_buf)
    {
      m_rows_buf= new_buf;
      m_rows_cur= m_rows_buf + cur_size;
    }

    /*
       The end pointer should always be changed to point to the end of
       the allocated memory.
    */
    m_rows_end= m_rows_buf + new_alloc;
  }

  DBUG_ASSERT(m_rows_cur + length <= m_rows_end);
  memcpy(m_rows_cur, row_data, length);
  m_rows_cur+= length;
  m_row_count++;
  DBUG_RETURN(0);
}
#endif

#if !defined(MYSQL_CLIENT) && defined(HAVE_REPLICATION)

/**
  Checks if any of the columns in the given table is
  signaled in the bitmap.

  For each column in the given table checks if it is
  signaled in the bitmap. This is most useful when deciding
  whether a before image (BI) can be used or not for
  searching a row. If no column is signaled, then the
  image cannot be used for searching a record (regardless
  of using position(), index scan or table scan). Here is
  an example:

  MASTER> SET @@binlog_row_image='MINIMAL';
  MASTER> CREATE TABLE t1 (a int, b int, c int, primary key(c));
  SLAVE>  CREATE TABLE t1 (a int, b int);
  MASTER> INSERT INTO t1 VALUES (1,2,3);
  MASTER> UPDATE t1 SET a=2 WHERE b=2;

  For the update statement only the PK (column c) is
  logged in the before image (BI). As such, given that
  the slave has no column c, it will not be able to
  find the row, because BI has no values for the columns
  the slave knows about (column a and b).

  @param table   the table reference on the slave.
  @param cols the bitmap signaling columns available in
                 the BI.

  @return TRUE if BI contains usable colums for searching,
          FALSE otherwise.
*/
static
my_bool is_any_column_signaled_for_table(TABLE *table, MY_BITMAP *cols)
{
  DBUG_ENTER("is_any_column_signaled_for_table");

  for (Field **ptr= table->field ;
       *ptr && ((*ptr)->field_index < cols->n_bits);
       ptr++)
  {
    if (bitmap_is_set(cols, (*ptr)->field_index))
      DBUG_RETURN(TRUE);
  }

  DBUG_RETURN (FALSE);
}

/**
  Checks if the fields in the given key are signaled in
  the bitmap.

  Validates whether the before image is usable for the
  given key. It can be the case that the before image
  does not contain values for the key (eg, master was
  using 'minimal' option for image logging and slave has
  different index structure on the table). Here is an
  example:

  MASTER> SET @@binlog_row_image='MINIMAL';
  MASTER> CREATE TABLE t1 (a int, b int, c int, primary key(c));
  SLAVE> CREATE TABLE t1 (a int, b int, c int, key(a,c));
  MASTER> INSERT INTO t1 VALUES (1,2,3);
  MASTER> UPDATE t1 SET a=2 WHERE b=2;

  When finding the row on the slave, one cannot use the
  index (a,c) to search for the row, because there is only
  data in the before image for column c. This function
  checks the fields needed for a given key and searches
  the bitmap to see if all the fields required are
  signaled.

  @param keyinfo  reference to key.
  @param cols     the bitmap signaling which columns
                  have available data.

  @return TRUE if all fields are signaled in the bitmap
          for the given key, FALSE otherwise.
*/
static
my_bool are_all_columns_signaled_for_key(KEY *keyinfo, MY_BITMAP *cols)
{
  DBUG_ENTER("are_all_columns_signaled_for_key");

  for (uint i=0 ; i < keyinfo->user_defined_key_parts ;i++)
  {
    uint fieldnr= keyinfo->key_part[i].fieldnr - 1;
    if (fieldnr >= cols->n_bits ||
        !bitmap_is_set(cols, fieldnr))
      DBUG_RETURN(FALSE);
  }

  DBUG_RETURN(TRUE);
}

/**
  Searches the table for a given key that can be used
  according to the existing values, ie, columns set
  in the bitmap.

  The caller can specify which type of key to find by
  setting the following flags in the key_type parameter:

    - PRI_KEY_FLAG
      Returns the primary key.

    - UNIQUE_KEY_FLAG
      Returns a unique key (flagged with HA_NOSAME)

    - MULTIPLE_KEY_FLAG
      Returns a key that is not unique (flagged with HA_NOSAME
      and without HA_NULL_PART_KEY) nor PK.

  The above flags can be used together, in which case, the
  search is conducted in the above listed order. Eg, the
  following flag:

    (PRI_KEY_FLAG | UNIQUE_KEY_FLAG | MULTIPLE_KEY_FLAG)

  means that a primary key is returned if it is suitable. If
  not then the unique keys are searched. If no unique key is
  suitable, then the keys are searched. Finally, if no key
  is suitable, MAX_KEY is returned.

  @param table    reference to the table.
  @param bi_cols  a bitmap that filters out columns that should
                  not be considered while searching the key.
                  Columns that should be considered are set.
  @param key_type the type of key to search for.

  @return MAX_KEY if no key, according to the key_type specified
          is suitable. Returns the key otherwise.

*/
static
uint
search_key_in_table(TABLE *table, MY_BITMAP *bi_cols, uint key_type)
{
  DBUG_ENTER("search_key_in_table");

  KEY *keyinfo;
  uint res= MAX_KEY;
  uint key;

  if (key_type & PRI_KEY_FLAG &&
      (table->s->primary_key < MAX_KEY))
  {
    DBUG_PRINT("debug", ("Searching for PK"));
    keyinfo= table->s->key_info + (uint) table->s->primary_key;
    if (are_all_columns_signaled_for_key(keyinfo, bi_cols))
      DBUG_RETURN(table->s->primary_key);
  }

  DBUG_PRINT("debug", ("Unique keys count: %u", table->s->uniques));

  if (key_type & UNIQUE_KEY_FLAG && table->s->uniques)
  {
    DBUG_PRINT("debug", ("Searching for UK"));
    for (key=0,keyinfo= table->key_info ;
         (key < table->s->keys) && (res == MAX_KEY);
         key++,keyinfo++)
    {
      /*
        - Unique keys cannot be disabled, thence we skip the check.
        - Skip unique keys with nullable parts
        - Skip primary keys
      */
      if (!((keyinfo->flags & (HA_NOSAME | HA_NULL_PART_KEY)) == HA_NOSAME) ||
          (key == table->s->primary_key))
        continue;
      res= are_all_columns_signaled_for_key(keyinfo, bi_cols) ?
           key : MAX_KEY;

      if (res < MAX_KEY)
        DBUG_RETURN(res);
    }
    DBUG_PRINT("debug", ("UK has NULLABLE parts or not all columns signaled."));
  }

  if (key_type & MULTIPLE_KEY_FLAG && table->s->keys)
  {
    DBUG_PRINT("debug", ("Searching for K."));
    for (key=0,keyinfo= table->key_info ;
         (key < table->s->keys) && (res == MAX_KEY);
         key++,keyinfo++)
    {
      /*
        - Skip innactive keys
        - Skip unique keys without nullable parts
        - Skip indices that do not support ha_index_next() e.g. full-text
        - Skip primary keys
      */
      if (!(table->s->keys_in_use.is_set(key)) ||
          ((keyinfo->flags & (HA_NOSAME | HA_NULL_PART_KEY)) == HA_NOSAME) ||
          !(table->file->index_flags(key, 0, true) & HA_READ_NEXT) ||
          (key == table->s->primary_key))
        continue;

      res= are_all_columns_signaled_for_key(keyinfo, bi_cols) ?
           key : MAX_KEY;

      if (res < MAX_KEY)
        DBUG_RETURN(res);
    }
    DBUG_PRINT("debug", ("Not all columns signaled for K."));
  }

  DBUG_RETURN(res);
}

void
Rows_log_event::decide_row_lookup_algorithm_and_key()
{

  DBUG_ENTER("decide_row_lookup_algorithm_and_key");

  /*
    Decision table:
    - I  --> Index scan / search
    - T  --> Table scan
    - Hi --> Hash over index
    - Ht --> Hash over the entire table

    |--------------+-----------+------+------+------|
    | Index\Option | I , T , H | I, T | I, H | T, H |
    |--------------+-----------+------+------+------|
    | PK / UK      | I         | I    | I    | Hi   |
    | K            | Hi        | I    | Hi   | Hi   |
    | No Index     | Ht        | T    | Ht   | Ht   |
    |--------------+-----------+------+------+------|

  */

  TABLE *table= this->m_table;
  uint event_type= this->get_general_type_code();
  MY_BITMAP *cols= &this->m_cols;
  this->m_rows_lookup_algorithm= ROW_LOOKUP_NOT_NEEDED;
  this->m_key_index= MAX_KEY;
  this->m_key_info= NULL;

  if (event_type == WRITE_ROWS_EVENT)  // row lookup not needed
    DBUG_VOID_RETURN;

  if (!(slave_rows_search_algorithms_options & SLAVE_ROWS_INDEX_SCAN))
    goto TABLE_OR_INDEX_HASH_SCAN;

  /* PK or UK => use LOOKUP_INDEX_SCAN */
  this->m_key_index= search_key_in_table(table, cols, (PRI_KEY_FLAG | UNIQUE_KEY_FLAG));
  if (this->m_key_index != MAX_KEY)
  {
    DBUG_PRINT("info", ("decide_row_lookup_algorithm_and_key: decided - INDEX_SCAN"));
    this->m_rows_lookup_algorithm= ROW_LOOKUP_INDEX_SCAN;
    goto end;
  }

TABLE_OR_INDEX_HASH_SCAN:

  /*
     NOTE: Engines like Blackhole cannot use HASH_SCAN, because
           they do not syncronize reads .
   */
  if (!(slave_rows_search_algorithms_options & SLAVE_ROWS_HASH_SCAN) ||
      (table->file->ha_table_flags() & HA_READ_OUT_OF_SYNC))
    goto TABLE_OR_INDEX_FULL_SCAN;

  /* search for a key to see if we can narrow the lookup domain further. */
  this->m_key_index= search_key_in_table(table, cols, (PRI_KEY_FLAG | UNIQUE_KEY_FLAG | MULTIPLE_KEY_FLAG));
  this->m_rows_lookup_algorithm= ROW_LOOKUP_HASH_SCAN;
  if (m_key_index < MAX_KEY)
    m_distinct_key_spare_buf= (uchar*) thd->alloc(table->key_info[m_key_index].key_length);
  DBUG_PRINT("info", ("decide_row_lookup_algorithm_and_key: decided - HASH_SCAN"));
  goto end;

TABLE_OR_INDEX_FULL_SCAN:

  this->m_key_index= MAX_KEY;

  /* If we can use an index, try to narrow the scan a bit further. */
  if (slave_rows_search_algorithms_options & SLAVE_ROWS_INDEX_SCAN)
    this->m_key_index= search_key_in_table(table, cols, (PRI_KEY_FLAG | UNIQUE_KEY_FLAG | MULTIPLE_KEY_FLAG));

  if (this->m_key_index != MAX_KEY)
  {
    DBUG_PRINT("info", ("decide_row_lookup_algorithm_and_key: decided - INDEX_SCAN"));
    this->m_rows_lookup_algorithm= ROW_LOOKUP_INDEX_SCAN;
  }
  else
  {
    DBUG_PRINT("info", ("decide_row_lookup_algorithm_and_key: decided - TABLE_SCAN"));
    this->m_rows_lookup_algorithm= ROW_LOOKUP_TABLE_SCAN;
  }

end:

  /* m_key_index is ready, set m_key_info now. */
  m_key_info= m_table->key_info + m_key_index;
  /*
    m_key_info will influence key comparison code in HASH_SCAN mode,
    so the m_distinct_keys set should still be empty.
  */
  DBUG_ASSERT(m_distinct_keys.empty());

#ifndef DBUG_OFF
  const char* s= ((m_rows_lookup_algorithm == Rows_log_event::ROW_LOOKUP_TABLE_SCAN) ? "TABLE_SCAN" :
                  ((m_rows_lookup_algorithm == Rows_log_event::ROW_LOOKUP_HASH_SCAN) ? "HASH_SCAN" :
                   "INDEX_SCAN"));

  // only for testing purposes
  slave_rows_last_search_algorithm_used= m_rows_lookup_algorithm;
  DBUG_PRINT("debug", ("Row lookup method: %s", s));
#endif

  DBUG_VOID_RETURN;
}

/*
  Encapsulates the  operations to be done before applying
  row events for update and delete.

  @ret value error code
             0 success
*/
int
Rows_log_event::row_operations_scan_and_key_setup()
{
  int error= 0;
  DBUG_ENTER("Row_log_event::row_operations_scan_and_key_setup");

  /*
     Prepare memory structures for search operations. If
     search is performed:

     1. using hash search => initialize the hash
     2. using key => decide on key to use and allocate mem structures
     3. using table scan => do nothing
   */
  decide_row_lookup_algorithm_and_key();

  switch (m_rows_lookup_algorithm)
  {
  case ROW_LOOKUP_HASH_SCAN:
    {
      if (m_hash.init())
        error= HA_ERR_OUT_OF_MEM;
      goto err;
    }
  case ROW_LOOKUP_INDEX_SCAN:
    {
      DBUG_ASSERT (m_key_index < MAX_KEY);
      // Allocate buffer for key searches
      m_key= (uchar*)my_malloc(MAX_KEY_LENGTH, MYF(MY_WME));
      if (!m_key)
        error= HA_ERR_OUT_OF_MEM;
      goto err;
    }
  case ROW_LOOKUP_TABLE_SCAN:
  default: break;
  }
err:
  DBUG_RETURN(error);
}

/*
  Encapsulates the  operations to be done after applying
  row events for update and delete.

  @ret value error code
             0 success
*/

int
Rows_log_event::row_operations_scan_and_key_teardown(int error)
{
  DBUG_ENTER("Rows_log_event::row_operations_scan_and_key_teardown");

  DBUG_ASSERT(!m_table->file->inited);
  switch (m_rows_lookup_algorithm)
  {
  case ROW_LOOKUP_HASH_SCAN:
    {
      m_hash.deinit(); // we don't need the hash anymore.
      goto err;
    }

  case ROW_LOOKUP_INDEX_SCAN:
    {
      if (m_table->s->keys > 0)
      {
        my_free(m_key); // Free for multi_malloc
        m_key= NULL;
        m_key_index= MAX_KEY;
        m_key_info= NULL;
      }
     goto err;
    }

  case ROW_LOOKUP_TABLE_SCAN:
  default: break;
  }

err:
  m_rows_lookup_algorithm= ROW_LOOKUP_UNDEFINED;
  DBUG_RETURN(error);
}

/*
  Compares table->record[0] and table->record[1]

  Returns TRUE if different.
*/
static bool record_compare(TABLE *table, MY_BITMAP *cols)
{
  DBUG_ENTER("record_compare");

  /*
    Need to set the X bit and the filler bits in both records since
    there are engines that do not set it correctly.

    In addition, since MyISAM checks that one hasn't tampered with the
    record, it is necessary to restore the old bytes into the record
    after doing the comparison.

    TODO[record format ndb]: Remove it once NDB returns correct
    records. Check that the other engines also return correct records.
   */

  DBUG_DUMP("record[0]", table->record[0], table->s->reclength);
  DBUG_DUMP("record[1]", table->record[1], table->s->reclength);

  bool result= false;
  uchar saved_x[2]= {0, 0}, saved_filler[2]= {0, 0};

  if (table->s->null_bytes > 0)
  {
    for (int i = 0 ; i < 2 ; ++i)
    {
      /*
        If we have an X bit then we need to take care of it.
      */
      if (!(table->s->db_options_in_use & HA_OPTION_PACK_RECORD))
      {
        saved_x[i]= table->record[i][0];
        table->record[i][0]|= 1U;
      }

      /*
         If (last_null_bit_pos == 0 && null_bytes > 1), then:

         X bit (if any) + N nullable fields + M Field_bit fields = 8 bits

         Ie, the entire byte is used.
      */
      if (table->s->last_null_bit_pos > 0)
      {
        saved_filler[i]= table->record[i][table->s->null_bytes - 1];
        table->record[i][table->s->null_bytes - 1]|=
          256U - (1U << table->s->last_null_bit_pos);
      }
    }
  }

  /**
    Compare full record only if:
    - there are no blob fields (otherwise we would also need
      to compare blobs contents as well);
    - there are no varchar fields (otherwise we would also need
      to compare varchar contents as well);
    - there are no null fields, otherwise NULLed fields
      contents (i.e., the don't care bytes) may show arbitrary
      values, depending on how each engine handles internally.
    - if all the bitmap is set (both are full rows)
    */
  if ((table->s->blob_fields +
       table->s->varchar_fields +
       table->s->null_fields) == 0 &&
      bitmap_is_set_all(cols))
  {
    result= cmp_record(table,record[1]);
  }

  /*
    Fallback to field-by-field comparison:
    1. start by checking if the field is signaled:
    2. if it is, first compare the null bit if the field is nullable
    3. then compare the contents of the field, if it is not
       set to null
   */
  else
  {
    for (Field **ptr=table->field ;
         *ptr && ((*ptr)->field_index < cols->n_bits) && !result;
         ptr++)
    {
      Field *field= *ptr;
      if (bitmap_is_set(cols, field->field_index))
      {
        /* compare null bit */
        if (field->is_null() != field->is_null_in_record(table->record[1]))
          result= true;

        /* compare content, only if fields are not set to NULL */
        else if (!field->is_null())
          result= field->cmp_binary_offset(table->s->rec_buff_length);
      }
    }
  }

  /*
    Restore the saved bytes.

    TODO[record format ndb]: Remove this code once NDB returns the
    correct record format.
  */
  if (table->s->null_bytes > 0)
  {
    for (int i = 0 ; i < 2 ; ++i)
    {
      if (!(table->s->db_options_in_use & HA_OPTION_PACK_RECORD))
        table->record[i][0]= saved_x[i];

      if (table->s->last_null_bit_pos)
        table->record[i][table->s->null_bytes - 1]= saved_filler[i];
    }
  }

  DBUG_RETURN(result);
}

void Rows_log_event::do_post_row_operations(Relay_log_info const *rli, int error)
{

  /*
    If m_curr_row_end  was not set during event execution (e.g., because
    of errors) we can't proceed to the next row. If the error is transient
    (i.e., error==0 at this point) we must call unpack_current_row() to set
    m_curr_row_end.
  */

  DBUG_PRINT("info", ("curr_row: 0x%lu; curr_row_end: 0x%lu; rows_end: 0x%lu",
                      (ulong) m_curr_row, (ulong) m_curr_row_end, (ulong) m_rows_end));

  if (!m_curr_row_end && !error)
  {
    error= unpack_current_row(rli, &m_cols);
  }

  // at this moment m_curr_row_end should be set
  DBUG_ASSERT(error || m_curr_row_end != NULL);
  DBUG_ASSERT(error || m_curr_row <= m_curr_row_end);
  DBUG_ASSERT(error || m_curr_row_end <= m_rows_end);

  m_curr_row= m_curr_row_end;

  if (error == 0 && !m_table->file->has_transactions())
  {
    thd->transaction.all.set_unsafe_rollback_flags(TRUE);
    thd->transaction.stmt.set_unsafe_rollback_flags(TRUE);
  }
}

int Rows_log_event::handle_idempotent_and_ignored_errors(Relay_log_info const *rli, int *err)
{
  int error= *err;
  if (error)
  {
    int actual_error= convert_handler_error(error, thd, m_table);
    bool idempotent_error= (idempotent_error_code(error) &&
                           (slave_exec_mode == SLAVE_EXEC_MODE_IDEMPOTENT));
    bool ignored_error= (idempotent_error == 0 ?
                         ignored_error_code(actual_error) : 0);

    if (idempotent_error || ignored_error)
    {
      if ( (idempotent_error && log_warnings) || 
		(ignored_error && log_warnings > 1) )
        slave_rows_error_report(WARNING_LEVEL, error, rli, thd, m_table,
                                get_type_str(),
                                const_cast<Relay_log_info*>(rli)->get_rpl_log_name(),
                                (ulong) log_pos);
      thd->get_stmt_da()->clear_warning_info(thd->query_id);
      clear_all_errors(thd, const_cast<Relay_log_info*>(rli));
      *err= 0;
      if (idempotent_error == 0)
        return ignored_error;
    }
  }

  return *err;
}

int Rows_log_event::do_apply_row(Relay_log_info const *rli)
{
  DBUG_ENTER("Rows_log_event::do_apply_row");

  int error= 0;

  /* in_use can have been set to NULL in close_tables_for_reopen */
  THD* old_thd= m_table->in_use;
  if (!m_table->in_use)
    m_table->in_use= thd;

  error= do_exec_row(rli);

  if(error)
  {
    DBUG_PRINT("info", ("error: %s", HA_ERR(error)));
    DBUG_ASSERT(error != HA_ERR_RECORD_DELETED);
  }

  m_table->in_use = old_thd;

  DBUG_RETURN(error);
}

/**
   Does the cleanup
     -  closes the index if opened by open_record_scan
     -  closes the table if opened for scanning.
*/
int
Rows_log_event::close_record_scan()
{
  DBUG_ENTER("Rows_log_event::close_record_scan");
  int error= 0;

  // if there is something to actually close
  if (m_key_index < MAX_KEY)
  {
    if (m_table->file->inited)
      error= m_table->file->ha_index_end();
  }
  else if (m_table->file->inited)
    error= m_table->file->ha_rnd_end();

  DBUG_RETURN(error);
}

/**
  Fetches next row. If it is a HASH_SCAN over an index, it populates
  table->record[0] with the next row corresponding to the index. If
  the indexes are in non-contigous ranges it fetches record corresponding
  to the key value in the next range.

  @parms: bool first_read : signifying if this is the first time we are reading a row
          over an index.
  @return_value: -  error code when there are no more reeords to be fetched or some other
                    error occured,
                 -  0 otherwise.
*/
int
Rows_log_event::next_record_scan(bool first_read)
{
  DBUG_ENTER("Rows_log_event::next_record_scan");
  DBUG_ASSERT(m_table->file->inited);
  TABLE *table= m_table;
  int error= 0;

  if (m_key_index >= MAX_KEY)
    error= table->file->ha_rnd_next(table->record[0]);
  else
  {
    /*
      We need to set the null bytes to ensure that the filler bit are
      all set when returning.  There are storage engines that just set
      the necessary bits on the bytes and don't set the filler bits
      correctly.
    */
    if (table->s->null_bytes > 0)
      table->record[0][table->s->null_bytes - 1]|=
        256U - (1U << table->s->last_null_bit_pos);

    if (!first_read)
    {
      /*
        if we fail to fetch next record corresponding to an index value, we
        move to the next key value. If we are out of key values as well an error
        will be returned.
       */
      error= table->file->ha_index_next(table->record[0]);
      if(m_rows_lookup_algorithm == ROW_LOOKUP_HASH_SCAN)
        /*
          if we are out of rows for this particular key value
          or we have jumped to the next key value, we reposition the
          marker according to the next key value that we have in the
          list.
         */
        if ((error) ||
            (key_cmp(m_key_info->key_part, m_key, m_key_info->key_length) != 0))
        {
          if (m_itr != m_distinct_keys.end())
          {
            m_key= *m_itr;
            m_itr++;
            first_read= true;
          }
          else
            error= HA_ERR_KEY_NOT_FOUND;
        }
    }

    if (first_read)
      if ((error= table->file->ha_index_read_map(table->record[0], m_key,
                                                 HA_WHOLE_KEY,
                                                 HA_READ_KEY_EXACT)))
      {
        DBUG_PRINT("info",("no record matching the key found in the table"));
        if (error == HA_ERR_RECORD_DELETED)
          error= HA_ERR_KEY_NOT_FOUND;
      }
  }

  DBUG_RETURN(error);
}

/**
  Initializes scanning of rows. Opens an index and initializes an iterator
  over a list of distinct keys (m_distinct_keys) if it is a HASH_SCAN
  over an index or the table if its a HASH_SCAN over the table.
*/
int
Rows_log_event::open_record_scan()
{
  int error= 0;
  TABLE *table= m_table;
  DBUG_ENTER("Rows_log_event::open_record_scan");

  if (m_key_index < MAX_KEY )
  {
    if(m_rows_lookup_algorithm == ROW_LOOKUP_HASH_SCAN)
    {
      /* initialize the iterator over the list of distinct keys that we have */
      m_itr= m_distinct_keys.begin();

      /* get the first element from the list of keys and increment the
         iterator
       */
      m_key= *m_itr;
      m_itr++;
    }
    else {
      /* this is an INDEX_SCAN we need to store the key in m_key */
      DBUG_ASSERT((m_rows_lookup_algorithm == ROW_LOOKUP_INDEX_SCAN) && m_key);
      key_copy(m_key, m_table->record[0], m_key_info, 0);
    }

    /*
      Save copy of the record in table->record[1]. It might be needed
      later if linear search is used to find exact match.
     */
    store_record(table,record[1]);

    DBUG_PRINT("info",("locating record using a key (index_read)"));

    /* The m_key_index'th key is active and usable: search the table using the index */
    if (!table->file->inited && (error= table->file->ha_index_init(m_key_index, FALSE)))
    {
      DBUG_PRINT("info",("ha_index_init returns error %d",error));
      goto end;
    }

    /*
      Don't print debug messages when running valgrind since they can
      trigger false warnings.
     */
#ifndef HAVE_purify
    DBUG_DUMP("key data", m_key, m_key_info->key_length);
#endif
  }
  else
  {
    if ((error= table->file->ha_rnd_init(1)))
    {
      DBUG_PRINT("info",("error initializing table scan"
          " (ha_rnd_init returns %d)",error));
      table->file->print_error(error, MYF(0));
    }
  }

end:
  DBUG_RETURN(error);
}

/**
  Populates the m_distinct_keys with unique keys to be modified
  during HASH_SCAN over keys.
  @return_value -0 success
                -Err_code
*/
int
Rows_log_event::add_key_to_distinct_keyset()
{
  int error= 0;
  DBUG_ENTER("Rows_log_event::add_key_to_distinct_keyset");
  DBUG_ASSERT(m_key_index < MAX_KEY);
  key_copy(m_distinct_key_spare_buf, m_table->record[0], m_key_info, 0);
  std::pair<std::set<uchar *, Key_compare>::iterator,bool> ret=
    m_distinct_keys.insert(m_distinct_key_spare_buf);
  if (ret.second)
  {
    /* Insert is successful, so allocate a new buffer for next key */
    m_distinct_key_spare_buf= (uchar*) thd->alloc(m_key_info->key_length);
    if (!m_distinct_key_spare_buf)
    {
      error= HA_ERR_OUT_OF_MEM;
      goto err;
    }
  }
err:
  DBUG_RETURN(error);
}


int Rows_log_event::do_index_scan_and_update(Relay_log_info const *rli)
{
  DBUG_ENTER("Rows_log_event::do_index_scan_and_update");
  DBUG_ASSERT(m_table && m_table->in_use != NULL);

  int error= 0;
  const uchar *saved_m_curr_row= m_curr_row;

  /*
    rpl_row_tabledefs.test specifies that
    if the extra field on the slave does not have a default value
    and this is okay with Delete or Update events.
    Todo: fix wl3228 hld that requires defaults for all types of events
  */

  prepare_record(m_table, &m_cols, FALSE);
  if ((error= unpack_current_row(rli, &m_cols)))
    goto end;

  // Temporary fix to find out why it fails [/Matz]
  memcpy(m_table->read_set->bitmap, m_cols.bitmap, (m_table->read_set->n_bits + 7) / 8);

  /*
    Trying to do an index scan without a usable key
    This is a valid state because we allow the user
    to set Slave_rows_search_algorithm= 'INDEX_SCAN'.

    Therefore on tables with no indexes we will end
    up here.
   */
  if (m_key_index >= MAX_KEY)
  {
    error= HA_ERR_END_OF_FILE;
    goto end;
  }

#ifndef DBUG_OFF
  DBUG_PRINT("info",("looking for the following record"));
  DBUG_DUMP("record[0]", m_table->record[0], m_table->s->reclength);
#endif

  if (m_key_index != m_table->s->primary_key)
    /* we dont have a PK, or PK is not usable */
    goto INDEX_SCAN;

  if ((m_table->file->ha_table_flags() & HA_READ_BEFORE_WRITE_REMOVAL))
  {
    /*
      Read removal is possible since the engine supports write without
      previous read using full primary key
    */
    DBUG_PRINT("info", ("using read before write removal"));
    DBUG_ASSERT(m_key_index == m_table->s->primary_key);

    /*
      Tell the handler to ignore if key exists or not, since it's
      not yet known if the key does exist(when using rbwr)
    */
    m_table->file->extra(HA_EXTRA_IGNORE_NO_KEY);

    goto end;
  }

  if ((m_table->file->ha_table_flags() & HA_PRIMARY_KEY_REQUIRED_FOR_POSITION))
  {
    /*
      Use a more efficient method to fetch the record given by
      table->record[0] if the engine allows it.  We first compute a
      row reference using the position() member function (it will be
      stored in table->file->ref) and then use rnd_pos() to position
      the "cursor" (i.e., record[0] in this case) at the correct row.

      TODO: Check that the correct record has been fetched by
      comparing it with the original record. Take into account that the
      record on the master and slave can be of different
      length. Something along these lines should work:

      ADD>>>  store_record(table,record[1]);
              int error= table->file->rnd_pos(table->record[0], table->file->ref);
      ADD>>>  DBUG_ASSERT(memcmp(table->record[1], table->record[0],
                                 table->s->reclength) == 0);

    */

    DBUG_PRINT("info",("locating record using primary key (position)"));
    if (m_table->file->inited && (error= m_table->file->ha_index_end()))
      goto end;

    if ((error= m_table->file->ha_rnd_init(FALSE)))
      goto end;

    error= m_table->file->rnd_pos_by_record(m_table->record[0]);

    m_table->file->ha_rnd_end();
    if (error)
    {
      DBUG_PRINT("info",("rnd_pos returns error %d",error));
      if (error == HA_ERR_RECORD_DELETED)
        error= HA_ERR_KEY_NOT_FOUND;
    }

    goto end;
  }

  // We can't use position() - try other methods.

INDEX_SCAN:

  /* Use the m_key_index'th key */

  if ((error= open_record_scan()))
    goto end;

  error= next_record_scan(true);
  if (error)
  {
    DBUG_PRINT("info",("no record matching the key found in the table"));
    if (error == HA_ERR_RECORD_DELETED)
      error= HA_ERR_KEY_NOT_FOUND;
    goto end;
  }


  /*
    Don't print debug messages when running valgrind since they can
    trigger false warnings.
   */
#ifndef HAVE_purify
  DBUG_PRINT("info",("found first matching record"));
  DBUG_DUMP("record[0]", m_table->record[0], m_table->s->reclength);
#endif
  /*
    Below is a minor "optimization".  If the key (i.e., key number
    0) has the HA_NOSAME flag set, we know that we have found the
    correct record (since there can be no duplicates); otherwise, we
    have to compare the record with the one found to see if it is
    the correct one.

    CAVEAT! This behaviour is essential for the replication of,
    e.g., the mysql.proc table since the correct record *shall* be
    found using the primary key *only*.  There shall be no
    comparison of non-PK columns to decide if the correct record is
    found.  I can see no scenario where it would be incorrect to
    chose the row to change only using a PK or an UNNI.
  */
  if (m_key_info->flags & HA_NOSAME || m_key_index == m_table->s->primary_key)
  {
    /* Unique does not have non nullable part */
    if (!(m_key_info->flags & (HA_NULL_PART_KEY)))
      goto end;  // record found
    else
    {
      /*
        Unique has nullable part. We need to check if there is any field in the
        BI image that is null and part of UNNI.
      */
      bool null_found= FALSE;
      for (uint i=0; i < m_key_info->user_defined_key_parts && !null_found; i++)
      {
        uint fieldnr= m_key_info->key_part[i].fieldnr - 1;
        Field **f= m_table->field+fieldnr;
        null_found= (*f)->is_null();
      }

      if (!null_found)
        goto end;           // record found

      /* else fall through to index scan */
    }
  }

  /*
    In case key is not unique, we still have to iterate over records found
    and find the one which is identical to the row given. A copy of the
    record we are looking for is stored in record[1].
   */
  DBUG_PRINT("info",("non-unique index, scanning it to find matching record"));

  while (record_compare(m_table, &m_cols))
  {
    while((error= next_record_scan(false)))
    {
      /* We just skip records that has already been deleted */
      if (error == HA_ERR_RECORD_DELETED)
        continue;
      DBUG_PRINT("info",("no record matching the given row found"));
      goto end;
    }
  }

end:

  DBUG_ASSERT(error != HA_ERR_RECORD_DELETED);

  if (error && error != HA_ERR_RECORD_DELETED)
    m_table->file->print_error(error, MYF(0));
  else
    error= do_apply_row(rli);

  if (!error)
    error= close_record_scan();  
  else
    /* 
      we are already with errors. Keep the error code and 
      try to close the scan anyway.
    */
    (void) close_record_scan(); 

  if ((get_general_type_code() == UPDATE_ROWS_EVENT) &&
      (saved_m_curr_row == m_curr_row))
  {
    /* we need to unpack the AI so that positions get updated */
    m_curr_row= m_curr_row_end;
    unpack_current_row(rli, &m_cols_ai);
  }
  m_table->default_column_bitmaps();
  DBUG_RETURN(error);

}

int Rows_log_event::do_hash_row(Relay_log_info const *rli)
{
<<<<<<< HEAD
  DBUG_ENTER("Rows_log_event::do_hash_row");
  DBUG_ASSERT(m_table && m_table->in_use != NULL);
  int error= 0;
=======
  DBUG_ASSERT(m_dbnam != NULL);
  DBUG_ASSERT(m_tblnam != NULL);

  DBUG_ASSERT(m_dblen <= NAME_LEN);
  DBUG_ASSERT(m_tbllen <= NAME_LEN);
>>>>>>> 2735f0b9

  /* create an empty entry to add to the hash table */
  HASH_ROW_ENTRY* entry= m_hash.make_entry();

  /* Prepare the record, unpack and save positions. */
  entry->positions->bi_start= m_curr_row;        // save the bi start pos
  prepare_record(m_table, &m_cols, false);
  if ((error= unpack_current_row(rli, &m_cols)))
    goto end;
  entry->positions->bi_ends= m_curr_row_end;    // save the bi end pos

  /*
    Now that m_table->record[0] is filled in, we can add the entry
    to the hash table. Note that the put operation calculates the
    key based on record[0] contents (including BLOB fields).
   */
  m_hash.put(m_table, &m_cols, entry);

  if (m_key_index < MAX_KEY)
    add_key_to_distinct_keyset();

  /*
    We need to unpack the AI to advance the positions, so we
    know when we have reached m_rows_end and that we do not
    unpack the AI in the next iteration as if it was a BI.
  */
  if (get_general_type_code() == UPDATE_ROWS_EVENT)
  {
    /* Save a copy of the BI. */
    store_record(m_table, record[1]);

     /*
      This is the situation after hashing the BI:

      ===|=== before image ====|=== after image ===|===
         ^                     ^
         m_curr_row            m_curr_row_end
    */

    /* Set the position to the start of the record to be unpacked. */
    m_curr_row= m_curr_row_end;

    /* We shouldn't need this, but lets not leave loose ends */
    prepare_record(m_table, &m_cols, false);
    error= unpack_current_row(rli, &m_cols_ai);

    /*
      This is the situation after unpacking the AI:

      ===|=== before image ====|=== after image ===|===
                               ^                   ^
                               m_curr_row          m_curr_row_end
    */

    /* Restore back the copy of the BI. */
    restore_record(m_table, record[1]);
  }

end:
  DBUG_RETURN(error);
}

int Rows_log_event::do_scan_and_update(Relay_log_info const *rli)
{
  DBUG_ENTER("Rows_log_event::do_scan_and_update");
  DBUG_ASSERT(m_table && m_table->in_use != NULL);
  DBUG_ASSERT(m_hash.is_empty() == false);
  TABLE *table= m_table;
  int error= 0;
  const uchar *saved_last_m_curr_row= NULL;
  const uchar *saved_last_m_curr_row_end= NULL;
  /* create an empty entry to add to the hash table */
  HASH_ROW_ENTRY* entry= NULL;
  int idempotent_errors= 0;
  int i= 0;

  saved_last_m_curr_row=m_curr_row;
  saved_last_m_curr_row_end=m_curr_row_end;

  DBUG_PRINT("info",("Hash was populated with %d records!", m_hash.size()));

  /* open table or index depending on whether we have set m_key_index or not. */
  if ((error= open_record_scan()))
    goto err;

  /*
     Scan the table only once and compare against entries in hash.
     When a match is found, apply the changes.
   */
  do
  {
    /* get the next record from the table */
    error= next_record_scan(i == 0);
    i++;

    if(error)
      DBUG_PRINT("info", ("error: %s", HA_ERR(error)));
    switch (error) {
      case 0:
      {
        entry= m_hash.get(table, &m_cols);
        store_record(table, record[1]);

        /**
           If there are collisions we need to be sure that this is
           indeed the record we want.  Loop through all records for
           the given key and explicitly compare them against the
           record we got from the storage engine.
         */
        while(entry)
        {
          m_curr_row= entry->positions->bi_start;
          m_curr_row_end= entry->positions->bi_ends;

          prepare_record(table, &m_cols, false);
          if ((error= unpack_current_row(rli, &m_cols)))
            goto close_table;

          if (record_compare(table, &m_cols))
            m_hash.next(&entry);
          else
            break;   // we found a match
        }

        /**
           We found the entry we needed, just apply the changes.
         */
        if (entry)
        {
          // just to be safe, copy the record from the SE to table->record[0]
          restore_record(table, record[1]);

          /**
             At this point, both table->record[0] and
             table->record[1] have the SE row that matched the one
             in the hash table.

             Thence if this is a DELETE we wouldn't need to mess
             around with positions anymore, but since this can be an
             update, we need to provide positions so that AI is
             unpacked correctly to table->record[0] in UPDATE
             implementation of do_exec_row().
          */
          m_curr_row= entry->positions->bi_start;
          m_curr_row_end= entry->positions->bi_ends;

          /* we don't need this entry anymore, just delete it */
          if ((error= m_hash.del(entry)))
            goto err;

          if ((error= do_apply_row(rli)))
          {
            if (handle_idempotent_and_ignored_errors(rli, &error))
              goto close_table;

            do_post_row_operations(rli, error);
          }
        }
      }
      break;

      case HA_ERR_RECORD_DELETED:
        // get next
        continue;

      case HA_ERR_KEY_NOT_FOUND:
        /* If the slave exec mode is idempotent or the error is
            skipped error, then don't break */
        if (handle_idempotent_and_ignored_errors(rli, &error))
          goto close_table;
        idempotent_errors++;
        continue;

      case HA_ERR_END_OF_FILE:
      default:
        // exception (hash is not empty and we have reached EOF or
        // other error happened)
        goto close_table;
    }
  }
 /**
   if the slave_exec_mode is set to Idempotent, we cannot expect the hash to
   be empty. In such cases we count the number of idempotent errors and check
   if it is equal to or greater than the number of rows left in the hash.
  */
  while (((idempotent_errors < m_hash.size()) && !m_hash.is_empty()) &&
         (!error || (error == HA_ERR_RECORD_DELETED)));

close_table:
  if (error == HA_ERR_RECORD_DELETED)
    error= 0;

  if (error)
  {
    table->file->print_error(error, MYF(0));
    DBUG_PRINT("info", ("Failed to get next record"
                        " (ha_rnd_next returns %d)",error));
    /*
      we are already with errors. Keep the error code and
      try to close the scan anyway.
    */
    (void) close_record_scan();
  }
  else
    error= close_record_scan();

  DBUG_ASSERT((m_hash.is_empty() && !error) ||
              (!m_hash.is_empty() &&
               ((error) || (idempotent_errors >= m_hash.size()))));

err:

  if ((m_hash.is_empty() && !error) || (idempotent_errors >= m_hash.size()))
  {
    /**
       Reset the last positions, because the positions are lost while
       handling entries in the hash.
     */
    m_curr_row= saved_last_m_curr_row;
    m_curr_row_end= saved_last_m_curr_row_end;
  }

  DBUG_RETURN(error);
}

int Rows_log_event::do_hash_scan_and_update(Relay_log_info const *rli)
{
  DBUG_ENTER("Rows_log_event::do_hash_scan_and_update");
  DBUG_ASSERT(m_table && m_table->in_use != NULL);

  // HASHING PART

  /* unpack the BI (and AI, if it exists) and add it to the hash map. */
  if (int error= this->do_hash_row(rli))
    DBUG_RETURN(error);

  /* We have not yet hashed all rows in the buffer. Do not proceed to the SCAN part. */
  if (m_curr_row_end < m_rows_end)
    DBUG_RETURN (0);

  DBUG_PRINT("info",("Hash was populated with %d records!", m_hash.size()));
  DBUG_ASSERT(m_curr_row_end == m_rows_end);

  // SCANNING & UPDATE PART

  DBUG_RETURN(this->do_scan_and_update(rli));
}

int Rows_log_event::do_table_scan_and_update(Relay_log_info const *rli)
{
  int error= 0;
  const uchar* saved_m_curr_row= m_curr_row;
  TABLE* table= m_table;

  DBUG_ENTER("Rows_log_event::do_table_scan_and_update");
  DBUG_ASSERT(m_curr_row != m_rows_end);
  DBUG_PRINT("info",("locating record using table scan (ha_rnd_next)"));

  saved_m_curr_row= m_curr_row;

  /** unpack the before image */
  prepare_record(table, &m_cols, FALSE);
  if (!(error= unpack_current_row(rli, &m_cols)))
  {
    // Temporary fix to find out why it fails [/Matz]
    memcpy(m_table->read_set->bitmap, m_cols.bitmap, (m_table->read_set->n_bits + 7) / 8);

    /** save a copy so that we can compare against it later */
    store_record(m_table, record[1]);

    int restart_count= 0; // Number of times scanning has restarted from top

    if ((error= m_table->file->ha_rnd_init(1)))
    {
      DBUG_PRINT("info",("error initializing table scan"
                         " (ha_rnd_init returns %d)",error));
      goto end;
    }

    /* Continue until we find the right record or have made a full loop */
    do
    {
  restart_ha_rnd_next:
      error= m_table->file->ha_rnd_next(m_table->record[0]);
      if (error)
        DBUG_PRINT("info", ("error: %s", HA_ERR(error)));
      switch (error) {
      case HA_ERR_END_OF_FILE:
        // restart scan from top
        if (++restart_count < 2)
        {
          if ((error= m_table->file->ha_rnd_init(1)))
            goto end;
          goto restart_ha_rnd_next;
        }
        break;

      case HA_ERR_RECORD_DELETED:
        // fetch next
        goto restart_ha_rnd_next;
      case 0:
        // we're good, check if record matches
        break;

      default:
        // exception
        goto end;
      }
    }
    while (restart_count < 2 && record_compare(m_table, &m_cols));
  }

end:

  DBUG_ASSERT(error != HA_ERR_RECORD_DELETED);

  /* either we report error or apply the changes */
  if (error && error != HA_ERR_RECORD_DELETED)
  {
    DBUG_PRINT("info", ("Failed to get next record"
                        " (ha_rnd_next returns %d)",error));
    m_table->file->print_error(error, MYF(0));
  }
  else
    error= do_apply_row(rli);


  if (!error)
    error= close_record_scan();  
  else
    /* 
      we are already with errors. Keep the error code and 
      try to close the scan anyway.
    */
    (void) close_record_scan(); 

  if ((get_general_type_code() == UPDATE_ROWS_EVENT) &&
      (saved_m_curr_row == m_curr_row)) // we need to unpack the AI
  {
    m_curr_row= m_curr_row_end;
    unpack_current_row(rli, &m_cols);
  }

  table->default_column_bitmaps();
  DBUG_RETURN(error);
}

int Rows_log_event::do_apply_event(Relay_log_info const *rli)
{
  DBUG_ENTER("Rows_log_event::do_apply_event(Relay_log_info*)");
  int error= 0;

  if (opt_bin_log)
  {
    enum_gtid_statement_status state= gtid_pre_statement_checks(thd);
    if (state == GTID_STATEMENT_CANCEL)
      // error has already been printed; don't print anything more here
      DBUG_RETURN(-1);
    else if (state == GTID_STATEMENT_SKIP)
      DBUG_RETURN(0);
  }

  /*
    'thd' has been set by exec_relay_log_event(), just before calling
    do_apply_event(). We still check here to prevent future coding
    errors.
  */
  DBUG_ASSERT(rli->info_thd == thd);

  /*
    If there is no locks taken, this is the first binrow event seen
    after the table map events.  We should then lock all the tables
    used in the transaction and proceed with execution of the actual
    event.
  */
  if (!thd->lock)
  {
    /*
      Lock_tables() reads the contents of thd->lex, so they must be
      initialized.

      We also call the mysql_reset_thd_for_next_command(), since this
      is the logical start of the next "statement". Note that this
      call might reset the value of current_stmt_binlog_format, so
      we need to do any changes to that value after this function.
    */
    lex_start(thd);
    mysql_reset_thd_for_next_command(thd);
    /*
      The current statement is just about to begin and 
      has not yet modified anything. Note, all.modified is reset
      by mysql_reset_thd_for_next_command.
    */
    thd->transaction.stmt.reset_unsafe_rollback_flags();
    /*
      This is a row injection, so we flag the "statement" as
      such. Note that this code is called both when the slave does row
      injections and when the BINLOG statement is used to do row
      injections.
    */
    thd->lex->set_stmt_row_injection();

    /*
      There are a few flags that are replicated with each row event.
      Make sure to set/clear them before executing the main body of
      the event.
    */
    if (get_flags(NO_FOREIGN_KEY_CHECKS_F))
        thd->variables.option_bits|= OPTION_NO_FOREIGN_KEY_CHECKS;
    else
        thd->variables.option_bits&= ~OPTION_NO_FOREIGN_KEY_CHECKS;

    if (get_flags(RELAXED_UNIQUE_CHECKS_F))
        thd->variables.option_bits|= OPTION_RELAXED_UNIQUE_CHECKS;
    else
        thd->variables.option_bits&= ~OPTION_RELAXED_UNIQUE_CHECKS;

    thd->binlog_row_event_extra_data = m_extra_row_data;

    /* A small test to verify that objects have consistent types */
    DBUG_ASSERT(sizeof(thd->variables.option_bits) == sizeof(OPTION_RELAXED_UNIQUE_CHECKS));

    if (open_and_lock_tables(thd, rli->tables_to_lock, FALSE, 0))
    {
      uint actual_error= thd->get_stmt_da()->sql_errno();
      if (thd->is_slave_error || thd->is_fatal_error)
      {
        /*
          Error reporting borrowed from Query_log_event with many excessive
          simplifications. 
          We should not honour --slave-skip-errors at this point as we are
          having severe errors which should not be skiped.
        */
        rli->report(ERROR_LEVEL, actual_error,
                    "Error executing row event: '%s'",
                    (actual_error ? thd->get_stmt_da()->message() :
                     "unexpected success or fatal error"));
        thd->is_slave_error= 1;
      }
      const_cast<Relay_log_info*>(rli)->slave_close_thread_tables(thd);
      DBUG_RETURN(actual_error);
    }

    /*
      When the open and locking succeeded, we check all tables to
      ensure that they still have the correct type.

      We can use a down cast here since we know that every table added
      to the tables_to_lock is a RPL_TABLE_LIST.
    */

    {
      DBUG_PRINT("debug", ("Checking compability of tables to lock - tables_to_lock: %p",
                           rli->tables_to_lock));

      /**
        When using RBR and MyISAM MERGE tables the base tables that make
        up the MERGE table can be appended to the list of tables to lock.
  
        Thus, we just check compatibility for those that tables that have
        a correspondent table map event (ie, those that are actually going
        to be accessed while applying the event). That's why the loop stops
        at rli->tables_to_lock_count .

        NOTE: The base tables are added here are removed when 
              close_thread_tables is called.
       */
      RPL_TABLE_LIST *ptr= rli->tables_to_lock;
      for (uint i= 0 ; ptr && (i < rli->tables_to_lock_count);
           ptr= static_cast<RPL_TABLE_LIST*>(ptr->next_global), i++)
      {
        DBUG_ASSERT(ptr->m_tabledef_valid);
        TABLE *conv_table;
        if (!ptr->m_tabledef.compatible_with(thd, const_cast<Relay_log_info*>(rli),
                                             ptr->table, &conv_table))
        {
          DBUG_PRINT("debug", ("Table: %s.%s is not compatible with master",
                               ptr->table->s->db.str,
                               ptr->table->s->table_name.str));
          /*
            We should not honour --slave-skip-errors at this point as we are
            having severe errors which should not be skiped.
          */
          thd->is_slave_error= 1;
          const_cast<Relay_log_info*>(rli)->slave_close_thread_tables(thd);
          DBUG_RETURN(ERR_BAD_TABLE_DEF);
        }
        DBUG_PRINT("debug", ("Table: %s.%s is compatible with master"
                             " - conv_table: %p",
                             ptr->table->s->db.str,
                             ptr->table->s->table_name.str, conv_table));
        ptr->m_conv_table= conv_table;
      }
    }

    /*
      ... and then we add all the tables to the table map and but keep
      them in the tables to lock list.

      We also invalidate the query cache for all the tables, since
      they will now be changed.

      TODO [/Matz]: Maybe the query cache should not be invalidated
      here? It might be that a table is not changed, even though it
      was locked for the statement.  We do know that each
      Rows_log_event contain at least one row, so after processing one
      Rows_log_event, we can invalidate the query cache for the
      associated table.
     */
    TABLE_LIST *ptr= rli->tables_to_lock;
    for (uint i=0 ;  ptr && (i < rli->tables_to_lock_count); ptr= ptr->next_global, i++)
      const_cast<Relay_log_info*>(rli)->m_table_map.set_table(ptr->table_id, ptr->table);

#ifdef HAVE_QUERY_CACHE
    query_cache.invalidate_locked_for_write(rli->tables_to_lock);
#endif
  }

  TABLE* 
    table= 
    m_table= const_cast<Relay_log_info*>(rli)->m_table_map.get_table(m_table_id);

  DBUG_PRINT("debug", ("m_table: 0x%lx, m_table_id: %llu", (ulong) m_table,
                       m_table_id.id()));

  /*
    A row event comprising of a P_S table
    - should not be replicated (i.e executed) by the slave SQL thread.
    - should not be executed by the client in the  form BINLOG '...' stmts.
  */
  if (table && table->s->table_category == TABLE_CATEGORY_PERFORMANCE)
    table= NULL;

  if (table)
  {
    /*
      table == NULL means that this table should not be replicated
      (this was set up by Table_map_log_event::do_apply_event()
      which tested replicate-* rules).
    */

    /*
      It's not needed to set_time() but
      1) it continues the property that "Time" in SHOW PROCESSLIST shows how
      much slave is behind
      2) it will be needed when we allow replication from a table with no
      TIMESTAMP column to a table with one.
      So we call set_time(), like in SBR. Presently it changes nothing.
    */
    thd->set_time(&when);

    thd->binlog_row_event_extra_data = m_extra_row_data;

    /*
      Now we are in a statement and will stay in a statement until we
      see a STMT_END_F.

      We set this flag here, before actually applying any rows, in
      case the SQL thread is stopped and we need to detect that we're
      inside a statement and halting abruptly might cause problems
      when restarting.
     */
    const_cast<Relay_log_info*>(rli)->set_flag(Relay_log_info::IN_STMT);

     if ( m_width == table->s->fields && bitmap_is_set_all(&m_cols))
      set_flags(COMPLETE_ROWS_F);

    /*
      Set tables write and read sets.

      Read_set contains all slave columns (in case we are going to fetch
      a complete record from slave)

      Write_set equals the m_cols bitmap sent from master but it can be
      longer if slave has extra columns.
     */

    DBUG_PRINT_BITSET("debug", "Setting table's read_set from: %s", &m_cols);

    bitmap_set_all(table->read_set);
    if (get_general_type_code() == DELETE_ROWS_EVENT ||
        get_general_type_code() == UPDATE_ROWS_EVENT)
        bitmap_intersect(table->read_set,&m_cols);

    bitmap_set_all(table->write_set);

    /* WRITE ROWS EVENTS store the bitmap in m_cols instead of m_cols_ai */
    MY_BITMAP *after_image= ((get_general_type_code() == UPDATE_ROWS_EVENT) ?
                             &m_cols_ai : &m_cols);
    bitmap_intersect(table->write_set, after_image);

    this->slave_exec_mode= slave_exec_mode_options; // fix the mode

    // Do event specific preparations
    error= do_before_row_operations(rli);

    /*
      Bug#56662 Assertion failed: next_insert_id == 0, file handler.cc
      Don't allow generation of auto_increment value when processing
      rows event by setting 'MODE_NO_AUTO_VALUE_ON_ZERO'. The exception
      to this rule happens when the auto_inc column exists on some
      extra columns on the slave. In that case, do not force
      MODE_NO_AUTO_VALUE_ON_ZERO.
    */
    ulong saved_sql_mode= thd->variables.sql_mode;
    if (!is_auto_inc_in_extra_columns())
      thd->variables.sql_mode= MODE_NO_AUTO_VALUE_ON_ZERO;

    // row processing loop

    /*
      set the initial time of this ROWS statement if it was not done
      before in some other ROWS event.
     */
    const_cast<Relay_log_info*>(rli)->set_row_stmt_start_timestamp();

    const uchar *saved_m_curr_row= m_curr_row;

    int (Rows_log_event::*do_apply_row_ptr)(Relay_log_info const *)= NULL;

    /**
       Skip update rows events that don't have data for this slave's
       table.
     */
    if ((get_general_type_code() == UPDATE_ROWS_EVENT) &&
        !is_any_column_signaled_for_table(table, &m_cols_ai))
      goto AFTER_MAIN_EXEC_ROW_LOOP;

    /**
       If there are no columns marked in the read_set for this table,
       that means that we cannot lookup any row using the available BI
       in the binarr log. Thence, we immediatly raise an error:
       HA_ERR_END_OF_FILE.
     */

    if ((m_rows_lookup_algorithm != ROW_LOOKUP_NOT_NEEDED) &&
        !is_any_column_signaled_for_table(table, &m_cols))
    {
      error= HA_ERR_END_OF_FILE;
      goto AFTER_MAIN_EXEC_ROW_LOOP;
    }
    switch (m_rows_lookup_algorithm)
    {
      case ROW_LOOKUP_HASH_SCAN:
        do_apply_row_ptr= &Rows_log_event::do_hash_scan_and_update;
        break;

      case ROW_LOOKUP_INDEX_SCAN:
        do_apply_row_ptr= &Rows_log_event::do_index_scan_and_update;
        break;

      case ROW_LOOKUP_TABLE_SCAN:
        do_apply_row_ptr= &Rows_log_event::do_table_scan_and_update;
        break;

      case ROW_LOOKUP_NOT_NEEDED:
        DBUG_ASSERT(get_general_type_code() == WRITE_ROWS_EVENT);

        /* No need to scan for rows, just apply it */
        do_apply_row_ptr= &Rows_log_event::do_apply_row;
        break;

      default:
        DBUG_ASSERT(0);
        error= 1;
        goto AFTER_MAIN_EXEC_ROW_LOOP;
        break;
    }

    do {

      error= (this->*do_apply_row_ptr)(rli);

      if (handle_idempotent_and_ignored_errors(rli, &error))
        break;

      /* this advances m_curr_row */
      do_post_row_operations(rli, error);

    } while (!error && (m_curr_row != m_rows_end));

AFTER_MAIN_EXEC_ROW_LOOP:

    if (saved_m_curr_row != m_curr_row && !table->file->has_transactions())
    {
      /*
        Usually, the trans_commit_stmt() propagates unsafe_rollback_flags
        from statement to transaction level. However, we cannot rely on
        this when row format is in use as several events can be processed
        before calling this function. This happens because it is called
        only when the latest event generated by a statement is processed.

        There are however upper level functions that execute per event
        and check transaction's status. So if the unsafe_rollback_flags
        are not propagated here, this can lead to errors.

        For example, a transaction that updates non-transactional tables
        may be stopped in the middle thus leading to inconsistencies
        after a restart.
      */
      thd->transaction.stmt.mark_modified_non_trans_table();
      thd->transaction.merge_unsafe_rollback_flags();
    }

    /*
      Restore the sql_mode after the rows event is processed.
    */
    thd->variables.sql_mode= saved_sql_mode;

    {/*
         The following failure injecion works in cooperation with tests
         setting @@global.debug= 'd,stop_slave_middle_group'.
         The sql thread receives the killed status and will proceed
         to shutdown trying to finish incomplete events group.
     */
      DBUG_EXECUTE_IF("stop_slave_middle_group",
                      if (thd->transaction.all.cannot_safely_rollback())
                        const_cast<Relay_log_info*>(rli)->abort_slave= 1;);
    }

    if ((error= do_after_row_operations(rli, error)) &&
        ignored_error_code(convert_handler_error(error, thd, table)))
    {

      if (log_warnings > 1)
        slave_rows_error_report(WARNING_LEVEL, error, rli, thd, table,
                                get_type_str(),
                                const_cast<Relay_log_info*>(rli)->get_rpl_log_name(),
                                (ulong) log_pos);
      thd->get_stmt_da()->clear_warning_info(thd->query_id);
      clear_all_errors(thd, const_cast<Relay_log_info*>(rli));
      error= 0;
    }
  } // if (table)

  if (error)
  {
    slave_rows_error_report(ERROR_LEVEL, error, rli, thd, table,
                             get_type_str(),
                             const_cast<Relay_log_info*>(rli)->get_rpl_log_name(),
                             (ulong) log_pos);
    /*
      @todo We should probably not call
      reset_current_stmt_binlog_format_row() from here.

      Note: this applies to log_event_old.cc too.
      /Sven
    */
    thd->reset_current_stmt_binlog_format_row();
    thd->is_slave_error= 1;
    DBUG_RETURN(error);
  }

  if (get_flags(STMT_END_F))
  {
   if((error= rows_event_stmt_cleanup(rli, thd)))
    slave_rows_error_report(ERROR_LEVEL,
                            thd->is_error() ? 0 : error,
                            rli, thd, table,
                            get_type_str(),
                            const_cast<Relay_log_info*>(rli)->get_rpl_log_name(),
                            (ulong) log_pos);
   /* We are at end of the statement (STMT_END_F flag), lets clean
     the memory which was used from thd's mem_root now.
     This needs to be done only if we are here in SQL thread context.
     In other flow ( in case of a regular thread which can happen
     when the thread is applying BINLOG'...' row event) we should
     *not* try to free the memory here. It will be done latter
     in dispatch_command() after command execution is completed.
    */
   if (thd->slave_thread)
     free_root(thd->mem_root, MYF(MY_KEEP_PREALLOC));
  }
  DBUG_RETURN(error);
}

Log_event::enum_skip_reason
Rows_log_event::do_shall_skip(Relay_log_info *rli)
{
  /*
    If the slave skip counter is 1 and this event does not end a
    statement, then we should not start executing on the next event.
    Otherwise, we defer the decision to the normal skipping logic.
  */
  if (rli->slave_skip_counter == 1 && !get_flags(STMT_END_F))
    return Log_event::EVENT_SKIP_IGNORE;
  else
    return Log_event::do_shall_skip(rli);
}

/**
   The function is called at Rows_log_event statement commit time,
   normally from Rows_log_event::do_update_pos() and possibly from
   Query_log_event::do_apply_event() of the COMMIT.
   The function commits the last statement for engines, binlog and
   releases resources have been allocated for the statement.

   @retval  0         Ok.
   @retval  non-zero  Error at the commit.
 */

static int rows_event_stmt_cleanup(Relay_log_info const *rli, THD * thd)
{
  int error;
  {
    /*
      This is the end of a statement or transaction, so close (and
      unlock) the tables we opened when processing the
      Table_map_log_event starting the statement.

      OBSERVER.  This will clear *all* mappings, not only those that
      are open for the table. There is not good handle for on-close
      actions for tables.

      NOTE. Even if we have no table ('table' == 0) we still need to be
      here, so that we increase the group relay log position. If we didn't, we
      could have a group relay log position which lags behind "forever"
      (assume the last master's transaction is ignored by the slave because of
      replicate-ignore rules).
    */
    error= thd->binlog_flush_pending_rows_event(TRUE);

    /*
      If this event is not in a transaction, the call below will, if some
      transactional storage engines are involved, commit the statement into
      them and flush the pending event to binlog.
      If this event is in a transaction, the call will do nothing, but a
      Xid_log_event will come next which will, if some transactional engines
      are involved, commit the transaction and flush the pending event to the
      binlog.
      If there was a deadlock the transaction should have been rolled back
      already. So there should be no need to rollback the transaction.
    */
    DBUG_ASSERT(! thd->transaction_rollback_request);
    error|= (error ? trans_rollback_stmt(thd) : trans_commit_stmt(thd));

    /*
      Now what if this is not a transactional engine? we still need to
      flush the pending event to the binlog; we did it with
      thd->binlog_flush_pending_rows_event(). Note that we imitate
      what is done for real queries: a call to
      ha_autocommit_or_rollback() (sometimes only if involves a
      transactional engine), and a call to be sure to have the pending
      event flushed.
    */

    /*
      @todo We should probably not call
      reset_current_stmt_binlog_format_row() from here.

      Note: this applies to log_event_old.cc too

      Btw, the previous comment about transactional engines does not
      seem related to anything that happens here.
      /Sven
    */
    thd->reset_current_stmt_binlog_format_row();

    const_cast<Relay_log_info*>(rli)->cleanup_context(thd, 0);
  }
  return error;
}

/**
   The method either increments the relay log position or
   commits the current statement and increments the master group
   possition if the event is STMT_END_F flagged and
   the statement corresponds to the autocommit query (i.e replicated
   without wrapping in BEGIN/COMMIT)

   @retval 0         Success
   @retval non-zero  Error in the statement commit
 */
int
Rows_log_event::do_update_pos(Relay_log_info *rli)
{
  DBUG_ENTER("Rows_log_event::do_update_pos");
  int error= 0;

  DBUG_PRINT("info", ("flags: %s",
                      get_flags(STMT_END_F) ? "STMT_END_F " : ""));

  /* Worker does not execute binlog update position logics */
  DBUG_ASSERT(!is_mts_worker(rli->info_thd));

  if (get_flags(STMT_END_F))
  {
    /*
      Indicate that a statement is finished.
      Step the group log position if we are not in a transaction,
      otherwise increase the event log position.
    */
    error= rli->stmt_done(log_pos);
  }
  else
  {
    rli->inc_event_relay_log_pos();
  }

  DBUG_RETURN(error);
}

#endif /* !defined(MYSQL_CLIENT) && defined(HAVE_REPLICATION) */

#ifndef MYSQL_CLIENT
bool Rows_log_event::write_data_header(IO_CACHE *file)
{
  uchar buf[ROWS_HEADER_LEN_V2];	// No need to init the buffer
  DBUG_ASSERT(m_table_id.is_valid());
  DBUG_EXECUTE_IF("old_row_based_repl_4_byte_map_id_master",
                  {
                    int4store(buf + 0, (ulong) m_table_id.id());
                    int2store(buf + 4, m_flags);
                    return (wrapper_my_b_safe_write(file, buf, 6));
                  });
  int6store(buf + RW_MAPID_OFFSET, m_table_id.id());
  int2store(buf + RW_FLAGS_OFFSET, m_flags);
  int rc = 0;
  if (likely(!log_bin_use_v1_row_events))
  {
    /*
       v2 event, with variable header portion.
       Determine length of variable header payload
    */
    uint16 vhlen= 2;
    uint16 vhpayloadlen= 0;
    uint16 extra_data_len= 0;
    if (m_extra_row_data)
    {
      extra_data_len= m_extra_row_data[EXTRA_ROW_INFO_LEN_OFFSET];
      vhpayloadlen= RW_V_TAG_LEN + extra_data_len;
    }

    /* Var-size header len includes len itself */
    int2store(buf + RW_VHLEN_OFFSET, vhlen + vhpayloadlen);
    rc= wrapper_my_b_safe_write(file, buf, ROWS_HEADER_LEN_V2);

    /* Write var-sized payload, if any */
    if ((vhpayloadlen > 0) &&
        (rc == 0))
    {
      /* Add tag and extra row info */
      uchar type_code= RW_V_EXTRAINFO_TAG;
      rc= wrapper_my_b_safe_write(file, &type_code, RW_V_TAG_LEN);
      if (rc==0)
        rc= wrapper_my_b_safe_write(file, m_extra_row_data, extra_data_len);
    }
  }
  else
  {
    rc= wrapper_my_b_safe_write(file, buf, ROWS_HEADER_LEN_V1);
  }

  return (rc != 0);
}

bool Rows_log_event::write_data_body(IO_CACHE*file)
{
  /*
     Note that this should be the number of *bits*, not the number of
     bytes.
  */
  uchar sbuf[sizeof(m_width) + 1];
  my_ptrdiff_t const data_size= m_rows_cur - m_rows_buf;
  bool res= false;
  uchar *const sbuf_end= net_store_length(sbuf, (size_t) m_width);
  DBUG_ASSERT(static_cast<size_t>(sbuf_end - sbuf) <= sizeof(sbuf));

  DBUG_DUMP("m_width", sbuf, (size_t) (sbuf_end - sbuf));
  res= res || wrapper_my_b_safe_write(file, sbuf, (size_t) (sbuf_end - sbuf));

  DBUG_DUMP("m_cols", (uchar*) m_cols.bitmap, no_bytes_in_map(&m_cols));
  res= res || wrapper_my_b_safe_write(file, (uchar*) m_cols.bitmap,
                              no_bytes_in_map(&m_cols));
  /*
    TODO[refactor write]: Remove the "down cast" here (and elsewhere).
   */
  if (get_general_type_code() == UPDATE_ROWS_EVENT)
  {
    DBUG_DUMP("m_cols_ai", (uchar*) m_cols_ai.bitmap,
              no_bytes_in_map(&m_cols_ai));
    res= res || wrapper_my_b_safe_write(file, (uchar*) m_cols_ai.bitmap,
                                no_bytes_in_map(&m_cols_ai));
  }
  DBUG_DUMP("rows", m_rows_buf, data_size);
  res= res || wrapper_my_b_safe_write(file, m_rows_buf, (size_t) data_size);

  return res;

}
#endif

#if defined(HAVE_REPLICATION) && !defined(MYSQL_CLIENT)
int Rows_log_event::pack_info(Protocol *protocol)
{
  char buf[256];
  char const *const flagstr=
    get_flags(STMT_END_F) ? " flags: STMT_END_F" : "";
  size_t bytes= my_snprintf(buf, sizeof(buf),
                            "table_id: %llu%s", m_table_id.id(), flagstr);
  protocol->store(buf, bytes, &my_charset_bin);
  return 0;
}
#endif

#ifdef MYSQL_CLIENT
void Rows_log_event::print_helper(FILE *file,
                                  PRINT_EVENT_INFO *print_event_info,
                                  char const *const name)
{
  IO_CACHE *const head= &print_event_info->head_cache;
  IO_CACHE *const body= &print_event_info->body_cache;
  if (!print_event_info->short_form)
  {
    bool const last_stmt_event= get_flags(STMT_END_F);
    print_header(head, print_event_info, !last_stmt_event);
    my_b_printf(head, "\t%s: table id %llu%s\n",
                name, m_table_id.id(),
                last_stmt_event ? " flags: STMT_END_F" : "");
    print_base64(body, print_event_info, !last_stmt_event);
  }
}
#endif

/**************************************************************************
	Table_map_log_event member functions and support functions
**************************************************************************/

/**
  @page How replication of field metadata works.
  
  When a table map is created, the master first calls 
  Table_map_log_event::save_field_metadata() which calculates how many 
  values will be in the field metadata. Only those fields that require the 
  extra data are added. The method also loops through all of the fields in 
  the table calling the method Field::save_field_metadata() which returns the
  values for the field that will be saved in the metadata and replicated to
  the slave. Once all fields have been processed, the table map is written to
  the binlog adding the size of the field metadata and the field metadata to
  the end of the body of the table map.

  When a table map is read on the slave, the field metadata is read from the 
  table map and passed to the table_def class constructor which saves the 
  field metadata from the table map into an array based on the type of the 
  field. Field metadata values not present (those fields that do not use extra 
  data) in the table map are initialized as zero (0). The array size is the 
  same as the columns for the table on the slave.

  Additionally, values saved for field metadata on the master are saved as a 
  string of bytes (uchar) in the binlog. A field may require 1 or more bytes
  to store the information. In cases where values require multiple bytes 
  (e.g. values > 255), the endian-safe methods are used to properly encode 
  the values on the master and decode them on the slave. When the field
  metadata values are captured on the slave, they are stored in an array of
  type uint16. This allows the least number of casts to prevent casting bugs
  when the field metadata is used in comparisons of field attributes. When
  the field metadata is used for calculating addresses in pointer math, the
  type used is uint32. 
*/

#if !defined(MYSQL_CLIENT)
/**
  Save the field metadata based on the real_type of the field.
  The metadata saved depends on the type of the field. Some fields
  store a single byte for pack_length() while others store two bytes
  for field_length (max length).
  
  @retval  0  Ok.

  @todo
  We may want to consider changing the encoding of the information.
  Currently, the code attempts to minimize the number of bytes written to 
  the tablemap. There are at least two other alternatives; 1) using 
  net_store_length() to store the data allowing it to choose the number of
  bytes that are appropriate thereby making the code much easier to 
  maintain (only 1 place to change the encoding), or 2) use a fixed number
  of bytes for each field. The problem with option 1 is that net_store_length()
  will use one byte if the value < 251, but 3 bytes if it is > 250. Thus,
  for fields like CHAR which can be no larger than 255 characters, the method
  will use 3 bytes when the value is > 250. Further, every value that is
  encoded using 2 parts (e.g., pack_length, field_length) will be numerically
  > 250 therefore will use 3 bytes for eah value. The problem with option 2
  is less wasteful for space but does waste 1 byte for every field that does
  not encode 2 parts. 
*/
int Table_map_log_event::save_field_metadata()
{
  DBUG_ENTER("Table_map_log_event::save_field_metadata");
  int index= 0;
  for (unsigned int i= 0 ; i < m_table->s->fields ; i++)
  {
    DBUG_PRINT("debug", ("field_type: %d", m_coltype[i]));
    index+= m_table->s->field[i]->save_field_metadata(&m_field_metadata[index]);
  }
  DBUG_RETURN(index);
}
#endif /* !defined(MYSQL_CLIENT) */

/*
  Constructor used to build an event for writing to the binary log.
  Mats says tbl->s lives longer than this event so it's ok to copy pointers
  (tbl->s->db etc) and not pointer content.
 */
#if !defined(MYSQL_CLIENT)
Table_map_log_event::Table_map_log_event(THD *thd, TABLE *tbl,
                                         const Table_id& tid,
                                         bool using_trans)
  : Log_event(thd, 0,
              using_trans ? Log_event::EVENT_TRANSACTIONAL_CACHE :
                            Log_event::EVENT_STMT_CACHE,
              Log_event::EVENT_NORMAL_LOGGING),
    m_table(tbl),
    m_dbnam(tbl->s->db.str),
    m_dblen(m_dbnam ? tbl->s->db.length : 0),
    m_tblnam(tbl->s->table_name.str),
    m_tbllen(tbl->s->table_name.length),
    m_colcnt(tbl->s->fields),
    m_memory(NULL),
    m_table_id(tid),
    m_flags(TM_BIT_LEN_EXACT_F),
    m_data_size(0),
    m_field_metadata(0),
    m_field_metadata_size(0),
    m_null_bits(0),
    m_meta_memory(NULL)
{
  uchar cbuf[sizeof(m_colcnt) + 1];
  uchar *cbuf_end;
  DBUG_ASSERT(m_table_id.is_valid());
  /*
    In TABLE_SHARE, "db" and "table_name" are 0-terminated (see this comment in
    table.cc / alloc_table_share():
      Use the fact the key is db/0/table_name/0
    As we rely on this let's assert it.
  */
  DBUG_ASSERT((tbl->s->db.str == 0) ||
              (tbl->s->db.str[tbl->s->db.length] == 0));
  DBUG_ASSERT(tbl->s->table_name.str[tbl->s->table_name.length] == 0);


  m_data_size=  TABLE_MAP_HEADER_LEN;
  DBUG_EXECUTE_IF("old_row_based_repl_4_byte_map_id_master", m_data_size= 6;);
  m_data_size+= m_dblen + 2;	// Include length and terminating \0
  m_data_size+= m_tbllen + 2;	// Include length and terminating \0
  cbuf_end= net_store_length(cbuf, (size_t) m_colcnt);
  DBUG_ASSERT(static_cast<size_t>(cbuf_end - cbuf) <= sizeof(cbuf));
  m_data_size+= (cbuf_end - cbuf) + m_colcnt;	// COLCNT and column types

  /* If malloc fails, caught in is_valid() */
  if ((m_memory= (uchar*) my_malloc(m_colcnt, MYF(MY_WME))))
  {
    m_coltype= reinterpret_cast<uchar*>(m_memory);
    for (unsigned int i= 0 ; i < m_table->s->fields ; ++i)
      m_coltype[i]= m_table->field[i]->binlog_type();
  }

  /*
    Calculate a bitmap for the results of maybe_null() for all columns.
    The bitmap is used to determine when there is a column from the master
    that is not on the slave and is null and thus not in the row data during
    replication.
  */
  uint num_null_bytes= (m_table->s->fields + 7) / 8;
  m_data_size+= num_null_bytes;
  m_meta_memory= (uchar *)my_multi_malloc(MYF(MY_WME),
                                 &m_null_bits, num_null_bytes,
                                 &m_field_metadata, (m_colcnt * 2),
                                 NULL);

  memset(m_field_metadata, 0, (m_colcnt * 2));

  /*
    Create an array for the field metadata and store it.
  */
  m_field_metadata_size= save_field_metadata();
  DBUG_ASSERT(m_field_metadata_size <= (m_colcnt * 2));

  /*
    Now set the size of the data to the size of the field metadata array
    plus one or three bytes (see pack.c:net_store_length) for number of 
    elements in the field metadata array.
  */
  if (m_field_metadata_size < 251)
    m_data_size+= m_field_metadata_size + 1; 
  else
    m_data_size+= m_field_metadata_size + 3; 

  memset(m_null_bits, 0, num_null_bytes);
  for (unsigned int i= 0 ; i < m_table->s->fields ; ++i)
    if (m_table->field[i]->maybe_null())
      m_null_bits[(i / 8)]+= 1 << (i % 8);
  /*
    Marking event to require sequential execution in MTS
    if the query might have updated FK-referenced db.
    Unlike Query_log_event where this fact is encoded through 
    the accessed db list in the Table_map case m_flags is exploited.
  */
  uchar dbs= thd->get_binlog_accessed_db_names() ?
    thd->get_binlog_accessed_db_names()->elements : 0;
  if (dbs == 1)
  {
    char *db_name= thd->get_binlog_accessed_db_names()->head();
    if (!strcmp(db_name, ""))
      m_flags |= TM_REFERRED_FK_DB_F;
  }
}
#endif /* !defined(MYSQL_CLIENT) */

/*
  Constructor used by slave to read the event from the binary log.
 */
#if defined(HAVE_REPLICATION)
Table_map_log_event::Table_map_log_event(const char *buf, uint event_len,
                                         const Format_description_log_event
                                         *description_event)

  : Log_event(buf, description_event),
#ifndef MYSQL_CLIENT
    m_table(NULL),
#endif
    m_dbnam(NULL), m_dblen(0), m_tblnam(NULL), m_tbllen(0),
    m_colcnt(0), m_coltype(0),
    m_memory(NULL), m_table_id(ULONGLONG_MAX), m_flags(0),
    m_data_size(0), m_field_metadata(0), m_field_metadata_size(0),
    m_null_bits(0), m_meta_memory(NULL)
{
  unsigned int bytes_read= 0;
  DBUG_ENTER("Table_map_log_event::Table_map_log_event(const char*,uint,...)");

  uint8 common_header_len= description_event->common_header_len;
  uint8 post_header_len= description_event->post_header_len[TABLE_MAP_EVENT-1];
  DBUG_PRINT("info",("event_len: %u  common_header_len: %d  post_header_len: %d",
                     event_len, common_header_len, post_header_len));

  /*
    Don't print debug messages when running valgrind since they can
    trigger false warnings.
   */
#ifndef HAVE_purify
  DBUG_DUMP("event buffer", (uchar*) buf, event_len);
#endif

  /* Read the post-header */
  const char *post_start= buf + common_header_len;

  post_start+= TM_MAPID_OFFSET;
  if (post_header_len == 6)
  {
    /* Master is of an intermediate source tree before 5.1.4. Id is 4 bytes */
    m_table_id= uint4korr(post_start);
    post_start+= 4;
  }
  else
  {
    DBUG_ASSERT(post_header_len == TABLE_MAP_HEADER_LEN);
    m_table_id= uint6korr(post_start);
    post_start+= TM_FLAGS_OFFSET;
  }

  m_flags= uint2korr(post_start);

  /* Read the variable part of the event */
  const char *const vpart= buf + common_header_len + post_header_len;

  /* Extract the length of the various parts from the buffer */
  uchar const *const ptr_dblen= (uchar const*)vpart + 0;
  m_dblen= *(uchar*) ptr_dblen;

  /* Length of database name + counter + terminating null */
  uchar const *const ptr_tbllen= ptr_dblen + m_dblen + 2;
  m_tbllen= *(uchar*) ptr_tbllen;

  /* Length of table name + counter + terminating null */
  uchar const *const ptr_colcnt= ptr_tbllen + m_tbllen + 2;
  uchar *ptr_after_colcnt= (uchar*) ptr_colcnt;
  m_colcnt= net_field_length(&ptr_after_colcnt);

  DBUG_PRINT("info",("m_dblen: %lu  off: %ld  m_tbllen: %lu  off: %ld  m_colcnt: %lu  off: %ld",
                     (ulong) m_dblen, (long) (ptr_dblen-(const uchar*)vpart), 
                     (ulong) m_tbllen, (long) (ptr_tbllen-(const uchar*)vpart),
                     m_colcnt, (long) (ptr_colcnt-(const uchar*)vpart)));

  /* Allocate mem for all fields in one go. If fails, caught in is_valid() */
  m_memory= (uchar*) my_multi_malloc(MYF(MY_WME),
                                     &m_dbnam, (uint) m_dblen + 1,
                                     &m_tblnam, (uint) m_tbllen + 1,
                                     &m_coltype, (uint) m_colcnt,
                                     NullS);

  if (m_memory)
  {
    /* Copy the different parts into their memory */
    strncpy(const_cast<char*>(m_dbnam), (const char*)ptr_dblen  + 1, m_dblen + 1);
    strncpy(const_cast<char*>(m_tblnam), (const char*)ptr_tbllen + 1, m_tbllen + 1);
    memcpy(m_coltype, ptr_after_colcnt, m_colcnt);

    ptr_after_colcnt= ptr_after_colcnt + m_colcnt;
    bytes_read= (uint) (ptr_after_colcnt - (uchar *)buf);
    DBUG_PRINT("info", ("Bytes read: %d.\n", bytes_read));
    if (bytes_read < event_len)
    {
      m_field_metadata_size= net_field_length(&ptr_after_colcnt);
      DBUG_ASSERT(m_field_metadata_size <= (m_colcnt * 2));
      uint num_null_bytes= (m_colcnt + 7) / 8;
      m_meta_memory= (uchar *)my_multi_malloc(MYF(MY_WME),
                                     &m_null_bits, num_null_bytes,
                                     &m_field_metadata, m_field_metadata_size,
                                     NULL);
      memcpy(m_field_metadata, ptr_after_colcnt, m_field_metadata_size);
      ptr_after_colcnt= (uchar*)ptr_after_colcnt + m_field_metadata_size;
      memcpy(m_null_bits, ptr_after_colcnt, num_null_bytes);
    }
  }

  DBUG_VOID_RETURN;
}
#endif

Table_map_log_event::~Table_map_log_event()
{
  my_free(m_meta_memory);
  my_free(m_memory);
}

/*
  Return value is an error code, one of:

      -1     Failure to open table   [from open_tables()]
       0     Success
       1     No room for more tables [from set_table()]
       2     Out of memory           [from set_table()]
       3     Wrong table definition
       4     Daisy-chaining RBR with SBR not possible
 */

#if !defined(MYSQL_CLIENT) && defined(HAVE_REPLICATION)

enum enum_tbl_map_status
{
  /* no duplicate identifier found */
  OK_TO_PROCESS= 0,

  /* this table map must be filtered out */
  FILTERED_OUT= 1,

  /* identifier mapping table with different properties */
  SAME_ID_MAPPING_DIFFERENT_TABLE= 2,
  
  /* a duplicate identifier was found mapping the same table */
  SAME_ID_MAPPING_SAME_TABLE= 3
};

/*
  Checks if this table map event should be processed or not. First
  it checks the filtering rules, and then looks for duplicate identifiers
  in the existing list of rli->tables_to_lock.

  It checks that there hasn't been any corruption by verifying that there
  are no duplicate entries with different properties.

  In some cases, some binary logs could get corrupted, showing several
  tables mapped to the same table_id, 0 (see: BUG#56226). Thus we do this
  early sanity check for such cases and avoid that the server crashes 
  later.

  In some corner cases, the master logs duplicate table map events, i.e.,
  same id, same database name, same table name (see: BUG#37137). This is
  different from the above as it's the same table that is mapped again 
  to the same identifier. Thus we cannot just check for same ids and 
  assume that the event is corrupted we need to check every property. 

  NOTE: in the event that BUG#37137 ever gets fixed, this extra check 
        will still be valid because we would need to support old binary 
        logs anyway.

  @param rli The relay log info reference.
  @param table_list A list element containing the table to check against.
  @return OK_TO_PROCESS 
            if there was no identifier already in rli->tables_to_lock 
            
          FILTERED_OUT
            if the event is filtered according to the filtering rules

          SAME_ID_MAPPING_DIFFERENT_TABLE 
            if the same identifier already maps a different table in 
            rli->tables_to_lock

          SAME_ID_MAPPING_SAME_TABLE 
            if the same identifier already maps the same table in 
            rli->tables_to_lock.
*/
static enum_tbl_map_status
check_table_map(Relay_log_info const *rli, RPL_TABLE_LIST *table_list)
{
  DBUG_ENTER("check_table_map");
  enum_tbl_map_status res= OK_TO_PROCESS;

  if (rli->info_thd->slave_thread /* filtering is for slave only */ &&
      (!rpl_filter->db_ok(table_list->db) ||
       (rpl_filter->is_on() && !rpl_filter->tables_ok("", table_list))))
    res= FILTERED_OUT;
  else
  {
    RPL_TABLE_LIST *ptr= static_cast<RPL_TABLE_LIST*>(rli->tables_to_lock);
    for(uint i=0 ; ptr && (i< rli->tables_to_lock_count); 
        ptr= static_cast<RPL_TABLE_LIST*>(ptr->next_local), i++)
    {
      if (ptr->table_id == table_list->table_id)
      {

        if (strcmp(ptr->db, table_list->db) || 
            strcmp(ptr->alias, table_list->table_name) || 
            ptr->lock_type != TL_WRITE) // the ::do_apply_event always sets TL_WRITE
          res= SAME_ID_MAPPING_DIFFERENT_TABLE;
        else
          res= SAME_ID_MAPPING_SAME_TABLE;

        break;
      }
    }
  }

  DBUG_PRINT("debug", ("check of table map ended up with: %u", res));

  DBUG_RETURN(res);
}

int Table_map_log_event::do_apply_event(Relay_log_info const *rli)
{
  RPL_TABLE_LIST *table_list;
  char *db_mem, *tname_mem, *ptr;
  size_t dummy_len;
  void *memory;
  DBUG_ENTER("Table_map_log_event::do_apply_event(Relay_log_info*)");
  DBUG_ASSERT(rli->info_thd == thd);

  /* Step the query id to mark what columns that are actually used. */
  thd->set_query_id(next_query_id());

  if (!(memory= my_multi_malloc(MYF(MY_WME),
                                &table_list, (uint) sizeof(RPL_TABLE_LIST),
                                &db_mem, (uint) NAME_LEN + 1,
                                &tname_mem, (uint) NAME_LEN + 1,
                                NullS)))
    DBUG_RETURN(HA_ERR_OUT_OF_MEM);

  strmov(db_mem, m_dbnam);
  strmov(tname_mem, m_tblnam);

  if (lower_case_table_names == 1)
  {
    my_casedn_str(system_charset_info, db_mem);
    my_casedn_str(system_charset_info, tname_mem);
  }

  /* rewrite rules changed the database */
  if (((ptr= (char*) rpl_filter->get_rewrite_db(db_mem, &dummy_len)) != db_mem))
    strmov(db_mem, ptr);

  table_list->init_one_table(db_mem, strlen(db_mem),
                             tname_mem, strlen(tname_mem),
                             tname_mem, TL_WRITE);

  table_list->table_id=
    DBUG_EVALUATE_IF("inject_tblmap_same_id_maps_diff_table", 0, m_table_id.id());
  table_list->updating= 1;
  table_list->required_type= FRMTYPE_TABLE;
  DBUG_PRINT("debug", ("table: %s is mapped to %llu", table_list->table_name,
                       table_list->table_id.id()));

  enum_tbl_map_status tblmap_status= check_table_map(rli, table_list);
  if (tblmap_status == OK_TO_PROCESS)
  {
    DBUG_ASSERT(thd->lex->query_tables != table_list);

    /*
      Use placement new to construct the table_def instance in the
      memory allocated for it inside table_list.

      The memory allocated by the table_def structure (i.e., not the
      memory allocated *for* the table_def structure) is released
      inside Relay_log_info::clear_tables_to_lock() by calling the
      table_def destructor explicitly.
    */
    new (&table_list->m_tabledef)
      table_def(m_coltype, m_colcnt,
                m_field_metadata, m_field_metadata_size,
                m_null_bits, m_flags);
    table_list->m_tabledef_valid= TRUE;
    table_list->m_conv_table= NULL;
    table_list->open_type= OT_BASE_ONLY;

    /*
      We record in the slave's information that the table should be
      locked by linking the table into the list of tables to lock.
    */
    table_list->next_global= table_list->next_local= rli->tables_to_lock;
    const_cast<Relay_log_info*>(rli)->tables_to_lock= table_list;
    const_cast<Relay_log_info*>(rli)->tables_to_lock_count++;
    /* 'memory' is freed in clear_tables_to_lock */
  }
  else  // FILTERED_OUT, SAME_ID_MAPPING_*
  {
    /*
      If mapped already but with different properties, we raise an
      error.
      If mapped already but with same properties we skip the event.
      If filtered out we skip the event.

      In all three cases, we need to free the memory previously 
      allocated.
     */
    if (tblmap_status == SAME_ID_MAPPING_DIFFERENT_TABLE)
    {
      /*
        Something bad has happened. We need to stop the slave as strange things
        could happen if we proceed: slave crash, wrong table being updated, ...
        As a consequence we push an error in this case.
       */

      char buf[256];

      my_snprintf(buf, sizeof(buf), 
                  "Found table map event mapping table id %llu which "
                  "was already mapped but with different settings.",
                  table_list->table_id.id());

      if (thd->slave_thread)
        rli->report(ERROR_LEVEL, ER_SLAVE_FATAL_ERROR, 
                    ER(ER_SLAVE_FATAL_ERROR), buf);
      else
        /* 
          For the cases in which a 'BINLOG' statement is set to 
          execute in a user session 
         */
        my_printf_error(ER_SLAVE_FATAL_ERROR, ER(ER_SLAVE_FATAL_ERROR), 
                        MYF(0), buf);
    } 
    
    my_free(memory);
  }

  DBUG_RETURN(tblmap_status == SAME_ID_MAPPING_DIFFERENT_TABLE);
}

Log_event::enum_skip_reason
Table_map_log_event::do_shall_skip(Relay_log_info *rli)
{
  /*
    If the slave skip counter is 1, then we should not start executing
    on the next event.
  */
  return continue_group(rli);
}

int Table_map_log_event::do_update_pos(Relay_log_info *rli)
{
  rli->inc_event_relay_log_pos();
  return 0;
}

#endif /* !defined(MYSQL_CLIENT) && defined(HAVE_REPLICATION) */

#ifndef MYSQL_CLIENT
bool Table_map_log_event::write_data_header(IO_CACHE *file)
{
  DBUG_ASSERT(m_table_id.is_valid());
  uchar buf[TABLE_MAP_HEADER_LEN];
  DBUG_EXECUTE_IF("old_row_based_repl_4_byte_map_id_master",
                  {
                    int4store(buf + 0, m_table_id.id());
                    int2store(buf + 4, m_flags);
                    return (wrapper_my_b_safe_write(file, buf, 6));
                  });
  int6store(buf + TM_MAPID_OFFSET, m_table_id.id());
  int2store(buf + TM_FLAGS_OFFSET, m_flags);
  return (wrapper_my_b_safe_write(file, buf, TABLE_MAP_HEADER_LEN));
}

bool Table_map_log_event::write_data_body(IO_CACHE *file)
{
  DBUG_ASSERT(m_dbnam != NULL);
  DBUG_ASSERT(m_tblnam != NULL);
  /* We use only one byte per length for storage in event: */
  DBUG_ASSERT(m_dblen < 128);
  DBUG_ASSERT(m_tbllen < 128);

  uchar const dbuf[]= { (uchar) m_dblen };
  uchar const tbuf[]= { (uchar) m_tbllen };

  uchar cbuf[sizeof(m_colcnt) + 1];
  uchar *const cbuf_end= net_store_length(cbuf, (size_t) m_colcnt);
  DBUG_ASSERT(static_cast<size_t>(cbuf_end - cbuf) <= sizeof(cbuf));

  /*
    Store the size of the field metadata.
  */
  uchar mbuf[sizeof(m_field_metadata_size)];
  uchar *const mbuf_end= net_store_length(mbuf, m_field_metadata_size);

  return (wrapper_my_b_safe_write(file, dbuf,      sizeof(dbuf)) ||
          wrapper_my_b_safe_write(file, (const uchar*)m_dbnam,   m_dblen+1) ||
          wrapper_my_b_safe_write(file, tbuf,      sizeof(tbuf)) ||
          wrapper_my_b_safe_write(file, (const uchar*)m_tblnam,  m_tbllen+1) ||
          wrapper_my_b_safe_write(file, cbuf, (size_t) (cbuf_end - cbuf)) ||
          wrapper_my_b_safe_write(file, m_coltype, m_colcnt) ||
          wrapper_my_b_safe_write(file, mbuf, (size_t) (mbuf_end - mbuf)) ||
          wrapper_my_b_safe_write(file, m_field_metadata, m_field_metadata_size),
          wrapper_my_b_safe_write(file, m_null_bits, (m_colcnt + 7) / 8));
 }
#endif

#if defined(HAVE_REPLICATION) && !defined(MYSQL_CLIENT)

/*
  Print some useful information for the SHOW BINARY LOG information
  field.
 */

#if defined(HAVE_REPLICATION) && !defined(MYSQL_CLIENT)
int Table_map_log_event::pack_info(Protocol *protocol)
{
  char buf[256];
  size_t bytes= my_snprintf(buf, sizeof(buf),
                            "table_id: %llu (%s.%s)",
                            m_table_id.id(), m_dbnam, m_tblnam);
  protocol->store(buf, bytes, &my_charset_bin);
  return 0;
}
#endif


#endif


#ifdef MYSQL_CLIENT
void Table_map_log_event::print(FILE *, PRINT_EVENT_INFO *print_event_info)
{
  if (!print_event_info->short_form)
  {
    print_header(&print_event_info->head_cache, print_event_info, TRUE);
    my_b_printf(&print_event_info->head_cache,
                "\tTable_map: `%s`.`%s` mapped to number %llu\n",
                m_dbnam, m_tblnam, m_table_id.id());
    print_base64(&print_event_info->body_cache, print_event_info, TRUE);
  }
}
#endif

/**************************************************************************
	Write_rows_log_event member functions
**************************************************************************/

/*
  Constructor used to build an event for writing to the binary log.
 */
#if !defined(MYSQL_CLIENT)
Write_rows_log_event::Write_rows_log_event(THD *thd_arg, TABLE *tbl_arg,
                                           const Table_id& tid_arg,
                                           bool is_transactional,
                                           const uchar* extra_row_info)
  : Rows_log_event(thd_arg, tbl_arg, tid_arg, tbl_arg->write_set, is_transactional,
                   log_bin_use_v1_row_events?
                   WRITE_ROWS_EVENT_V1:
                   WRITE_ROWS_EVENT,
                   extra_row_info)
{
}
#endif

/*
  Constructor used by slave to read the event from the binary log.
 */
#ifdef HAVE_REPLICATION
Write_rows_log_event::Write_rows_log_event(const char *buf, uint event_len,
                                           const Format_description_log_event
                                           *description_event)
: Rows_log_event(buf, event_len, description_event)
{
}
#endif

#if !defined(MYSQL_CLIENT) && defined(HAVE_REPLICATION)
int 
Write_rows_log_event::do_before_row_operations(const Slave_reporting_capability *const)
{
  int error= 0;

  /*
    Increment the global status insert count variable
  */
  if (get_flags(STMT_END_F))
    status_var_increment(thd->status_var.com_stat[SQLCOM_INSERT]);

  /**
     todo: to introduce a property for the event (handler?) which forces
     applying the event in the replace (idempotent) fashion.
  */
  if ((slave_exec_mode == SLAVE_EXEC_MODE_IDEMPOTENT) ||
      (m_table->s->db_type()->db_type == DB_TYPE_NDBCLUSTER))
  {
    /*
      We are using REPLACE semantics and not INSERT IGNORE semantics
      when writing rows, that is: new rows replace old rows.  We need to
      inform the storage engine that it should use this behaviour.
    */
    
    /* Tell the storage engine that we are using REPLACE semantics. */
    thd->lex->duplicates= DUP_REPLACE;
    
    /*
      Pretend we're executing a REPLACE command: this is needed for
      InnoDB and NDB Cluster since they are not (properly) checking the
      lex->duplicates flag.
    */
    thd->lex->sql_command= SQLCOM_REPLACE;
    /* 
       Do not raise the error flag in case of hitting to an unique attribute
    */
    m_table->file->extra(HA_EXTRA_IGNORE_DUP_KEY);
    /* 
       NDB specific: update from ndb master wrapped as Write_rows
       so that the event should be applied to replace slave's row
    */
    m_table->file->extra(HA_EXTRA_WRITE_CAN_REPLACE);
    /* 
       NDB specific: if update from ndb master wrapped as Write_rows
       does not find the row it's assumed idempotent binlog applying
       is taking place; don't raise the error.
    */
    m_table->file->extra(HA_EXTRA_IGNORE_NO_KEY);
    /*
      TODO: the cluster team (Tomas?) says that it's better if the engine knows
      how many rows are going to be inserted, then it can allocate needed memory
      from the start.
    */
  }

 
  /* Honor next number column if present */
  m_table->next_number_field= m_table->found_next_number_field;
  /*
   * Fixed Bug#45999, In RBR, Store engine of Slave auto-generates new
   * sequence numbers for auto_increment fields if the values of them are 0.
   * If generateing a sequence number is decided by the values of
   * table->auto_increment_field_not_null and SQL_MODE(if includes
   * MODE_NO_AUTO_VALUE_ON_ZERO) in update_auto_increment function.
   * SQL_MODE of slave sql thread is always consistency with master's.
   * In RBR, auto_increment fields never are NULL, except if the auto_inc
   * column exists only on the slave side (i.e., in an extra column
   * on the slave's table).
   */
  if (!is_auto_inc_in_extra_columns())
    m_table->auto_increment_field_not_null= TRUE;
  else
  {
    /*
      Here we have checked that there is an extra field
      on this server's table that has an auto_inc column.

      Mark that the auto_increment field is null and mark
      the read and write set bits.

      (There can only be one AUTO_INC column, it is always
       indexed and it cannot have a DEFAULT value).
    */
    m_table->auto_increment_field_not_null= FALSE;
    m_table->mark_auto_increment_column();
  }

  /**
     Sets it to ROW_LOOKUP_NOT_NEEDED.
   */
  decide_row_lookup_algorithm_and_key();
  DBUG_ASSERT(m_rows_lookup_algorithm==ROW_LOOKUP_NOT_NEEDED);

  return error;
}

int 
Write_rows_log_event::do_after_row_operations(const Slave_reporting_capability *const,
                                              int error)
{
  int local_error= 0;

  /**
    Clear the write_set bit for auto_inc field that only
    existed on the destination table as an extra column.
   */
  if (is_auto_inc_in_extra_columns())
  {
    bitmap_clear_bit(m_table->write_set, m_table->next_number_field->field_index);
    bitmap_clear_bit( m_table->read_set, m_table->next_number_field->field_index);

    if (get_flags(STMT_END_F))
      m_table->file->ha_release_auto_increment();
  }
  m_table->next_number_field=0;
  m_table->auto_increment_field_not_null= FALSE;
  if ((slave_exec_mode == SLAVE_EXEC_MODE_IDEMPOTENT) ||
      m_table->s->db_type()->db_type == DB_TYPE_NDBCLUSTER)
  {
    m_table->file->extra(HA_EXTRA_NO_IGNORE_DUP_KEY);
    m_table->file->extra(HA_EXTRA_WRITE_CANNOT_REPLACE);
    /*
      resetting the extra with 
      table->file->extra(HA_EXTRA_NO_IGNORE_NO_KEY); 
      fires bug#27077
      explanation: file->reset() performs this duty
      ultimately. Still todo: fix
    */
  }
  if ((local_error= m_table->file->ha_end_bulk_insert()))
  {
    m_table->file->print_error(local_error, MYF(0));
  }

  m_rows_lookup_algorithm= ROW_LOOKUP_UNDEFINED;

  return error? error : local_error;
}

#if !defined(MYSQL_CLIENT) && defined(HAVE_REPLICATION)

/*
  Check if there are more UNIQUE keys after the given key.
*/
static int
last_uniq_key(TABLE *table, uint keyno)
{
  while (++keyno < table->s->keys)
    if (table->key_info[keyno].flags & HA_NOSAME)
      return 0;
  return 1;
}

/**
   Check if an error is a duplicate key error.

   This function is used to check if an error code is one of the
   duplicate key error, i.e., and error code for which it is sensible
   to do a <code>get_dup_key()</code> to retrieve the duplicate key.

   @param errcode The error code to check.

   @return <code>true</code> if the error code is such that
   <code>get_dup_key()</code> will return true, <code>false</code>
   otherwise.
 */
bool
is_duplicate_key_error(int errcode)
{
  switch (errcode)
  {
  case HA_ERR_FOUND_DUPP_KEY:
  case HA_ERR_FOUND_DUPP_UNIQUE:
    return true;
  }
  return false;
}

/**
  Write the current row into event's table.

  The row is located in the row buffer, pointed by @c m_curr_row member.
  Number of columns of the row is stored in @c m_width member (it can be 
  different from the number of columns in the table to which we insert). 
  Bitmap @c m_cols indicates which columns are present in the row. It is assumed 
  that event's table is already open and pointed by @c m_table.

  If the same record already exists in the table it can be either overwritten 
  or an error is reported depending on the value of @c overwrite flag 
  (error reporting not yet implemented). Note that the matching record can be
  different from the row we insert if we use primary keys to identify records in
  the table.

  The row to be inserted can contain values only for selected columns. The 
  missing columns are filled with default values using @c prepare_record() 
  function. If a matching record is found in the table and @c overwritte is
  true, the missing columns are taken from it.

  @param  rli   Relay log info (needed for row unpacking).
  @param  overwrite  
                Shall we overwrite if the row already exists or signal 
                error (currently ignored).

  @returns Error code on failure, 0 on success.

  This method, if successful, sets @c m_curr_row_end pointer to point at the
  next row in the rows buffer. This is done when unpacking the row to be 
  inserted.

  @note If a matching record is found, it is either updated using 
  @c ha_update_row() or first deleted and then new record written.
*/ 

int
Write_rows_log_event::write_row(const Relay_log_info *const rli,
                                const bool overwrite)
{
  DBUG_ENTER("write_row");
  DBUG_ASSERT(m_table != NULL && thd != NULL);

  TABLE *table= m_table;  // pointer to event's table
  int error;
  int UNINIT_VAR(keynum);
  auto_afree_ptr<char> key(NULL);

  prepare_record(table, &m_cols,
                 table->file->ht->db_type != DB_TYPE_NDBCLUSTER);

  /* unpack row into table->record[0] */
  if ((error= unpack_current_row(rli, &m_cols)))
    DBUG_RETURN(error);

  if (m_curr_row == m_rows_buf)
  {
    /* this is the first row to be inserted, we estimate the rows with
       the size of the first row and use that value to initialize
       storage engine for bulk insertion */
    DBUG_ASSERT(!(m_curr_row > m_curr_row_end));
    ulong estimated_rows= 0;
    if (m_curr_row < m_curr_row_end)
      estimated_rows= (m_rows_end - m_curr_row) / (m_curr_row_end - m_curr_row);
    else if (m_curr_row == m_curr_row_end)
      estimated_rows= 1;

    m_table->file->ha_start_bulk_insert(estimated_rows);
  }

  /*
    Explicitly set the auto_inc to null to make sure that
    it gets an auto_generated value.
  */
  if (is_auto_inc_in_extra_columns())
    m_table->next_number_field->set_null();
  
#ifndef DBUG_OFF
  DBUG_DUMP("record[0]", table->record[0], table->s->reclength);
  DBUG_PRINT_BITSET("debug", "write_set = %s", table->write_set);
  DBUG_PRINT_BITSET("debug", "read_set = %s", table->read_set);
#endif

  /* 
    Try to write record. If a corresponding record already exists in the table,
    we try to change it using ha_update_row() if possible. Otherwise we delete
    it and repeat the whole process again. 

    TODO: Add safety measures against infinite looping. 
   */

  m_table->mark_columns_per_binlog_row_image();

  while ((error= table->file->ha_write_row(table->record[0])))
  {
    if (error == HA_ERR_LOCK_DEADLOCK ||
        error == HA_ERR_LOCK_WAIT_TIMEOUT ||
        (keynum= table->file->get_dup_key(error)) < 0 ||
        !overwrite)
    {
      DBUG_PRINT("info",("get_dup_key returns %d)", keynum));
      /*
        Deadlock, waiting for lock or just an error from the handler
        such as HA_ERR_FOUND_DUPP_KEY when overwrite is false.
        Retrieval of the duplicate key number may fail
        - either because the error was not "duplicate key" error
        - or because the information which key is not available
      */
      table->file->print_error(error, MYF(0));
      goto error;
    }
    /*
       We need to retrieve the old row into record[1] to be able to
       either update or delete the offending record.  We either:

       - use ha_rnd_pos() with a row-id (available as dupp_row) to the
         offending row, if that is possible (MyISAM and Blackhole), or else

       - use ha_index_read_idx_map() with the key that is duplicated, to
         retrieve the offending row.
     */
    if (table->file->ha_table_flags() & HA_DUPLICATE_POS)
    {
      DBUG_PRINT("info",("Locating offending record using ha_rnd_pos()"));

      if (table->file->inited && (error= table->file->ha_index_end()))
      {
        table->file->print_error(error, MYF(0));
        goto error;
      }
      if ((error= table->file->ha_rnd_init(FALSE)))
      {
        table->file->print_error(error, MYF(0));
        goto error;
      }

      error= table->file->ha_rnd_pos(table->record[1], table->file->dup_ref);

      table->file->ha_rnd_end();
      if (error)
      {
        DBUG_PRINT("info",("ha_rnd_pos() returns error %d",error));
        if (error == HA_ERR_RECORD_DELETED)
          error= HA_ERR_KEY_NOT_FOUND;
        table->file->print_error(error, MYF(0));
        goto error;
      }
    }
    else
    {
      DBUG_PRINT("info",("Locating offending record using index_read_idx()"));

      if (table->file->extra(HA_EXTRA_FLUSH_CACHE))
      {
        DBUG_PRINT("info",("Error when setting HA_EXTRA_FLUSH_CACHE"));
        error= my_errno;
        goto error;
      }

      if (key.get() == NULL)
      {
        key.assign(static_cast<char*>(my_alloca(table->s->max_unique_length)));
        if (key.get() == NULL)
        {
          DBUG_PRINT("info",("Can't allocate key buffer"));
          error= ENOMEM;
          goto error;
        }
      }

      key_copy((uchar*)key.get(), table->record[0], table->key_info + keynum,
               0);
      error= table->file->ha_index_read_idx_map(table->record[1], keynum,
                                                (const uchar*)key.get(),
                                                HA_WHOLE_KEY,
                                                HA_READ_KEY_EXACT);
      if (error)
      {
        DBUG_PRINT("info",("ha_index_read_idx_map() returns %s", HA_ERR(error)));
        if (error == HA_ERR_RECORD_DELETED)
          error= HA_ERR_KEY_NOT_FOUND;
        table->file->print_error(error, MYF(0));
        goto error;
      }
    }

    /*
       Now, record[1] should contain the offending row.  That
       will enable us to update it or, alternatively, delete it (so
       that we can insert the new row afterwards).
     */

    /*
      If row is incomplete we will use the record found to fill
      missing columns.
    */
    if (!get_flags(COMPLETE_ROWS_F))
    {
      restore_record(table,record[1]);
      error= unpack_current_row(rli, &m_cols);
    }

#ifndef DBUG_OFF
    DBUG_PRINT("debug",("preparing for update: before and after image"));
    DBUG_DUMP("record[1] (before)", table->record[1], table->s->reclength);
    DBUG_DUMP("record[0] (after)", table->record[0], table->s->reclength);
#endif

    /*
       REPLACE is defined as either INSERT or DELETE + INSERT.  If
       possible, we can replace it with an UPDATE, but that will not
       work on InnoDB if FOREIGN KEY checks are necessary.

       I (Matz) am not sure of the reason for the last_uniq_key()
       check as, but I'm guessing that it's something along the
       following lines.

       Suppose that we got the duplicate key to be a key that is not
       the last unique key for the table and we perform an update:
       then there might be another key for which the unique check will
       fail, so we're better off just deleting the row and inserting
       the correct row.
     */
    if (last_uniq_key(table, keynum) &&
        !table->file->referenced_by_foreign_key())
    {
      DBUG_PRINT("info",("Updating row using ha_update_row()"));
      error=table->file->ha_update_row(table->record[1],
                                       table->record[0]);
      switch (error) {
                
      case HA_ERR_RECORD_IS_THE_SAME:
        DBUG_PRINT("info",("ignoring HA_ERR_RECORD_IS_THE_SAME error from"
                           " ha_update_row()"));
        error= 0;
      
      case 0:
        break;
        
      default:    
        DBUG_PRINT("info",("ha_update_row() returns error %d",error));
        table->file->print_error(error, MYF(0));
      }
      
      goto error;
    }
    else
    {
      DBUG_PRINT("info",("Deleting offending row and trying to write new one again"));
      if ((error= table->file->ha_delete_row(table->record[1])))
      {
        DBUG_PRINT("info",("ha_delete_row() returns error %d",error));
        table->file->print_error(error, MYF(0));
        goto error;
      }
      /* Will retry ha_write_row() with the offending row removed. */
    }
  }

error:
  m_table->default_column_bitmaps();
  DBUG_RETURN(error);
}

#endif

int
Write_rows_log_event::do_exec_row(const Relay_log_info *const rli)
{
  DBUG_ASSERT(m_table != NULL);
  int error= write_row(rli, slave_exec_mode == SLAVE_EXEC_MODE_IDEMPOTENT);

  if (error && !thd->is_error())
  {
    DBUG_ASSERT(0);
    my_error(ER_UNKNOWN_ERROR, MYF(0));
  }

  return error;
}

#endif /* !defined(MYSQL_CLIENT) && defined(HAVE_REPLICATION) */

#ifdef MYSQL_CLIENT
void Write_rows_log_event::print(FILE *file, PRINT_EVENT_INFO* print_event_info)
{
  DBUG_EXECUTE_IF("simulate_cache_read_error",
                  {DBUG_SET("+d,simulate_my_b_fill_error");});
  Rows_log_event::print_helper(file, print_event_info, "Write_rows");
}
#endif

/**************************************************************************
	Delete_rows_log_event member functions
**************************************************************************/

/*
  Constructor used to build an event for writing to the binary log.
 */

#ifndef MYSQL_CLIENT
Delete_rows_log_event::Delete_rows_log_event(THD *thd_arg, TABLE *tbl_arg,
                                             const Table_id& tid,
                                             bool is_transactional,
                                             const uchar* extra_row_info)
  : Rows_log_event(thd_arg, tbl_arg, tid, tbl_arg->read_set, is_transactional,
                   log_bin_use_v1_row_events?
                   DELETE_ROWS_EVENT_V1:
                   DELETE_ROWS_EVENT,
                   extra_row_info)
{
}
#endif /* #if !defined(MYSQL_CLIENT) */

/*
  Constructor used by slave to read the event from the binary log.
 */
#ifdef HAVE_REPLICATION
Delete_rows_log_event::Delete_rows_log_event(const char *buf, uint event_len,
                                             const Format_description_log_event
                                             *description_event)
  : Rows_log_event(buf, event_len, description_event)
{
}
#endif

#if !defined(MYSQL_CLIENT) && defined(HAVE_REPLICATION)

int
Delete_rows_log_event::do_before_row_operations(const Slave_reporting_capability *const)
{
  int error= 0;
  DBUG_ENTER("Delete_rows_log_event::do_before_row_operations");
  /*
    Increment the global status delete count variable
   */
  if (get_flags(STMT_END_F))
    status_var_increment(thd->status_var.com_stat[SQLCOM_DELETE]);  
  error= row_operations_scan_and_key_setup();
  DBUG_RETURN(error);

}

int
Delete_rows_log_event::do_after_row_operations(const Slave_reporting_capability *const,
                                               int error)
{
  DBUG_ENTER("Delete_rows_log_event::do_after_row_operations");
  error= row_operations_scan_and_key_teardown(error);
  DBUG_RETURN(error);
}

int Delete_rows_log_event::do_exec_row(const Relay_log_info *const rli)
{
  int error;
  DBUG_ASSERT(m_table != NULL);
  /* m_table->record[0] contains the BI */
  m_table->mark_columns_per_binlog_row_image();
  error= m_table->file->ha_delete_row(m_table->record[0]);
  m_table->default_column_bitmaps();
  return error;
}

#endif /* !defined(MYSQL_CLIENT) && defined(HAVE_REPLICATION) */

#ifdef MYSQL_CLIENT
void Delete_rows_log_event::print(FILE *file,
                                  PRINT_EVENT_INFO* print_event_info)
{
  Rows_log_event::print_helper(file, print_event_info, "Delete_rows");
}
#endif


/**************************************************************************
	Update_rows_log_event member functions
**************************************************************************/

/*
  Constructor used to build an event for writing to the binary log.
 */
#if !defined(MYSQL_CLIENT)
Update_rows_log_event::Update_rows_log_event(THD *thd_arg, TABLE *tbl_arg,
                                             const Table_id& tid,
                                             bool is_transactional,
                                             const uchar* extra_row_info)
: Rows_log_event(thd_arg, tbl_arg, tid, tbl_arg->read_set, is_transactional,
                 log_bin_use_v1_row_events?
                 UPDATE_ROWS_EVENT_V1:
                 UPDATE_ROWS_EVENT,
                 extra_row_info)
{
  init(tbl_arg->write_set);
}

void Update_rows_log_event::init(MY_BITMAP const *cols)
{
  /* if bitmap_init fails, caught in is_valid() */
  if (likely(!bitmap_init(&m_cols_ai,
                          m_width <= sizeof(m_bitbuf_ai)*8 ? m_bitbuf_ai : NULL,
                          m_width,
                          false)))
  {
    /* Cols can be zero if this is a dummy binrows event */
    if (likely(cols != NULL))
    {
      memcpy(m_cols_ai.bitmap, cols->bitmap, no_bytes_in_map(cols));
      create_last_word_mask(&m_cols_ai);
    }
  }
}
#endif /* !defined(MYSQL_CLIENT) */


Update_rows_log_event::~Update_rows_log_event()
{
  if (m_cols_ai.bitmap == m_bitbuf_ai) // no my_malloc happened
    m_cols_ai.bitmap= 0; // so no my_free in bitmap_free
  bitmap_free(&m_cols_ai); // To pair with bitmap_init().
}


/*
  Constructor used by slave to read the event from the binary log.
 */
#ifdef HAVE_REPLICATION
Update_rows_log_event::Update_rows_log_event(const char *buf, uint event_len,
                                             const
                                             Format_description_log_event
                                             *description_event)
  : Rows_log_event(buf, event_len, description_event)
{
}
#endif

#if !defined(MYSQL_CLIENT) && defined(HAVE_REPLICATION)

int
Update_rows_log_event::do_before_row_operations(const Slave_reporting_capability *const)
{
  int error= 0;
  DBUG_ENTER("Update_rows_log_event::do_before_row_operations");
  /*
    Increment the global status update count variable
  */
  if (get_flags(STMT_END_F))
    status_var_increment(thd->status_var.com_stat[SQLCOM_UPDATE]);
  error= row_operations_scan_and_key_setup();
  DBUG_RETURN(error);

}

int
Update_rows_log_event::do_after_row_operations(const Slave_reporting_capability *const,
                                               int error)
{
  DBUG_ENTER("Update_rows_log_event::do_after_row_operations");
  error= row_operations_scan_and_key_teardown(error);
  DBUG_RETURN(error);
}

int
Update_rows_log_event::do_exec_row(const Relay_log_info *const rli)
{
  DBUG_ASSERT(m_table != NULL);
  int error= 0;

  /*
    This is the situation after locating BI:

    ===|=== before image ====|=== after image ===|===
       ^                     ^
       m_curr_row            m_curr_row_end

    BI found in the table is stored in record[0]. We copy it to record[1]
    and unpack AI to record[0].
   */

  store_record(m_table,record[1]);

  m_curr_row= m_curr_row_end;
  /* this also updates m_curr_row_end */
  if ((error= unpack_current_row(rli, &m_cols_ai)))
    return error;

  /*
    Now we have the right row to update.  The old row (the one we're
    looking for) is in record[1] and the new row is in record[0].
  */
#ifndef HAVE_purify
  /*
    Don't print debug messages when running valgrind since they can
    trigger false warnings.
   */
  DBUG_PRINT("info",("Updating row in table"));
  DBUG_DUMP("old record", m_table->record[1], m_table->s->reclength);
  DBUG_DUMP("new values", m_table->record[0], m_table->s->reclength);
#endif

  // Temporary fix to find out why it fails [/Matz]
  memcpy(m_table->read_set->bitmap, m_cols.bitmap, (m_table->read_set->n_bits + 7) / 8);
  memcpy(m_table->write_set->bitmap, m_cols_ai.bitmap, (m_table->write_set->n_bits + 7) / 8);

  m_table->mark_columns_per_binlog_row_image();
  error= m_table->file->ha_update_row(m_table->record[1], m_table->record[0]);
  if (error == HA_ERR_RECORD_IS_THE_SAME)
    error= 0;
  m_table->default_column_bitmaps();

  return error;
}

#endif /* !defined(MYSQL_CLIENT) && defined(HAVE_REPLICATION) */

#ifdef MYSQL_CLIENT
void Update_rows_log_event::print(FILE *file,
				  PRINT_EVENT_INFO* print_event_info)
{
  Rows_log_event::print_helper(file, print_event_info, "Update_rows");
}
#endif


Incident_log_event::Incident_log_event(const char *buf, uint event_len,
                                       const Format_description_log_event *descr_event)
  : Log_event(buf, descr_event)
{
  DBUG_ENTER("Incident_log_event::Incident_log_event");
  uint8 const common_header_len=
    descr_event->common_header_len;
  uint8 const post_header_len=
    descr_event->post_header_len[INCIDENT_EVENT-1];

  DBUG_PRINT("info",("event_len: %u; common_header_len: %d; post_header_len: %d",
                     event_len, common_header_len, post_header_len));

  m_message.str= NULL;
  m_message.length= 0;
  int incident_number= uint2korr(buf + common_header_len);
  if (incident_number >= INCIDENT_COUNT ||
      incident_number <= INCIDENT_NONE)
  {
    // If the incident is not recognized, this binlog event is
    // invalid.  If we set incident_number to INCIDENT_NONE, the
    // invalidity will be detected by is_valid().
    m_incident= INCIDENT_NONE;
    DBUG_VOID_RETURN;
  }
  m_incident= static_cast<Incident>(incident_number);
  char const *ptr= buf + common_header_len + post_header_len;
  char const *const str_end= buf + event_len;
  uint8 len= 0;                   // Assignment to keep compiler happy
  const char *str= NULL;          // Assignment to keep compiler happy
  read_str_at_most_255_bytes(&ptr, str_end, &str, &len);
  if (!(m_message.str= (char*) my_malloc(len+1, MYF(MY_WME))))
  {
    /* Mark this event invalid */
    m_incident= INCIDENT_NONE;
    DBUG_VOID_RETURN;
  }
  strmake(m_message.str, str, len);
  m_message.length= len;
  DBUG_PRINT("info", ("m_incident: %d", m_incident));
  DBUG_VOID_RETURN;
}


Incident_log_event::~Incident_log_event()
{
  if (m_message.str)
    my_free(m_message.str);
}


const char *
Incident_log_event::description() const
{
  static const char *const description[]= {
    "NOTHING",                                  // Not used
    "LOST_EVENTS"
  };

  DBUG_PRINT("info", ("m_incident: %d", m_incident));

  return description[m_incident];
}


#ifndef MYSQL_CLIENT
int Incident_log_event::pack_info(Protocol *protocol)
{
  char buf[256];
  size_t bytes;
  if (m_message.length > 0)
    bytes= my_snprintf(buf, sizeof(buf), "#%d (%s)",
                       m_incident, description());
  else
    bytes= my_snprintf(buf, sizeof(buf), "#%d (%s): %s",
                       m_incident, description(), m_message.str);
  protocol->store(buf, bytes, &my_charset_bin);
  return 0;
}
#endif


#ifdef MYSQL_CLIENT
void
Incident_log_event::print(FILE *file,
                          PRINT_EVENT_INFO *print_event_info)
{
  if (print_event_info->short_form)
    return;

  print_header(&print_event_info->head_cache, print_event_info, FALSE);
  my_b_printf(&print_event_info->head_cache,
              "\n# Incident: %s\nRELOAD DATABASE; # Shall generate syntax error\n",
              description());
}
#endif

#if defined(HAVE_REPLICATION) && !defined(MYSQL_CLIENT)
int
Incident_log_event::do_apply_event(Relay_log_info const *rli)
{
  DBUG_ENTER("Incident_log_event::do_apply_event");

  if (ignored_error_code(ER_SLAVE_INCIDENT))
  {
    DBUG_PRINT("info", ("Ignoring Incident"));
    DBUG_RETURN(0);
  }
   
  rli->report(ERROR_LEVEL, ER_SLAVE_INCIDENT,
              ER(ER_SLAVE_INCIDENT),
              description(),
              m_message.length > 0 ? m_message.str : "<none>");
  DBUG_RETURN(1);
}
#endif

bool
Incident_log_event::write_data_header(IO_CACHE *file)
{
  DBUG_ENTER("Incident_log_event::write_data_header");
  DBUG_PRINT("enter", ("m_incident: %d", m_incident));
  uchar buf[sizeof(int16)];
  int2store(buf, (int16) m_incident);
#ifndef MYSQL_CLIENT
  DBUG_RETURN(wrapper_my_b_safe_write(file, buf, sizeof(buf)));
#else
   DBUG_RETURN(my_b_safe_write(file, buf, sizeof(buf)));
#endif
}

bool
Incident_log_event::write_data_body(IO_CACHE *file)
{
  uchar tmp[1];
  DBUG_ENTER("Incident_log_event::write_data_body");
  tmp[0]= (uchar) m_message.length;
  crc= my_checksum(crc, (uchar*) tmp, 1);
  if (m_message.length > 0)
  {
    crc= my_checksum(crc, (uchar*) m_message.str, m_message.length);
    // todo: report a bug on write_str accepts uint but treats it as uchar
  }
  DBUG_RETURN(write_str_at_most_255_bytes(file, m_message.str, (uint) m_message.length));
}


Ignorable_log_event::Ignorable_log_event(const char *buf,
                                         const Format_description_log_event *descr_event)
  : Log_event(buf, descr_event)
{
  DBUG_ENTER("Ignorable_log_event::Ignorable_log_event");
  DBUG_VOID_RETURN;
}

Ignorable_log_event::~Ignorable_log_event()
{
}

#ifndef MYSQL_CLIENT
/* Pack info for its unrecognized ignorable event */
int Ignorable_log_event::pack_info(Protocol *protocol)
{
  char buf[256];
  size_t bytes;
  bytes= my_snprintf(buf, sizeof(buf), "# Unrecognized ignorable event");
  protocol->store(buf, bytes, &my_charset_bin);
  return 0;
}
#endif

#ifdef MYSQL_CLIENT
/* Print for its unrecognized ignorable event */
void
Ignorable_log_event::print(FILE *file,
                           PRINT_EVENT_INFO *print_event_info)
{
  if (print_event_info->short_form)
    return;

  print_header(&print_event_info->head_cache, print_event_info, FALSE);
  my_b_printf(&print_event_info->head_cache, "\tIgnorable\n");
  my_b_printf(&print_event_info->head_cache,
              "# Unrecognized ignorable event\n");
}
#endif


Rows_query_log_event::Rows_query_log_event(const char *buf, uint event_len,
                                           const Format_description_log_event *descr_event)
  : Ignorable_log_event(buf, descr_event)
{
  DBUG_ENTER("Rows_query_log_event::Rows_query_log_event");
  uint8 const common_header_len=
    descr_event->common_header_len;
  uint8 const post_header_len=
    descr_event->post_header_len[ROWS_QUERY_LOG_EVENT-1];

  DBUG_PRINT("info",("event_len: %u; common_header_len: %d; post_header_len: %d",
                     event_len, common_header_len, post_header_len));

  /*
   m_rows_query length is stored using only one byte, but that length is
   ignored and the complete query is read.
  */
  int offset= common_header_len + post_header_len + 1;
  int len= event_len - offset;
  if (!(m_rows_query= (char*) my_malloc(len+1, MYF(MY_WME))))
    return;
  strmake(m_rows_query, buf + offset, len);
  DBUG_PRINT("info", ("m_rows_query: %s", m_rows_query));
  DBUG_VOID_RETURN;
}

Rows_query_log_event::~Rows_query_log_event()
{
  my_free(m_rows_query);
}

#ifndef MYSQL_CLIENT
int Rows_query_log_event::pack_info(Protocol *protocol)
{
  char *buf;
  size_t bytes;
  ulong len= sizeof("# ") + (ulong) strlen(m_rows_query);
  if (!(buf= (char*) my_malloc(len, MYF(MY_WME))))
    return 1;
  bytes= my_snprintf(buf, len, "# %s", m_rows_query);
  protocol->store(buf, bytes, &my_charset_bin);
  my_free(buf);
  return 0;
}
#endif

#ifdef MYSQL_CLIENT
void
Rows_query_log_event::print(FILE *file,
                            PRINT_EVENT_INFO *print_event_info)
{
  if (!print_event_info->short_form && print_event_info->verbose > 1)
  {
    IO_CACHE *const head= &print_event_info->head_cache;
    IO_CACHE *const body= &print_event_info->body_cache;
    char *token= NULL, *saveptr= NULL;
    char *rows_query_copy= NULL;
    if (!(rows_query_copy= my_strdup(m_rows_query, MYF(MY_WME))))
      return;

    print_header(head, print_event_info, FALSE);
    my_b_printf(head, "\tRows_query\n");
    /*
      Prefix every line of a multi-line query with '#' to prevent the
      statement from being executed when binary log will be processed
      using 'mysqlbinlog --verbose --verbose'.
    */
    for (token= strtok_r(rows_query_copy, "\n", &saveptr); token;
         token= strtok_r(NULL, "\n", &saveptr))
      my_b_printf(head, "# %s\n", token);
    my_free(rows_query_copy);
    print_base64(body, print_event_info, true);
  }
}
#endif

bool
Rows_query_log_event::write_data_body(IO_CACHE *file)
{
  DBUG_ENTER("Rows_query_log_event::write_data_body");
  /*
   m_rows_query length will be stored using only one byte, but on read
   that length will be ignored and the complete query will be read.
  */
  DBUG_RETURN(write_str_at_most_255_bytes(file, m_rows_query,
              (uint) strlen(m_rows_query)));
}

#if defined(MYSQL_SERVER) && defined(HAVE_REPLICATION)
int Rows_query_log_event::do_apply_event(Relay_log_info const *rli)
{
  DBUG_ENTER("Rows_query_log_event::do_apply_event");
  DBUG_ASSERT(rli->info_thd == thd);
  /* Set query for writing Rows_query log event into binlog later.*/
  thd->set_query(m_rows_query, (uint32) strlen(m_rows_query));

  DBUG_ASSERT(rli->rows_query_ev == NULL);

  const_cast<Relay_log_info*>(rli)->rows_query_ev= this;

  DBUG_RETURN(0);
}
#endif


const char *Gtid_log_event::SET_STRING_PREFIX= "SET @@SESSION.GTID_NEXT= '";


Gtid_log_event::Gtid_log_event(const char *buffer, uint event_len,
                               const Format_description_log_event *descr_event)
  : Log_event(buffer, descr_event)
{
  DBUG_ENTER("Gtid_log_event::Gtid_log_event(const char *, uint, const Format_description_log_event *");
  uint8 const common_header_len=
    descr_event->common_header_len;

#ifndef DBUG_OFF
  uint8 const post_header_len=
    buffer[EVENT_TYPE_OFFSET] == ANONYMOUS_GTID_LOG_EVENT ?
    descr_event->post_header_len[ANONYMOUS_GTID_LOG_EVENT - 1] :
    descr_event->post_header_len[GTID_LOG_EVENT - 1];
  DBUG_PRINT("info",("event_len: %u; common_header_len: %d; post_header_len: %d",
                     event_len, common_header_len, post_header_len));
#endif

  char const *ptr_buffer= buffer + common_header_len;

  spec.type= buffer[EVENT_TYPE_OFFSET] == ANONYMOUS_GTID_LOG_EVENT ? 
    ANONYMOUS_GROUP : GTID_GROUP;

  commit_flag= *ptr_buffer != 0;
  ptr_buffer+= ENCODED_FLAG_LENGTH;

  sid.copy_from((uchar *)ptr_buffer);
  ptr_buffer+= ENCODED_SID_LENGTH;

  // SIDNO is only generated if needed, in get_sidno().
  spec.gtid.sidno= -1;

  spec.gtid.gno= uint8korr(ptr_buffer);
  ptr_buffer+= ENCODED_GNO_LENGTH;

  DBUG_VOID_RETURN;
}

#ifndef MYSQL_CLIENT
Gtid_log_event::Gtid_log_event(THD* thd_arg, bool using_trans,
                               const Gtid_specification *spec_arg)
: Log_event(thd_arg, thd_arg->variables.gtid_next.type == ANONYMOUS_GROUP ?
            LOG_EVENT_IGNORABLE_F : 0,
            using_trans ? Log_event::EVENT_TRANSACTIONAL_CACHE :
            Log_event::EVENT_STMT_CACHE, Log_event::EVENT_NORMAL_LOGGING),
  commit_flag(true)
{
  DBUG_ENTER("Gtid_log_event::Gtid_log_event(THD *)");
  spec= spec_arg ? *spec_arg : thd_arg->variables.gtid_next;
  if (spec.type == GTID_GROUP)
  {
    global_sid_lock->rdlock();
    sid= global_sid_map->sidno_to_sid(spec.gtid.sidno);
    global_sid_lock->unlock();
  }
  else
    sid.clear();
#ifndef DBUG_OFF
  char buf[MAX_SET_STRING_LENGTH + 1];
  to_string(buf);
  DBUG_PRINT("info", ("%s", buf));
#endif
  DBUG_VOID_RETURN;
}
#endif

#ifndef MYSQL_CLIENT
int Gtid_log_event::pack_info(Protocol *protocol)
{
  char buffer[MAX_SET_STRING_LENGTH + 1];
  size_t len= to_string(buffer);
  protocol->store(buffer, len, &my_charset_bin);
  return 0;
}
#endif

size_t Gtid_log_event::to_string(char *buf) const
{
  char *p= buf;
  DBUG_ASSERT(strlen(SET_STRING_PREFIX) == SET_STRING_PREFIX_LENGTH);
  strcpy(p, SET_STRING_PREFIX);
  p+= SET_STRING_PREFIX_LENGTH;
  p+= spec.to_string(&sid, p);
  *p++= '\'';
  *p= '\0';
  return p - buf;
}

#ifdef MYSQL_CLIENT
void
Gtid_log_event::print(FILE *file, PRINT_EVENT_INFO *print_event_info)
{
  char buffer[MAX_SET_STRING_LENGTH + 1];
  IO_CACHE *const head= &print_event_info->head_cache;
  if (!print_event_info->short_form)
  {
    print_header(head, print_event_info, FALSE);
    my_b_printf(head, "\tGTID [commit=%s]\n", commit_flag ? "yes" : "no");
  }
  to_string(buffer);
  my_b_printf(head, "%s%s\n", buffer, print_event_info->delimiter);
}
#endif

#ifdef MYSQL_SERVER
bool Gtid_log_event::write_data_header(IO_CACHE *file)
{
  DBUG_ENTER("Gtid_log_event::write_data_header");
  char buffer[POST_HEADER_LENGTH];
  char* ptr_buffer= buffer;

  *ptr_buffer= commit_flag ? 1 : 0;
  ptr_buffer+= ENCODED_FLAG_LENGTH;

#ifndef DBUG_OFF
  char buf[rpl_sid::TEXT_LENGTH + 1];
  sid.to_string(buf);
  DBUG_PRINT("info", ("sid=%s sidno=%d gno=%lld",
                      buf, spec.gtid.sidno, spec.gtid.gno));
#endif

  sid.copy_to((uchar *)ptr_buffer);
  ptr_buffer+= ENCODED_SID_LENGTH;

  int8store(ptr_buffer, spec.gtid.gno);
  ptr_buffer+= ENCODED_GNO_LENGTH;

  DBUG_ASSERT(ptr_buffer == (buffer + sizeof(buffer)));
  DBUG_RETURN(wrapper_my_b_safe_write(file, (uchar *) buffer, sizeof(buffer)));
}
#endif // MYSQL_SERVER

#if defined(MYSQL_SERVER) && defined(HAVE_REPLICATION)
int Gtid_log_event::do_apply_event(Relay_log_info const *rli)
{
  DBUG_ENTER("Gtid_log_event::do_apply_event");
  DBUG_ASSERT(rli->info_thd == thd);

  if (get_type_code() == ANONYMOUS_GTID_LOG_EVENT)
  {
    if (gtid_mode == GTID_MODE_ON)
    {
      my_error(ER_CANT_SET_GTID_NEXT_TO_ANONYMOUS_WHEN_GTID_MODE_IS_ON, MYF(0));
      DBUG_RETURN(1);
    }
    thd->variables.gtid_next.set_anonymous();
    /*
      We do not need to write the anonymous gtid log event into binary log,
      since we should not add new fields to include logical timestamps used
      for applying transactions in parallel in the GA version.
    */
    DBUG_RETURN(0);
  }

  /* Applying Gtid_log_event should report an error when GTID_MODE is OFF */
  if (gtid_mode == GTID_MODE_OFF)
  {
    my_error(ER_CANT_SET_GTID_NEXT_TO_GTID_WHEN_GTID_MODE_IS_OFF, MYF(0));
    DBUG_RETURN(1);
  }

  rpl_sidno sidno= get_sidno(true);
  if (sidno < 0)
    DBUG_RETURN(1); // out of memory
  if (thd->owned_gtid.sidno)
  {
    /*
      Slave will execute this code if a previous Gtid_log_event was applied
      but the GTID wasn't consumed yet (the transaction was not committed
      nor rolled back).
      On a client session we cannot do consecutive SET GTID_NEXT without
      a COMMIT or a ROLLBACK in the middle.
      Applying this event without rolling back the current transaction may
      lead to problems, as a "BEGIN" event following this GTID will
      implicitly commit the "partial transaction" and will consume the
      GTID. If this "partial transaction" was left in the relay log by the
      IO thread restarting in the middle of a transaction, you could have
      the partial transaction being logged with the GTID on the slave,
      causing data corruption on replication.
    */
    if (thd->transaction.all.ha_list)
    {
      /* This is not an error (XA is safe), just an information */
      rli->report(INFORMATION_LEVEL, 0,
                  "Rolling back unfinished transaction (no COMMIT "
                  "or ROLLBACK in relay log). A probable cause is partial "
                  "transaction left on relay log because of restarting IO "
                  "thread with auto-positioning protocol.");
      const_cast<Relay_log_info*>(rli)->cleanup_context(thd, 1);
    }
    gtid_rollback(thd);
  }
  thd->variables.gtid_next.set(sidno, spec.gtid.gno);
  DBUG_PRINT("info", ("setting gtid_next=%d:%lld",
                      sidno, spec.gtid.gno));

  if (gtid_acquire_ownership_single(thd))
    DBUG_RETURN(1);

  DBUG_RETURN(0);
}

int Gtid_log_event::do_update_pos(Relay_log_info *rli)
{
  /*
    This event does not increment group positions. This means
    that if there is a failure after it has been processed,
    it will be automatically re-executed.
  */
  rli->inc_event_relay_log_pos();
  DBUG_EXECUTE_IF("crash_after_update_pos_gtid",
                  sql_print_information("Crashing crash_after_update_pos_gtid.");
                  DBUG_SUICIDE(););
  return 0;
}
#endif

Previous_gtids_log_event::Previous_gtids_log_event(
  const char *buffer, uint event_len,
  const Format_description_log_event *descr_event)
  : Log_event(buffer, descr_event)
{
  DBUG_ENTER("Previous_gtids_log_event::Previous_gtids_log_event");
  uint8 const common_header_len=
    descr_event->common_header_len;
  uint8 const post_header_len=
    descr_event->post_header_len[PREVIOUS_GTIDS_LOG_EVENT - 1];

  DBUG_PRINT("info",("event_len: %u; common_header_len: %d; post_header_len: %d",
                     event_len, common_header_len, post_header_len));

  buf= (const uchar *)buffer + common_header_len + post_header_len;
  buf_size= (const uchar *)buffer + event_len - buf;
  DBUG_PRINT("info", ("data size of the event: %d", buf_size));
  DBUG_VOID_RETURN;
}

#ifndef MYSQL_CLIENT
Previous_gtids_log_event::Previous_gtids_log_event(const Gtid_set *set)
: Log_event(Log_event::EVENT_NO_CACHE,
            Log_event::EVENT_IMMEDIATE_LOGGING)
{
  DBUG_ENTER("Previous_gtids_log_event::Previous_gtids_log_event(THD *, const Gtid_set *)");
  global_sid_lock->assert_some_lock();
  buf_size= set->get_encoded_length();
  uchar *buffer= (uchar *) my_malloc(buf_size, MYF(MY_WME));
  if (buffer != NULL)
  {
    set->encode(buffer);
    register_temp_buf((char *)buffer);
  }
  this->buf= buffer;
  // if buf == NULL, is_valid will return false
  DBUG_VOID_RETURN;
}
#endif

#ifndef MYSQL_CLIENT
int Previous_gtids_log_event::pack_info(Protocol *protocol)
{
  size_t length= 0;
  global_sid_lock->rdlock();
  char *str= get_str(&length, &Gtid_set::default_string_format);
  global_sid_lock->unlock();
  if (str == NULL)
    return 1;
  protocol->store(str, length, &my_charset_bin);
  my_free(str);
  return 0;
}
#endif

#ifdef MYSQL_CLIENT
void Previous_gtids_log_event::print(FILE *file,
                                     PRINT_EVENT_INFO *print_event_info)
{
  IO_CACHE *const head= &print_event_info->head_cache;

  global_sid_lock->rdlock();
  char *str= get_str(NULL, &Gtid_set::commented_string_format);
  global_sid_lock->unlock();
  if (str != NULL)
  {
    if (!print_event_info->short_form)
    {
      print_header(head, print_event_info, FALSE);
      my_b_printf(head, "\tPrevious-GTIDs\n");
    }
    my_b_printf(head, "%s\n", str);
    my_free(str);
  }
}
#endif

int Previous_gtids_log_event::add_to_set(Gtid_set *target) const
{
  DBUG_ENTER("Previous_gtids_log_event::add_to_set(Gtid_set *)");
  size_t end_pos= 0;
  size_t add_size= DBUG_EVALUATE_IF("gtid_has_extra_data", 10, 0);
  /* Silently ignore additional unknown data at the end of the encoding */
  PROPAGATE_REPORTED_ERROR_INT(target->add_gtid_encoding(buf,
                                                         buf_size + add_size,
                                                         &end_pos));
  DBUG_ASSERT(end_pos <= (size_t) buf_size);
  DBUG_RETURN(0);
}

char *Previous_gtids_log_event::get_str(
  size_t *length_p, const Gtid_set::String_format *string_format) const
{
  DBUG_ENTER("Previous_gtids_log_event::get_str(size_t *)");
  Sid_map sid_map(NULL);
  Gtid_set set(&sid_map, NULL);
  DBUG_PRINT("info", ("temp_buf=%p buf=%p", temp_buf, buf));
  if (set.add_gtid_encoding(buf, buf_size) != RETURN_STATUS_OK)
    DBUG_RETURN(NULL);
  set.dbug_print("set");
  size_t length= set.get_string_length(string_format);
  DBUG_PRINT("info", ("string length= %lu", (ulong) length));
  char* str= (char *)my_malloc(length + 1, MYF(MY_WME));
  if (str != NULL)
  {
    set.to_string(str, string_format);
    if (length_p != NULL)
      *length_p= length;
  }
  DBUG_RETURN(str);
}

#ifndef MYSQL_CLIENT
bool Previous_gtids_log_event::write_data_body(IO_CACHE *file)
{
  DBUG_ENTER("Previous_gtids_log_event::write_data_body");
  DBUG_PRINT("info", ("size=%d", buf_size));
  bool ret= wrapper_my_b_safe_write(file, buf, buf_size);
  DBUG_RETURN(ret);
}
#endif

#if defined(MYSQL_SERVER) && defined(HAVE_REPLICATION)
int Previous_gtids_log_event::do_update_pos(Relay_log_info *rli)
{
  rli->inc_event_relay_log_pos();
  return 0;
}
#endif


#ifdef MYSQL_CLIENT
/**
  The default values for these variables should be values that are
  *incorrect*, i.e., values that cannot occur in an event.  This way,
  they will always be printed for the first event.
*/
st_print_event_info::st_print_event_info()
  :flags2_inited(0), sql_mode_inited(0), sql_mode(0),
   auto_increment_increment(0),auto_increment_offset(0), charset_inited(0),
   lc_time_names_number(~0),
   charset_database_number(ILLEGAL_CHARSET_INFO_NUMBER),
   thread_id(0), thread_id_printed(false),server_id_from_fd_event(0),
   base64_output_mode(BASE64_OUTPUT_UNSPEC), printed_fd_event(FALSE),
   have_unflushed_events(false), skipped_event_in_transaction(false),
   is_gtid_next_set(false), is_gtid_next_valid(true)
{
  /*
    Currently we only use static PRINT_EVENT_INFO objects, so zeroed at
    program's startup, but these explicit memset() is for the day someone
    creates dynamic instances.
  */
  memset(db, 0, sizeof(db));
  memset(charset, 0, sizeof(charset));
  memset(time_zone_str, 0, sizeof(time_zone_str));
  delimiter[0]= ';';
  delimiter[1]= 0;
  myf const flags = MYF(MY_WME | MY_NABP);
  open_cached_file(&head_cache, NULL, NULL, 0, flags);
  open_cached_file(&body_cache, NULL, NULL, 0, flags);
}
#endif


#if defined(HAVE_REPLICATION) && !defined(MYSQL_CLIENT)
Heartbeat_log_event::Heartbeat_log_event(const char* buf, uint event_len,
                    const Format_description_log_event* description_event)
  :Log_event(buf, description_event)
{
  uint8 header_size= description_event->common_header_len;
  ident_len = event_len - header_size;
  set_if_smaller(ident_len,FN_REFLEN-1);
  log_ident= buf + header_size;
}
#endif

#ifdef MYSQL_SERVER
/*
  This is a utility function that adds a quoted identifier into the a buffer.
  This also escapes any existance of the quote string inside the identifier.

  SYNOPSIS
    my_strmov_quoted_identifier
    thd                   thread handler
    buffer                target buffer
    identifier            the identifier to be quoted
    length                length of the identifier
*/
size_t my_strmov_quoted_identifier(THD* thd, char *buffer,
                                   const char* identifier,
                                   uint length)
{
  int q= thd ? get_quote_char_for_identifier(thd, identifier, length) : '`';
  return my_strmov_quoted_identifier_helper(q, buffer, identifier, length);
}
#else
size_t my_strmov_quoted_identifier(char *buffer,  const char* identifier)
{
  int q= '`';
  return my_strmov_quoted_identifier_helper(q, buffer, identifier, 0);
}

#endif

size_t my_strmov_quoted_identifier_helper(int q, char *buffer,
                                          const char* identifier,
                                          uint length)
{
  size_t written= 0;
  char quote_char;
  uint id_length= (length) ? length : strlen(identifier);

  if (q == EOF)
  {
    (void) strncpy(buffer, identifier, id_length);
    return id_length;
  }
  quote_char= (char) q;
  *buffer++= quote_char;
  written++;
  while (id_length--)
  {
    if (*identifier == quote_char)
    {
      *buffer++= quote_char;
      written++;
    }
    *buffer++= *identifier++;
    written++;
  }
  *buffer++= quote_char;
  return ++written;
}
<|MERGE_RESOLUTION|>--- conflicted
+++ resolved
@@ -10748,17 +10748,9 @@
 
 int Rows_log_event::do_hash_row(Relay_log_info const *rli)
 {
-<<<<<<< HEAD
   DBUG_ENTER("Rows_log_event::do_hash_row");
   DBUG_ASSERT(m_table && m_table->in_use != NULL);
   int error= 0;
-=======
-  DBUG_ASSERT(m_dbnam != NULL);
-  DBUG_ASSERT(m_tblnam != NULL);
-
-  DBUG_ASSERT(m_dblen <= NAME_LEN);
-  DBUG_ASSERT(m_tbllen <= NAME_LEN);
->>>>>>> 2735f0b9
 
   /* create an empty entry to add to the hash table */
   HASH_ROW_ENTRY* entry= m_hash.make_entry();
