--- conflicted
+++ resolved
@@ -1643,8 +1643,11 @@
                                       size_t colcnt,
                                       size_t needed,
                                       bool is_transactional,
-<<<<<<< HEAD
-				      RowsEventT* hint);
+				      RowsEventT* hint
+#ifndef MCP_WL5353
+                                      ,const uchar* extra_row_info
+#endif
+                                      );
   Rows_log_event* binlog_get_pending_rows_event(bool is_transactional) const;
   void binlog_set_pending_rows_event(Rows_log_event* ev, bool is_transactional);
   inline int binlog_flush_pending_rows_event(bool stmt_end)
@@ -1668,17 +1671,6 @@
                 current_stmt_binlog_format == BINLOG_FORMAT_ROW);
     return current_stmt_binlog_format == BINLOG_FORMAT_ROW;
   }
-=======
-				      RowsEventT* hint
-#ifndef MCP_WL5353
-                                      ,const uchar* extra_row_info
-#endif
-                                      );
-  Rows_log_event* binlog_get_pending_rows_event() const;
-  void            binlog_set_pending_rows_event(Rows_log_event* ev);
-  int binlog_flush_pending_rows_event(bool stmt_end);
-  int binlog_remove_pending_rows_event(bool clear_maps);
->>>>>>> a4653cea
 
 private:
   /**
