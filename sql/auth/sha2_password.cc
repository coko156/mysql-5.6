/*
   Copyright (c) 2017 Oracle and/or its affiliates. All rights reserved.

   This program is free software; you can redistribute it and/or modify
   it under the terms of the GNU General Public License as published by
   the Free Software Foundation; version 2 of the License.

   This program is distributed in the hope that it will be useful,
   but WITHOUT ANY WARRANTY; without even the implied warranty of
   MERCHANTABILITY or FITNESS FOR A PARTICULAR PURPOSE.  See the
   GNU General Public License for more details.

   You should have received a copy of the GNU General Public License
   along with this program; if not, write to the Free Software
   Foundation, Inc., 51 Franklin St, Fifth Floor, Boston, MA 02110-1301  USA */

<<<<<<< HEAD
#include <string.h>
#include <sys/types.h>
#include <algorithm>
=======
#define LOG_SUBSYSTEM_TAG "caching_sha2_password"

>>>>>>> 7878ee83
#include <iomanip>                      /* std::setfill(), std::setw() */
#include <iostream>                     /* For debugging               */
#include <string>
#include <unordered_map>
#include <utility>

#include "crypt_genhash_impl.h"
#include "lex_string.h"
#include "m_string.h"
#include "my_compiler.h"
#include "my_dbug.h"                    /* DBUG instrumentation        */
#include "my_inttypes.h"                /* typedefs                    */
<<<<<<< HEAD
#include "my_macros.h"
#include "mysql/components/services/psi_rwlock_bits.h"
#include "mysql/mysql_lex_string.h"
#include "mysql/plugin.h"
#include "mysql/plugin_audit.h"
=======
#include "mysql/components/my_service.h"
#include "mysql/components/services/log_builtins.h"
>>>>>>> 7878ee83
#include "mysql/plugin_auth.h"          /* MYSQL_SERVER_AUTH_INFO      */
#include "mysql/plugin_auth_common.h"   /* MYSQL_PLUGIN_VIO            */
#include "mysql/psi/mysql_rwlock.h"
#include "mysql/psi/psi_base.h"
#include "mysql/service_my_plugin_log.h"/* plugin_log_level            */
#include "mysql/service_mysql_password_policy.h"
<<<<<<< HEAD
#include "mysql_com.h"
=======
#include "mysqld_error.h"               /* ER_*                        */
>>>>>>> 7878ee83
#include "rwlock_scoped_lock.h"         /* rwlock_scoped_lock          */
#include "sql/auth/auth_common.h"
#include "sql/auth/i_sha2_password.h"   /* Internal classes            */
#include "sql/auth/i_sha2_password_common.h"
#include "sql/auth/sql_auth_cache.h"    /* ACL_USER                    */
#include "sql/auth/sql_authentication.h"
#include "sql/protocol_classic.h"       /* Protocol_classic            */
#include "sql/sql_const.h"              /* MAX_FIELD_WIDTH             */
#include "violite.h"

class THD;
struct SYS_VAR;

#if defined(HAVE_YASSL)
#include <openssl/ssl.h>
#endif

char *caching_sha2_rsa_private_key_path;
char *caching_sha2_rsa_public_key_path;
#if !defined(HAVE_YASSL)
bool caching_sha2_auto_generate_rsa_keys= true;
#endif
Rsa_authentication_keys *g_caching_sha2_rsa_keys= 0;

namespace sha2_password
{
  using std::min;

  /** Destructor - Release all memory */
  SHA2_password_cache::~SHA2_password_cache()
  {
    clear_cache();
    password_cache empty;
    m_password_cache.swap(empty);
  }


  /**
    Add an entry in cache
    We manage our own memory

    @param [in] authorization_id   Key
    @param [in] entry_to_be_cached Value

    @returns status of addition
      @retval false Successful insertion
      @retval true Error
  */

  bool
  SHA2_password_cache::add(const std::string authorization_id,
                           const sha2_cache_entry &entry_to_be_cached)
  {
    DBUG_ENTER("SHA2_password_cache::add");
    auto ret= m_password_cache.insert(std::pair<std::string, sha2_cache_entry>
                                     (authorization_id, entry_to_be_cached));
    if (ret.second == false)
      DBUG_RETURN(true);

    DBUG_RETURN(false);
  }


  /**
    Remove an entry from the cache

    @param [in] authorization_id  AuthID to search against

    @return out of the deletion
      @retval false Entry successfully removed
      @retval true Error removing the entry
  */

  bool
  SHA2_password_cache::remove(const std::string authorization_id)
  {
    DBUG_ENTER("SHA2_password_cache::remove");
    auto it= m_password_cache.find(authorization_id);
    if (it != m_password_cache.end())
    {
      m_password_cache.erase(it);
      DBUG_RETURN(false);
    }
    DBUG_RETURN(true);
  }


  /**
    Search an entry from the cache

    @param [in]  authorization_id   AuthID to search against
    @param [out] cache_entry Stored Password for given AuthID

    Assumption : Memory for password is allocated by the caller.

    @returns Status of search operation
      @retval false Entry found. Password contains the stored credential
      @retval true Entry not found.
  */

  bool SHA2_password_cache::search(const std::string authorization_id,
                                   sha2_cache_entry &cache_entry)
  {
    DBUG_ENTER("SHA2_password_cache::search");
    auto it= m_password_cache.find(authorization_id);
    if (it != m_password_cache.end())
    {
      const sha2_cache_entry stored_entry= it->second;
      memcpy(cache_entry.digest_buffer, stored_entry.digest_buffer,
             sizeof(cache_entry.digest_buffer));
      DBUG_RETURN(false);
    }
    DBUG_RETURN(true);
  }


  /** Clear the cache - Release all memory */
  void SHA2_password_cache::clear_cache()
  {
    if (!m_password_cache.empty())
      m_password_cache.clear();
  }


  static const char *category= "sha2_auth";
  static PSI_rwlock_key key_m_cache_lock;
  static PSI_rwlock_info all_rwlocks[]=
  {
    {&key_m_cache_lock, "key_m_cache_lock", 0, 0, PSI_DOCUMENT_ME}
  };


  /**
    Caching_sha2_password constructor - Initializes rw lock

    @param [in] plugin_handle        MYSQL_PLUGIN reference
    @param [in] stored_digest_rounds Number of rounds for
                                     stored digest generation
    @param [in] fast_digest_rounds   Number of rounds for
                                     fast digest generation
    @param [in] digest_type          SHA2 type to be used
  */

  Caching_sha2_password::Caching_sha2_password(
    MYSQL_PLUGIN plugin_handle,
    size_t stored_digest_rounds,        /* = DEFAULT_STORED_DIGEST_ROUNDS */
    unsigned int fast_digest_rounds,    /* = DEFAULT_FAST_DIGEST_ROUNDS */
    Digest_info digest_type)            /* = Digest_info::SHA256_DIGEST */
    : m_plugin_info(plugin_handle),
      m_stored_digest_rounds(stored_digest_rounds),
      m_fast_digest_rounds(fast_digest_rounds),
      m_digest_type(digest_type)
  {
    int count= array_elements(all_rwlocks);
    mysql_rwlock_register(category, all_rwlocks, count);
    mysql_rwlock_init(key_m_cache_lock, &m_cache_lock);

    if (fast_digest_rounds > MAX_FAST_DIGEST_ROUNDS ||
        fast_digest_rounds < MIN_FAST_DIGEST_ROUNDS)
      m_fast_digest_rounds= DEFAULT_FAST_DIGEST_ROUNDS;


    if (stored_digest_rounds > MAX_STORED_DIGEST_ROUNDS ||
        stored_digest_rounds < MIN_STORED_DIGEST_ROUNDS)
      m_stored_digest_rounds= DEFAULT_STORED_DIGEST_ROUNDS;
  }


  /**
    Caching_sha2_password destructor - destroy rw lock
  */
  Caching_sha2_password::~Caching_sha2_password()
  {
    mysql_rwlock_destroy(&m_cache_lock);
  }


  /**
    Perform slow authentication.

    1. Disect serialized_string and retrieve
      a. Salt
      b. Hash iteration count
      c. Expected hash
    2. Use plaintext password, salt and hash iteration count to generate
       hash
    3. Validate generated hash against expected hash

    In case of successful authentication, update password cache

    @param [in] authorization_id   User information
    @param [in] serialized_string        Information retrieved from
                                   mysql.authentication_string column
    @param [in] plaintext_password Password as received from client

    @returns Outcome of comparison against expected hash
      @retval false Success. Entry may have been added in cache.
      @retval true  Validation error.
  */

  bool Caching_sha2_password::authenticate(const std::string &authorization_id,
                                           const std::string &serialized_string,
                                           const std::string &plaintext_password)
  {
    DBUG_ENTER("Caching_sha2_password::authenticate");

    /* Don't process the password if it is longer than maximum limit */
    if (plaintext_password.length() > CACHING_SHA2_PASSWORD_MAX_PASSWORD_LENGTH)
      DBUG_RETURN(true);

    /* Empty authentication string */
    if (!serialized_string.length())
      DBUG_RETURN(plaintext_password.length() ? true : false);

    std::string random;
    std::string digest;
    std::string generated_digest;
    Digest_info digest_type;
    size_t iterations;

    /*
      Get digest type, iterations, salt and digest
      from the authentication string.
    */
    if (deserialize(serialized_string, digest_type,
                    random, digest, iterations))
    {
      if (m_plugin_info)
	LogPluginErr(ERROR_LEVEL, ER_SHA_PWD_FAILED_TO_PARSE_AUTH_STRING,
                     authorization_id.c_str());
      DBUG_RETURN(true);
    }

    /*
      Generate multiple rounds of sha2 hash using plaintext password
      and salt retrieved from the authentication string.
    */

    if (this->generate_sha2_multi_hash(plaintext_password, random,
                                       &generated_digest,
                                       m_stored_digest_rounds))
    {
      if (m_plugin_info)
	LogPluginErr(ERROR_LEVEL,
                     ER_SHA_PWD_FAILED_TO_GENERATE_MULTI_ROUND_HASH,
                     authorization_id.c_str());
      DBUG_RETURN(true);
    }

    /*
      Generated digest should match with stored digest
      for successful authentication.
    */
    if (memcmp(digest.c_str(), generated_digest.c_str(),
               STORED_SHA256_DIGEST_LENGTH) == 0)
    {
      /*
        If authentication is successful, we would want to make
        entry in cache for fast authentication. Subsequent
        authentication attempts would use the fast authentication
        to speed up the process.
      */
      sha2_cache_entry fast_digest;

      if (generate_fast_digest(plaintext_password, fast_digest))
      {
        DBUG_PRINT("info", ("Failed to generate multi-round hash for %s. "
                            "Fast authentication won't be possible.",
                            authorization_id.c_str()));
        DBUG_RETURN(false);
      }

      rwlock_scoped_lock wrlock(&m_cache_lock, true, __FILE__, __LINE__);
      if (m_cache.add(authorization_id, fast_digest))
      {
        sha2_cache_entry stored_digest;
        m_cache.search(authorization_id, stored_digest);

        /* Same digest is already added, so just return */
        if (memcmp(fast_digest.digest_buffer, stored_digest.digest_buffer,
            sizeof(fast_digest.digest_buffer)) == 0)
          DBUG_RETURN(false);

        /* Update the digest */
        m_cache.remove(authorization_id);
        m_cache.add(authorization_id, fast_digest);
        DBUG_PRINT("info", ("An old digest for %s was recorded in cache. "
                            "It has been replaced with the latest digest.",
                            authorization_id.c_str()));
        DBUG_RETURN(false);
      }
      DBUG_RETURN(false);
    }
    DBUG_RETURN(true);
  }


  /**
    Perform fast authentication

    1. Retrieve hash from cache
    2. Validate it against received scramble

    @param [in] authorization_id User information
    @param [in] random           Per session random number
    @param [in] random_length    Length of the random number
    @param [in] scramble         Scramble received from the client

    @returns Outcome of scramble validation
      @retval false Success.
      @retval true Validation error.
  */

  bool Caching_sha2_password::
    fast_authenticate(const std::string &authorization_id,
                      const unsigned char *random,
                      unsigned int random_length,
                      const unsigned char *scramble)
  {
    DBUG_ENTER("Caching_sha2_password::fast_authenticate");
    if (!scramble || !random)
    {
      DBUG_PRINT("info", ("For authorization id : %s,"
                          "Scramble is null - %s :"
                          "Random is null - %s :",
                          authorization_id.c_str(),
                          !scramble ? "true" : "false",
                          !random ? "true" : "false"));
      DBUG_RETURN(true);
    }

    rwlock_scoped_lock rdlock(&m_cache_lock, false, __FILE__, __LINE__);
    sha2_cache_entry digest;

    if (m_cache.search(authorization_id, digest))
    {
      DBUG_PRINT("info", ("Could not find entry for %s in cache.",
                          authorization_id.c_str()));
      DBUG_RETURN(true);
    }

    /* Entry found, so validate scramble against it */
    Validate_scramble validate_scramble(scramble, digest.digest_buffer,
                                        random, random_length);
    DBUG_RETURN(validate_scramble.validate());
  }


  /**
    Remove an entry from the cache.

    This can happen due to one of the following:
    a. DROP USER
    b. RENAME USER

    @param [in] authorization_id User name
  */

  void Caching_sha2_password::remove_cached_entry(const std::string authorization_id)
  {
    rwlock_scoped_lock wrlock(&m_cache_lock, true, __FILE__, __LINE__);
    /* It is possible that entry is not present at all, but we don't care */
    (void)m_cache.remove(authorization_id);
  }


  /**
    Deserialize obtained hash and retrieve various parts.

    From stored string, following parts are retrieved:
      Digest type
      Salt
      Iteration count
      hash

    Expected format
    DELIMITER[digest_type]DELIMITER[iterations]DELIMITER[salt][digest]

    digest_type:
    A => SHA256

    iterations:
    005 => 5*ITERATION_MULTIPLIER

    salt:
    Random string. Length SALT_LENGTH

    digest:
    SHA2 digest. Length STORED_SHA256_DIGEST_LENGTH

    @param [in]  serialized_string serialized string
    @param [out] digest_type       Digest algorithm
    @param [out] salt              Random string used for hashing
    @param [out] digest            Digest stored
    @param [out] iterations        Number of hash iterations

    @returns status of parsing
      @retval false. Success. out variables updated.
      @retval true. Failure. out variables should not be used.
  */

  bool Caching_sha2_password::deserialize(const std::string &serialized_string,
                                          Digest_info &digest_type,
                                          std::string &salt,
                                          std::string &digest,
                                          size_t &iterations)
  {
    DBUG_ENTER("Caching_sha2_password::deserialize");
    if (!serialized_string.length())
      DBUG_RETURN(true);
    /* Digest Type */
    std::string::size_type delimiter= serialized_string.find(DELIMITER, 0);
    if (delimiter == std::string::npos)
    {
      DBUG_PRINT("info", ("Digest string is not in expected format."));
      DBUG_RETURN(true);
    }
    std::string digest_type_info= serialized_string.substr(delimiter + 1, DIGEST_INFO_LENGTH);
    if (digest_type_info == "A")
      digest_type= Digest_info::SHA256_DIGEST;
    else
    {
      DBUG_PRINT("info", ("Digest string is not in expected format."
                          "Missing digest type information."));
      DBUG_RETURN(true);
    }

    /* Iteration */
    delimiter= serialized_string.find(DELIMITER, delimiter + 1);
    if (delimiter == std::string::npos)
    {
      DBUG_PRINT("info", ("Digest string is not in expected format."
                          "Missing iteration count information."));
      DBUG_RETURN(true);
    }
    std::string::size_type delimiter_2= serialized_string.find(DELIMITER, delimiter + 1);
    if (delimiter_2 == std::string::npos ||
        delimiter_2 - delimiter != 4)
    {
      DBUG_PRINT("info", ("Digest string is not in expected format."
                          "Invalid iteration count information."));
      DBUG_RETURN(true);
    }
    std::string iteration_info= serialized_string.substr(delimiter + 1,
                                                         ITERATION_LENGTH);
    iterations= std::min((std::stoul(iteration_info, nullptr))*ITERATION_MULTIPLIER,
                         MAX_ITERATIONS);
    if (!iterations)
    {
      DBUG_PRINT("info", ("Digest string is not in expected format."
                          "Invalid iteration count information."));
      DBUG_RETURN(true);
    }

    /* Salt */
    delimiter= delimiter_2;
    salt= serialized_string.substr(delimiter + 1, SALT_LENGTH);
    if (salt.length() != SALT_LENGTH)
    {
      DBUG_PRINT("info", ("Digest string is not in expected format."
                          "Invalid salt information."));
      DBUG_RETURN(true);
    }

    /* Digest */
    digest= serialized_string.substr(delimiter + 1 + SALT_LENGTH,
                                     std::string::npos);
    switch(digest_type)
    {
      case Digest_info::SHA256_DIGEST:
        if (digest.length() != STORED_SHA256_DIGEST_LENGTH)
        {
          DBUG_PRINT("info", ("Digest string is not in expected format."
                              "Invalid digest length."));
          DBUG_RETURN(true);
        }
        break;
      default:
        DBUG_RETURN(true);
    };
    DBUG_RETURN(false);
  }


  /**
    Serialize following:
      a. Digest type
      b. Iteration count
      c. Salt
      d. Hash
    Expected output format:
    DELIMITER[digest_type]DELIMITER[iterations]DELIMITER[salt][digest]

    digest_type:
    A => SHA256

    iterations:
    5000 => 005

    salt:
    Random string. Length CRYPT_SALT_LENGTH

    digest:
    SHA2 digest. Length STORED_SHA256_DIGEST_LENGTH

    @param [out] serialized_string String to be stored
    @param [in]  digest_type       Digest algorithm
    @param [in]  salt              Random string used for hashing
    @param [in]  digest            Generated Digest
    @param [in]  iterations        Number of hash iterations
  */

  bool Caching_sha2_password::serialize(std::string &serialized_string,
                                        const Digest_info &digest_type,
                                        const std::string &salt,
                                        const std::string &digest,
                                        size_t iterations)
  {
    DBUG_ENTER("Caching_sha2_password::serialize");
    std::stringstream ss;
    /* Digest type */
    switch (digest_type)
    {
      case Digest_info::SHA256_DIGEST:
        ss << DELIMITER << "A" << DELIMITER;
        break;
      default:
        DBUG_RETURN(true);
    }

    /* Iterations */
    unsigned int iteration_info= iterations/ITERATION_MULTIPLIER;
    if (!iteration_info || iterations > MAX_ITERATIONS)
    {
      DBUG_PRINT("info", ("Invalid iteration count information."));
      DBUG_RETURN(true);
    }
    ss << std::setfill('0') << std::setw(3) << iteration_info << DELIMITER;
    serialized_string= ss.str();

    /* Salt */
    if (salt.length() != SALT_LENGTH)
    {
      DBUG_PRINT("info", ("Invalid salt."));
      DBUG_RETURN(true);
    }
    serialized_string.append(salt.c_str(), salt.length());

    /* Digest */
    switch (digest_type)
    {
      case Digest_info::SHA256_DIGEST:
        if (digest.length() != STORED_SHA256_DIGEST_LENGTH)
        {
          DBUG_PRINT("info", ("Invalid digest size."));
          DBUG_RETURN(true);
        }
        serialized_string.append(digest.c_str(), digest.length());
        break;
      default:
        DBUG_RETURN(true);
    };
    DBUG_RETURN(false);
  }


  /**
    Generate digest based on m_fast_digest_rounds

    @param [out] digest Digest output buffer
    @param [in]  plaintext_password Source text

    @returns status of digest generation
      @retval false Success.
      @retval true Error. Don't rely on digest.
  */

  bool Caching_sha2_password::generate_fast_digest(const std::string &plaintext_password,
                                                   sha2_cache_entry &digest)
  {
    DBUG_ENTER("Caching_sha2_password::generate_fast_digest");
    SHA256_digest sha256_digest;
    unsigned char digest_buffer[CACHING_SHA2_DIGEST_LENGTH];

    if (sha256_digest.update_digest(plaintext_password.c_str(),
                                    plaintext_password.length()) ||
        sha256_digest.retrieve_digest(digest_buffer, CACHING_SHA2_DIGEST_LENGTH))
    {
      DBUG_PRINT("info", ("Failed to generate SHA256 digest for password"));
      DBUG_RETURN(true);
    }

    for (unsigned int i=1; i < m_fast_digest_rounds; ++i)
    {
      sha256_digest.scrub();
      if (sha256_digest.update_digest(digest_buffer, CACHING_SHA2_DIGEST_LENGTH) ||
          sha256_digest.retrieve_digest(digest_buffer, CACHING_SHA2_DIGEST_LENGTH))
      {
        DBUG_PRINT("info", ("Failed to generate SHA256 of SHA256 "
                            "digest for password"));
        DBUG_RETURN(true);
      }
    }

    /* Calculated digest is stored in digest */
    memcpy(digest.digest_buffer, digest_buffer, sizeof(digest.digest_buffer));
    DBUG_RETURN(false);
  }


  /**
    Generate multi-round sha2 hash using source and random string.
    This is a wrapper around my_crypt_genhash

    @param [in]  source    Source text
    @param [in]  random    Random text
    @param [out] digest    Generated sha2 digest
    @param [in] iterations Number of hash iterations

    @returns result of password check
      @retval false Password matches
      @retval true  Password does not match
  */

  bool Caching_sha2_password::generate_sha2_multi_hash(const std::string &source,
                                                       const std::string &random,
                                                       std::string *digest,
                                                       unsigned int iterations)
  {
    DBUG_ENTER("Caching_sha2_password::generate_sha2_multi_hash");
    char salt[SALT_LENGTH + 1];
    /* Generate salt including terminating \0 */
    generate_user_salt(salt, SALT_LENGTH + 1);

    switch(m_digest_type)
    {
      case Digest_info::SHA256_DIGEST:
      {
        char buffer[CRYPT_MAX_PASSWORD_SIZE + 1];
        memset(buffer, 0, sizeof(buffer));
        DBUG_ASSERT(source.length() <= CACHING_SHA2_PASSWORD_MAX_PASSWORD_LENGTH);
        my_crypt_genhash(buffer, CRYPT_MAX_PASSWORD_SIZE,
                         source.c_str(), source.length(),
                         random.c_str(), nullptr, &iterations);

        /*
          Returned value in buffer would be in format:
          $5$<SALT_LENGTH><STORED_SHA256_DIGEST_LENGTH>
          We need to extract STORED_SHA256_DIGEST_LENGTH chars from it
        */
        digest->assign(buffer + 3 + SALT_LENGTH + 1, STORED_SHA256_DIGEST_LENGTH);
        break;
      }
      default:
        DBUG_ASSERT(false);
        DBUG_RETURN(true);
    }
    DBUG_RETURN(false);
  }


  /**
    Get cache count

    @returns number of elements in the cache
  */

  size_t Caching_sha2_password::get_cache_count()
  {
    DBUG_ENTER("Caching_sha2_password::get_cache_count");
    rwlock_scoped_lock rdlock(&m_cache_lock, false, __FILE__, __LINE__);
    DBUG_RETURN(m_cache.size());
  }


  /** Clear the password cache */
  void Caching_sha2_password::clear_cache()
  {
    DBUG_ENTER("Caching_sha2_password::clear_cache");
    rwlock_scoped_lock wrlock(&m_cache_lock, true, __FILE__, __LINE__);
    m_cache.clear_cache();
    DBUG_VOID_RETURN;
  }


  /**
    Validate a hash format

    @param [in] serialized_string Supplied hash

    @returns result of validation
      @retval false Valid hash
      @retval true  Invalid hash
  */
  bool
  Caching_sha2_password::validate_hash(const std::string serialized_string)
  {
    DBUG_ENTER("Caching_sha2_password::validate_hash");
    Digest_info digest_type;
    std::string salt;
    std::string digest;
    size_t iterations;

    if (!serialized_string.length())
    {
      DBUG_PRINT("info", ("0 length digest."));
      DBUG_RETURN(false);
    }

    DBUG_RETURN(deserialize(serialized_string, digest_type,
                            salt, digest, iterations));
  }

} // sha2_password

/** Length of encrypted packet */
const int MAX_CIPHER_LENGTH= 1024;

/** Default iteration count */
const int CACHING_SHA2_PASSWORD_ITERATIONS= sha2_password::DEFAULT_STORED_DIGEST_ROUNDS;

/** Caching_sha2_password handle */
sha2_password::Caching_sha2_password *g_caching_sha2_password= 0;

/** caching_sha2_password name */
LEX_CSTRING caching_sha2_password_plugin_name= {
  C_STRING_WITH_LEN("caching_sha2_password")
};


/** caching_sha2_password plugin handle - Mostly used for logging */
static MYSQL_PLUGIN caching_sha2_auth_plugin_ref;


/** Interface for querying the MYSQL_PUBLIC_VIO about encryption state */
static int my_vio_is_secure(MYSQL_PLUGIN_VIO *vio)
{
  MPVIO_EXT *mpvio= (MPVIO_EXT *) vio;
  return is_secure_transport(mpvio->protocol->get_vio()->type);
}


/**
  Check if server has valid public key/private key
  pair for RSA communication.

  @return
    @retval false RSA support is available
    @retval true RSA support is not available
*/
bool caching_sha2_rsa_auth_status()
{
      return (!g_caching_sha2_rsa_keys->get_private_key() ||
              !g_caching_sha2_rsa_keys->get_public_key());
}


/**
  Save the scramble in mpvio for future re-use.

  It is useful when we need to pass the scramble to another plugin.
  Especially in case when old 5.1 client with no CLIENT_PLUGIN_AUTH capability
  tries to connect to server with default-authentication-plugin set to
  caching_sha2_password

  @param vio      Virtual Input-Output interface
  @param scramble Scramble to be saved
*/

void static inline auth_save_scramble(MYSQL_PLUGIN_VIO *vio, const char *scramble)
{
  MPVIO_EXT *mpvio= (MPVIO_EXT *) vio;
  strncpy(mpvio->scramble, scramble, SCRAMBLE_LENGTH + 1);
}


/**
  Make hash key

  @param [in] username User part of the key
  @param [in] hostname Host part of the key
  @param [out] key     Generated hash key
*/
static void make_hash_key(const char *username,
                          const char *hostname,
                          std::string &key)
{
  DBUG_ENTER("make_hash_key");
  key.clear();
  key.append(username ? username : "");
  key.push_back('\0');
  key.append(hostname ? hostname : "");
  key.push_back('\0');
  DBUG_VOID_RETURN;
}

static char request_public_key= '\2';
static char fast_auth_success= '\3';
static char perform_full_authentication= '\4';

/**
  @page page_caching_sha2_authentication_exchanges Caching_sha2_password Message exchanges

  Definitation:

  Nonce - Random number generated by server
  password - password supplied by client
  Scramble - XOR(SHA2(password), SHA2(SHA2(SHA2(password)), Nonce))

  Case 1A : Authentication success with full authentication - TLS connection
  --------------------------------------------------------------------------
  Server -> Client : Send nonce
  Client -> Server : Send Scramble
  Server -> Client : Send perform_full_authentication
  Client -> Server : Send password
  Server -> Client : Send OK - Authentication success

  Case 1B : Authentication success with full authentication
            Plaintext connection | RSA Keys
  ---------------------------------------------------------
  Server -> Client : Send nonce
  Client -> Server : Send Scramble
  Server -> Client : Send perform_full_authentication
  Client -> Server : Send XOR(Password, Nonce) encrypted with public key
  Server -> Client : Send OK - Authentication success

  Case 1C : Authentication success with full authentication
            Plaintext connection | --get-server-public-key set by client
  ----------------------------------------------------------------------
  Server -> Client : Send nonce
  Client -> Server : Send Scramble
  Server -> Client : Send perform_full_authentication
  Client -> Server : Send request_server_public_key
  Server -> Client : Send public key
  Client -> Server : Send XOR(Password, Nonce) encrypted with public key
  Server -> Client : Send OK - Authentication success

  Case 2A : Authentication failure with full authentication - TLS connection
  AND
  Case 3A : Authentication failure with fast authentication - TLS connection
  --------------------------------------------------------------------------
  Server -> Client : Send nonce
  Client -> Server : Send Scramble
  Server -> Client : Send perform_full_authentication
  Client -> Server : Send password
  Server -> Client : Send OK - Authentication failure

  Case 2B : Authentication failure with full authentication
            Plaintext connection | RSA Keys
  AND
  Case 3B : Authentication failure with fast authentication
            Plaintext connection | RSA Keys
  ---------------------------------------------------------
  Server -> Client : Send nonce
  Client -> Server : Send Scramble
  Server -> Client : Send perform_full_authentication
  Client -> Server : Send XOR(Password, Nonce) encrypted with public key
  Server -> Client : Send OK - Authentication failure

  Case 2C : Authentication failure with full authentication
            Plaintext connection | --get-server-public-key set by client
  AND
  Case 3C : Authentication success with fast authentication
            Plaintext connection | --get-server-public-key set by client
  ----------------------------------------------------------------------
  Server -> Client : Send nonce
  Client -> Server : Send Scramble
  Server -> Client : Send perform_full_authentication
  Client -> Server : Send request_server_public_key
  Server -> Client : Send public key
  Client -> Server : Send XOR(Password, Nonce) encrypted with public key
  Server -> Client : Send OK - Authentication failure

  Case 2D : Authentication failure with full authentication - Plaintext connection
  AND
  Case 3D : Authentication failure with fast authentication - Plaintext connection
  --------------------------------------------------------------------------------
  Server -> Client : Send nonce
  Client -> Server : Send Scramble
  Server -> Client : Send perform_full_authentication
  Client -> Server : Connection termination because:
                     - Connection is not encrypted AND
                     - Client does not have public key AND
                     - --get-server-public-key is not set

  Case 4  : Authentication success with fast authentication - Any connection
  --------------------------------------------------------------------------
  Server -> Client : Send nonce
  Client -> Server : Send Scramble
  Server -> Client : Send OK - Authentication success

  Case 5A : Authentication success with empty password - Any connection
  ---------------------------------------------------------------------
  Server -> Client : Send nonce
  Client -> Server : Send empty response
  Server -> Client : Send OK - Authentication success

  Case 5B : Authentication failure with empty password - Any connection
  ---------------------------------------------------------------------
  Server -> Client : Send nonce
  Client -> Server : Send empty response
  Server -> Client : Send OK - Authentication failure
*/

/**
  Authentication routine for caching_sha2_password.

  @param [in] vio  Virtual I/O interface
  @param [in] info Connection information

  Refer to @ref page_caching_sha2_authentication_exchanges
  for server-client communication in various cases

  @returns status of authentication process
    @retval CR_OK    Successful authentication
    @retval CR_ERROR Authentication failure
*/

static int caching_sha2_password_authenticate(MYSQL_PLUGIN_VIO *vio,
                                              MYSQL_SERVER_AUTH_INFO *info)
{
  DBUG_ENTER("caching_sha2_password_authenticate");
  uchar *pkt;
  int pkt_len;
  char scramble[SCRAMBLE_LENGTH + 1];
  int cipher_length= 0;
  unsigned char plain_text[MAX_CIPHER_LENGTH + 1];
  RSA *private_key= NULL;
  RSA *public_key= NULL;

  generate_user_salt(scramble, SCRAMBLE_LENGTH + 1);

  /*
    Note: The nonce is split into 8 + 12 bytes according to
    http://dev.mysql.com/doc/internals/en/connection-phase-packets.html#packet-Protocol::HandshakeV10
    Native authentication sent 20 bytes + '\0' character = 21 bytes.
    This plugin must do the same to stay consistent with historical behavior
    if it is set to operate as a default plugin.
  */
  if (vio->write_packet(vio, (unsigned char *) scramble, SCRAMBLE_LENGTH + 1))
    DBUG_RETURN(CR_AUTH_HANDSHAKE);

  /*
    Save the scramble so it could be used by native plugin in case
    the authentication on the server side needs to be restarted
  */
  auth_save_scramble(vio, scramble);

  /*
    After the call to read_packet() the user name will appear in
    mpvio->acl_user and info will contain current data.
  */
  if ((pkt_len= vio->read_packet(vio, &pkt)) == -1)
    DBUG_RETURN(CR_AUTH_HANDSHAKE);

  /*
    If first packet is a 0 byte then the client isn't sending any password
    else the client will send a password.
  */
  if (!pkt_len || (pkt_len == 1 && *pkt == 0))
  {
    info->password_used= PASSWORD_USED_NO;
    /*
      Send OK signal; the authentication might still be rejected based on
      host mask.
    */
    if (info->auth_string_length == 0)
      DBUG_RETURN(CR_OK);
    else
      DBUG_RETURN(CR_AUTH_USER_CREDENTIALS);
  }
  else
    info->password_used= PASSWORD_USED_YES;

  MPVIO_EXT *mpvio= (MPVIO_EXT *) vio;
  std::string authorization_id;
  const char *hostname= mpvio->acl_user->host.get_host();
  make_hash_key(info->authenticated_as, hostname ? hostname : NULL,
                authorization_id);

  if (pkt_len != sha2_password::CACHING_SHA2_DIGEST_LENGTH)
    DBUG_RETURN(CR_ERROR);

  if (g_caching_sha2_password->fast_authenticate(authorization_id,
        reinterpret_cast<unsigned char *>(scramble), SCRAMBLE_LENGTH, pkt))
  {
    /*
      We either failed to authenticate or did not find entry in the cache.
      In either case, move to full authentication and ask the password
    */
    if (vio->write_packet(vio, (uchar *) &perform_full_authentication, 1))
      DBUG_RETURN(CR_AUTH_HANDSHAKE);
  }
  else
  {
    /* Send fast_auth_success packet followed by CR_OK */
    if (vio->write_packet(vio, (uchar *) &fast_auth_success, 1))
      DBUG_RETURN(CR_AUTH_HANDSHAKE);

    DBUG_RETURN(CR_OK);
  }

  /*
    Read packet from client - It will either be request for public key
    or password. We expect the pkt_len to be at least 1 because an empty
    password is '\0'.
    See setting of plaintext_password using unencrypted vio.
  */
  if ((pkt_len= vio->read_packet(vio, &pkt)) <= 0)
    DBUG_RETURN(CR_AUTH_HANDSHAKE);

  if (!my_vio_is_secure(vio))
  {
    /*
      Since a password is being used it must be encrypted by RSA since no
      other encryption is being active.
    */
    private_key= g_caching_sha2_rsa_keys->get_private_key();
    public_key=  g_caching_sha2_rsa_keys->get_public_key();

    /* Without the keys encryption isn't possible. */
    if (private_key == NULL || public_key == NULL)
    {
      if (caching_sha2_auth_plugin_ref)
	LogPluginErr(ERROR_LEVEL, ER_SHA_PWD_AUTH_REQUIRES_RSA_OR_SSL);
      DBUG_RETURN(CR_ERROR);
    }

    if ((cipher_length= g_caching_sha2_rsa_keys->get_cipher_length()) > MAX_CIPHER_LENGTH)
    {
      if (caching_sha2_auth_plugin_ref)
	LogPluginErr(ERROR_LEVEL, ER_SHA_PWD_RSA_KEY_TOO_LONG,
                     g_caching_sha2_rsa_keys->get_cipher_length(),
                     MAX_CIPHER_LENGTH);
      DBUG_RETURN(CR_ERROR);
    }

    /*
      Client sent a "public key request"-packet ?
      If the first packet is 1 then the client will require a public key before
      encrypting the password.
    */
    if (pkt_len == 1 && *pkt == request_public_key)
    {
      uint pem_length=
        static_cast<uint>(strlen(g_caching_sha2_rsa_keys->get_public_key_as_pem()));
      if (vio->write_packet(vio,
            (unsigned char *)g_caching_sha2_rsa_keys->get_public_key_as_pem(),
            pem_length))
        DBUG_RETURN(CR_ERROR);
      /* Get the encrypted response from the client */
      if ((pkt_len= vio->read_packet(vio, &pkt)) <= 0)
        DBUG_RETURN(CR_ERROR);
    }

    /*
      The packet will contain the cipher used. The length of the packet
      must correspond to the expected cipher length.
    */
    if (pkt_len != cipher_length)
      DBUG_RETURN(CR_ERROR);

    /* Decrypt password */
    RSA_private_decrypt(cipher_length, pkt, plain_text, private_key,
                        RSA_PKCS1_PADDING);

    plain_text[cipher_length]= '\0'; // safety
    xor_string((char *) plain_text, cipher_length,
               (char *) scramble, SCRAMBLE_LENGTH);

    /* Set packet pointers and length for the hash digest function below */
    pkt= plain_text;
    pkt_len= strlen((char *) plain_text) + 1; // include \0 intentionally.

    if (pkt_len == 1)
      DBUG_RETURN(CR_AUTH_USER_CREDENTIALS);
  } // if(!my_vio_is_encrypted())

  /* Fetch user authentication_string and extract the password salt */
  std::string serialized_string(info->auth_string, info->auth_string_length);
  std::string plaintext_password((char*)pkt, pkt_len-1);
  if (g_caching_sha2_password->authenticate(authorization_id,
                                            serialized_string,
                                            plaintext_password))

    DBUG_RETURN(CR_AUTH_USER_CREDENTIALS);

  DBUG_RETURN(CR_OK);
}


/**
  Generate hash for caching_sha2_password plugin

  @param [out] outbuf   Hash output buffer
  @param [out] buflen   Length of hash in output buffer
  @param [in]  inbuf    Plaintext password
  @param [in]  inbuflen Input password length

  @note outbuf must be larger than MAX_FIELD_WIDTH.
        It is assumed the caller asserts this.

  @returns status of hash generation
    @retval 0 Successful hash generation
    @retval 1 Error generating hash. Don't reply on outbuf/buflen
*/

static int caching_sha2_password_generate(char *outbuf,
                                          unsigned int *buflen,
                                          const char *inbuf,
                                          unsigned int inbuflen)
{
  DBUG_ENTER("caching_sha2_password_generate");
  std::string digest;
  std::string source(inbuf, inbuflen);
  std::string random;
  std::string serialized_string;

  if (inbuflen > sha2_password::CACHING_SHA2_PASSWORD_MAX_PASSWORD_LENGTH ||
      my_validate_password_policy(inbuf, inbuflen))
    DBUG_RETURN(1);

  if (inbuflen == 0)
  {
    *buflen= 0;
    DBUG_RETURN(0);
  }

  char salt[sha2_password::SALT_LENGTH + 1];
  generate_user_salt(salt, sha2_password::SALT_LENGTH + 1);
  random.assign(salt, sha2_password::SALT_LENGTH);

  if (g_caching_sha2_password->generate_sha2_multi_hash(source, random,
        &digest, CACHING_SHA2_PASSWORD_ITERATIONS))
    DBUG_RETURN(1);

  if (g_caching_sha2_password->serialize(serialized_string,
                                         g_caching_sha2_password->get_digest_type(),
                                         random, digest,
                                         g_caching_sha2_password->get_digest_rounds()))
    DBUG_RETURN(1);

  if (serialized_string.length() > MAX_FIELD_WIDTH)
  {
    *buflen= 0;
    DBUG_RETURN(1);
  }
  memcpy(outbuf, serialized_string.c_str(), serialized_string.length());
  *buflen= serialized_string.length();

  DBUG_RETURN(0);
}


/**
  Validate a hash against caching_sha2_password plugin's
  hash format

  @param [in] inbuf  Hash to be validated
  @param [in] buflen Length of the hash

  @returns status of hash validation
    @retval 0 Hash is according to caching_sha2_password's expected format
    @retval 1 Hash does not match caching_sha2_password's requirement
*/

static int caching_sha2_password_validate(char* const inbuf,
                                          unsigned int buflen)
{
  DBUG_ENTER("caching_sha2_password_validate");
  std::string serialized_string(inbuf, buflen);
  if (g_caching_sha2_password->validate_hash(serialized_string))
    DBUG_RETURN(1);
  DBUG_RETURN(0);
}


/**
  NoOp - Salt generation for cachhing_sha2_password plugin.

  @param [in]  password     Unused
  @param [in]  password_len Unused
  @param [out] salt         Unused
  @param [out] salt_len     Length of the salt buffer

  @returns Always returns success (0)
*/

static int caching_sha2_password_salt(
  const char* password MY_ATTRIBUTE((unused)),
  unsigned int password_len MY_ATTRIBUTE((unused)),
  unsigned char* salt MY_ATTRIBUTE((unused)),
  unsigned char *salt_len)
{
  DBUG_ENTER("caching_sha2_password_salt");
  *salt_len= 0;
  DBUG_RETURN(0);
}


/*
  Initialize caching_sha2_password plugin

  @param [in] plugin_ref Plugin structure handle

  @returns Status of plugin initialization
    @retval 0 Success
    @retval 1 Error
*/

static int caching_sha2_authentication_init(MYSQL_PLUGIN plugin_ref)
{
  DBUG_ENTER("caching_sha2_authentication_init");
  caching_sha2_auth_plugin_ref= plugin_ref;
  g_caching_sha2_password=
    new sha2_password::Caching_sha2_password(caching_sha2_auth_plugin_ref);
  if (!g_caching_sha2_password)
    DBUG_RETURN(1);

  DBUG_RETURN(0);
}


/**
  Deinitialize caching_sha2_password plugin

  @param [in] arg Unused

  @returns Always returns success
*/

static int caching_sha2_authentication_deinit(void *arg MY_ATTRIBUTE((unused)))
{
  DBUG_ENTER("caching_sha2_authentication_deinit");
  if (g_caching_sha2_password)
  {
    delete g_caching_sha2_password;
    g_caching_sha2_password= 0;
  }
  DBUG_RETURN(0);
}


/**
  Compare a clear text password with a stored hash

  Check if stored hash is produced using a clear text password.
  To do that, first extra scrmable from the hash. Then
  calculate a new hash using extracted scramble and the supplied
  password. And finally compare the two hashes.

  @arg hash              pointer to the hashed data
  @arg hash_length       length of the hashed data
  @arg cleartext         pointer to the clear text password
  @arg cleartext_length  length of the cleat text password
  @arg[out] is_error     non-zero in case of error extracting the salt
  @retval 0              the hash was created with that password
  @retval non-zero       the hash was created with a different password
*/

static int
compare_caching_sha2_password_with_hash(
  const char *hash,
  unsigned long hash_length,
  const char *cleartext,
  unsigned long cleartext_length,
  int *is_error)
{
  DBUG_ENTER("compare_caching_sha2_password_with_hash");

  std::string serialized_string(hash, hash_length);
  std::string plaintext_password(cleartext, cleartext_length);
  std::string random;
  std::string digest;
  std::string generated_digest;
  sha2_password::Digest_info digest_type;
  size_t iterations;

  DBUG_ASSERT(cleartext_length <= sha2_password::CACHING_SHA2_PASSWORD_MAX_PASSWORD_LENGTH);
  if (cleartext_length > sha2_password::CACHING_SHA2_PASSWORD_MAX_PASSWORD_LENGTH)
    DBUG_RETURN(-1);

  if (g_caching_sha2_password->deserialize(serialized_string,
        digest_type, random, digest, iterations))
  {
    *is_error= 1;
    DBUG_RETURN(-1);
  }

  if (g_caching_sha2_password->generate_sha2_multi_hash(
        plaintext_password, random, &generated_digest,
        iterations))
  {
    *is_error= 1;
    DBUG_RETURN(-1);
  }

  *is_error= 0;
  int result= memcmp(digest.c_str(), generated_digest.c_str(),
                     sha2_password::STORED_SHA256_DIGEST_LENGTH);

  DBUG_RETURN(result);
}


/**
  Function to display value for status variable : Caching_sha2_password_rsa_public_key

  @param [in]  thd MYSQL_THD handle. Unused.
  @param [out] var Status variable structure
  @param [in]  buff Value buffer
*/
static int show_caching_sha2_password_rsa_public_key(MYSQL_THD thd MY_ATTRIBUTE((unused)),
                                                     SHOW_VAR *var,
                                                     char * buff MY_ATTRIBUTE((unused)))
{
  var->type= SHOW_CHAR;
  var->value=
    const_cast<char *>(g_caching_sha2_rsa_keys->get_public_key_as_pem());
  return 0;
}


/** st_mysql_auth for caching_sha2_password plugin */
static struct st_mysql_auth caching_sha2_auth_handler
{
  MYSQL_AUTHENTICATION_INTERFACE_VERSION,
  caching_sha2_password_plugin_name.str,
  caching_sha2_password_authenticate,
  caching_sha2_password_generate,
  caching_sha2_password_validate,
  caching_sha2_password_salt,
  AUTH_FLAG_USES_INTERNAL_STORAGE,
  compare_caching_sha2_password_with_hash 
};


static MYSQL_SYSVAR_STR(private_key_path, caching_sha2_rsa_private_key_path,
  PLUGIN_VAR_READONLY | PLUGIN_VAR_NOPERSIST,
  "A fully qualified path to the private RSA key used for authentication.",
  NULL, NULL, AUTH_DEFAULT_RSA_PRIVATE_KEY);

static MYSQL_SYSVAR_STR(public_key_path, caching_sha2_rsa_public_key_path,
  PLUGIN_VAR_READONLY | PLUGIN_VAR_NOPERSIST,
  "A fully qualified path to the public RSA key used for authentication.",
  NULL, NULL, AUTH_DEFAULT_RSA_PUBLIC_KEY);

#if !defined(HAVE_YASSL)
static MYSQL_SYSVAR_BOOL(auto_generate_rsa_keys, caching_sha2_auto_generate_rsa_keys,
  PLUGIN_VAR_READONLY | PLUGIN_VAR_OPCMDARG | PLUGIN_VAR_NOPERSIST,
  "Auto generate RSA keys at server startup if correpsonding "
  "system variables are not specified and key files are not present "
  "at the default location.",
  NULL, NULL, true);
#endif

/** Array of system variables. Used in plugin declaration. */
static SYS_VAR* caching_sha2_password_sysvars[]= {
  MYSQL_SYSVAR(private_key_path),
  MYSQL_SYSVAR(public_key_path),
#if !defined(HAVE_YASSL)
  MYSQL_SYSVAR(auto_generate_rsa_keys),
#endif
  0
};

/** Array of status variables. Used in plugin declaration. */
static SHOW_VAR
caching_sha2_password_status_variables[]={
  {
    "Caching_sha2_password_rsa_public_key",
    (char *)&show_caching_sha2_password_rsa_public_key,
    SHOW_FUNC, SHOW_SCOPE_GLOBAL
  },
  {0, 0, enum_mysql_show_type(0),  enum_mysql_show_scope(0)}
};

/**
  Handle an authentication audit event.

  @param [in] event_class Event class information
  @param [in] event       Event structure

  @returns Success always.
*/

static int
sha2_cache_cleaner_notify(MYSQL_THD,
                          mysql_event_class_t event_class,
                          const void *event)
{
  DBUG_ENTER("sha2_cache_cleaner_notify");
  if (event_class == MYSQL_AUDIT_AUTHENTICATION_CLASS)
  {
    const struct mysql_event_authentication *authentication_event=
      (const struct mysql_event_authentication *) event;

    mysql_event_authentication_subclass_t subclass=
      authentication_event->event_subclass;

    /*
      If status is set to true, it indicates an error.
      In which case, don't touch the cache.
    */
    if (authentication_event->status)
      DBUG_RETURN(0);

    if (subclass == MYSQL_AUDIT_AUTHENTICATION_FLUSH)
    {
      g_caching_sha2_password->clear_cache();
      DBUG_RETURN(0);
    }

    if (subclass == MYSQL_AUDIT_AUTHENTICATION_CREDENTIAL_CHANGE ||
        subclass == MYSQL_AUDIT_AUTHENTICATION_AUTHID_RENAME ||
        subclass == MYSQL_AUDIT_AUTHENTICATION_AUTHID_DROP)
    {
      DBUG_ASSERT(authentication_event->user.str[authentication_event->user.length] == '\0');
      std::string authorization_id;
      make_hash_key(authentication_event->user.str,
                    authentication_event->host.str,
                    authorization_id);
      g_caching_sha2_password->remove_cached_entry(authorization_id);
    }
  }
  DBUG_RETURN(0);
}


/** st_mysql_audit for sha2_cache_cleaner plugin */
struct st_mysql_audit sha2_cache_cleaner=
{
  MYSQL_AUDIT_INTERFACE_VERSION,                    /* interface version */
  NULL,                                             /* release_thd() */
  sha2_cache_cleaner_notify,                        /* event_notify() */
  {0,                                               /* MYSQL_AUDIT_GENERAL_CLASS */
   0,                                               /* MYSQL_AUDIT_CONNECTION_CLASS */
   0,                                               /* MYSQL_AUDIT_PARSE_CLASS */
   0,                                               /* MYSQL_AUDIT_AUTHORIZATION_CLASS */
   0,                                               /* MYSQL_AUDIT_TABLE_ACCESS_CLASS */
   0,                                               /* MYSQL_AUDIT_GLOBAL_VARIABLE_CLASS */
   0,                                               /* MYSQL_AUDIT_SERVER_STARTUP_CLASS */
   0,                                               /* MYSQL_AUDIT_SERVER_SHUTDOWN_CLASS */
   0,                                               /* MYSQL_AUDIT_COMMAND_CLASS */
   0,                                               /* MYSQL_AUDIT_QUERY_CLASS */
   0,                                               /* MYSQL_AUDIT_STORED_PROGRAM_CLASS */
   (unsigned long) MYSQL_AUDIT_AUTHENTICATION_ALL   /* MYSQL_AUDIT_AUTHENTICATION_CLASS */
  }
};


/** Init function for sha2_cache_cleaner */
static int
caching_sha2_cache_cleaner_init(MYSQL_PLUGIN plugin_info MY_ATTRIBUTE((unused)))
{
  return 0;
}

/** Deinit function for sha2_cache_cleaner */
static int
caching_sha2_cache_cleaner_deinit(void *arg MY_ATTRIBUTE((unused)))
{
  return 0;
}


/*
  caching_sha2_password plugin declaration
*/

mysql_declare_plugin(caching_sha2_password)
{
  MYSQL_AUTHENTICATION_PLUGIN,                     /* plugin type                   */
  &caching_sha2_auth_handler,                      /* type specific descriptor      */
  caching_sha2_password_plugin_name.str,           /* plugin name                   */
  "Oracle",                                        /* author                        */
  "Caching sha2 authentication",                   /* description                   */
  PLUGIN_LICENSE_GPL,                              /* license                       */
  caching_sha2_authentication_init,                /* plugin initializer            */
  NULL,                                            /* Uninstall notifier            */
  caching_sha2_authentication_deinit,              /* plugin deinitializer          */
  0x0100,                                          /* version (1.0)                 */
  caching_sha2_password_status_variables,          /* status variables              */
  caching_sha2_password_sysvars,                   /* system variables              */
  NULL,                                            /* reserverd                     */
  0,                                               /* flags                         */
},
{
  MYSQL_AUDIT_PLUGIN,                              /* plugin type                   */
  &sha2_cache_cleaner,                             /* type specific descriptor      */
  "sha2_cache_cleaner",                            /* plugin name                   */
  "Oracle Inc",                                    /* author                        */
  "Cache cleaner for Caching sha2 authentication", /* description                   */
  PLUGIN_LICENSE_GPL,                              /* license                       */
  caching_sha2_cache_cleaner_init,                 /* plugin initializer            */
  NULL,                                            /* Uninstall notifier            */
  caching_sha2_cache_cleaner_deinit,               /* plugin deinitializer          */
  0x0100,                                          /* version (1.0)                 */
  NULL,                                            /* status variables              */
  NULL,                                            /* system variables              */
  NULL,                                            /* reserverd                     */
  0                                                /* flags                         */
}
mysql_declare_plugin_end;<|MERGE_RESOLUTION|>--- conflicted
+++ resolved
@@ -14,14 +14,11 @@
    along with this program; if not, write to the Free Software
    Foundation, Inc., 51 Franklin St, Fifth Floor, Boston, MA 02110-1301  USA */
 
-<<<<<<< HEAD
+#define LOG_SUBSYSTEM_TAG "caching_sha2_password"
+
 #include <string.h>
 #include <sys/types.h>
 #include <algorithm>
-=======
-#define LOG_SUBSYSTEM_TAG "caching_sha2_password"
-
->>>>>>> 7878ee83
 #include <iomanip>                      /* std::setfill(), std::setw() */
 #include <iostream>                     /* For debugging               */
 #include <string>
@@ -34,27 +31,21 @@
 #include "my_compiler.h"
 #include "my_dbug.h"                    /* DBUG instrumentation        */
 #include "my_inttypes.h"                /* typedefs                    */
-<<<<<<< HEAD
 #include "my_macros.h"
 #include "mysql/components/services/psi_rwlock_bits.h"
 #include "mysql/mysql_lex_string.h"
 #include "mysql/plugin.h"
 #include "mysql/plugin_audit.h"
-=======
 #include "mysql/components/my_service.h"
 #include "mysql/components/services/log_builtins.h"
->>>>>>> 7878ee83
 #include "mysql/plugin_auth.h"          /* MYSQL_SERVER_AUTH_INFO      */
 #include "mysql/plugin_auth_common.h"   /* MYSQL_PLUGIN_VIO            */
 #include "mysql/psi/mysql_rwlock.h"
 #include "mysql/psi/psi_base.h"
 #include "mysql/service_my_plugin_log.h"/* plugin_log_level            */
 #include "mysql/service_mysql_password_policy.h"
-<<<<<<< HEAD
 #include "mysql_com.h"
-=======
 #include "mysqld_error.h"               /* ER_*                        */
->>>>>>> 7878ee83
 #include "rwlock_scoped_lock.h"         /* rwlock_scoped_lock          */
 #include "sql/auth/auth_common.h"
 #include "sql/auth/i_sha2_password.h"   /* Internal classes            */
