/* Copyright (c) 2000, 2018, Oracle and/or its affiliates. All rights reserved.

   This program is free software; you can redistribute it and/or modify
   it under the terms of the GNU General Public License, version 2.0,
   as published by the Free Software Foundation.

   This program is also distributed with certain software (including
   but not limited to OpenSSL) that is licensed under separate terms,
   as designated in a particular file or component or in included license
   documentation.  The authors of MySQL hereby grant you an additional
   permission to link the program and your derivative works with the
   separately licensed software that they have included with MySQL.

   This program is distributed in the hope that it will be useful,
   but WITHOUT ANY WARRANTY; without even the implied warranty of
   MERCHANTABILITY or FITNESS FOR A PARTICULAR PURPOSE.  See the
   GNU General Public License, version 2.0, for more details.

   You should have received a copy of the GNU General Public License
   along with this program; if not, write to the Free Software
   Foundation, Inc., 51 Franklin St, Fifth Floor, Boston, MA 02110-1301  USA */

#include "sql/auth/sql_auth_cache.h"

#include <boost/graph/properties.hpp>
#include <stdarg.h>
#include <stdlib.h>

#include "m_ctype.h"
#include "m_string.h"           // LEX_CSTRING
#include "my_base.h"
#include "my_compiler.h"
#include "my_dbug.h"
#include "my_loglevel.h"
#include "my_macros.h"
#include "mysql/components/services/log_builtins.h"
#include "mysql/components/services/log_shared.h"
#include "mysql/components/services/psi_mutex_bits.h"
#include "mysql/plugin.h"
#include "mysql/plugin_audit.h"
#include "mysql/plugin_auth.h"  // st_mysql_auth
#include "mysql/psi/mysql_mutex.h"
#include "mysql/psi/psi_base.h"
#include "mysql/service_mysql_alloc.h"
#include "mysqld_error.h"
#include "prealloced_array.h"
#include "sql/auth/auth_acls.h"
#include "sql/auth/auth_common.h" // ACL_internal_schema_access
#include "sql/auth/auth_internal.h" // auth_plugin_is_built_in
#include "sql/auth/dynamic_privilege_table.h"
#include "sql/auth/sql_authentication.h" // sha256_password_plugin_name
#include "sql/auth/sql_security_ctx.h"
#include "sql/auth/sql_user_table.h"
#include "sql/current_thd.h"    // current_thd
#include "sql/debug_sync.h"
#include "sql/error_handler.h"  // Internal_error_handler
#include "sql/field.h"          // Field
#include "sql/handler.h"
#include "sql/item_func.h"      // mqh_used
#include "sql/key.h"
#include "sql/mdl.h"
#include "sql/mysqld.h"         // my_localhost
#include "sql/psi_memory_key.h" // key_memory_acl_mem
#include "sql/records.h"        // READ_RECORD
#include "sql/set_var.h"
#include "sql/sql_audit.h"
#include "sql/sql_base.h"       // open_and_lock_tables
#include "sql/sql_class.h"      // THD
#include "sql/sql_const.h"
#include "sql/sql_error.h"
#include "sql/sql_lex.h"
#include "sql/sql_plugin.h"     // my_plugin_lock_by_name
#include "sql/sql_plugin_ref.h"
#include "sql/sql_time.h"       // str_to_time_with_warn
#include "sql/system_variables.h"
#include "sql/table.h"          // TABLE
#include "sql/thr_malloc.h"
#include "sql/xa.h"
#include "sql_string.h"
#include "thr_lock.h"
#include "thr_mutex.h"

#define INVALID_DATE "0000-00-00 00:00:00"

#include <algorithm>
#include <functional>
#include <utility>
#include <vector>

using std::min;
using std::move;
using std::string;
using std::unique_ptr;

PSI_mutex_key key_LOCK_acl_cache_flush;
PSI_mutex_info all_acl_cache_mutexes[]=
{ {&key_LOCK_acl_cache_flush, "LOCK_acl_cache_flush", PSI_FLAG_SINGLETON, 0, PSI_DOCUMENT_ME} };
Acl_cache *g_acl_cache= NULL;
Acl_cache *get_global_acl_cache() { return g_acl_cache; }
ulong get_global_acl_cache_size() { return g_acl_cache->size(); }
void init_acl_cache();
extern Role_index_map *g_authid_to_vertex;
extern Granted_roles_graph *g_granted_roles;
#include <boost/property_map/property_map.hpp>

struct ACL_internal_schema_registry_entry
{
  const LEX_STRING *m_name;
  const ACL_internal_schema_access *m_access;
};
/**
  Internal schema registered.
  Currently, this is only:
  - performance_schema
  - information_schema,
  This can be reused later for:
  - mysql
*/
static ACL_internal_schema_registry_entry registry_array[2];
static uint m_registry_array_size= 0;

MEM_ROOT global_acl_memory;
MEM_ROOT memex;
Prealloced_array<ACL_USER, ACL_PREALLOC_SIZE> *acl_users= NULL;
Prealloced_array<ACL_PROXY_USER, ACL_PREALLOC_SIZE> *acl_proxy_users= NULL;
Prealloced_array<ACL_DB, ACL_PREALLOC_SIZE> *acl_dbs= NULL;
Prealloced_array<ACL_HOST_AND_IP, ACL_PREALLOC_SIZE> *acl_wild_hosts= NULL;
Db_access_map acl_db_map;
Default_roles *g_default_roles= NULL;
std::vector<Role_id > *g_mandatory_roles= NULL;

unique_ptr<malloc_unordered_multimap<string, unique_ptr_destroy_only<GRANT_TABLE>>>
  column_priv_hash;
unique_ptr<malloc_unordered_multimap<string, unique_ptr_destroy_only<GRANT_NAME>>>
  proc_priv_hash, func_priv_hash;
malloc_unordered_map<std::string, unique_ptr_my_free<acl_entry>>
  db_cache{key_memory_acl_cache};
collation_unordered_map<std::string, ACL_USER *>
  *acl_check_hosts= nullptr;

bool initialized=0;
bool acl_cache_initialized= false;
bool allow_all_hosts=1;
uint grant_version=0; /* Version of priv tables */
bool validate_user_plugins= true;

#define IP_ADDR_STRLEN (3 + 1 + 3 + 1 + 3 + 1 + 3)
#define ACL_KEY_LENGTH (IP_ADDR_STRLEN + 1 + NAME_LEN + \
                        1 + USERNAME_LENGTH + 1)


/**
  Add an internal schema to the registry.
  @param name the schema name
  @param access the schema ACL specific rules
*/
void ACL_internal_schema_registry::register_schema
  (const LEX_STRING &name, const ACL_internal_schema_access *access)
{
  DBUG_ASSERT(m_registry_array_size < array_elements(registry_array));

  /* Not thread safe, and does not need to be. */
  registry_array[m_registry_array_size].m_name= &name;
  registry_array[m_registry_array_size].m_access= access;
  m_registry_array_size++;
}


/**
  Search per internal schema ACL by name.
  @param name a schema name
  @return per schema rules, or NULL
*/
const ACL_internal_schema_access *
ACL_internal_schema_registry::lookup(const char *name)
{
  DBUG_ASSERT(name != NULL);

  uint i;

  for (i= 0; i<m_registry_array_size; i++)
  {
    if (my_strcasecmp(system_charset_info, registry_array[i].m_name->str,
                      name) == 0)
      return registry_array[i].m_access;
  }
  return NULL;
}


const char *
ACL_HOST_AND_IP::calc_ip(const char *ip_arg, long *val, char end)
{
  long ip_val,tmp;
  if (!(ip_arg=str2int(ip_arg,10,0,255,&ip_val)) || *ip_arg != '.')
    return 0;
  ip_val<<=24;
  if (!(ip_arg=str2int(ip_arg+1,10,0,255,&tmp)) || *ip_arg != '.')
    return 0;
  ip_val+=tmp<<16;
  if (!(ip_arg=str2int(ip_arg+1,10,0,255,&tmp)) || *ip_arg != '.')
    return 0;
  ip_val+=tmp<<8;
  if (!(ip_arg=str2int(ip_arg+1,10,0,255,&tmp)) || *ip_arg != end)
    return 0;
  *val=ip_val+tmp;
  return ip_arg;
}

/**
  @brief Update the hostname. Updates ip and ip_mask accordingly.

  @param host_arg Value to be stored
 */
void
ACL_HOST_AND_IP::update_hostname(const char *host_arg)
{
  hostname=(char*) host_arg;     // This will not be modified!
  hostname_length= hostname ? strlen( hostname ) : 0;
  if (!host_arg ||
      (!(host_arg=(char*) calc_ip(host_arg,&ip,'/')) ||
       !(host_arg=(char*) calc_ip(host_arg+1,&ip_mask,'\0'))))
  {
    ip= ip_mask=0;               // Not a masked ip
  }
}

/*
   @brief Comparing of hostnames.

   @TODO This function should ideally only
   be called during authentication and not from authorization code. You may
   authenticate with a hostmask, but all authentication should be against a
   specific security context with a specific authentication ID.

   @param  host_arg    Hostname to be compared with
   @param  ip_arg      IP address to be compared with

   @notes
   A hostname may be of type:
   1) hostname   (May include wildcards);   monty.pp.sci.fi
   2) ip     (May include wildcards);   192.168.0.0
   3) ip/netmask                        192.168.0.0/255.255.255.0
   A net mask of 0.0.0.0 is not allowed.

   @return
   true   if matched
   false  if not matched
 */

bool
ACL_HOST_AND_IP::compare_hostname(const char *host_arg, const char *ip_arg)
{
  long tmp;
  if (ip_mask && ip_arg && calc_ip(ip_arg,&tmp,'\0'))
  {
    return (tmp & ip_mask) == ip;
  }
  return (!hostname ||
      (host_arg &&
       !wild_case_compare(system_charset_info, host_arg, hostname)) ||
      (ip_arg && !wild_compare(ip_arg, hostname, 0)));
}

ACL_USER *
ACL_USER::copy(MEM_ROOT *root)
{
  ACL_USER *dst= (ACL_USER *) alloc_root(root, sizeof(ACL_USER));
  if (!dst)
    return 0;
  *dst= *this;
  dst->user= safe_strdup_root(root, user);
  dst->ssl_cipher= safe_strdup_root(root, ssl_cipher);
  dst->x509_issuer= safe_strdup_root(root, x509_issuer);
  dst->x509_subject= safe_strdup_root(root, x509_subject);
  /*
     If the plugin is built in we don't need to reallocate the name of the
     plugin.
   */
  if (auth_plugin_is_built_in(dst->plugin.str))
    dst->plugin= plugin;
  else
  {
    dst->plugin.str= strmake_root(root, plugin.str, plugin.length);
    dst->plugin.length= plugin.length;
  }
  dst->auth_string.str= safe_strdup_root(root, auth_string.str);
  dst->host.update_hostname(safe_strdup_root(root, host.get_host()));
  return dst;
}

void
ACL_PROXY_USER::init(const char *host_arg, const char *user_arg,
                     const char *proxied_host_arg,
                     const char *proxied_user_arg, bool with_grant_arg)
{
  user= (user_arg && *user_arg) ? user_arg : NULL;
  host.update_hostname ((host_arg && *host_arg) ? host_arg : NULL);
  proxied_user= (proxied_user_arg && *proxied_user_arg) ?
    proxied_user_arg : NULL;
  proxied_host.update_hostname ((proxied_host_arg && *proxied_host_arg) ?
      proxied_host_arg : NULL);
  with_grant= with_grant_arg;
  sort= get_sort(4, host.get_host(), user,
      proxied_host.get_host(), proxied_user);
}

void
ACL_PROXY_USER::init(MEM_ROOT *mem, const char *host_arg, const char *user_arg,
                     const char *proxied_host_arg,
                     const char *proxied_user_arg, bool with_grant_arg)
{
  init ((host_arg && *host_arg) ? strdup_root (mem, host_arg) : NULL,
      (user_arg && *user_arg) ? strdup_root (mem, user_arg) : NULL,
      (proxied_host_arg && *proxied_host_arg) ?
      strdup_root (mem, proxied_host_arg) : NULL,
      (proxied_user_arg && *proxied_user_arg) ?
      strdup_root (mem, proxied_user_arg) : NULL,
      with_grant_arg);
}

void
ACL_PROXY_USER::init(TABLE *table, MEM_ROOT *mem)
{
  init (get_field(mem, table->field[MYSQL_PROXIES_PRIV_HOST]),
        get_field(mem, table->field[MYSQL_PROXIES_PRIV_USER]),
        get_field(mem, table->field[MYSQL_PROXIES_PRIV_PROXIED_HOST]),
        get_field(mem, table->field[MYSQL_PROXIES_PRIV_PROXIED_USER]),
                  table->field[MYSQL_PROXIES_PRIV_WITH_GRANT]->val_int() != 0);
}

bool
ACL_PROXY_USER::check_validity(bool check_no_resolve)
{
  if (check_no_resolve &&
      (hostname_requires_resolving(host.get_host()) ||
       hostname_requires_resolving(proxied_host.get_host())))
  {
    LogErr(WARNING_LEVEL, ER_AUTHCACHE_PROXIES_PRIV_SKIPPED_NEEDS_RESOLVE,
           proxied_user ? proxied_user : "",
           proxied_host.get_host() ? proxied_host.get_host() : "",
           user ? user : "",
           host.get_host() ? host.get_host() : "");
  }
  return false;
}

bool
ACL_PROXY_USER::matches(const char *host_arg, const char *user_arg,
                        const char *ip_arg, const char *proxied_user_arg,
						bool any_proxy_user)
{
  DBUG_ENTER("ACL_PROXY_USER::matches");
  DBUG_PRINT("info", ("compare_hostname(%s,%s,%s) &&"
             "compare_hostname(%s,%s,%s) &&"
             "wild_compare (%s,%s) &&"
             "wild_compare (%s,%s)",
             host.get_host() ? host.get_host() : "<NULL>",
             host_arg ? host_arg : "<NULL>",
             ip_arg ? ip_arg : "<NULL>",
             proxied_host.get_host() ? proxied_host.get_host() : "<NULL>",
             host_arg ? host_arg : "<NULL>",
             ip_arg ? ip_arg : "<NULL>",
             user_arg ? user_arg : "<NULL>",
             user ? user : "<NULL>",
             proxied_user_arg ? proxied_user_arg : "<NULL>",
             proxied_user ? proxied_user : "<NULL>"));
  DBUG_RETURN(host.compare_hostname(host_arg, ip_arg) &&
              proxied_host.compare_hostname(host_arg, ip_arg) &&
              (!user ||
               (user_arg && !wild_compare(user_arg, user, true))) &&
              (any_proxy_user || !proxied_user ||
               (proxied_user && !wild_compare(proxied_user_arg, proxied_user,
                                              true))));
}

bool
ACL_PROXY_USER::pk_equals(ACL_PROXY_USER *grant)
{
  DBUG_ENTER("pk_equals");
  DBUG_PRINT("info", ("strcmp(%s,%s) &&"
             "strcmp(%s,%s) &&"
             "wild_compare (%s,%s) &&"
             "wild_compare (%s,%s)",
             user ? user : "<NULL>",
             grant->user ? grant->user : "<NULL>",
             proxied_user ? proxied_user : "<NULL>",
             grant->proxied_user ? grant->proxied_user : "<NULL>",
             host.get_host() ? host.get_host() : "<NULL>",
             grant->host.get_host() ? grant->host.get_host() : "<NULL>",
             proxied_host.get_host() ? proxied_host.get_host() : "<NULL>",
             grant->proxied_host.get_host() ?
             grant->proxied_host.get_host() : "<NULL>"));

  DBUG_RETURN(auth_element_equals(user, grant->user) &&
              auth_element_equals(proxied_user, grant->proxied_user) &&
              auth_element_equals(host.get_host(), grant->host.get_host()) &&
              auth_element_equals(proxied_host.get_host(),
                                  grant->proxied_host.get_host()));
}

void
ACL_PROXY_USER::print_grant(String *str)
{
  str->append(STRING_WITH_LEN("GRANT PROXY ON '"));
  if (proxied_user)
    str->append(proxied_user, strlen(proxied_user));
  str->append(STRING_WITH_LEN("'@'"));
  if (proxied_host.get_host())
    str->append(proxied_host.get_host(), strlen(proxied_host.get_host()));
  str->append(STRING_WITH_LEN("' TO '"));
  if (user)
    str->append(user, strlen(user));
  str->append(STRING_WITH_LEN("'@'"));
  if (host.get_host())
    str->append(host.get_host(), strlen(host.get_host()));
  str->append(STRING_WITH_LEN("'"));
  if (with_grant)
    str->append(STRING_WITH_LEN(" WITH GRANT OPTION"));
}

int
ACL_PROXY_USER::store_pk(TABLE *table,
                         const LEX_CSTRING &host,
                         const LEX_CSTRING &user,
                         const LEX_CSTRING &proxied_host,
                         const LEX_CSTRING &proxied_user)
{
  DBUG_ENTER("ACL_PROXY_USER::store_pk");
  DBUG_PRINT("info", ("host=%s, user=%s, proxied_host=%s, proxied_user=%s",
                      host.str ? host.str : "<NULL>",
                      user.str ? user.str : "<NULL>",
                      proxied_host.str ? proxied_host.str : "<NULL>",
                      proxied_user.str ? proxied_user.str : "<NULL>"));
  if (table->field[MYSQL_PROXIES_PRIV_HOST]->store(host.str,
                                                   host.length,
                                                   system_charset_info))
    DBUG_RETURN(true);
  if (table->field[MYSQL_PROXIES_PRIV_USER]->store(user.str,
                                                   user.length,
                                                   system_charset_info))
    DBUG_RETURN(true);
  if (table->field[MYSQL_PROXIES_PRIV_PROXIED_HOST]->store(proxied_host.str,
                                                           proxied_host.length,
                                                           system_charset_info))
    DBUG_RETURN(true);
  if (table->field[MYSQL_PROXIES_PRIV_PROXIED_USER]->store(proxied_user.str,
                                                           proxied_user.length,
                                                           system_charset_info))
    DBUG_RETURN(true);

  DBUG_RETURN(false);
}

int
ACL_PROXY_USER::store_with_grant(TABLE * table,
                                 bool with_grant)
{
  DBUG_ENTER("ACL_PROXY_USER::store_with_grant");
  DBUG_PRINT("info", ("with_grant=%s", with_grant ? "TRUE" : "FALSE"));
  if (table->field[MYSQL_PROXIES_PRIV_WITH_GRANT]->store(with_grant ? 1 : 0,
                                                         true))
    DBUG_RETURN(true);

  DBUG_RETURN(false);
}

int
ACL_PROXY_USER::store_data_record(TABLE *table,
                                  const LEX_CSTRING &host,
                                  const LEX_CSTRING &user,
                                  const LEX_CSTRING &proxied_host,
                                  const LEX_CSTRING &proxied_user,
                                  bool with_grant,
                                  const char *grantor)
{
  DBUG_ENTER("ACL_PROXY_USER::store_pk");
  if (store_pk(table,  host, user, proxied_host, proxied_user))
    DBUG_RETURN(true);
  if (store_with_grant(table, with_grant))
    DBUG_RETURN(true);
  if (table->field[MYSQL_PROXIES_PRIV_GRANTOR]->store(grantor,
                                                      strlen(grantor),
                                                      system_charset_info))
    DBUG_RETURN(true);

  DBUG_RETURN(false);
}

/**
  Performs wildcard matching, aka globbing, on the input string with
  the given wildcard pattern, and the specified wildcard characters.
  This method does case insensitive comparisons.

  @param[in] cs character set of the input string and wildcard pattern
  @param[in] str input which should be matched against pattern
  @param[in] str_len length of the input string
  @param[in] wildstr pattern with wildcards
  @param[in] wildstr_len length of the wildcards pattern

  @return 0 if input string match with the pattern
  @return 1 otherwise
*/
int wild_case_compare(CHARSET_INFO *cs, const char *str, size_t str_len,
                      const char *wildstr, size_t wildstr_len)
{
  int flag;
  DBUG_ENTER("wild_case_compare");
  DBUG_PRINT("enter",("str: '%s'  wildstr: '%s'",str,wildstr));
  const char *wildstr_end= wildstr + wildstr_len;
  const char *str_end= str + str_len;

  /*
    Empty string matches only if there is only a wild_many(%) char
    in the string to be matched with.
  */
  if (str_len == 0)
  {
    bool ret_value = true;
    if (wildstr_len == 1)
    {
      ret_value = !(*wildstr == wild_many);
    }
    DBUG_RETURN(ret_value);
  }

  while (wildstr != wildstr_end && str != str_end)
  {
    while (wildstr != wildstr_end &&
           *wildstr != wild_many && *wildstr != wild_one)
    {
      if (*wildstr == wild_prefix && wildstr[1])
        wildstr++;
      if (my_toupper(cs, *wildstr++) != my_toupper(cs, *str++))
        DBUG_RETURN(1);
    }
    if (wildstr == wildstr_end)
    {
      DBUG_RETURN(str != str_end);
    }
    if (*wildstr++ == wild_one)
    {
      ++str;
      if (str == str_end) /* One char; skip */
      {
        DBUG_RETURN(wildstr != wildstr_end);
      }
    }
    else
    {                                           /* Found '*' */
      if (wildstr == wildstr_end)
      {
         DBUG_RETURN(0);  /* '*' as last char: OK */
      }
      flag=(*wildstr != wild_many && *wildstr != wild_one);
      do
      {
        if (flag)
        {
          char cmp;
          if ((cmp= *wildstr) == wild_prefix && wildstr[1])
            cmp=wildstr[1];
          cmp=my_toupper(cs, cmp);
          while (str != str_end && my_toupper(cs, *str) != cmp)
            str++;
          if (str == str_end) DBUG_RETURN (1);
        }
        if (wild_case_compare(cs, str, str_end - str, wildstr,
                              wildstr_end - wildstr) == 0)
          DBUG_RETURN (0);
        ++str;
      } while (str != str_end);
      DBUG_RETURN(1);
    }
  }
  DBUG_RETURN (str != str_end);
}

int wild_case_compare(CHARSET_INFO *cs, const char *str,const char *wildstr)
{
  return wild_case_compare(cs, str, strlen(str), wildstr, strlen(wildstr));
}


/*
  Return a number which, if sorted 'desc', puts strings in this order:
    no wildcards
    strings containg wildcards and non-wildcard characters
    single muilt-wildcard character('%')
    empty string
*/

ulong get_sort(uint count,...)
{
  va_list args;
  va_start(args,count);
  ulong sort=0;

  /* Should not use this function with more than 4 arguments for compare. */
  DBUG_ASSERT(count <= 4);

  while (count--)
  {
    char *start, *str= va_arg(args,char*);
    uint chars= 0;
    uint wild_pos= 0;

    /*
      wild_pos
        0                            if string is empty
        1                            if string is a single muilt-wildcard
                                     character('%')
        first wildcard position + 1  if string containg wildcards and
                                     non-wildcard characters
    */

    if ((start= str))
    {
      for (; *str ; str++)
      {
        if (*str == wild_prefix && str[1])
          str++;
        else if (*str == wild_many || *str == wild_one)
        {
          wild_pos= (uint) (str - start) + 1;
          if (!(wild_pos == 1 && *str == wild_many && *(++str) == '\0'))
            wild_pos++;
          break;
        }
        chars= 128;                             // Marker that chars existed
      }
    }
    sort= (sort << 8) + (wild_pos ? min(wild_pos, 127U) : chars);
  }
  va_end(args);
  return sort;
}


/**
  Check if the given host name needs to be resolved or not.
  Host name has to be resolved if it actually contains *name*.

  For example:
    192.168.1.1               --> false
    192.168.1.0/255.255.255.0 --> false
    %                         --> false
    192.168.1.%               --> false
    AB%                       --> false

    AAAAFFFF                  --> true (Hostname)
    AAAA:FFFF:1234:5678       --> false
    ::1                       --> false

  This function does not check if the given string is a valid host name or
  not. It assumes that the argument is a valid host name.

  @param hostname   the string to check.

  @return a flag telling if the argument needs to be resolved or not.
  @retval true the argument is a host name and needs to be resolved.
  @retval false the argument is either an IP address, or a patter and
          should not be resolved.
*/

bool hostname_requires_resolving(const char *hostname)
{

  /* called only for --skip-name-resolve */
  DBUG_ASSERT(specialflag & SPECIAL_NO_RESOLVE);

  if (!hostname)
    return false;

  /*
    If the string contains any of {':', '%', '_', '/'}, it is definitely
    not a host name:
      - ':' means that the string is an IPv6 address;
      - '%' or '_' means that the string is a pattern;
      - '/' means that the string is an IPv4 network address;
  */

  for (const char *p= hostname; *p; ++p)
  {
    switch (*p) {
      case ':':
      case '%':
      case '_':
      case '/':
        return false;
    }
  }

  /*
    Now we have to tell a host name (ab.cd, 12.ab) from an IPv4 address
    (12.34.56.78). The assumption is that if the string contains only
    digits and dots, it is an IPv4 address. Otherwise -- a host name.
  */

  for (const char *p= hostname; *p; ++p)
  {
    if (*p != '.' && !my_isdigit(&my_charset_latin1, *p))
      return true; /* a "letter" has been found. */
  }

  return false; /* all characters are either dots or digits. */
}


GRANT_COLUMN::GRANT_COLUMN(String &c,  ulong y)
  : rights(y), column(c.ptr(), c.length())
{
}


void GRANT_NAME::set_user_details(const char *h, const char *d,
                                  const char *u, const char *t,
                                  bool is_routine)
{
  /* Host given by user */
  host.update_hostname(strdup_root(&memex, h));
  if (db != d)
  {
    db= strdup_root(&memex, d);
    if (lower_case_table_names)
      my_casedn_str(files_charset_info, db);
  }
  user = strdup_root(&memex,u);
  sort=  get_sort(3,host.get_host(),db,user);
  if (tname != t)
  {
    tname= strdup_root(&memex, t);
    if (lower_case_table_names || is_routine)
      my_casedn_str(files_charset_info, tname);
  }

  hash_key= user;
  hash_key.push_back('\0');
  hash_key.append(db);
  hash_key.push_back('\0');
  hash_key.append(tname);
  hash_key.push_back('\0');
}

GRANT_NAME::GRANT_NAME(const char *h, const char *d,const char *u,
                       const char *t, ulong p, bool is_routine)
  :db(0), tname(0), privs(p)
{
  set_user_details(h, d, u, t, is_routine);
}

GRANT_TABLE::GRANT_TABLE(const char *h, const char *d,const char *u,
                         const char *t, ulong p, ulong c)
  : GRANT_NAME(h,d,u,t,p, false), cols(c),
    hash_columns(system_charset_info, key_memory_acl_memex)
{
}


GRANT_NAME::GRANT_NAME(TABLE *form, bool is_routine)
{
  host.update_hostname(get_field(&memex, form->field[0]));
  db=    get_field(&memex,form->field[1]);
  user=  get_field(&memex,form->field[2]);
  if (!user)
    user= (char*) "";
  sort=  get_sort(3, host.get_host(), db, user);
  tname= get_field(&memex,form->field[3]);
  if (!db || !tname) {
    /* Wrong table row; Ignore it */
    privs= 0;
    return;                                     /* purecov: inspected */
  }
  if (lower_case_table_names)
  {
    my_casedn_str(files_charset_info, db);
  }
  if (lower_case_table_names || is_routine)
  {
    my_casedn_str(files_charset_info, tname);
  }

  hash_key= user;
  hash_key.push_back('\0');
  hash_key.append(db);
  hash_key.push_back('\0');
  hash_key.append(tname);
  hash_key.push_back('\0');

  if (form->field[MYSQL_TABLES_PRIV_FIELD_TABLE_PRIV])
  {
    privs = (ulong) form->field[MYSQL_TABLES_PRIV_FIELD_TABLE_PRIV]->val_int();
    privs = fix_rights_for_table(privs);
  }
}


GRANT_TABLE::GRANT_TABLE(TABLE *form)
  : GRANT_NAME(form, false),
    hash_columns(system_charset_info, key_memory_acl_memex)
{
  if (!db || !tname)
  {
    /* Wrong table row; Ignore it */
    cols= 0;
    return;
  }

  if (form->field[MYSQL_TABLES_PRIV_FIELD_COLUMN_PRIV])
  {
    cols= (ulong) form->field[MYSQL_TABLES_PRIV_FIELD_COLUMN_PRIV]->val_int();
    cols =  fix_rights_for_column(cols);
  }
  else
    cols= 0;
}


GRANT_TABLE::~GRANT_TABLE()
{
}


bool GRANT_TABLE::init(TABLE *col_privs)
{
  int error;

  if (cols)
  {
    uchar key[MAX_KEY_LENGTH];
    uint key_prefix_len;

    KEY_PART_INFO *key_part= col_privs->key_info->key_part;
    col_privs->field[0]->store(host.get_host(),
                               host.get_host() ? host.get_host_len() : 0,
                               system_charset_info);
    col_privs->field[1]->store(db, strlen(db), system_charset_info);
    col_privs->field[2]->store(user, strlen(user), system_charset_info);
    col_privs->field[3]->store(tname, strlen(tname), system_charset_info);

    key_prefix_len= (key_part[0].store_length +
                     key_part[1].store_length +
                     key_part[2].store_length +
                     key_part[3].store_length);
    key_copy(key, col_privs->record[0], col_privs->key_info, key_prefix_len);
    col_privs->field[4]->store("", 0, &my_charset_latin1);

    error= col_privs->file->ha_index_init(0, 1);
    DBUG_EXECUTE_IF("wl7158_grant_table_1",
                    col_privs->file->ha_index_end();
                    error= HA_ERR_LOCK_DEADLOCK;);
    if (error)
    {
      acl_print_ha_error(error);
      return true;
    }

    error=
      col_privs->file->ha_index_read_map(col_privs->record[0], (uchar*) key,
                                         (key_part_map)15, HA_READ_KEY_EXACT);
    DBUG_ASSERT(col_privs->file->ht->db_type == DB_TYPE_NDBCLUSTER ||
                error != HA_ERR_LOCK_DEADLOCK);
    DBUG_ASSERT(col_privs->file->ht->db_type == DB_TYPE_NDBCLUSTER ||
                error != HA_ERR_LOCK_WAIT_TIMEOUT);
    DBUG_EXECUTE_IF("wl7158_grant_table_2",
                    error= HA_ERR_LOCK_DEADLOCK;);
    if (error)
    {
      bool ret= false;
      cols= 0;
      if (error != HA_ERR_KEY_NOT_FOUND && error != HA_ERR_END_OF_FILE)
      {
        acl_print_ha_error(error);
        ret= true;
      }
      col_privs->file->ha_index_end();
      return ret;
    }

    do
    {
      String *res,column_name;
      GRANT_COLUMN *mem_check;
      /* As column name is a string, we don't have to supply a buffer */
      res= col_privs->field[4]->val_str(&column_name);
      ulong priv= (ulong) col_privs->field[6]->val_int();
      DBUG_EXECUTE_IF("mysql_grant_table_init_out_of_memory",
                      DBUG_SET("+d,simulate_out_of_memory"););
      if (!(mem_check= new (*THR_MALLOC)
              GRANT_COLUMN(*res, fix_rights_for_column(priv))))
      {
        /* Don't use this entry */
        col_privs->file->ha_index_end();

        DBUG_EXECUTE_IF("mysql_grant_table_init_out_of_memory",
                        DBUG_SET("-d,simulate_out_of_memory"););
        return true;
      }
      hash_columns.emplace(mem_check->column,
                           unique_ptr_destroy_only<GRANT_COLUMN>(mem_check));

      error= col_privs->file->ha_index_next(col_privs->record[0]);
      DBUG_ASSERT(col_privs->file->ht->db_type == DB_TYPE_NDBCLUSTER ||
                  error != HA_ERR_LOCK_DEADLOCK);
      DBUG_ASSERT(col_privs->file->ht->db_type == DB_TYPE_NDBCLUSTER ||
                  error != HA_ERR_LOCK_WAIT_TIMEOUT);
      DBUG_EXECUTE_IF("wl7158_grant_table_3",
                      error= HA_ERR_LOCK_DEADLOCK;);
      if (error && error != HA_ERR_END_OF_FILE)
      {
        acl_print_ha_error(error);
        col_privs->file->ha_index_end();
        return true;
      }
    }
    while (!error && !key_cmp_if_same(col_privs,key,0,key_prefix_len));
    col_privs->file->ha_index_end();
  }

  return false;
}

/*
  Find first entry that matches the current user
*/

ACL_USER *
find_acl_user(const char *host, const char *user, bool exact)
{
  DBUG_ENTER("find_acl_user");
  DBUG_PRINT("enter",("host: '%s'  user: '%s'",host,user));

  DBUG_ASSERT(assert_acl_cache_read_lock(current_thd));

  if (likely(acl_users))
  {
    for (ACL_USER *acl_user= acl_users->begin();
         acl_user != acl_users->end(); ++acl_user)
    {
      DBUG_PRINT("info",("strcmp('%s','%s'), compare_hostname('%s','%s'),",
                         user, acl_user->user ? acl_user->user : "",
                         host,
                         acl_user->host.get_host() ? acl_user->host.get_host() :
                         ""));
      if ((!acl_user->user && !user[0]) ||
          (acl_user->user && !strcmp(user,acl_user->user)))
      {
        if (exact ? !my_strcasecmp(system_charset_info, host,
                                   acl_user->host.get_host() ?
                                   acl_user->host.get_host() : "") :
            acl_user->host.compare_hostname(host,host))
        {
          DBUG_RETURN(acl_user);
        }
      }
    }
  }
  DBUG_RETURN(0);
}


/*
  Find user in ACL

  SYNOPSIS
    is_acl_user()
    thd                  Handle to THD
    host                 host name
    user                 user name

  RETURN
   false  user not fond
   true   there are such user
*/

bool is_acl_user(THD *thd, const char *host, const char *user)
{
  bool res= true;

  /* --skip-grants */
  if (!initialized)
    return res;

  Acl_cache_lock_guard acl_cache_lock(thd, Acl_cache_lock_mode::READ_MODE);
  if (!acl_cache_lock.lock(false))
    return res;

  res= find_acl_user(host, user, true) != NULL;
  return res;
}


/**
  Validate if a user can proxy as another user

  @param user              the logged in user (proxy user)
  @param host              the hostname part of the logged in userid
  @param ip                the ip of the logged in userid
  @param authenticated_as  the effective user a plugin is trying to
                           impersonate as (proxied user)
  @param [out] proxy_used  True if a proxy is found
  @return                  proxy user definition
    @retval NULL           proxy user definition not found or not applicable
    @retval non-null       the proxy user data
*/

ACL_PROXY_USER *
acl_find_proxy_user(const char *user, const char *host, const char *ip,
                    char *authenticated_as, bool *proxy_used)
{
  /* if the proxied and proxy user are the same return OK */
  DBUG_ENTER("acl_find_proxy_user");
  DBUG_PRINT("info", ("user=%s host=%s ip=%s authenticated_as=%s",
                      user, host, ip, authenticated_as));

  if (!strcmp(authenticated_as, user))
  {
    DBUG_PRINT ("info", ("user is the same as authenticated_as"));
    DBUG_RETURN (NULL);
  }

  bool find_any = check_proxy_users && !*authenticated_as;

  if(!find_any)
    *proxy_used= true;
  for (ACL_PROXY_USER *proxy= acl_proxy_users->begin();
       proxy != acl_proxy_users->end(); ++proxy)
  {
	if (proxy->matches(host, user, ip, authenticated_as, find_any))
	{
      DBUG_PRINT("info", ("proxy matched=%s@%s",
		proxy->get_proxied_user(),
		proxy->get_proxied_host()));
      if (!find_any)
	  {
        DBUG_PRINT("info", ("returning specific match as authenticated_as was specified"));
        *proxy_used = true;
        DBUG_RETURN(proxy);
      }
      else
      {
        // we never use anonymous users when mapping
        // proxy users for internal plugins:
        if (strcmp(proxy->get_proxied_user() ?
          proxy->get_proxied_user() : "", ""))
        {
          if (find_acl_user(
            proxy->get_proxied_host(),
            proxy->get_proxied_user(),
            true))
          {
            DBUG_PRINT("info", ("setting proxy_used to true, as \
              find_all search matched real user=%s host=%s",
              proxy->get_proxied_user(),
              proxy->get_proxied_host()));
            *proxy_used = true;
            strcpy(authenticated_as, proxy->get_proxied_user());
          }
          else
          {
            DBUG_PRINT("info", ("skipping match because ACL user \
              does not exist, looking for next match to map"));
          }
          if (*proxy_used)
          {
            DBUG_PRINT("info", ("returning matching user"));
            DBUG_RETURN(proxy);
          }
        }
      }
	}
  }
  DBUG_PRINT("info", ("No matching users found, returning null"));
  DBUG_RETURN(NULL);
}


void clear_and_init_db_cache()
{
  db_cache.clear();
}


/**
  Insert a new entry in db_cache

  @param [in] thd    Handle to THD object
  @param [in] entry  Entry to be inserted in db_cache
*/

static void
insert_entry_in_db_cache(THD *thd, acl_entry *entry)
{
  DBUG_ENTER("insert_entry_in_db_cache");
  /* Either have WRITE lock or none at all */
  DBUG_ASSERT(assert_acl_cache_write_lock(thd) ||
              !assert_acl_cache_read_lock(thd));

  Acl_cache_lock_guard acl_cache_lock(thd, Acl_cache_lock_mode::WRITE_MODE);

  /*
    In following cases release memory and return
    1. Could not lock cache : This is ok because db_cache
       second level cache anyways.
    2. Someone already inserted a similar entry.
  */
  unique_ptr_my_free<acl_entry> entry_ptr(entry);
  if (!acl_cache_lock.lock(false))
    DBUG_VOID_RETURN;
  db_cache.emplace(std::string(entry->key, entry->length),
                   std::move(entry_ptr));
  DBUG_VOID_RETURN;
}


/**
  Get privilege for a host, user, and db
  combination.

  @note db_cache is not used if db_is_pattern
  is set.

  @param thd   Thread handler
  @param host  Host name
  @param ip    Ip
  @param user  user name
  @param db    We look for the ACL of this database
  @param db_is_pattern

  @return Database ACL
*/

ulong acl_get(THD *thd, const char *host, const char *ip,
              const char *user, const char *db, bool db_is_pattern)
{
  ulong host_access= ~(ulong)0, db_access= 0;
  size_t key_length, copy_length;
  char key[ACL_KEY_LENGTH],*tmp_db,*end;
  acl_entry *entry;
  DBUG_ENTER("acl_get");

  copy_length= (strlen(ip ? ip : "") +
                strlen(user ? user : "") +
                strlen(db ? db : "")) + 2; /* Added 2 at the end to avoid
                                              buffer overflow at strmov()*/
  /*
    Make sure that my_stpcpy() operations do not result in buffer overflow.
  */
  if (copy_length >= ACL_KEY_LENGTH)
    DBUG_RETURN(0);
  Acl_cache_lock_guard acl_cache_lock(thd, Acl_cache_lock_mode::READ_MODE);
  if (!acl_cache_lock.lock(false))
    DBUG_RETURN(db_access);

  end=my_stpcpy((tmp_db=my_stpcpy(my_stpcpy(key, ip ? ip : "")+1,user)+1),db);
  if (lower_case_table_names)
  {
    my_casedn_str(files_charset_info, tmp_db);
    db=tmp_db;
  }
  key_length= (size_t) (end-key);
  if (!db_is_pattern)
  {
    const auto it= db_cache.find(std::string(key, key_length));
    if (it != db_cache.end())
    {
      db_access= it->second->access;
      DBUG_PRINT("exit", ("access: 0x%lx", db_access));
      DBUG_RETURN(db_access);
    }
  }

  /*
    Check if there are some access rights for database and user
  */
  for (ACL_DB *acl_db= acl_dbs->begin(); acl_db != acl_dbs->end(); ++acl_db)
  {
    if (!acl_db->user || !strcmp(user,acl_db->user))
    {
      if (acl_db->host.compare_hostname(host,ip))
      {
        if (!acl_db->db || !wild_compare(db,acl_db->db,db_is_pattern))
        {
          db_access=acl_db->access;
          if (acl_db->host.get_host())
            goto exit;                          // Fully specified. Take it
          break; /* purecov: tested */
        }
      }
    }
  }
  if (!db_access)
    goto exit;                                  // Can't be better

exit:
  /* Save entry in cache for quick retrieval */
  if (!db_is_pattern &&
      (entry= (acl_entry*) my_malloc(key_memory_acl_cache,
                                     sizeof(acl_entry)+key_length,
                                     MYF(0))))
  {
    entry->access=(db_access & host_access);
    entry->length=key_length;
    memcpy((uchar*) entry->key,key,key_length);
    acl_cache_lock.unlock();
    insert_entry_in_db_cache(thd, entry);
  }
  DBUG_PRINT("exit", ("access: 0x%lx", db_access & host_access));
  DBUG_RETURN(db_access & host_access);
}


/*
  Check if there are any possible matching entries for this host

  NOTES
    All host names without wild cards are stored in a hash table,
    entries with wildcards are stored in a dynamic array
*/

static void init_check_host(void)
{
  DBUG_ENTER("init_check_host");
  if (acl_wild_hosts != NULL)
    acl_wild_hosts->clear();
  else
    acl_wild_hosts=
      new Prealloced_array<ACL_HOST_AND_IP, ACL_PREALLOC_SIZE>(key_memory_acl_mem);

  size_t acl_users_size= acl_users ? acl_users->size() : 0;

  acl_check_hosts= new collation_unordered_map<std::string, ACL_USER *>
    (system_charset_info, key_memory_acl_mem);
  if (acl_users_size && !allow_all_hosts)
  {
    for (ACL_USER *acl_user= acl_users->begin();
         acl_user != acl_users->end(); ++acl_user)
    {
      if (acl_user->host.has_wildcard())
      {                                         // Has wildcard
        ACL_HOST_AND_IP *acl= NULL;
        for (acl= acl_wild_hosts->begin(); acl != acl_wild_hosts->end(); ++acl)
        {                                       // Check if host already exists
          if (!my_strcasecmp(system_charset_info,
                             acl_user->host.get_host(), acl->get_host()))
            break;                              // already stored
        }
        if (acl == acl_wild_hosts->end())       // If new
          acl_wild_hosts->push_back(acl_user->host);
      }
      else
      {
        // Will be ignored if there's already an entry.
        acl_check_hosts->emplace(acl_user->host.get_host(), acl_user);
      }
    }
  }
  acl_wild_hosts->shrink_to_fit();
  DBUG_VOID_RETURN;
}


/*
  Rebuild lists used for checking of allowed hosts

  We need to rebuild 'acl_check_hosts' and 'acl_wild_hosts' after adding,
  dropping or renaming user, since they contain pointers to elements of
  'acl_user' array, which are invalidated by drop operation, and use
  ACL_USER::host::hostname as a key, which is changed by rename.
*/
void rebuild_check_host(void)
{
  delete acl_wild_hosts;
  acl_wild_hosts= NULL;
  delete acl_check_hosts;
  acl_check_hosts= nullptr;
  init_check_host();
}


/*
  Gets user credentials without authentication and resource limit checks. This
  function is used to initialized a new Security_context. It's a terrible
  anti-pattern that needs to go.

  SYNOPSIS
    acl_getroot()
      thd                Handle to THD
      sctx               Context which should be initialized
      user               user name
      host               host name
      ip                 IP
      db                 current data base name

  RETURN
    false  OK
    true   Error
*/

bool acl_getroot(THD *thd, Security_context *sctx, char *user, char *host,
                 char *ip, const char *db)
{
  int res= 1;
  ACL_USER *acl_user= 0;
  DBUG_ENTER("acl_getroot");

  DBUG_PRINT("enter", ("Host: '%s', Ip: '%s', User: '%s', db: '%s'",
                       (host ? host : "(NULL)"), (ip ? ip : "(NULL)"),
                       user, (db ? db : "(NULL)")));
  sctx->set_user_ptr(user, user ? strlen(user) : 0);
  sctx->set_host_ptr(host, host ? strlen(host) : 0);
  sctx->set_ip_ptr(ip, ip? strlen(ip) : 0);
  sctx->set_host_or_ip_ptr();

  if (!initialized)
  {
    /*
      here if mysqld's been started with --skip-grant-tables option.
    */
    sctx->skip_grants();
    DBUG_RETURN(false);
  }

  sctx->set_master_access(0);
  sctx->cache_current_db_access(0);
  sctx->assign_priv_user("", 0);
  sctx->assign_priv_host("", 0);

  Acl_cache_lock_guard acl_cache_lock(thd,
                                      Acl_cache_lock_mode::READ_MODE);
  if (!acl_cache_lock.lock(false))
    DBUG_RETURN(true);

  /*
     Find acl entry in user database.
     This is specially tailored to suit the check we do for CALL of
     a stored procedure; user is set to what is actually a
     priv_user, which can be ''.
  */
  for (ACL_USER *acl_user_tmp= acl_users->begin();
       acl_user_tmp != acl_users->end(); ++acl_user_tmp)
  {
    if ((!acl_user_tmp->user && !user[0]) ||
        (acl_user_tmp->user && strcmp(user, acl_user_tmp->user) == 0))
    {
      if (acl_user_tmp->host.compare_hostname(host, ip))
      {
        acl_user= acl_user_tmp;
        res= 0;
        break;
      }
    }
  }

  if (acl_user)
  {
    sctx->clear_active_roles();
    List_of_auth_id_refs default_roles;
    Auth_id_ref authid= create_authid_from(acl_user);
    /* Needs Acl_cache_lock_guard in read mode */
    get_default_roles(authid, &default_roles);
    List_of_auth_id_refs::iterator it= default_roles.begin();
    for(;it != default_roles.end(); ++it)
    {
      if (sctx->activate_role(it->first, it->second))
      {
        sctx->clear_active_roles();
        break;
      }
    }

    if (sctx->get_active_roles()->size() == 0)
    {
      for (ACL_DB *acl_db= acl_dbs->begin(); acl_db != acl_dbs->end(); ++acl_db)
      {
        if (!acl_db->user ||
            (user && user[0] && !strcmp(user, acl_db->user)))
        {
          if (acl_db->host.compare_hostname(host, ip))
          {
            if (!acl_db->db || (db && !wild_compare(db, acl_db->db, 0)))
            {
              sctx->cache_current_db_access(acl_db->access);
              break;
            }
          }
        } // end if
      } // end for
      sctx->set_master_access(acl_user->access);
    } // end if
    sctx->assign_priv_user(user, user ? strlen(user) : 0);
    sctx->assign_priv_host(acl_user->host.get_host(),
                           acl_user->host.get_host() ?
                           strlen(acl_user->host.get_host()) : 0);

    sctx->set_password_expired(acl_user->password_expired);
    sctx->lock_account(acl_user->account_locked);
  } // end if

  if (acl_user && sctx->get_active_roles()->size() > 0)
  {
    sctx->checkout_access_maps();
    ulong db_acl= sctx->db_acl({db, strlen(db)});
    sctx->cache_current_db_access(db_acl);
  }
  DBUG_RETURN(res);
}


namespace {

class ACL_compare :
  public std::binary_function<ACL_ACCESS, ACL_ACCESS, bool>
{
public:
  bool operator()(const ACL_ACCESS &a, const ACL_ACCESS &b)
  {
    return a.sort > b.sort;
  }
};

} // namespace


/**
  Convert scrambled password to binary form, according to scramble type,
  Binary form is stored in user.salt.

  @param acl_user The object where to store the salt

  Despite the name of the function it is used when loading ACLs from disk
  to store the password hash in the ACL_USER object.
  Note that it works only for native and "old" mysql authentication built-in
  plugins.

  Assumption : user's authentication plugin information is available.

  @return Password hash validation
    @retval false Hash is of suitable length
    @retval true Hash is of wrong length or format
*/

static bool set_user_salt(ACL_USER *acl_user)
{
  bool result= false;
  plugin_ref plugin= NULL;

  plugin= my_plugin_lock_by_name(0, acl_user->plugin,
                                 MYSQL_AUTHENTICATION_PLUGIN);
  if (plugin)
  {
    st_mysql_auth *auth= (st_mysql_auth *) plugin_decl(plugin)->info;
    result=  auth->set_salt(acl_user->auth_string.str,
                            acl_user->auth_string.length,
                            acl_user->salt,
                            &acl_user->salt_len);
    plugin_unlock(0, plugin);
  }
  return result;
}

/**
  Iterate over the user records and check for irregularities.
  Currently this includes :
   - checking if the plugin referenced is present.
   - if there's sha256 users and there's neither SSL nor RSA configured
*/
static void
validate_user_plugin_records()
{
  DBUG_ENTER("validate_user_plugin_records");
  if (!validate_user_plugins)
    DBUG_VOID_RETURN;

  lock_plugin_data();
  for (ACL_USER *acl_user= acl_users->begin();
       acl_user != acl_users->end(); ++acl_user)
  {
    struct st_plugin_int *plugin;

    if (acl_user->plugin.length)
    {
      /* rule 1 : plugin does exit */
      if (!auth_plugin_is_built_in(acl_user->plugin.str))
      {
        plugin= plugin_find_by_type(acl_user->plugin,
                                    MYSQL_AUTHENTICATION_PLUGIN);

        if (!plugin)
        {
          LogErr(WARNING_LEVEL, ER_AUTHCACHE_PLUGIN_MISSING,
                 (int) acl_user->plugin.length, acl_user->plugin.str,
                 acl_user->user,
                 static_cast<int>(acl_user->host.get_host_len()),
                 acl_user->host.get_host());
        }
      }
      if (acl_user->plugin.str == sha256_password_plugin_name.str &&
          sha256_rsa_auth_status() && !ssl_acceptor_fd)
      {
#if !defined(HAVE_WOLFSSL)
        const char *missing= "but neither SSL nor RSA keys are";
#else
        const char *missing= "but no SSL is";
#endif

        LogErr(WARNING_LEVEL, ER_AUTHCACHE_PLUGIN_CONFIG,
               sha256_password_plugin_name.str,
               acl_user->user,
               static_cast<int>(acl_user->host.get_host_len()),
               acl_user->host.get_host(), missing);
      }
    }
  }
  unlock_plugin_data();
  DBUG_VOID_RETURN;
}


/**
  Audit notification for flush

  @param [in] thd Handle to THD
*/

void notify_flush_event(THD *thd)
{
  mysql_audit_notify(thd, AUDIT_EVENT(MYSQL_AUDIT_AUTHENTICATION_FLUSH),
                     0, NULL, NULL, NULL, false, NULL, NULL);
}


/**
  Initialize roles structures from role tables handle.

  This function is called by acl_reload and may fail to
  initialize role structures if handle to role_edges and/or
  default_roles are NUL

  @param [in] thd      Handle to THD object
  @param [in] tablelst Handle to Roles tables

  @returns status of cache update
    @retval false Success
    @retval true failure
*/
static bool reload_roles_cache(THD *thd, TABLE_LIST *tablelst)
{
  DBUG_ENTER("reload_roles_cache");
  DBUG_ASSERT(tablelst);

  /*
    Attempt to reload the role cache only if the role_edges and
    default_roles tables exist.
  */
  if((tablelst[0].table) && (tablelst[1].table) &&
     populate_roles_caches(thd, tablelst))
  {
    DBUG_RETURN(true);
  }

  DBUG_RETURN(false);
}

/*
  Initialize structures responsible for user/db-level privilege checking and
  load privilege information for them from tables in the 'mysql' database.

  SYNOPSIS
    acl_init()
      dont_read_acl_tables  true if we want to skip loading data from
                            privilege tables and disable privilege checking.

  NOTES
    This function is mostly responsible for preparatory steps, main work
    on initialization and grants loading is done in acl_reload().

  RETURN VALUES
    0   ok
    1   Could not initialize grant's
*/

bool acl_init(bool dont_read_acl_tables)
{
  THD  *thd;
  bool return_val;
  DBUG_ENTER("acl_init");

  init_acl_cache();

  acl_cache_initialized= true;

  /*
    cache built-in native authentication plugins,
    to avoid hash searches and a global mutex lock on every connect
  */
  native_password_plugin= my_plugin_lock_by_name(0,
           native_password_plugin_name, MYSQL_AUTHENTICATION_PLUGIN);
  if (!native_password_plugin)
    DBUG_RETURN(1);

  if (dont_read_acl_tables)
  {
    DBUG_RETURN(0); /* purecov: tested */
  }

  /*
    To be able to run this from boot, we allocate a temporary THD
  */
  if (!(thd=new THD))
    DBUG_RETURN(1); /* purecov: inspected */
  thd->thread_stack= (char*) &thd;
  thd->store_globals();

  /*
    Check storage engine type for every ACL table and output warning
    message in case it's different from supported one (InnoDB). We
    still allow server to start-up if tables are in different SE
    since this is necessary to be able to perform privilege table
    upgrade without extra server restarts. Account management
    statements do their own checks and refuse to operate if privilege
    tables are using unsupported SE.
  */
  return_val= check_engine_type_for_acl_table(thd);

  /*
    Check all the ACL tables are intact and output warning message in
    case any of the ACL tables are corrupted.
  */
  check_acl_tables_intact(thd);

  /*
    It is safe to call acl_reload() since acl_* arrays and hashes which
    will be freed there are global static objects and thus are initialized
    by zeros at startup.
  */
  return_val|= acl_reload(thd);
  notify_flush_event(thd);
  thd->release_resources();
  delete thd;

  DBUG_RETURN(return_val);
}


/*
  Initialize structures responsible for user/db-level privilege checking
  and load information about grants from open privilege tables.

  SYNOPSIS
    acl_load()
      thd     Current thread
      tables  List containing open "mysql.host", "mysql.user",
              "mysql.db" and "mysql.proxies_priv", "mysql.global_grants"
              tables in that order.

  RETURN VALUES
    false  Success
    true   Error
*/

static bool acl_load(THD *thd, TABLE_LIST *tables)
{
  TABLE *table;
  READ_RECORD read_record_info;
  bool return_val= true;
  bool check_no_resolve= specialflag & SPECIAL_NO_RESOLVE;
  char tmp_name[NAME_LEN+1];
  sql_mode_t old_sql_mode= thd->variables.sql_mode;
  bool password_expired= false;
  bool super_users_with_empty_plugin= false;
  Acl_load_user_table_schema_factory user_table_schema_factory;
  Acl_load_user_table_schema *table_schema = NULL;
  bool is_old_db_layout= false;
  DBUG_ENTER("acl_load");

  DBUG_EXECUTE_IF("wl_9262_set_max_length_hostname",
                    thd->security_context()->assign_priv_host(
                      "oh_my_gosh_this_is_a_long_"
                      "hostname_look_at_it_it_has_60"
                      "_char", 60);
                    thd->security_context()->assign_host(
                      "oh_my_gosh_this_is_a_long_"
                      "hostname_look_at_it_it_has_60"
                      "_char", 60);
                    thd->security_context()->set_host_or_ip_ptr();
                    );

  thd->variables.sql_mode&= ~MODE_PAD_CHAR_TO_FULL_LENGTH;

  grant_version++; /* Privileges updated */

  clear_and_init_db_cache();             // Clear locked hostname cache

  init_sql_alloc(key_memory_acl_mem,
                 &global_acl_memory, ACL_ALLOC_BLOCK_SIZE, 0);
  /*
    Prepare reading from the mysql.user table
  */
  if (init_read_record(&read_record_info, thd, table=tables[0].table,
                       NULL, 1, 1, false))
    goto end;
  table->use_all_columns();
  acl_users->clear();
  /*
   We need to check whether we are working with old database layout. This
   might be the case for instance when we are running mysql_upgrade.
  */
  table_schema= user_table_schema_factory.get_user_table_schema(table);
  is_old_db_layout= user_table_schema_factory.is_old_user_table_schema(table);

  allow_all_hosts=0;
  int read_rec_errcode;
  while (!(read_rec_errcode= read_record_info.read_record(&read_record_info)))
  {
    password_expired= false;
    /* Reading record from mysql.user */
    ACL_USER user;
    memset(&user, 0, sizeof(user));

    /*
      All accounts can authenticate per default. This will change when
      we add a new field to the user table.

      Currently this flag is only set to false when authentication is attempted
      using an unknown user name.
    */
    user.can_authenticate= true;

    /*
      Account is unlocked by default.
    */
    user.account_locked= false;

    /*
      The authorization id isn't a part of the role-graph per default.
      This is true even if CREATE ROLE is used.
    */
    user.is_role= false;

    user.host.update_hostname(get_field(&global_acl_memory,
                                      table->field[table_schema->host_idx()]));
    user.user= get_field(&global_acl_memory,
                         table->field[table_schema->user_idx()]);
    if (check_no_resolve && hostname_requires_resolving(user.host.get_host()))
    {
      LogErr(WARNING_LEVEL, ER_AUTHCACHE_USER_SKIPPED_NEEDS_RESOLVE,
             user.user ? user.user : "",
             user.host.get_host() ? user.host.get_host() : "");
    }

    /* Read password from authentication_string field */
    if (table->s->fields > table_schema->authentication_string_idx())
      user.auth_string.str=
        get_field(&global_acl_memory,
                  table->field[table_schema->authentication_string_idx()]);
    else
    {
      LogErr(ERROR_LEVEL, ER_AUTHCACHE_USER_TABLE_DODGY);

      end_read_record(&read_record_info);
      goto end;
    }
    if(user.auth_string.str)
      user.auth_string.length= strlen(user.auth_string.str);
    else
      user.auth_string= EMPTY_STR;

    {
      uint next_field;
      user.access= get_access(table, table_schema->select_priv_idx(),
                              &next_field) & GLOBAL_ACLS;
      /*
        if it is pre 5.0.1 privilege table then map CREATE privilege on
        CREATE VIEW & SHOW VIEW privileges
      */
      if (table->s->fields <= 31 && (user.access & CREATE_ACL))
        user.access|= (CREATE_VIEW_ACL | SHOW_VIEW_ACL);

      /*
        if it is pre 5.0.2 privilege table then map CREATE/ALTER privilege on
        CREATE PROCEDURE & ALTER PROCEDURE privileges
      */
      if (table->s->fields <= 33 && (user.access & CREATE_ACL))
        user.access|= CREATE_PROC_ACL;
      if (table->s->fields <= 33 && (user.access & ALTER_ACL))
        user.access|= ALTER_PROC_ACL;

      /*
        pre 5.0.3 did not have CREATE_USER_ACL
      */
      if (table->s->fields <= 36 && (user.access & GRANT_ACL))
        user.access|= CREATE_USER_ACL;


      /*
        if it is pre 5.1.6 privilege table then map CREATE privilege on
        CREATE|ALTER|DROP|EXECUTE EVENT
      */
      if (table->s->fields <= 37 && (user.access & SUPER_ACL))
        user.access|= EVENT_ACL;

      /*
        if it is pre 5.1.6 privilege then map TRIGGER privilege on CREATE.
      */
      if (table->s->fields <= 38 && (user.access & SUPER_ACL))
        user.access|= TRIGGER_ACL;

      user.sort= get_sort(2,user.host.get_host(),user.user);

      /* Starting from 4.0.2 we have more fields */
      if (table->s->fields >= 31)
      {
        char *ssl_type=
          get_field(thd->mem_root, table->field[table_schema->ssl_type_idx()]);
        if (!ssl_type)
          user.ssl_type=SSL_TYPE_NONE;
        else if (!strcmp(ssl_type, "ANY"))
          user.ssl_type=SSL_TYPE_ANY;
        else if (!strcmp(ssl_type, "X509"))
          user.ssl_type=SSL_TYPE_X509;
        else  /* !strcmp(ssl_type, "SPECIFIED") */
          user.ssl_type=SSL_TYPE_SPECIFIED;

        user.ssl_cipher=
          get_field(&global_acl_memory,
                    table->field[table_schema->ssl_cipher_idx()]);
        user.x509_issuer=
          get_field(&global_acl_memory,
                    table->field[table_schema->x509_issuer_idx()]);
        user.x509_subject=
          get_field(&global_acl_memory,
                    table->field[table_schema->x509_subject_idx()]);

        char *ptr= get_field(thd->mem_root,
                             table->field[table_schema->max_questions_idx()]);
        user.user_resource.questions=ptr ? atoi(ptr) : 0;
        ptr= get_field(thd->mem_root,
                       table->field[table_schema->max_updates_idx()]);
        user.user_resource.updates=ptr ? atoi(ptr) : 0;
        ptr= get_field(thd->mem_root,
                       table->field[table_schema->max_connections_idx()]);
        user.user_resource.conn_per_hour= ptr ? atoi(ptr) : 0;
        if (user.user_resource.questions || user.user_resource.updates ||
            user.user_resource.conn_per_hour)
          mqh_used=1;

        if (table->s->fields > table_schema->max_user_connections_idx())
        {
          /* Starting from 5.0.3 we have max_user_connections field */
          ptr= get_field(thd->mem_root,
                         table->field[table_schema->max_user_connections_idx()]);
          user.user_resource.user_conn= ptr ? atoi(ptr) : 0;
        }

        if (table->s->fields >= 41)
        {
          /* We may have plugin & auth_String fields */
          const char *tmpstr=
            get_field(&global_acl_memory,
                      table->field[table_schema->plugin_idx()]);

          /* In case we are working with 5.6 db layout we need to make server
             aware of Password field and that the plugin column can be null.
             In case when plugin column is null we use native password plugin
             if we can.
          */
          if (is_old_db_layout && (tmpstr == NULL || strlen(tmpstr) == 0 ||
              my_strcasecmp(system_charset_info, tmpstr,
                            native_password_plugin_name.str) == 0))
          {
            char *password= get_field(&global_acl_memory,
                                    table->field[table_schema->password_idx()]);

            //We only support native hash, we do not support pre 4.1 hashes
            plugin_ref native_plugin= NULL;
            native_plugin= my_plugin_lock_by_name(0,
                                       native_password_plugin_name,
                                       MYSQL_AUTHENTICATION_PLUGIN);
            if (native_plugin)
            {
              uint password_len= password ? strlen(password) : 0;
              st_mysql_auth *auth=
                (st_mysql_auth *) plugin_decl(native_plugin)->info;
              if (auth->validate_authentication_string(password,
                                                       password_len) == 0)
              {
                //auth_string takes precedence over password
                if (user.auth_string.length == 0)
                {
                  user.auth_string.str= password;
                  user.auth_string.length= password_len;
                }
                if (tmpstr == NULL || strlen(tmpstr) == 0)
                  tmpstr= native_password_plugin_name.str;
              }
              else
              {
                if ((user.access & SUPER_ACL) && !super_users_with_empty_plugin
                    && (tmpstr == NULL || strlen(tmpstr) == 0))
                  super_users_with_empty_plugin= true;

                LogErr(WARNING_LEVEL,
                       ER_AUTHCACHE_USER_IGNORED_DEPRECATED_PASSWORD,
                       user.user ? user.user : "",
                       user.host.get_host() ? user.host.get_host() : "");
                plugin_unlock(0, native_plugin);
                continue;
              }
              plugin_unlock(0, native_plugin);
            }
          }

          /*
            Check if the plugin string is blank or null.
            If it is, the user will be skipped.
          */
          if(tmpstr == NULL || strlen(tmpstr) == 0)
          {
            if ((user.access & SUPER_ACL) && !super_users_with_empty_plugin)
                      super_users_with_empty_plugin= true;
            LogErr(WARNING_LEVEL, ER_AUTHCACHE_USER_IGNORED_NEEDS_PLUGIN,
                   user.user ? user.user : "",
                   user.host.get_host() ? user.host.get_host() : "");
            continue;
          }
          /*
            By comparing the plugin with the built in plugins it is possible
            to optimize the string allocation and comparision.
          */
          if (my_strcasecmp(system_charset_info, tmpstr,
                            native_password_plugin_name.str) == 0)
            user.plugin= native_password_plugin_name;
#if defined(HAVE_OPENSSL)
          else if(my_strcasecmp(system_charset_info, tmpstr,
                                sha256_password_plugin_name.str) == 0)
              user.plugin= sha256_password_plugin_name;
#endif
          else if(my_strcasecmp(system_charset_info, tmpstr,
                                caching_sha2_password_plugin_name.str) == 0)
            user.plugin= caching_sha2_password_plugin_name;
          else
            {
              user.plugin.str= tmpstr;
              user.plugin.length= strlen(tmpstr);
            }
        }

        /* Validate the hash string. */
        plugin_ref plugin= NULL;
        plugin= my_plugin_lock_by_name(0, user.plugin,
                                       MYSQL_AUTHENTICATION_PLUGIN);
        if (plugin)
        {
          st_mysql_auth *auth= (st_mysql_auth *) plugin_decl(plugin)->info;
          if (auth->validate_authentication_string(user.auth_string.str,
                                                   user.auth_string.length))
          {
            LogErr(WARNING_LEVEL, ER_AUTHCACHE_USER_IGNORED_INVALID_PASSWORD,
                   user.user ? user.user : "",
                   user.host.get_host() ? user.host.get_host() : "");
            plugin_unlock(0, plugin);
            continue;
          }
          plugin_unlock(0, plugin);
        }

        if (table->s->fields > table_schema->password_expired_idx())
        {
          char *tmpstr= get_field(&global_acl_memory,
                           table->field[table_schema->password_expired_idx()]);
          if (tmpstr && (*tmpstr == 'Y' || *tmpstr == 'y'))
          {
            user.password_expired= true;

            if (!auth_plugin_supports_expiration(user.plugin.str))
            {
              LogErr(WARNING_LEVEL,
                     ER_AUTHCACHE_EXPIRED_PASSWORD_UNSUPPORTED,
                     user.user ? user.user : "",
                     user.host.get_host() ? user.host.get_host() : "");
              continue;
            }
            password_expired= true;
          }
        }

        if (table->s->fields > table_schema->account_locked_idx())
        {
          char *locked = get_field(&global_acl_memory,
                             table->field[table_schema->account_locked_idx()]);

          if (locked && (*locked == 'Y' || *locked == 'y'))
          {
            user.account_locked= true;
          }
        }

        if (table->s->fields > table_schema->drop_role_priv_idx())
        {
          char *priv=
            get_field(&global_acl_memory,
                      table->field[table_schema->create_role_priv_idx()]);

          if (priv && (*priv == 'Y' || *priv == 'y'))
          {
            user.access |= CREATE_ROLE_ACL;
          }

          priv= get_field(&global_acl_memory,
                          table->field[table_schema->drop_role_priv_idx()]);

          if (priv && (*priv == 'Y' || *priv == 'y'))
          {
            user.access |= DROP_ROLE_ACL;
          }
        }

	/*
	   Initalize the values of timestamp and expire after day
	   to error and true respectively.
	*/
	user.password_last_changed.time_type= MYSQL_TIMESTAMP_ERROR;
	user.use_default_password_lifetime= true;
	user.password_lifetime= 0;

	if (table->s->fields > table_schema->password_last_changed_idx())
        {
	  if (!table->field[table_schema->password_last_changed_idx()]->is_null())
	  {
            char *password_last_changed= get_field(&global_acl_memory,
	          table->field[table_schema->password_last_changed_idx()]);

	    if (password_last_changed &&
	        memcmp(password_last_changed, INVALID_DATE, sizeof(INVALID_DATE)))
	    {
	      String str(password_last_changed, &my_charset_bin);
              str_to_time_with_warn(&str,&(user.password_last_changed));
	    }
	  }
	}

        if (table->s->fields > table_schema->password_lifetime_idx())
        {
          if (!table->
              field[table_schema->password_lifetime_idx()]->is_null())
	  {
	    char *ptr= get_field(&global_acl_memory,
		table->field[table_schema->password_lifetime_idx()]);
	    user.password_lifetime= ptr ? atoi(ptr) : 0;
	    user.use_default_password_lifetime= false;
	  }
	}

      } // end if (table->s->fields >= 31)
      else
      {
        user.ssl_type=SSL_TYPE_NONE;
        if (table->s->fields <= 13)
        {                                               // Without grant
          if (user.access & CREATE_ACL)
            user.access|=REFERENCES_ACL | INDEX_ACL | ALTER_ACL;
        }
        /* Convert old privileges */
        user.access|= LOCK_TABLES_ACL | CREATE_TMP_ACL | SHOW_DB_ACL;
        if (user.access & FILE_ACL)
          user.access|= REPL_CLIENT_ACL | REPL_SLAVE_ACL;
        if (user.access & PROCESS_ACL)
          user.access|= SUPER_ACL | EXECUTE_ACL;
      }

      if (table->s->fields > table_schema->password_reuse_history_idx())
      {
        if (table->field[table_schema->password_reuse_history_idx()]->is_null(0))
          user.use_default_password_history= true;
        else
        {
          char *ptr=
            get_field(thd->mem_root,
                      table->field[table_schema->password_reuse_history_idx()]);
          /* ptr is NULL in case of DB NULL. Take the default in that case */
          user.password_history_length= ptr ? atoi(ptr) : 0;
          user.use_default_password_history= ptr == NULL;
        }
      }

      if (table->s->fields > table_schema->password_reuse_time_idx())
      {
        if (table->field[table_schema->password_reuse_time_idx()]->is_null(0))
          user.use_default_password_reuse_interval= true;
        else
        {
          char *ptr=
            get_field(thd->mem_root,
                      table->field[table_schema->password_reuse_time_idx()]);
          /* ptr is NULL in case of DB NULL. Take the default in that case */
          user.password_reuse_interval= ptr ? atoi(ptr) : 0;
          user.use_default_password_reuse_interval= ptr == NULL;
        }
      }

      set_user_salt(&user);
      user.password_expired= password_expired;

      acl_users->push_back(user);
      if (user.host.check_allow_all_hosts())
        allow_all_hosts=1;                      // Anyone can connect

    }
  } // END while reading records from the mysql.user table

  end_read_record(&read_record_info);
  if (read_rec_errcode > 0)
    goto end;

  std::sort(acl_users->begin(), acl_users->end(), ACL_compare());
  acl_users->shrink_to_fit();

  if (super_users_with_empty_plugin)
  {
    LogErr(WARNING_LEVEL, ER_NO_SUPER_WITHOUT_USER_PLUGIN);
  }

  /*
    Prepare reading from the mysql.db table
  */
  if (init_read_record(&read_record_info, thd, table=tables[1].table,
                       NULL, 1, 1, false))
    goto end;
  table->use_all_columns();
  acl_dbs->clear();

  while (!(read_rec_errcode= read_record_info.read_record(&read_record_info)))
  {
    /* Reading record in mysql.db */
    ACL_DB db;
    db.host.update_hostname(get_field(&global_acl_memory,
                            table->field[MYSQL_DB_FIELD_HOST]));
    db.db=get_field(&global_acl_memory, table->field[MYSQL_DB_FIELD_DB]);
    if (!db.db)
    {
      LogErr(WARNING_LEVEL, ER_AUTHCACHE_DB_IGNORED_EMPTY_NAME);
      continue;
    }
    db.user=get_field(&global_acl_memory, table->field[MYSQL_DB_FIELD_USER]);
    if (check_no_resolve && hostname_requires_resolving(db.host.get_host()))
    {
      LogErr(WARNING_LEVEL, ER_AUTHCACHE_DB_SKIPPED_NEEDS_RESOLVE,
             db.db,
             db.user ? db.user : "",
             db.host.get_host() ? db.host.get_host() : "");
    }
    db.access=get_access(table,3,0);
    db.access=fix_rights_for_db(db.access);
    if (lower_case_table_names)
    {
      /*
        convert db to lower case and give a warning if the db wasn't
        already in lower case
      */
      (void)my_stpcpy(tmp_name, db.db);
      my_casedn_str(files_charset_info, db.db);
      if (strcmp(db.db, tmp_name) != 0)
      {
        LogErr(WARNING_LEVEL,
               ER_AUTHCACHE_DB_ENTRY_LOWERCASED_REVOKE_WILL_FAIL,
               db.db,
               db.user ? db.user : "",
               db.host.get_host() ? db.host.get_host() : "");
      }
    }
    db.sort=get_sort(3,db.host.get_host(),db.db,db.user);
    if (table->s->fields <=  9)
    {                                           // Without grant
      if (db.access & CREATE_ACL)
        db.access|=REFERENCES_ACL | INDEX_ACL | ALTER_ACL;
    }
    acl_dbs->push_back(db);
  } // END reading records from mysql.db tables

  end_read_record(&read_record_info);
  if (read_rec_errcode > 0)
    goto end;

  std::sort(acl_dbs->begin(), acl_dbs->end(), ACL_compare());
  acl_dbs->shrink_to_fit();

  /* Prepare to read records from the mysql.proxies_priv table */
  acl_proxy_users->clear();

  if (tables[2].table)
  {
    if (init_read_record(&read_record_info, thd, table= tables[2].table,
                         NULL, 1, 1, false))
      goto end;
    table->use_all_columns();
    while (!(read_rec_errcode= read_record_info.read_record(&read_record_info)))
    {
      /* Reading record in mysql.proxies_priv */
      ACL_PROXY_USER proxy;
      proxy.init(table, &global_acl_memory);
      if (proxy.check_validity(check_no_resolve))
        continue;
      if (acl_proxy_users->push_back(proxy))
      {
        end_read_record(&read_record_info);
        goto end;
      }
    } // END reading records from the mysql.proxies_priv table

    end_read_record(&read_record_info);
    if (read_rec_errcode > 0)
      goto end;

    std::sort(acl_proxy_users->begin(), acl_proxy_users->end(), ACL_compare());
  }
  else
  {
    LogErr(ERROR_LEVEL, ER_AUTHCACHE_TABLE_PROXIES_PRIV_MISSING);
  }
  acl_proxy_users->shrink_to_fit();
  validate_user_plugin_records();
  init_check_host();

  /* Load dynamic privileges */
  if (tables[3].table)
  {
    if (populate_dynamic_privilege_caches(thd, &tables[3]))
    {
      return_val= true;
      goto end;
    }
  }
  else
  {
    LogErr(ERROR_LEVEL, ER_MISSING_GRANT_SYSTEM_TABLE);
  }

  initialized=1;
  return_val= false;

end:
  thd->variables.sql_mode= old_sql_mode;
  if (table_schema)
    delete table_schema;
  DBUG_EXECUTE_IF("induce_acl_load_failure",
                  return_val= true;);
  DBUG_RETURN(return_val);
}




void acl_free(bool end /*= false*/)
{
  free_root(&global_acl_memory,MYF(0));
  delete acl_users;
  acl_users= NULL;
  delete acl_dbs;
  acl_dbs= NULL;
  delete acl_wild_hosts;
  acl_wild_hosts= NULL;
  delete acl_proxy_users;
  acl_proxy_users= NULL;
  delete acl_check_hosts;
  acl_check_hosts= nullptr;
  if (!end)
    clear_and_init_db_cache();
  else
  {
    shutdown_acl_cache();
    if (acl_cache_initialized == true)
    {
      db_cache.clear();
      plugin_unlock(0, native_password_plugin);
      acl_cache_initialized= false;
    }
  }
}


bool check_engine_type_for_acl_table(THD *thd)
{
  TABLE_LIST tables[ACL_TABLES::LAST_ENTRY];

  /*
    Open the following ACL tables to check their consistency.
    Although we don't read here from the tables being opened we still
    request a lock type MDL_SHARED_READ_ONLY for the sake of consistency
    with other code.
  */

  grant_tables_setup_for_open(tables, TL_READ, MDL_SHARED_READ_ONLY);

  bool result= open_and_lock_tables(thd, tables, MYSQL_LOCK_IGNORE_TIMEOUT);
  if (!result)
  {
    check_engine_type_for_acl_table(tables, false);
    commit_and_close_mysql_tables(thd);
  }

  return result;
}


/*
  This internal handler implements downgrade from SL_ERROR to SL_WARNING
  for acl_init()/handle_reload_request().
*/
class Acl_ignore_error_handler : public Internal_error_handler
{
public:
  virtual bool handle_condition(THD *,
                                uint sql_errno,
                                const char*,
                                Sql_condition::enum_severity_level *level,
                                const char*)
  {
    switch (sql_errno)
    {
      case ER_CANNOT_LOAD_FROM_TABLE_V2:
      case ER_COL_COUNT_DOESNT_MATCH_CORRUPTED_V2:
        (*level)= Sql_condition::SL_WARNING;
        break;
      default:
        break;
    }
    return false;
  }
};

/**
  Helper function that checks the sanity of tables object present in
  the TABLE_LIST object. it logs a warning message when a table is
  missing

  @param thd        Handle of current thread.
  @param tables     A valid table list pointer

  @retval
    false       OK.
    true        Error.
*/
bool check_acl_tables_intact(THD *thd, TABLE_LIST *tables)
{
  Acl_table_intact table_intact(thd);
  bool result_acl= false;

  DBUG_ASSERT(tables);
  for (auto idx =0; idx < ACL_TABLES::LAST_ENTRY; idx++)
  {
    if (tables[idx].table)
    {
      result_acl|= table_intact.check(tables[idx].table, (ACL_TABLES)idx);
    }
    else
    {
      LogErr(WARNING_LEVEL, ER_MISSING_ACL_SYSTEM_TABLE,
        tables[idx].table_name_length, tables[idx].table_name);
      result_acl|= true;
    }
  }
  return result_acl;
}

/**
  Opens the ACL tables and checks their sanity. This method reports error
  only if it is unable to open or lock tables. It is called in situations
  when server has to continue even if a corrupt table was found -
  For example - acl_init()

  @param thd        Handle of current thread.

  @retval
    false       OK.
    true        Unable to open the table(s).
*/
bool check_acl_tables_intact(THD *thd)
{
  TABLE_LIST tables[ACL_TABLES::LAST_ENTRY];
  Acl_ignore_error_handler acl_ignore_handler;

  grant_tables_setup_for_open(tables, TL_READ, MDL_SHARED_READ_ONLY);

  bool result_acl= open_and_lock_tables(thd, tables, MYSQL_LOCK_IGNORE_TIMEOUT);

  thd->push_internal_handler(&acl_ignore_handler);
  if (!result_acl)
  {
    check_acl_tables_intact(thd, tables);
    commit_and_close_mysql_tables(thd);
  }
  thd->pop_internal_handler();

  return result_acl;
}


/**
  Small helper function which allows to determine if error which caused
  failure to open and lock privilege tables should not be reported to error
  log (because this is expected or temporary condition).
*/

static bool is_expected_or_transient_error(THD *thd)
{
  return ! thd->get_stmt_da()->is_error() || // Interrupted/no error condition.
         thd->get_stmt_da()->mysql_errno() == ER_TABLE_NOT_LOCKED ||
         thd->get_stmt_da()->mysql_errno() == ER_LOCK_DEADLOCK;
}


/*
  Forget current user/db-level privileges and read new privileges
  from the privilege tables.

  SYNOPSIS
    acl_reload()
      thd  Current thread

  NOTE
    All tables of calling thread which were open and locked by LOCK TABLES
    statement will be unlocked and closed.
    This function is also used for initialization of structures responsible
    for user/db-level privilege checking.

  RETURN VALUE
    false  Success
    true   Failure
*/

bool acl_reload(THD *thd, bool locked)
{
  TABLE_LIST tables[6];

  MEM_ROOT old_mem;
<<<<<<< HEAD
  bool return_val= true;
  Prealloced_array<ACL_USER, ACL_PREALLOC_SIZE> *old_acl_users= NULL;
  Prealloced_array<ACL_DB, ACL_PREALLOC_SIZE> *old_acl_dbs= NULL;
=======
  bool return_val= TRUE;
  Prealloced_array<ACL_USER, ACL_PREALLOC_SIZE> *old_acl_users= nullptr;
  Prealloced_array<ACL_DB, ACL_PREALLOC_SIZE> *old_acl_dbs= nullptr;
>>>>>>> 85425463
  Prealloced_array<ACL_PROXY_USER,
    ACL_PREALLOC_SIZE> *old_acl_proxy_users= nullptr;
  Granted_roles_graph *old_granted_roles= nullptr;
  Default_roles *old_default_roles= nullptr;
  Role_index_map *old_authid_to_vertex= nullptr;
  Acl_cache_lock_guard acl_cache_lock(thd, Acl_cache_lock_mode::WRITE_MODE);
  User_to_dynamic_privileges_map *old_dyn_priv_map;
  DBUG_ENTER("acl_reload");

  if (!locked && !acl_cache_lock.lock())
    DBUG_RETURN(1);

  // Interchange the global role cache ptrs with the local role cache ptrs.
  auto swap_role_cache = [&]()
  {
    std::swap(old_granted_roles, g_granted_roles);
    std::swap(old_default_roles, g_default_roles);
    std::swap(old_authid_to_vertex, g_authid_to_vertex);
  };
  // Delete the memory pointed by the local role cache ptrs.
  auto delete_old_role_cache = [&]()
  {
    delete old_granted_roles;
    delete old_default_roles;
    delete old_authid_to_vertex;
  };

  /*
    To avoid deadlocks we should obtain table locks before
    obtaining acl_cache->lock mutex.
  */
  tables[0].init_one_table(C_STRING_WITH_LEN("mysql"),
                           C_STRING_WITH_LEN("user"),
                           "user", TL_READ, MDL_SHARED_READ_ONLY);
  /*
    For a TABLE_LIST element that is inited with a lock type TL_READ
    the type MDL_SHARED_READ_ONLY of MDL is requested for.
    Acquiring strong MDL lock allows to avoid deadlock and timeout errors
    from SE level.
  */
  tables[1].init_one_table(C_STRING_WITH_LEN("mysql"),
                           C_STRING_WITH_LEN("db"),
                           "db", TL_READ, MDL_SHARED_READ_ONLY);

  tables[2].init_one_table(C_STRING_WITH_LEN("mysql"),
                           C_STRING_WITH_LEN("proxies_priv"),
                           "proxies_priv", TL_READ, MDL_SHARED_READ_ONLY);

  tables[3].init_one_table(C_STRING_WITH_LEN("mysql"),
                           C_STRING_WITH_LEN("global_grants"),
                           "global_grants", TL_READ, MDL_SHARED_READ_ONLY);

  tables[4].init_one_table(C_STRING_WITH_LEN("mysql"),
                           C_STRING_WITH_LEN("role_edges"),
                           "role_edges",
                           TL_READ,
                           MDL_SHARED_READ_ONLY);

  tables[5].init_one_table(C_STRING_WITH_LEN("mysql"),
                           C_STRING_WITH_LEN("default_roles"),
                           "default_roles",
                           TL_READ,
                           MDL_SHARED_READ_ONLY);

  tables[0].next_local= tables[0].next_global= tables + 1;
  tables[1].next_local= tables[1].next_global= tables + 2;
  tables[2].next_local= tables[2].next_global= tables + 3;
  tables[3].next_local= tables[3].next_global= tables + 4;
  tables[4].next_local= tables[4].next_global= tables + 5;
  tables[5].next_local= nullptr;

  tables[0].open_type= tables[1].open_type= tables[2].open_type=
    tables[3].open_type= tables[4].open_type=
    tables[5].open_type= OT_BASE_ONLY;
  tables[3].open_strategy= tables[4].open_strategy=
    tables[5].open_strategy= TABLE_LIST::OPEN_IF_EXISTS;

  if (open_and_lock_tables(thd, tables, MYSQL_LOCK_IGNORE_TIMEOUT))
  {
    /*
      Execution might have been interrupted; only print the error message
      if a user error condition has been raised. Also do not print expected/
      transient errors about tables not being locked (occurs when user does
      FLUSH PRIVILEGES under LOCK TABLES) and MDL deadlocks. These errors
      can't occurr at start-up and will be reported to user anyway.
    */
    if (! is_expected_or_transient_error(thd))
    {
      LogErr(ERROR_LEVEL, ER_AUTHCACHE_CANT_OPEN_AND_LOCK_PRIVILEGE_TABLES,
             thd->get_stmt_da()->message_text());
    }
    goto end;
  }

  old_acl_users= acl_users;
  old_acl_dbs= acl_dbs;
  old_acl_proxy_users= acl_proxy_users;

  swap_role_cache();
  roles_init();

  acl_users= new Prealloced_array<ACL_USER,
                                  ACL_PREALLOC_SIZE>(key_memory_acl_mem);
  acl_dbs= new Prealloced_array<ACL_DB,
                                ACL_PREALLOC_SIZE>(key_memory_acl_mem);
  acl_proxy_users=
    new Prealloced_array<ACL_PROXY_USER,
                         ACL_PREALLOC_SIZE>(key_memory_acl_mem);

  // acl_load() overwrites global_acl_memory, so we need to free it.
  // However, we can't do that immediately, because acl_load() might fail,
  // and then we'd need to keep it.
  old_mem= move(global_acl_memory);
  delete acl_wild_hosts;
  acl_wild_hosts= NULL;
  delete acl_check_hosts;
  acl_check_hosts= NULL;
  old_dyn_priv_map=
    swap_dynamic_privileges_map(new User_to_dynamic_privileges_map());

  /*
    Revert to the old acl caches, if either loading of acl cache or role
    cache failed. We do this because roles caches maintain the shallow
    copies of the ACL_USER(s).
  */
  if ((return_val= acl_load(thd, tables)) ||
      (return_val= reload_roles_cache(thd, (tables + 4))))
  {                                     // Error. Revert to old list
    DBUG_PRINT("error",("Reverting to old privileges"));
    acl_free();                         /* purecov: inspected */
    acl_users= old_acl_users;
    acl_dbs= old_acl_dbs;
    acl_proxy_users= old_acl_proxy_users;
    global_acl_memory= move(old_mem);
    // Revert to the old role caches
    swap_role_cache();
    // Old caches must be pointing to the global role caches right now
    delete_old_role_cache();

    init_check_host();
    delete swap_dynamic_privileges_map(old_dyn_priv_map);
  }
  else
  {
    free_root(&old_mem,MYF(0));
    delete old_acl_users;
    delete old_acl_dbs;
    delete old_acl_proxy_users;
    delete old_dyn_priv_map;
    // Delete the old role caches
    delete_old_role_cache();
  }

end:
  commit_and_close_mysql_tables(thd);
  get_global_acl_cache()->increase_version();
  DEBUG_SYNC(thd, "after_acl_reload");
  DBUG_RETURN(return_val);
}


void acl_insert_proxy_user(ACL_PROXY_USER *new_value)
{
  DBUG_ENTER("acl_insert_proxy_user");
  DBUG_ASSERT(assert_acl_cache_write_lock(current_thd));
  acl_proxy_users->push_back(*new_value);
  std::sort(acl_proxy_users->begin(), acl_proxy_users->end(), ACL_compare());
  DBUG_VOID_RETURN;
}


struct Free_grant_table
{
  void operator() (GRANT_TABLE *grant_table) const
  {
    grant_table->~GRANT_TABLE();
  }
};


/* Free grant array if possible */

void  grant_free(void)
{
  DBUG_ENTER("grant_free");
  column_priv_hash.reset();
  proc_priv_hash.reset();
  func_priv_hash.reset();
  free_root(&memex,MYF(0));
  DBUG_VOID_RETURN;
}


/**
  @brief Initialize structures responsible for table/column-level privilege
   checking and load information for them from tables in the 'mysql' database.

  @param skip_grant_tables  true if the command line option
    --skip-grant-tables is specified, else false.

  @return Error status
    @retval false OK
    @retval true  Could not initialize grant subsystem.
*/

bool grant_init(bool skip_grant_tables)
{
  THD  *thd;
  bool return_val;
  DBUG_ENTER("grant_init");

  if (skip_grant_tables)
    DBUG_RETURN(false);

  if (!(thd= new THD))
    DBUG_RETURN(1);                             /* purecov: deadcode */
  thd->thread_stack= (char*) &thd;
  thd->store_globals();

  return_val=  grant_reload(thd);

  if (return_val && thd->get_stmt_da()->is_error())
    LogErr(ERROR_LEVEL, ER_AUTHCACHE_CANT_INIT_GRANT_SUBSYSTEM,
           thd->get_stmt_da()->message_text());

  thd->release_resources();
  delete thd;

  DBUG_RETURN(return_val);
}


/**
  @brief Helper function to grant_reload_procs_priv

  Reads the procs_priv table into memory hash.

  @param p_table A pointer to the procs_priv table structure.

  @see grant_reload
  @see grant_reload_procs_priv

  @return Error state
    @retval true An error occurred
    @retval false Success
*/

static bool grant_load_procs_priv(TABLE *p_table)
{
  MEM_ROOT *memex_ptr;
  bool return_val= 1;
  int error;
  bool check_no_resolve= specialflag & SPECIAL_NO_RESOLVE;
  MEM_ROOT **save_mem_root_ptr= THR_MALLOC;
  DBUG_ENTER("grant_load_procs_priv");
  proc_priv_hash.reset
    (new malloc_unordered_multimap<string, unique_ptr_destroy_only<GRANT_NAME>>
       (key_memory_acl_memex));
  func_priv_hash.reset
    (new malloc_unordered_multimap<string, unique_ptr_destroy_only<GRANT_NAME>>
       (key_memory_acl_memex));
  error= p_table->file->ha_index_init(0, 1);
  DBUG_EXECUTE_IF("wl7158_grant_load_proc_1",
                  p_table->file->ha_index_end();
                  error= HA_ERR_LOCK_DEADLOCK;);
  if (error)
  {
    acl_print_ha_error(error);
    DBUG_RETURN(true);
  }
  p_table->use_all_columns();

  error= p_table->file->ha_index_first(p_table->record[0]);
  DBUG_ASSERT(p_table->file->ht->db_type == DB_TYPE_NDBCLUSTER ||
              error != HA_ERR_LOCK_DEADLOCK);
  DBUG_ASSERT(p_table->file->ht->db_type == DB_TYPE_NDBCLUSTER ||
              error != HA_ERR_LOCK_WAIT_TIMEOUT);
  DBUG_EXECUTE_IF("wl7158_grant_load_proc_2",
                  error= HA_ERR_LOCK_DEADLOCK;);

  if (error)
  {
    if (error == HA_ERR_END_OF_FILE)
      return_val= 0; // Return Ok.
    else
      acl_print_ha_error(error);
  }
  else
  {
    memex_ptr= &memex;
    THR_MALLOC= &memex_ptr;
    do
    {
      GRANT_NAME *mem_check;
      malloc_unordered_multimap<string, unique_ptr_destroy_only<GRANT_NAME>>
        *hash;
      if (!(mem_check=new (memex_ptr) GRANT_NAME(p_table, true)))
      {
        /* This could only happen if we are out memory */
        goto end_unlock;
      }

      if (check_no_resolve)
      {
        if (hostname_requires_resolving(mem_check->host.get_host()))
        {
          LogErr(WARNING_LEVEL, ER_AUTHCACHE_PROCS_PRIV_SKIPPED_NEEDS_RESOLVE,
                 mem_check->tname, mem_check->user,
                 mem_check->host.get_host() ?
                 mem_check->host.get_host() : "");
        }
      }
      const enum_sp_type sp_type= to_sp_type(p_table->field[4]->val_int());
      if (sp_type == enum_sp_type::PROCEDURE)
      {
        hash= proc_priv_hash.get();
      }
      else if (sp_type == enum_sp_type::FUNCTION)
      {
        hash= func_priv_hash.get();
      }
      else
      {
        LogErr(WARNING_LEVEL,
               ER_AUTHCACHE_PROCS_PRIV_ENTRY_IGNORED_BAD_ROUTINE_TYPE,
               mem_check->tname);
        continue;
      }

      mem_check->privs= fix_rights_for_procedure(mem_check->privs);
      if (! mem_check->ok())
      {
        destroy(mem_check);
      }
      else
      {
        hash->emplace(mem_check->hash_key,
                      unique_ptr_destroy_only<GRANT_NAME>(mem_check));
      }
      error= p_table->file->ha_index_next(p_table->record[0]);
      DBUG_ASSERT(p_table->file->ht->db_type == DB_TYPE_NDBCLUSTER ||
                  error != HA_ERR_LOCK_DEADLOCK);
      DBUG_ASSERT(p_table->file->ht->db_type == DB_TYPE_NDBCLUSTER ||
                  error != HA_ERR_LOCK_WAIT_TIMEOUT);
      DBUG_EXECUTE_IF("wl7158_grant_load_proc_3",
                      error= HA_ERR_LOCK_DEADLOCK;);
      if (error)
      {
        if (error == HA_ERR_END_OF_FILE)
          return_val= 0;
        else
          acl_print_ha_error(error);
        goto end_unlock;
      }
    }
    while (true);
  }

end_unlock:
  p_table->file->ha_index_end();
  THR_MALLOC= save_mem_root_ptr;
  DBUG_RETURN(return_val);
}


/**
  @brief Initialize structures responsible for table/column-level privilege
    checking and load information about grants from open privilege tables.

  @param thd Current thread
  @param tables List containing open "mysql.tables_priv" and
    "mysql.columns_priv" tables.

  @see grant_reload

  @return Error state
    @retval false Success
    @retval true Error
*/

static bool grant_load(THD *thd, TABLE_LIST *tables)
{
  MEM_ROOT *memex_ptr;
  bool return_val= 1;
  int error;
  TABLE *t_table= 0, *c_table= 0;
  bool check_no_resolve= specialflag & SPECIAL_NO_RESOLVE;
  MEM_ROOT **save_mem_root_ptr= THR_MALLOC;
  sql_mode_t old_sql_mode= thd->variables.sql_mode;
  DBUG_ENTER("grant_load");

  thd->variables.sql_mode&= ~MODE_PAD_CHAR_TO_FULL_LENGTH;

  column_priv_hash.reset
    (new malloc_unordered_multimap<string, unique_ptr_destroy_only<GRANT_TABLE>>
       (key_memory_acl_memex));

  t_table = tables[0].table;
  c_table = tables[1].table;
  error= t_table->file->ha_index_init(0, 1);
  DBUG_EXECUTE_IF("wl7158_grant_load_1",
                  t_table->file->ha_index_end();
                  error= HA_ERR_LOCK_DEADLOCK;);
  if (error)
  {
    acl_print_ha_error(error);
    goto end_index_init;
  }
  t_table->use_all_columns();
  c_table->use_all_columns();

  error= t_table->file->ha_index_first(t_table->record[0]);
  DBUG_ASSERT(t_table->file->ht->db_type == DB_TYPE_NDBCLUSTER ||
              error != HA_ERR_LOCK_DEADLOCK);
  DBUG_ASSERT(t_table->file->ht->db_type == DB_TYPE_NDBCLUSTER ||
              error != HA_ERR_LOCK_WAIT_TIMEOUT);
  DBUG_EXECUTE_IF("wl7158_grant_load_2",
                  error= HA_ERR_LOCK_DEADLOCK;);
  if (error)
  {
    if (error == HA_ERR_END_OF_FILE)
      return_val= 0; // Return Ok.
    else
      acl_print_ha_error(error);
  }
  else
  {
    memex_ptr= &memex;
    THR_MALLOC= &memex_ptr;
    do
    {
      GRANT_TABLE *mem_check;
      mem_check= new (memex_ptr) GRANT_TABLE(t_table);

      if (!mem_check)
      {
        /* This could only happen if we are out memory */
        goto end_unlock;
      }

      if (mem_check->init(c_table))
      {
        destroy(mem_check);
        goto end_unlock;
      }

      if (check_no_resolve)
      {
        if (hostname_requires_resolving(mem_check->host.get_host()))
        {
          LogErr(WARNING_LEVEL, ER_AUTHCACHE_TABLES_PRIV_SKIPPED_NEEDS_RESOLVE,
                 mem_check->tname,
                 mem_check->user ? mem_check->user : "",
                 mem_check->host.get_host() ?
                 mem_check->host.get_host() : "");
        }
      }

      if (! mem_check->ok())
      {
        destroy(mem_check);
      }
      else
      {
        column_priv_hash->emplace
          (mem_check->hash_key,
           unique_ptr_destroy_only<GRANT_TABLE>(mem_check));
      }
      error= t_table->file->ha_index_next(t_table->record[0]);
      DBUG_ASSERT(t_table->file->ht->db_type == DB_TYPE_NDBCLUSTER ||
                  error != HA_ERR_LOCK_DEADLOCK);
      DBUG_ASSERT(t_table->file->ht->db_type == DB_TYPE_NDBCLUSTER ||
                  error != HA_ERR_LOCK_WAIT_TIMEOUT);
      DBUG_EXECUTE_IF("wl7158_grant_load_3",
                      error= HA_ERR_LOCK_DEADLOCK;);
      if (error)
      {
        if (error != HA_ERR_END_OF_FILE)
          acl_print_ha_error(error);
        else
          return_val= 0;
        goto end_unlock;
      }

    }
    while (true);
  }

end_unlock:
  t_table->file->ha_index_end();
  THR_MALLOC= save_mem_root_ptr;
end_index_init:
  thd->variables.sql_mode= old_sql_mode;
  DBUG_RETURN(return_val);
}


/**
  @brief Helper function to grant_reload. Reloads procs_priv table is it
    exists.

  @param table A pointer to the table list.

  @see grant_reload

  @return Error state
    @retval false Success
    @retval true An error has occurred.
*/

static bool grant_reload_procs_priv(TABLE_LIST *table)
{
  DBUG_ENTER("grant_reload_procs_priv");

  /* Save a copy of the current hash if we need to undo the grant load */
  unique_ptr<
    malloc_unordered_multimap<string, unique_ptr_destroy_only<GRANT_NAME>>>
      old_proc_priv_hash(move(proc_priv_hash));
  unique_ptr<
    malloc_unordered_multimap<string, unique_ptr_destroy_only<GRANT_NAME>>>
      old_func_priv_hash(move(func_priv_hash));
  bool return_val= false;

  if ((return_val= grant_load_procs_priv(table->table)))
  {
    /* Error; Reverting to old hash */
    DBUG_PRINT("error",("Reverting to old privileges"));
    proc_priv_hash= move(old_proc_priv_hash);
    func_priv_hash= move(old_func_priv_hash);
  }

  DBUG_RETURN(return_val);
}


/**
  @brief Reload information about table and column level privileges if possible

  @param thd    Current thread
  @param locked Status of ACL_CACHE MDL lock

  Locked tables are checked by acl_reload() and doesn't have to be checked
  in this call.
  This function is also used for initialization of structures responsible
  for table/column-level privilege checking.

  @return Error state
    @retval false Success
    @retval true  Error
*/

bool grant_reload(THD *thd, bool locked)
{
  TABLE_LIST tables[3];
  MEM_ROOT old_mem;
  bool return_val= 1;
  Acl_cache_lock_guard acl_cache_lock(thd, Acl_cache_lock_mode::WRITE_MODE);

  DBUG_ENTER("grant_reload");

  /* Don't do anything if running with --skip-grant-tables */
  if (!initialized)
    DBUG_RETURN(0);

  if (!locked && !acl_cache_lock.lock())
    DBUG_RETURN(1);

  /*
    Acquiring strong MDL lock allows to avoid deadlock and timeout errors
    from SE level.
  */
  tables[0].init_one_table(C_STRING_WITH_LEN("mysql"),
                           C_STRING_WITH_LEN("tables_priv"),
                           "tables_priv", TL_READ, MDL_SHARED_READ_ONLY);
  tables[1].init_one_table(C_STRING_WITH_LEN("mysql"),
                           C_STRING_WITH_LEN("columns_priv"),
                           "columns_priv", TL_READ, MDL_SHARED_READ_ONLY);
  tables[2].init_one_table(C_STRING_WITH_LEN("mysql"),
                           C_STRING_WITH_LEN("procs_priv"),
                           "procs_priv", TL_READ, MDL_SHARED_READ_ONLY);

  tables[0].next_local= tables[0].next_global= tables+1;
  tables[1].next_local= tables[1].next_global= tables+2;
  tables[0].open_type= tables[1].open_type= tables[2].open_type= OT_BASE_ONLY;

  if (open_and_lock_tables(thd, tables, MYSQL_LOCK_IGNORE_TIMEOUT))
  {
    if (! is_expected_or_transient_error(thd))
    {
      LogErr(ERROR_LEVEL,
             ER_AUTHCACHE_CANT_OPEN_AND_LOCK_PRIVILEGE_TABLES,
             thd->get_stmt_da()->message_text());
    }
    goto end;
  }

  {
    unique_ptr<
      malloc_unordered_multimap<string, unique_ptr_destroy_only<GRANT_TABLE>>>
        old_column_priv_hash(move(column_priv_hash));

    /*
      Create a new memory pool but save the current memory pool to make an undo
      opertion possible in case of failure.
    */
    old_mem= move(memex);
    init_sql_alloc(key_memory_acl_memex,
                   &memex, ACL_ALLOC_BLOCK_SIZE, 0);
    /*
      tables[2].table i.e. procs_priv can be null if we are working with
      pre 4.1 privilage tables
    */
    if ((return_val= (grant_load(thd, tables) ||
                      grant_reload_procs_priv(&tables[2]))
       ))
    {                                             // Error. Revert to old hash
      DBUG_PRINT("error",("Reverting to old privileges"));
      column_priv_hash= move(old_column_priv_hash);    /* purecov: deadcode */
      free_root(&memex,MYF(0));
      memex= move(old_mem);                  /* purecov: deadcode */
    }
    else
    {                                             //Reload successful
      old_column_priv_hash.reset();
      free_root(&old_mem,MYF(0));
      grant_version++;
      get_global_acl_cache()->increase_version();
    }
  }

end:
  commit_and_close_mysql_tables(thd);
  DBUG_RETURN(return_val);
}


void acl_update_user(const char *user, const char *host,
                     enum SSL_type ssl_type,
                     const char *ssl_cipher,
                     const char *x509_issuer,
                     const char *x509_subject,
                     USER_RESOURCES  *mqh,
                     ulong privileges,
                     const LEX_CSTRING &plugin,
                     const LEX_CSTRING &auth,
		     MYSQL_TIME password_change_time,
                     LEX_ALTER password_life,
                     ulong what_is_set)
{
  DBUG_ENTER("acl_update_user");
  DBUG_ASSERT(assert_acl_cache_write_lock(current_thd));
  for (ACL_USER *acl_user= acl_users->begin();
       acl_user != acl_users->end(); ++acl_user)
  {
    if ((!acl_user->user && !user[0]) ||
        (acl_user->user && !strcmp(user,acl_user->user)))
    {
      if ((!acl_user->host.get_host() && !host[0]) ||
          (acl_user->host.get_host() &&
          !my_strcasecmp(system_charset_info, host, acl_user->host.get_host())))
      {
        if (plugin.length > 0)
        {
          acl_user->plugin.str= plugin.str;
          acl_user->plugin.length = plugin.length;
          optimize_plugin_compare_by_pointer(&acl_user->plugin);
          if (!auth_plugin_is_built_in(acl_user->plugin.str))
            acl_user->plugin.str= strmake_root(&global_acl_memory,
                                               plugin.str, plugin.length);
          /* Update auth string only when specified in ALTER/GRANT */
          if (auth.str)
          {
            if (auth.length == 0)
              acl_user->auth_string.str= const_cast<char*>("");
            else
              acl_user->auth_string.str= strmake_root(&global_acl_memory,
                              auth.str, auth.length);
            acl_user->auth_string.length= auth.length;
            set_user_salt(acl_user);
            if (password_change_time.time_type != MYSQL_TIMESTAMP_ERROR)
              acl_user->password_last_changed= password_change_time;
          }
        }
        DBUG_PRINT("info",("Updates global privilege for %s@%s to %lu",
           acl_user->user, acl_user->host.get_host(), privileges));
        acl_user->access=privileges;
        if (mqh->specified_limits & USER_RESOURCES::QUERIES_PER_HOUR)
          acl_user->user_resource.questions=mqh->questions;
        if (mqh->specified_limits & USER_RESOURCES::UPDATES_PER_HOUR)
          acl_user->user_resource.updates=mqh->updates;
        if (mqh->specified_limits & USER_RESOURCES::CONNECTIONS_PER_HOUR)
          acl_user->user_resource.conn_per_hour= mqh->conn_per_hour;
        if (mqh->specified_limits & USER_RESOURCES::USER_CONNECTIONS)
          acl_user->user_resource.user_conn= mqh->user_conn;
        if (ssl_type != SSL_TYPE_NOT_SPECIFIED)
        {
          acl_user->ssl_type= ssl_type;
          acl_user->ssl_cipher= (ssl_cipher ? strdup_root(&global_acl_memory,
                                                    ssl_cipher) :        0);
          acl_user->x509_issuer= (x509_issuer ? strdup_root(&global_acl_memory,
                                                      x509_issuer) : 0);
          acl_user->x509_subject= (x509_subject ?
                                   strdup_root(&global_acl_memory, x509_subject) : 0);
        }
        /* update details related to password lifetime, password expiry */
        if (password_life.update_password_expired_column ||
            what_is_set & PLUGIN_ATTR)
          acl_user->password_expired= password_life.update_password_expired_column;
        if (!password_life.update_password_expired_column &&
            password_life.update_password_expired_fields)
        {
          if (!password_life.use_default_password_lifetime)
          {
            acl_user->password_lifetime= password_life.expire_after_days;
            acl_user->use_default_password_lifetime= false;
          }
          else
            acl_user->use_default_password_lifetime= true;
        }

        if (password_life.update_account_locked_column)
        {
          acl_user->account_locked = password_life.account_locked;
        }

        /* Update role graph  */
        string authid_role= create_authid_str_from(acl_user);
        Role_index_map:: iterator it= g_authid_to_vertex->find(authid_role);
        if (it !=g_authid_to_vertex->end())
        {
          boost::property_map<Granted_roles_graph,
                            boost::vertex_acl_user_t>::type user_pacl_user;
          user_pacl_user= boost::get(boost::vertex_acl_user_t(),
                                     *g_granted_roles);
          boost::put(user_pacl_user, it->second, *acl_user);
        }

        /* update password history */
        if (password_life.update_password_history)
        {
          acl_user->use_default_password_history=
            password_life.use_default_password_history;
          acl_user->password_history_length=
            password_life.use_default_password_history ?
            0 : password_life.password_history_length;
        }
        /* update password history */
        if (password_life.update_password_reuse_interval)
        {
          acl_user->use_default_password_reuse_interval=
            password_life.use_default_password_reuse_interval;
          acl_user->password_reuse_interval=
            password_life.use_default_password_reuse_interval ?
            0 : password_life.password_reuse_interval;
        }
        /* search complete: */
        break;
      }
    }
  }
  DBUG_VOID_RETURN;
}


void acl_insert_user(THD *thd MY_ATTRIBUTE((unused)), const char *user, const char *host,
                     enum SSL_type ssl_type,
                     const char *ssl_cipher,
                     const char *x509_issuer,
                     const char *x509_subject,
                     USER_RESOURCES *mqh,
                     ulong privileges,
                     const LEX_CSTRING &plugin,
                     const LEX_CSTRING &auth,
		     MYSQL_TIME password_change_time,
                     LEX_ALTER password_life)
{
  DBUG_ENTER("acl_insert_user");
  ACL_USER acl_user;

  DBUG_ASSERT(assert_acl_cache_write_lock(thd));
  /*
     All accounts can authenticate per default. This will change when
     we add a new field to the user table.

     Currently this flag is only set to false when authentication is attempted
     using an unknown user name.
  */
  acl_user.can_authenticate= true;

  acl_user.user= *user ? strdup_root(&global_acl_memory,user) : 0;
  acl_user.host.update_hostname(*host ? strdup_root(&global_acl_memory, host) : 0);
  if (plugin.str[0])
  {
    acl_user.plugin= plugin;
    optimize_plugin_compare_by_pointer(&acl_user.plugin);
    if (!auth_plugin_is_built_in(acl_user.plugin.str))
      acl_user.plugin.str= strmake_root(&global_acl_memory,
                                        plugin.str, plugin.length);
    acl_user.auth_string.str= auth.str ?
      strmake_root(&global_acl_memory, auth.str,
                   auth.length) : const_cast<char*>("");
    acl_user.auth_string.length= auth.length;

    optimize_plugin_compare_by_pointer(&acl_user.plugin);
  }
  else
  {
    acl_user.plugin= native_password_plugin_name;
    acl_user.auth_string.str= const_cast<char*>("");
    acl_user.auth_string.length= 0;
  }

  acl_user.access= privileges;
  acl_user.user_resource= *mqh;
  acl_user.sort= get_sort(2,acl_user.host.get_host(), acl_user.user);
  //acl_user.hostname_length=(uint) strlen(host);
  acl_user.ssl_type=
    (ssl_type != SSL_TYPE_NOT_SPECIFIED ? ssl_type : SSL_TYPE_NONE);
  acl_user.ssl_cipher=
    ssl_cipher ? strdup_root(&global_acl_memory, ssl_cipher) : 0;
  acl_user.x509_issuer=
    x509_issuer ? strdup_root(&global_acl_memory, x509_issuer) : 0;
  acl_user.x509_subject=
    x509_subject ? strdup_root(&global_acl_memory, x509_subject) : 0;
  /* update details related to password lifetime, password expiry, history */
  acl_user.password_expired= password_life.update_password_expired_column;
  acl_user.password_lifetime= password_life.expire_after_days;
  acl_user.use_default_password_lifetime= password_life.use_default_password_lifetime;
  acl_user.password_last_changed= password_change_time;
  acl_user.account_locked= password_life.account_locked;
  acl_user.password_history_length=
    password_life.use_default_password_history ?
    0 : password_life.password_history_length;
  acl_user.use_default_password_history=
    password_life.use_default_password_history;
  acl_user.password_reuse_interval=
    password_life.use_default_password_reuse_interval ?
    0 : password_life.password_reuse_interval;
  acl_user.use_default_password_reuse_interval=
    password_life.use_default_password_reuse_interval;

  set_user_salt(&acl_user);
  /* New user is not a role by default. */
  acl_user.is_role= false;
  acl_users->push_back(acl_user);
  if (acl_user.host.check_allow_all_hosts())
    allow_all_hosts=1;          // Anyone can connect /* purecov: tested */
  std::sort(acl_users->begin(), acl_users->end(), ACL_compare());

  /* Rebuild 'acl_check_hosts' since 'acl_users' has been modified */
  rebuild_check_host();
  /* Add vertex to role graph. ACL_USER object is copied with a shallow copy */
  create_role_vertex(&acl_user);
  /* reparse mandatory roles variable */
  opt_mandatory_roles_cache= false;
  DBUG_VOID_RETURN;
}


void acl_update_proxy_user(ACL_PROXY_USER *new_value, bool is_revoke)
{
  DBUG_ENTER("acl_update_proxy_user");
  DBUG_ASSERT(assert_acl_cache_write_lock(current_thd));
  for (ACL_PROXY_USER *acl_user= acl_proxy_users->begin();
       acl_user != acl_proxy_users->end(); ++acl_user)
  {
    if (acl_user->pk_equals(new_value))
    {
      if (is_revoke)
      {
        DBUG_PRINT("info", ("delting ACL_PROXY_USER"));
        acl_proxy_users->erase(acl_user);
      }
      else
      {
        DBUG_PRINT("info", ("updating ACL_PROXY_USER"));
        acl_user->set_data(new_value);
      }
      break;
    }
  }
  DBUG_VOID_RETURN;
}

void acl_update_db(const char *user, const char *host, const char *db,
                   ulong privileges)
{
  DBUG_ASSERT(assert_acl_cache_write_lock(current_thd));

  for (ACL_DB *acl_db= acl_dbs->begin(); acl_db < acl_dbs->end(); )
  {
    if ((!acl_db->user && !user[0]) ||
        (acl_db->user &&
        !strcmp(user,acl_db->user)))
    {
      if ((!acl_db->host.get_host() && !host[0]) ||
          (acl_db->host.get_host() &&
          !strcmp(host, acl_db->host.get_host())))
      {
        if ((!acl_db->db && !db[0]) ||
            (acl_db->db && !strcmp(db,acl_db->db)))
        {
          if (privileges)
            acl_db->access=privileges;
          else
          {
            acl_db= acl_dbs->erase(acl_db);
            // Don't increment loop variable.
            continue;
          }
        }
      }
    }
    ++acl_db;
  }
}


/*
  Insert a user/db/host combination into the global acl_cache

  SYNOPSIS
    acl_insert_db()
    user                User name
    host                Host name
    db                  Database name
    privileges          Bitmap of privileges

  NOTES
    Acl caches must be locked
*/

void acl_insert_db(const char *user, const char *host, const char *db,
                   ulong privileges)
{
  ACL_DB acl_db;
  DBUG_ASSERT(assert_acl_cache_write_lock(current_thd));
  acl_db.user= strdup_root(&global_acl_memory,user);
  acl_db.host.update_hostname(*host ? strdup_root(&global_acl_memory, host) : 0);
  acl_db.db= strdup_root(&global_acl_memory, db);
  acl_db.access= privileges;
  acl_db.sort= get_sort(3,acl_db.host.get_host(), acl_db.db, acl_db.user);
  acl_dbs->push_back(acl_db);
  std::sort(acl_dbs->begin(), acl_dbs->end(), ACL_compare());
}


void get_mqh(THD *thd, const char *user, const char *host, USER_CONN *uc)
{
  ACL_USER *acl_user;
  Acl_cache_lock_guard acl_cache_lock(thd,
                                      Acl_cache_lock_mode::READ_MODE);

  if (initialized && acl_cache_lock.lock(false) &&
      (acl_user= find_acl_user(host,user, false)))
    uc->user_resources= acl_user->user_resource;
  else
    memset(&uc->user_resources, 0, sizeof(uc->user_resources));
}



/**
  Update the security context when updating the user

  Helper function.
  Update only if the security context is pointing to the same user and
  the user is not a proxied user for a different proxy user.
  And return true if the update happens (i.e. we're operating on the
  user account of the current user).
  Normalize the names for a safe compare.

  @param sctx           The security context to update
  @param acl_user_ptr   User account being updated
  @param expired        new value of the expiration flag
  @return               did the update happen ?
 */
bool
update_sctx_cache(Security_context *sctx, ACL_USER *acl_user_ptr, bool expired)
{
  const char *acl_host= acl_user_ptr->host.get_host();
  const char *acl_user= acl_user_ptr->user;
  const char *sctx_user= sctx->priv_user().str;
  const char *sctx_host= sctx->priv_host().str;

  /* If the user is connected as a proxied user, verify against proxy user */
  if (sctx->proxy_user().str && *sctx->proxy_user().str != '\0')
  {
    sctx_user = sctx->user().str;
  }

  if (!acl_host)
    acl_host= "";
  if(!acl_user)
    acl_user= "";
  if (!sctx_host)
    sctx_host= "";
  if (!sctx_user)
    sctx_user= "";

  if (!strcmp(acl_user, sctx_user) && !strcmp(acl_host, sctx_host))
  {
    sctx->set_password_expired(expired);
    return true;
  }

  return false;
}

struct Acl_hash_entry
{
  uint64 version;
  uchar * key;
  unsigned key_length;
  Acl_map *map;
};

const uchar *hash_key(const uchar *el, size_t *length)
{
  const Acl_hash_entry *entry=
    reinterpret_cast<const Acl_hash_entry *>(el);
  *length= entry->key_length;
  return const_cast<uchar * >(entry->key);
}


/**
  Allocate a new cache key based on active roles, current user and
  global cache version

  @param [out] out_key The resulting key
  @param [out] key_len Key length
  @param version Global Acl_cache version
  @param uid The authorization ID of the current user
  @param active_roles The active roles of the current user

  @return Success state
    @retval true OK
    @retval false Fatal error occurred.
*/

bool create_acl_cache_hash_key(uchar **out_key, unsigned *key_len,
                               uint64 version,
                               const Auth_id_ref &uid,
                               const List_of_auth_id_refs &active_roles)
{
  List_of_auth_id_refs::const_iterator it= active_roles.begin();
  uint32 active_roles_size= 0;
  for(; it != active_roles.end(); ++it)
  {
    active_roles_size += it->first.length + it->second.length + 2;
  }
  *key_len= uid.first.length + uid.second.length + 2 + sizeof(uint64) +
                  active_roles_size;
  *out_key= (uchar *)my_malloc(key_memory_acl_map_cache, *key_len,
                               MYF(MY_WME));
  if (out_key == NULL)
    return false;
  memcpy(*out_key, uid.first.str, uid.first.length);
  *(*out_key + uid.first.length)= '@';
  memcpy(*out_key + uid.first.length + 1, uid.second.str, uid.second.length);
  uint offset= uid.first.length + uid.second.length + 1;
  /* Separator between version and role */
  *(*out_key + offset)= '`';
  ++offset;
  memcpy(*out_key + offset, reinterpret_cast<void *>(&version), sizeof(uint64));
  it= active_roles.begin();
  offset += sizeof(uint64);

  for(; it != active_roles.end(); ++it)
  {
    memcpy(*out_key + offset, it->first.str, it->first.length);
    *(*out_key + offset + it->first.length)= '@';
    memcpy(*out_key + offset + it->first.length + 1, it->second.str,
                       it->second.length);
    offset += it->first.length + it->second.length + 1;
    /* Separator between roles */
    *(*out_key + offset)= '`';
    ++offset;
  }
  DBUG_ASSERT(((offset - *key_len) == 0));
  return true;
}

Acl_cache::Acl_cache() : m_role_graph_version(0L)
{
  const char* category= "sql";
  int count;
  count= static_cast<int>(array_elements(all_acl_cache_mutexes));
  mysql_mutex_register(category, all_acl_cache_mutexes, count);
  lf_hash_init(&m_cache, sizeof(Acl_hash_entry), LF_HASH_UNIQUE,
               0, /* key offset */
               0, /* key length not used */
               hash_key,
               &my_charset_bin);
  mysql_mutex_init(key_LOCK_acl_cache_flush, &m_cache_flush_mutex,
                   MY_MUTEX_INIT_SLOW);
}

Acl_cache::~Acl_cache()
{
  mysql_mutex_destroy(&m_cache_flush_mutex);
  lf_hash_destroy(&m_cache);
}

Acl_map::Acl_map(Security_context *sctx, uint64 ver)  :
  m_reference_count(0), m_version(ver)
{
  DBUG_ENTER("Acl_map::Acl_map");
  Acl_cache_lock_guard acl_cache_lock(current_thd,
                                      Acl_cache_lock_mode::READ_MODE);
  if (!acl_cache_lock.lock(false))
  {
    DBUG_PRINT("error",("Acl_map could not be constructed for user %s@%s => "
               "Could not lock Acl caches.",
               sctx->priv_user().str,
               sctx->priv_host().str));
    DBUG_VOID_RETURN;
  }
  m_global_acl= 0;
  const ACL_USER *acl_user=
    find_acl_user(sctx->priv_host().str,
                  sctx->priv_user().str,
                  true);
  if (acl_user == 0)
  {
    DBUG_PRINT("error",("Acl_map could not be constructed for user %s@%s => "
                        "No such user",
                        sctx->priv_user().str,
                        sctx->priv_host().str));
    DBUG_VOID_RETURN;
  }
  List_of_granted_roles granted_roles;
  get_privilege_access_maps(const_cast<ACL_USER *> (acl_user),
                            sctx->get_active_roles(),
                            &m_global_acl,
                            &m_db_acls,
                            &m_db_wild_acls,
                            &m_table_acls,
                            &m_sp_acls,
                            &m_func_acls,
                            &granted_roles,
                            &m_with_admin_acls,
                            &m_dynamic_privileges);
  DBUG_VOID_RETURN;
}

Acl_map::~Acl_map()
{
    // Db_access_map is automatically destroyed and cleaned up.
}

Acl_map::Acl_map(const Acl_map &)
{
  // An Acl_map should not be copied
  DBUG_ASSERT(false);
}

Acl_map::Acl_map(const Acl_map &&map)
{
  operator=(map);
}

Acl_map &Acl_map::operator=(Acl_map &&map)
{
  m_db_acls= move(map.m_db_acls);
  m_global_acl= map.m_global_acl;
  m_reference_count= map.m_reference_count.load();
  m_table_acls= move(map.m_table_acls);
  m_sp_acls= move(map.m_sp_acls);
  m_func_acls= move(map.m_func_acls);
  m_with_admin_acls= move(map.m_with_admin_acls);
  m_version= map.m_version;
  map.m_reference_count= 0;
  return *this;
}

Acl_map &
Acl_map::operator=(const Acl_map &)
{
  return *this;
}

ulong Acl_map::global_acl()
{
  return m_global_acl;
}

Db_access_map *
Acl_map::db_acls()
{
  return &m_db_acls;
}

Db_access_map *
Acl_map::db_wild_acls()
{
  return &m_db_wild_acls;
}

Table_access_map *
Acl_map::table_acls()
{
  return &m_table_acls;
}

Grant_acl_set *
Acl_map::grant_acls()
{
  return &m_with_admin_acls;
}

SP_access_map *
Acl_map::sp_acls()
{
  return &m_sp_acls;
}

SP_access_map *
Acl_map::func_acls()
{
  return &m_func_acls;
}

Dynamic_privileges *
Acl_map::dynamic_privileges()
{
  return &m_dynamic_privileges;
}

void
Acl_map::increase_reference_count()
{
  ++m_reference_count;
}

void
Acl_map::decrease_reference_count()
{
  --m_reference_count;
}

void Acl_cache::increase_version()
{
  DBUG_ENTER("Acl_cache::increase_version");
  ++m_role_graph_version;
  flush_cache();
  DBUG_VOID_RETURN;
}

uint64 Acl_cache::version()
{
  return m_role_graph_version.load();
}

int32 Acl_cache::size()
{
  return m_cache.count.load();
}

/**
  Finds an Acl_map entry in the Acl_cache and increase its reference count.
  If no Acl_map is located, a new one is created with reference count one.
  The Acl_map is returned to the caller.

  @param sctx The target Security_context
  @param uid The target authid
  @param active_roles A list of active roles

  @return A pointer to an Acl_map
    @retval !NULL Success
    @retval NULL A fatal OOM error happened.
*/

Acl_map *
Acl_cache::checkout_acl_map(Security_context *sctx, Auth_id_ref &uid,
                            List_of_auth_id_refs &active_roles)
{
  DBUG_ENTER("Acl_cache::checkout_acl_map");
  // CREATE KEY
  uchar *key; // allocated by create_hash_key and released by Acl_cache::flush_cache
  unsigned key_len;
  uint64 version= m_role_graph_version.load();
  if (!create_acl_cache_hash_key(&key, &key_len, version, uid,
                                 active_roles))
  {
    /* OOM happened */
    active_roles.clear();
    return 0;
  }
  LF_PINS *pins= lf_hash_get_pins(&m_cache);
  Acl_hash_entry *entry= (Acl_hash_entry *)lf_hash_search(&m_cache, pins,
                                                          key,
                                                          key_len);
  if (entry == 0 || entry == MY_LF_ERRPTR)
  {
    lf_hash_search_unpin(pins);
    Acl_map *map= create_acl_map(version, sctx); // deleted in cache_flusher
    Acl_hash_entry new_entry;
    new_entry.version= version;
    new_entry.map= map;
    new_entry.key= key;
    new_entry.key_length= key_len;
    int rc= lf_hash_insert(&m_cache, pins, &new_entry); // shallow copy of entry
    if (rc != 0)
    {
      /* There was a duplicate; throw away the allocated memory */
      lf_hash_put_pins(pins);
      my_free(key);
      delete map;
      DBUG_PRINT("info",("Someone else checked out the cache key"));
      /* Potentially dangerous to dive here? */
      DBUG_RETURN(checkout_acl_map(sctx, uid, active_roles));
    }
    map->increase_reference_count();
    lf_hash_put_pins(pins);
    DBUG_PRINT("info",("Checked out new privilege map. Key= %s", key));
    DBUG_RETURN(map);
  }
  Acl_map *map= entry->map;
  map->increase_reference_count();
  lf_hash_search_unpin(pins);
  lf_hash_put_pins(pins);
  my_free(key);
  DBUG_PRINT("info",("Checked out old privilege map. Key= %s", key));
  DBUG_RETURN(map);
}

void Acl_cache::return_acl_map(Acl_map *map)
{
  map->decrease_reference_count();
}

/**
  This global is protected by the Acl_cache::m_cache_flush_mutex and used when
  iterating the Acl_map hash in Acl_cache::flush_cache
  @see Acl_cache::flush_cache
*/
uint64 l_cache_flusher_global_version;

/**
  Utility function for removing all items from the hash.
  @param ptr A pointer to a Acl_hash_entry
  @return Always 0 with the intention that this causes the hash_search function
   to iterate every single element in the hash.
*/
static int cache_flusher(const uchar *ptr)
{
  DBUG_ENTER("cache_flusher");
  const Acl_hash_entry *entry= reinterpret_cast<const Acl_hash_entry *>(ptr);
  if (entry != 0)
  {
    if (entry->map->reference_count() == 0 &&
        entry->map->version() < l_cache_flusher_global_version)
      DBUG_RETURN(1);
  }
  DBUG_RETURN(0);
}

void Acl_cache::flush_cache()
{
  DBUG_ENTER("flush_cache");
  LF_PINS *pins= lf_hash_get_pins(&m_cache);
  Acl_hash_entry *entry= 0;
  mysql_mutex_lock(&m_cache_flush_mutex);
  l_cache_flusher_global_version= version();
  do
  {
    entry=
      static_cast<Acl_hash_entry*>(lf_hash_random_match(&m_cache,
                                                        pins,
                                                        &cache_flusher, 0));
    if (entry && !lf_hash_delete(&m_cache, pins, entry->key, entry->key_length))
    {
      // Hash element is removed from cache; safe to delete
      my_free(entry->key);
      delete entry->map;
    }
    lf_hash_search_unpin(pins);
  } while (entry != 0);
  lf_hash_put_pins(pins);
  mysql_mutex_unlock(&m_cache_flush_mutex);
  DBUG_VOID_RETURN;
}

Acl_map *
Acl_cache::create_acl_map(uint64 version, Security_context *sctx)
{
  Acl_map *map= new Acl_map(sctx, version);
  return map;
}

void* Acl_map::operator new(size_t size)
{
  return my_malloc(key_memory_acl_map_cache, size, MYF(0));
}

void Acl_map::operator delete(void* p)
{
  my_free(p);
}

void init_acl_cache()
{
  g_acl_cache= new Acl_cache();
  g_mandatory_roles= new std::vector<Role_id >;
  opt_mandatory_roles_cache= false;
}


/**
  Shutdown the global Acl_cache system which was only initialized if the
  rwlocks were initialized.
  @see acl_init()
*/

void shutdown_acl_cache()
{
  if (!acl_cache_initialized)
    return;

  /* This should clean up all remaining Acl_cache items */
  g_acl_cache->increase_version();
  DBUG_ASSERT(g_acl_cache->size() == 0);
  delete g_acl_cache;
  g_acl_cache= NULL;
  roles_delete();
  dynamic_privileges_delete();
  delete g_mandatory_roles;
}


/* Constants used by Acl_cache_lock_guard */
static const ulong ACL_CACHE_LOCK_TIMEOUT= 3600UL;
static const MDL_key ACL_CACHE_KEY(MDL_key::ACL_CACHE, "", "");

/**
  Internal_error_handler subclass to suppress ER_LOCK_DEADLOCK,
  ER_LOCK_WAIT_TIMEOUT, ER_QUERY_INTERRUPTED and ER_QUERY_TIMEOUT.
  Instead, we will use Acl_cache_lock_guard::lock()
  to raise ER_CANNOT_LOCK_USER_MANAGEMENT_CACHES error.
*/
class Acl_cache_error_handler : public Internal_error_handler
{
public:

  /**
    Handle an error condition

    @param [in] thd           THD handle
    @param [in] sql_errno     Error raised by MDL subsystem
    @param [in] sqlstate      SQL state. Unused.
    @param [in] level         Severity level. Unused.
    @param [in] msg           Message string. Unused.
  */

  virtual bool handle_condition(THD *thd MY_ATTRIBUTE((unused)),
                                uint sql_errno,
                                const char *sqlstate MY_ATTRIBUTE((unused)),
                                Sql_condition::enum_severity_level *level MY_ATTRIBUTE((unused)),
                                const char *msg MY_ATTRIBUTE((unused)))
  {
    return (sql_errno == ER_LOCK_DEADLOCK ||
            sql_errno == ER_LOCK_WAIT_TIMEOUT ||
            sql_errno == ER_QUERY_INTERRUPTED ||
            sql_errno == ER_QUERY_TIMEOUT);
  }
};


/*
  MDL_release_locks_visitor subclass to release MDL for ACL_CACHE.
*/
class Release_acl_cache_locks : public MDL_release_locks_visitor
{
public:
  /**
    Lock releaser.
    Check details of given key and see it is of type ACL_CACHE
    and if key name it matches with m_partition. If so, release it.

    @param [in] ticket      MDL Ticket returned by MDL subsystem

    @returns Whether ticket matches our criteria or not
      @retval true  Ticket matches
      @retval false Ticket does not match
  */

  virtual bool release(MDL_ticket *ticket)
  {
    return ticket->get_key()->mdl_namespace() == MDL_key::ACL_CACHE;
  }
};


/**
  Acl_cache_lock_guard constructor.

  @param [in] thd             THD Handle.
  @param [in] mode            Lock mode

*/

Acl_cache_lock_guard::Acl_cache_lock_guard(THD *thd,
                                           Acl_cache_lock_mode mode)
  : m_thd(thd),
    m_mode(mode),
    m_locked(false)
{
  DBUG_ASSERT(thd);
};


/**
  Explicitly take lock on Acl_cache_lock_cache object.
  If cache was already locked, just return.

  @param [in] raise_error  Whether to raise error if we fail to acquire lock

  @returns status of lock
    @retval true Lock was acquired/already acquired.
    @retval false There was some problem acquiring lock.
*/

bool
Acl_cache_lock_guard::lock(bool raise_error) /* = true */
{
  DBUG_ASSERT(!m_locked);

  if (already_locked())
    return true;

  /* If we do not have MDL, we should not be holding LOCK_open */
  mysql_mutex_assert_not_owner(&LOCK_open);

  MDL_request lock_request;
  MDL_REQUEST_INIT_BY_KEY(&lock_request, &ACL_CACHE_KEY,
                          m_mode == Acl_cache_lock_mode::READ_MODE ?
                          MDL_SHARED : MDL_EXCLUSIVE,
                          MDL_EXPLICIT);
  Acl_cache_error_handler handler;
  m_thd->push_internal_handler(&handler);
  m_locked= !m_thd->mdl_context.acquire_lock(&lock_request,
                                             ACL_CACHE_LOCK_TIMEOUT);
  m_thd->pop_internal_handler();

  if (!m_locked && raise_error)
    my_error(ER_CANNOT_LOCK_USER_MANAGEMENT_CACHES, MYF(0));
  return m_locked;
}


/**
  Explicitly unlock all acquired locks.
*/

void
Acl_cache_lock_guard::unlock()
{
  /*
    It is possible that we did not take any lock. E.g.
    1. Function 1 : Take shared lock on ACL caches
    2. Function 1 : Take Lock_open
    3. Call Function 2
    4. Function 2 : Try to acquire shared lock on ACL
    caches again

    In such cases, at 4, we do not actually take
    MDL because it will be in conflict with LOCK_open

    If unlock() is called as part of destructor or
    directly in Function 2 above, we should
    not release any locks because we never acquired
    any in the first place.
  */
  if (m_locked)
  {
    Release_acl_cache_locks lock_visitor;
    m_thd->mdl_context.release_locks(&lock_visitor);
    m_locked= false;
  }
}


/**
  Check whether lock is already obtained or not.

  @returns lock status
    @retval true  Lock has already been taken.
    @retval false No lock is taken with this Acl_cache_lock_guard object
*/

bool
Acl_cache_lock_guard::already_locked()
{
  return
    m_thd->mdl_context.owns_equal_or_stronger_lock(MDL_key::ACL_CACHE,
                                                   "", "",
                                                   m_mode == Acl_cache_lock_mode::READ_MODE ?
                                                   MDL_SHARED : MDL_EXCLUSIVE);
}


/**
  Assert that thread owns MDL_SHARED on partition specific to the thread

  @param [in] thd    Thread for which lock is to be checked

  @returns thread owns required lock or not
    @retval true    Thread owns lock
    @retval false   Thread does not own lock
*/

bool assert_acl_cache_read_lock(THD *thd)
{
  return thd->mdl_context.owns_equal_or_stronger_lock(MDL_key::ACL_CACHE,
                                                      "", "",
                                                      MDL_SHARED);
}


/**
  Assert that thread owns MDL_EXCLUSIVE on all partitions

  @param [in] thd    Thread for which lock is to be checked

  @returns thread owns required lock or not
    @retval true    Thread owns lock
    @retval false   Thread does not own lock
*/

bool assert_acl_cache_write_lock(THD *thd)
{
  return thd->mdl_context.owns_equal_or_stronger_lock(MDL_key::ACL_CACHE,
                                                      "", "",
                                                      MDL_EXCLUSIVE);
}

/** Global sysvar: the number of old passwords to check in the history. */
volatile uint32 global_password_history= 0;
/** Global sysvar: the number of days before a password can be reused. */
volatile uint32 global_password_reuse_interval= 0;


/**
  Reload all ACL caches

  @param [in] thd       THD handle
  @param [in] locked    default value true that indicates
                        acl cache is locked, false otherwise.

  @returns Status of reloading ACL caches
    @retval false Success
    @retval true Error
*/

bool reload_acl_caches(THD *thd, bool locked/*= true*/)
{
  bool retval= true;
  Acl_cache_lock_guard acl_cache_lock(thd, Acl_cache_lock_mode::WRITE_MODE);
  DBUG_ENTER("reload_acl_caches");

  if (!locked && !acl_cache_lock.lock())
    goto end;

  if (check_engine_type_for_acl_table(thd) ||
      check_acl_tables_intact(thd) ||
      acl_reload(thd, true) ||
      grant_reload(thd, true))
  {
    goto end;
  }
  retval= false;

end:
  DBUG_RETURN(retval);
}<|MERGE_RESOLUTION|>--- conflicted
+++ resolved
@@ -2434,15 +2434,9 @@
   TABLE_LIST tables[6];
 
   MEM_ROOT old_mem;
-<<<<<<< HEAD
   bool return_val= true;
-  Prealloced_array<ACL_USER, ACL_PREALLOC_SIZE> *old_acl_users= NULL;
-  Prealloced_array<ACL_DB, ACL_PREALLOC_SIZE> *old_acl_dbs= NULL;
-=======
-  bool return_val= TRUE;
   Prealloced_array<ACL_USER, ACL_PREALLOC_SIZE> *old_acl_users= nullptr;
   Prealloced_array<ACL_DB, ACL_PREALLOC_SIZE> *old_acl_dbs= nullptr;
->>>>>>> 85425463
   Prealloced_array<ACL_PROXY_USER,
     ACL_PREALLOC_SIZE> *old_acl_proxy_users= nullptr;
   Granted_roles_graph *old_granted_roles= nullptr;
