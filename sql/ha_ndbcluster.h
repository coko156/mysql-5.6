--- conflicted
+++ resolved
@@ -577,10 +577,7 @@
   Ndb_rewrite_context *rewrite_stack;
 };
 
-<<<<<<< HEAD
-
-=======
->>>>>>> 61f87f5d
+
 typedef enum ndb_query_state_bits {
   NDB_QUERY_NORMAL = 0,
   NDB_QUERY_MULTI_READ_RANGE = 1
@@ -624,10 +621,7 @@
   uint32 options;
   List<NDB_SHARE> changed_tables;
   uint query_state;
-<<<<<<< HEAD
   HASH open_tables;
-=======
->>>>>>> 61f87f5d
 };
 
 class ha_ndbcluster: public handler
@@ -678,13 +672,9 @@
   int read_multi_range_next(KEY_MULTI_RANGE **found_range_p);
 
   bool get_error_message(int error, String *buf);
-<<<<<<< HEAD
   ha_rows records();
   int info(uint);
   void get_dynamic_partition_info(PARTITION_INFO *stat_info, uint part_id);
-=======
-  int info(uint);
->>>>>>> 61f87f5d
   int extra(enum ha_extra_function operation);
   int extra_opt(enum ha_extra_function operation, ulong cache_size);
   int reset();
@@ -880,19 +870,11 @@
   int set_index_key(NdbOperation *, const KEY *key_info, const byte *key_ptr);
   void print_results();
 
-<<<<<<< HEAD
   virtual void get_auto_increment(ulonglong offset, ulonglong increment,
                                   ulonglong nb_desired_values,
                                   ulonglong *first_value,
                                   ulonglong *nb_reserved_values);
-  int ndb_err(NdbTransaction*);
   bool uses_blob_value();
-=======
-  ulonglong get_auto_increment();
-  void invalidate_dictionary_cache(bool global);
-
-bool uses_blob_value(bool all_fields);
->>>>>>> 61f87f5d
 
   char *update_table_comment(const char * comment);
 
@@ -923,10 +905,7 @@
                            NdbScanOperation* op);
 
   friend int execute_commit(ha_ndbcluster*, NdbTransaction*);
-<<<<<<< HEAD
   friend int execute_no_commit_ignore_no_key(ha_ndbcluster*, NdbTransaction*);
-=======
->>>>>>> 61f87f5d
   friend int execute_no_commit(ha_ndbcluster*, NdbTransaction*, bool);
   friend int execute_no_commit_ie(ha_ndbcluster*, NdbTransaction*, bool);
 
@@ -976,10 +955,6 @@
   bool m_force_send;
   ha_rows m_autoincrement_prefetch;
   bool m_transaction_on;
-<<<<<<< HEAD
-=======
-  void release_completed_operations(NdbTransaction*, bool);
->>>>>>> 61f87f5d
 
   Ndb_cond_stack *m_cond_stack;
   bool m_disable_multi_read;
