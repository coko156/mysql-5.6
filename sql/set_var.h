--- conflicted
+++ resolved
@@ -81,11 +81,7 @@
   ptrdiff_t offset;     ///< offset to the value from global_system_variables
   on_check_function on_check;
   on_update_function on_update;
-<<<<<<< HEAD
-  struct { uint version; const char *substitute; } deprecated;
-=======
   const char *deprecation_substitute;
->>>>>>> 20ca15d4
   bool is_os_charset; ///< true if the value is in character_set_filesystem
 
 public:
@@ -94,11 +90,7 @@
           enum get_opt_arg_type getopt_arg_type, SHOW_TYPE show_val_type_arg,
           longlong def_val, PolyLock *lock, enum binlog_status_enum binlog_status_arg,
           on_check_function on_check_func, on_update_function on_update_func,
-<<<<<<< HEAD
-          uint deprecated_version, const char *substitute, int parse_flag);
-=======
           const char *substitute, int parse_flag);
->>>>>>> 20ca15d4
 
   virtual ~sys_var() {}
 
