/*
   Copyright (c) 2006, 2011, Oracle and/or its affiliates. All rights reserved.

   This program is free software; you can redistribute it and/or modify
   it under the terms of the GNU General Public License as published by
   the Free Software Foundation; version 2 of the License.

   This program is distributed in the hope that it will be useful,
   but WITHOUT ANY WARRANTY; without even the implied warranty of
   MERCHANTABILITY or FITNESS FOR A PARTICULAR PURPOSE.  See the
   GNU General Public License for more details.

   You should have received a copy of the GNU General Public License
   along with this program; if not, write to the Free Software
   Foundation, Inc., 51 Franklin St, Fifth Floor, Boston, MA 02110-1301  USA */

#include "sql_priv.h"
#include "unireg.h"
#include "sql_base.h"                           // close_thread_tables
#include "event_db_repository.h"
#include "key.h"                                // key_copy
#include "sql_db.h"                        // get_default_db_collation
#include "sql_time.h"                      // interval_type_to_name
#include "tztime.h"                             // struct Time_zone
#include "sql_acl.h" // SUPER_ACL, MYSQL_DB_FIELD_COUNT, mysql_db_table_fields
#include "records.h"          // init_read_record, end_read_record
#include "sp_head.h"
#include "event_data_objects.h"
#include "events.h"
#include "sql_show.h"
#include "lock.h"                               // MYSQL_LOCK_IGNORE_TIMEOUT

/**
  @addtogroup Event_Scheduler
  @{
*/

static
const TABLE_FIELD_TYPE event_table_fields[ET_FIELD_COUNT] =
{
  {
    { C_STRING_WITH_LEN("db") },
    { C_STRING_WITH_LEN("char(64)") },
    { C_STRING_WITH_LEN("utf8") }
  },
  {
    { C_STRING_WITH_LEN("name") },
    { C_STRING_WITH_LEN("char(64)") },
    { C_STRING_WITH_LEN("utf8") }
  },
  {
    { C_STRING_WITH_LEN("body") },
    { C_STRING_WITH_LEN("longblob") },
    {NULL, 0}
  },
  {
    { C_STRING_WITH_LEN("definer") },
    { C_STRING_WITH_LEN("char(77)") },
    { C_STRING_WITH_LEN("utf8") }
  },
  {
    { C_STRING_WITH_LEN("execute_at") },
    { C_STRING_WITH_LEN("datetime") },
    {NULL, 0}
  },
  {
    { C_STRING_WITH_LEN("interval_value") },
    { C_STRING_WITH_LEN("int(11)") },
    {NULL, 0}
  },
  {
    { C_STRING_WITH_LEN("interval_field") },
    { C_STRING_WITH_LEN("enum('YEAR','QUARTER','MONTH','DAY',"
    "'HOUR','MINUTE','WEEK','SECOND','MICROSECOND','YEAR_MONTH','DAY_HOUR',"
    "'DAY_MINUTE','DAY_SECOND','HOUR_MINUTE','HOUR_SECOND','MINUTE_SECOND',"
    "'DAY_MICROSECOND','HOUR_MICROSECOND','MINUTE_MICROSECOND',"
    "'SECOND_MICROSECOND')") },
    {NULL, 0}
  },
  {
    { C_STRING_WITH_LEN("created") },
    { C_STRING_WITH_LEN("timestamp") },
    {NULL, 0}
  },
  {
    { C_STRING_WITH_LEN("modified") },
    { C_STRING_WITH_LEN("timestamp") },
    {NULL, 0}
  },
  {
    { C_STRING_WITH_LEN("last_executed") },
    { C_STRING_WITH_LEN("datetime") },
    {NULL, 0}
  },
  {
    { C_STRING_WITH_LEN("starts") },
    { C_STRING_WITH_LEN("datetime") },
    {NULL, 0}
  },
  {
    { C_STRING_WITH_LEN("ends") },
    { C_STRING_WITH_LEN("datetime") },
    {NULL, 0}
  },
  {
    { C_STRING_WITH_LEN("status") },
    { C_STRING_WITH_LEN("enum('ENABLED','DISABLED','SLAVESIDE_DISABLED')") },
    {NULL, 0}
  },
  {
    { C_STRING_WITH_LEN("on_completion") },
    { C_STRING_WITH_LEN("enum('DROP','PRESERVE')") },
    {NULL, 0}
  },
  {
    { C_STRING_WITH_LEN("sql_mode") },
    { C_STRING_WITH_LEN("set('REAL_AS_FLOAT','PIPES_AS_CONCAT','ANSI_QUOTES',"
    "'IGNORE_SPACE','NOT_USED','ONLY_FULL_GROUP_BY','NO_UNSIGNED_SUBTRACTION',"
    "'NO_DIR_IN_CREATE','POSTGRESQL','ORACLE','MSSQL','DB2','MAXDB',"
    "'NO_KEY_OPTIONS','NO_TABLE_OPTIONS','NO_FIELD_OPTIONS','MYSQL323','MYSQL40',"
    "'ANSI','NO_AUTO_VALUE_ON_ZERO','NO_BACKSLASH_ESCAPES','STRICT_TRANS_TABLES',"
    "'STRICT_ALL_TABLES','NO_ZERO_IN_DATE','NO_ZERO_DATE','INVALID_DATES',"
    "'ERROR_FOR_DIVISION_BY_ZERO','TRADITIONAL','NO_AUTO_CREATE_USER',"
    "'HIGH_NOT_PRECEDENCE','NO_ENGINE_SUBSTITUTION','PAD_CHAR_TO_FULL_LENGTH')") },
    {NULL, 0}
  },
  {
    { C_STRING_WITH_LEN("comment") },
    { C_STRING_WITH_LEN("char(64)") },
    { C_STRING_WITH_LEN("utf8") }
  },
  {
    { C_STRING_WITH_LEN("originator") },
    { C_STRING_WITH_LEN("int(10)") },
    {NULL, 0}
  },
  {
    { C_STRING_WITH_LEN("time_zone") },
    { C_STRING_WITH_LEN("char(64)") },
    { C_STRING_WITH_LEN("latin1") }
  },
  {
    { C_STRING_WITH_LEN("character_set_client") },
    { C_STRING_WITH_LEN("char(32)") },
    { C_STRING_WITH_LEN("utf8") }
  },
  {
    { C_STRING_WITH_LEN("collation_connection") },
    { C_STRING_WITH_LEN("char(32)") },
    { C_STRING_WITH_LEN("utf8") }
  },
  {
    { C_STRING_WITH_LEN("db_collation") },
    { C_STRING_WITH_LEN("char(32)") },
    { C_STRING_WITH_LEN("utf8") }
  },
  {
    { C_STRING_WITH_LEN("body_utf8") },
    { C_STRING_WITH_LEN("longblob") },
    { NULL, 0 }
  }
};

static const TABLE_FIELD_DEF
  event_table_def= {ET_FIELD_COUNT, event_table_fields};

class Event_db_intact : public Table_check_intact
{
protected:
  void report_error(uint, const char *fmt, ...)
  {
    va_list args;
    va_start(args, fmt);
    error_log_print(ERROR_LEVEL, fmt, args);
    va_end(args);
  }
};

/** In case of an error, a message is printed to the error log. */
static Event_db_intact table_intact;


/**
  Puts some data common to CREATE and ALTER EVENT into a row.

  Used both when an event is created and when it is altered.

  @param   thd        THD
  @param   table      The row to fill out
  @param   et         Event's data
  @param   sp         Event stored routine
  @param   is_update  CREATE EVENT or ALTER EVENT

  @retval  FALSE success
  @retval  TRUE error
*/

static bool
mysql_event_fill_row(THD *thd,
                     TABLE *table,
                     Event_parse_data *et,
                     sp_head *sp,
                     sql_mode_t sql_mode,
                     my_bool is_update)
{
  CHARSET_INFO *scs= system_charset_info;
  enum enum_events_table_field f_num;
  Field **fields= table->field;
  int rs= FALSE;

  DBUG_ENTER("mysql_event_fill_row");

  DBUG_PRINT("info", ("dbname=[%s]", et->dbname.str));
  DBUG_PRINT("info", ("name  =[%s]", et->name.str));

  DBUG_ASSERT(et->on_completion != Event_parse_data::ON_COMPLETION_DEFAULT);

  if (table->s->fields < ET_FIELD_COUNT)
  {
    /*
      Safety: this can only happen if someone started the server
      and then altered mysql.event.
    */
    my_error(ER_COL_COUNT_DOESNT_MATCH_CORRUPTED_V2, MYF(0),
             table->s->db.str, table->s->table_name.str,
             (int) ET_FIELD_COUNT, table->s->fields);
    DBUG_RETURN(TRUE);
  }

  if (fields[f_num= ET_FIELD_DEFINER]->
                              store(et->definer.str, et->definer.length, scs))
    goto err_truncate;

  if (fields[f_num= ET_FIELD_DB]->store(et->dbname.str, et->dbname.length, scs))
    goto err_truncate;

  if (fields[f_num= ET_FIELD_NAME]->store(et->name.str, et->name.length, scs))
    goto err_truncate;

  /* ON_COMPLETION field is NOT NULL thus not calling set_notnull()*/
  rs|= fields[ET_FIELD_ON_COMPLETION]->store((longlong)et->on_completion, TRUE);

  /*
    Set STATUS value unconditionally in case of CREATE EVENT.
    For ALTER EVENT set it only if value of this field was changed.
    Since STATUS field is NOT NULL call to set_notnull() is not needed.
  */
  if (!is_update || et->status_changed)
    rs|= fields[ET_FIELD_STATUS]->store((longlong)et->status, TRUE);
  rs|= fields[ET_FIELD_ORIGINATOR]->store((longlong)et->originator, TRUE);

  /*
    Change the SQL_MODE only if body was present in an ALTER EVENT and of course
    always during CREATE EVENT.
  */
  if (et->body_changed)
  {
    DBUG_ASSERT(sp->m_body.str);

    rs|= fields[ET_FIELD_SQL_MODE]->store((longlong)sql_mode, TRUE);

    if (fields[f_num= ET_FIELD_BODY]->store(sp->m_body.str,
                                            sp->m_body.length,
                                            scs))
    {
      goto err_truncate;
    }
  }

  if (et->expression)
  {
    const String *tz_name= thd->variables.time_zone->get_name();
    if (!is_update || !et->starts_null)
    {
      fields[ET_FIELD_TIME_ZONE]->set_notnull();
      rs|= fields[ET_FIELD_TIME_ZONE]->store(tz_name->ptr(), tz_name->length(),
                                             tz_name->charset());
    }

    fields[ET_FIELD_INTERVAL_EXPR]->set_notnull();
    rs|= fields[ET_FIELD_INTERVAL_EXPR]->store((longlong)et->expression, TRUE);

    fields[ET_FIELD_TRANSIENT_INTERVAL]->set_notnull();

    rs|= fields[ET_FIELD_TRANSIENT_INTERVAL]->
                            store(interval_type_to_name[et->interval].str,
                                  interval_type_to_name[et->interval].length,
                                  scs);

    fields[ET_FIELD_EXECUTE_AT]->set_null();

    if (!et->starts_null)
    {
      MYSQL_TIME time;
      my_tz_OFFSET0->gmt_sec_to_TIME(&time, et->starts);

      fields[ET_FIELD_STARTS]->set_notnull();
      fields[ET_FIELD_STARTS]->store_time(&time);
    }

    if (!et->ends_null)
    {
      MYSQL_TIME time;
      my_tz_OFFSET0->gmt_sec_to_TIME(&time, et->ends);

      fields[ET_FIELD_ENDS]->set_notnull();
      fields[ET_FIELD_ENDS]->store_time(&time);
    }
  }
  else if (et->execute_at)
  {
    const String *tz_name= thd->variables.time_zone->get_name();
    fields[ET_FIELD_TIME_ZONE]->set_notnull();
    rs|= fields[ET_FIELD_TIME_ZONE]->store(tz_name->ptr(), tz_name->length(),
                                           tz_name->charset());

    fields[ET_FIELD_INTERVAL_EXPR]->set_null();
    fields[ET_FIELD_TRANSIENT_INTERVAL]->set_null();
    fields[ET_FIELD_STARTS]->set_null();
    fields[ET_FIELD_ENDS]->set_null();

    MYSQL_TIME time;
    my_tz_OFFSET0->gmt_sec_to_TIME(&time, et->execute_at);

    fields[ET_FIELD_EXECUTE_AT]->set_notnull();
    fields[ET_FIELD_EXECUTE_AT]->store_time(&time);
  }
  else
  {
    DBUG_ASSERT(is_update);
    /*
      it is normal to be here when the action is update
      this is an error if the action is create. something is borked
    */
  }

  Item_func_now_local::store_in(fields[ET_FIELD_MODIFIED]);

  if (et->comment.str)
  {
    if (fields[f_num= ET_FIELD_COMMENT]->
                          store(et->comment.str, et->comment.length, scs))
      goto err_truncate;
  }

  fields[ET_FIELD_CHARACTER_SET_CLIENT]->set_notnull();
  rs|= fields[ET_FIELD_CHARACTER_SET_CLIENT]->store(
    thd->variables.character_set_client->csname,
    strlen(thd->variables.character_set_client->csname),
    system_charset_info);

  fields[ET_FIELD_COLLATION_CONNECTION]->set_notnull();
  rs|= fields[ET_FIELD_COLLATION_CONNECTION]->store(
    thd->variables.collation_connection->name,
    strlen(thd->variables.collation_connection->name),
    system_charset_info);

  {
    const CHARSET_INFO *db_cl= get_default_db_collation(thd, et->dbname.str);

    fields[ET_FIELD_DB_COLLATION]->set_notnull();
    rs|= fields[ET_FIELD_DB_COLLATION]->store(db_cl->name,
                                              strlen(db_cl->name),
                                              system_charset_info);
  }

  if (et->body_changed)
  {
    fields[ET_FIELD_BODY_UTF8]->set_notnull();
    rs|= fields[ET_FIELD_BODY_UTF8]->store(sp->m_body_utf8.str,
                                           sp->m_body_utf8.length,
                                           system_charset_info);
  }

  if (rs)
  {
    my_error(ER_EVENT_STORE_FAILED, MYF(0), fields[f_num]->field_name, rs);
    DBUG_RETURN(TRUE);
  }

  DBUG_RETURN(FALSE);

err_truncate:
  my_error(ER_EVENT_DATA_TOO_LONG, MYF(0), fields[f_num]->field_name);
  DBUG_RETURN(TRUE);
}


/*
  Performs an index scan of event_table (mysql.event) and fills schema_table.

  SYNOPSIS
    Event_db_repository::index_read_for_db_for_i_s()
      thd          Thread
      schema_table The I_S.EVENTS table
      event_table  The event table to use for loading (mysql.event)
      db           For which schema to do an index scan.

  RETURN VALUE
    0  OK
    1  Error
*/

bool
Event_db_repository::index_read_for_db_for_i_s(THD *thd, TABLE *schema_table,
                                               TABLE *event_table,
                                               const char *db)
{
  CHARSET_INFO *scs= system_charset_info;
  KEY *key_info;
  uint key_len;
  uchar *key_buf= NULL;
  LINT_INIT(key_buf);

  DBUG_ENTER("Event_db_repository::index_read_for_db_for_i_s");

  DBUG_PRINT("info", ("Using prefix scanning on PK"));
<<<<<<< HEAD
  if ((ret= event_table->file->ha_index_init(0, 1)))
=======

  int ret= event_table->file->ha_index_init(0, 1);
  if (ret)
>>>>>>> 7046fd09
  {
    event_table->file->print_error(ret, MYF(0));
    DBUG_RETURN(true);
  }
<<<<<<< HEAD
=======

>>>>>>> 7046fd09
  key_info= event_table->key_info;

  if (key_info->key_parts == 0 ||
      key_info->key_part[0].field != event_table->field[ET_FIELD_DB])
  {
    /* Corrupted table: no index or index on a wrong column */
    my_error(ER_CANNOT_LOAD_FROM_TABLE_V2, MYF(0), "mysql", "event");
    ret= 1;
    goto end;
  }

  event_table->field[ET_FIELD_DB]->store(db, strlen(db), scs);
  key_len= key_info->key_part[0].store_length;

  if (!(key_buf= (uchar *)alloc_root(thd->mem_root, key_len)))
  {
    /* Don't send error, it would be done by sql_alloc_error_handler() */
    ret= 1;
    goto end;
  }

  key_copy(key_buf, event_table->record[0], key_info, key_len);
  if (!(ret= event_table->file->ha_index_read_map(event_table->record[0], key_buf,
                                                  (key_part_map)1,
                                                  HA_READ_KEY_EXACT)))
  {
    DBUG_PRINT("info",("Found rows. Let's retrieve them. ret=%d", ret));
    do
    {
      ret= copy_event_to_schema_table(thd, schema_table, event_table);
      if (ret == 0)
        ret= event_table->file->ha_index_next_same(event_table->record[0],
                                                   key_buf, key_len);
    } while (ret == 0);
  }
  DBUG_PRINT("info", ("Scan finished. ret=%d", ret));

  /*  ret is guaranteed to be != 0 */
  if (ret == HA_ERR_END_OF_FILE || ret == HA_ERR_KEY_NOT_FOUND)
    ret= 0;
  else
    event_table->file->print_error(ret, MYF(0));

end:
  event_table->file->ha_index_end();

  DBUG_RETURN(test(ret));
}


/*
  Performs a table scan of event_table (mysql.event) and fills schema_table.

  SYNOPSIS
    Events_db_repository::table_scan_all_for_i_s()
      thd          Thread
      schema_table The I_S.EVENTS in memory table
      event_table  The event table to use for loading.

  RETURN VALUE
    FALSE  OK
    TRUE   Error
*/

bool
Event_db_repository::table_scan_all_for_i_s(THD *thd, TABLE *schema_table,
                                            TABLE *event_table)
{
  int ret;
  READ_RECORD read_record_info;
  DBUG_ENTER("Event_db_repository::table_scan_all_for_i_s");

  if (init_read_record(&read_record_info, thd, event_table, NULL, 1, 1, FALSE))
    DBUG_RETURN(TRUE);

  /*
    rr_sequential, in read_record(), returns 137==HA_ERR_END_OF_FILE,
    but rr_handle_error returns -1 for that reason. Thus, read_record()
    returns -1 eventually.
  */
  do
  {
    ret= read_record_info.read_record(&read_record_info);
    if (ret == 0)
      ret= copy_event_to_schema_table(thd, schema_table, event_table);
  } while (ret == 0);

  DBUG_PRINT("info", ("Scan finished. ret=%d", ret));
  end_read_record(&read_record_info);

  /*  ret is guaranteed to be != 0 */
  DBUG_RETURN(ret == -1 ? FALSE : TRUE);
}


/**
  Fills I_S.EVENTS with data loaded from mysql.event. Also used by
  SHOW EVENTS

  The reason we reset and backup open tables here is that this
  function may be called from any query that accesses
  INFORMATION_SCHEMA - including a query that is issued from
  a pre-locked statement, one that already has open and locked
  tables.

  @retval FALSE  success
  @retval TRUE   error
*/

bool
Event_db_repository::fill_schema_events(THD *thd, TABLE_LIST *i_s_table,
                                        const char *db)
{
  TABLE *schema_table= i_s_table->table;
  Open_tables_backup open_tables_backup;
  TABLE_LIST event_table;
  int ret= 0;

  DBUG_ENTER("Event_db_repository::fill_schema_events");
  DBUG_PRINT("info",("db=%s", db? db:"(null)"));

  event_table.init_one_table("mysql", 5, "event", 5, "event", TL_READ);

  if (open_system_tables_for_read(thd, &event_table, &open_tables_backup))
    DBUG_RETURN(TRUE);

  if (table_intact.check(event_table.table, &event_table_def))
  {
    close_system_tables(thd, &open_tables_backup);
    my_error(ER_EVENT_OPEN_TABLE_FAILED, MYF(0));
    DBUG_RETURN(TRUE);
  }

  /*
    1. SELECT I_S => use table scan. I_S.EVENTS does not guarantee order
                     thus we won't order it. OTOH, SHOW EVENTS will be
                     ordered.
    2. SHOW EVENTS => PRIMARY KEY with prefix scanning on (db)
       Reasoning: Events are per schema, therefore a scan over an index
                  will save use from doing a table scan and comparing
                  every single row's `db` with the schema which we show.
  */
  if (db)
    ret= index_read_for_db_for_i_s(thd, schema_table, event_table.table, db);
  else
    ret= table_scan_all_for_i_s(thd, schema_table, event_table.table);

  close_system_tables(thd, &open_tables_backup);

  DBUG_PRINT("info", ("Return code=%d", ret));
  DBUG_RETURN(ret);
}


/**
  Open mysql.event table for read.

  It's assumed that the caller knows what they are doing:
  - whether it was necessary to reset-and-backup the open tables state
  - whether the requested lock does not lead to a deadlock
  - whether this open mode would work under LOCK TABLES, or inside a
  stored function or trigger.

  Note that if the table can't be locked successfully this operation will
  close it. Therefore it provides guarantee that it either opens and locks
  table or fails without leaving any tables open.

  @param[in]  thd  Thread context
  @param[in]  lock_type  How to lock the table
  @param[out] table  We will store the open table here

  @retval TRUE open and lock failed - an error message is pushed into the
               stack
  @retval FALSE success
*/

bool
Event_db_repository::open_event_table(THD *thd, enum thr_lock_type lock_type,
                                      TABLE **table)
{
  TABLE_LIST tables;
  DBUG_ENTER("Event_db_repository::open_event_table");

  tables.init_one_table("mysql", 5, "event", 5, "event", lock_type);

  if (open_and_lock_tables(thd, &tables, FALSE, MYSQL_LOCK_IGNORE_TIMEOUT))
    DBUG_RETURN(TRUE);

  *table= tables.table;
  tables.table->use_all_columns();

  if (table_intact.check(*table, &event_table_def))
  {
    close_thread_tables(thd);
    my_error(ER_EVENT_OPEN_TABLE_FAILED, MYF(0));
    DBUG_RETURN(TRUE);
  }

  DBUG_RETURN(FALSE);
}


/**
  Creates an event record in mysql.event table.

  Creates an event. Relies on mysql_event_fill_row which is shared with
  ::update_event.

  @pre All semantic checks must be performed outside. This function
  only creates a record on disk.
  @pre The thread handle has no open tables.

  @param[in,out] thd                   THD
  @param[in]     parse_data            Parsed event definition
  @param[in]     create_if_not         TRUE if IF NOT EXISTS clause was provided
                                       to CREATE EVENT statement
  @param[out]    event_already_exists  When method is completed successfully
                                       set to true if event already exists else
                                       set to false
  @retval FALSE  success
  @retval TRUE   error
*/

bool
Event_db_repository::create_event(THD *thd, Event_parse_data *parse_data,
                                  bool create_if_not,
                                  bool *event_already_exists)
{
  int ret= 1;
  TABLE *table= NULL;
  sp_head *sp= thd->lex->sphead;
  sql_mode_t saved_mode= thd->variables.sql_mode;
  /*
    Take a savepoint to release only the lock on mysql.event
    table at the end but keep the global read lock and
    possible other locks taken by the caller.
  */
  MDL_savepoint mdl_savepoint= thd->mdl_context.mdl_savepoint();

  DBUG_ENTER("Event_db_repository::create_event");

  DBUG_PRINT("info", ("open mysql.event for update"));
  DBUG_ASSERT(sp);

  /* Reset sql_mode during data dictionary operations. */
  thd->variables.sql_mode= 0;

  if (open_event_table(thd, TL_WRITE, &table))
    goto end;

  DBUG_PRINT("info", ("name: %.*s", (int) parse_data->name.length,
             parse_data->name.str));

  DBUG_PRINT("info", ("check existance of an event with the same name"));
  if (!find_named_event(parse_data->dbname, parse_data->name, table))
  {
    if (create_if_not)
    {
      *event_already_exists= true;
      push_warning_printf(thd, Sql_condition::WARN_LEVEL_NOTE,
                          ER_EVENT_ALREADY_EXISTS, ER(ER_EVENT_ALREADY_EXISTS),
                          parse_data->name.str);
      ret= 0;
    }
    else
      my_error(ER_EVENT_ALREADY_EXISTS, MYF(0), parse_data->name.str);

    goto end;
  } else
    *event_already_exists= false;

  DBUG_PRINT("info", ("non-existent, go forward"));

  restore_record(table, s->default_values);     // Get default values for fields

  if (system_charset_info->cset->
        numchars(system_charset_info, parse_data->dbname.str,
                 parse_data->dbname.str + parse_data->dbname.length) >
      table->field[ET_FIELD_DB]->char_length())
  {
    my_error(ER_TOO_LONG_IDENT, MYF(0), parse_data->dbname.str);
    goto end;
  }

  if (system_charset_info->cset->
        numchars(system_charset_info, parse_data->name.str,
                 parse_data->name.str + parse_data->name.length) >
      table->field[ET_FIELD_NAME]->char_length())
  {
    my_error(ER_TOO_LONG_IDENT, MYF(0), parse_data->name.str);
    goto end;
  }

  if (sp->m_body.length > table->field[ET_FIELD_BODY]->field_length)
  {
    my_error(ER_TOO_LONG_BODY, MYF(0), parse_data->name.str);
    goto end;
  }

  Item_func_now_local::store_in(table->field[ET_FIELD_CREATED]);

  /*
    mysql_event_fill_row() calls my_error() in case of error so no need to
    handle it here
  */
  if (mysql_event_fill_row(thd, table, parse_data, sp, saved_mode, FALSE))
    goto end;

  if ((ret= table->file->ha_write_row(table->record[0])))
  {
    table->file->print_error(ret, MYF(0));
    goto end;
  }
  ret= 0;

end:
  close_thread_tables(thd);
  thd->mdl_context.rollback_to_savepoint(mdl_savepoint);

  thd->variables.sql_mode= saved_mode;
  DBUG_RETURN(test(ret));
}


/**
  Used to execute ALTER EVENT. Pendant to Events::update_event().

  @param[in,out]  thd         thread handle
  @param[in]      parse_data  parsed event definition
  @param[in]      new_dbname  not NULL if ALTER EVENT RENAME
                              points at a new database name
  @param[in]      new_name    not NULL if ALTER EVENT RENAME
                              points at a new event name

  @pre All semantic checks are performed outside this function,
  it only updates the event definition on disk.
  @pre We don't have any tables open in the given thread.

  @retval FALSE success
  @retval TRUE error (reported)
*/

bool
Event_db_repository::update_event(THD *thd, Event_parse_data *parse_data,
                                  LEX_STRING *new_dbname,
                                  LEX_STRING *new_name)
{
  CHARSET_INFO *scs= system_charset_info;
  TABLE *table= NULL;
  sp_head *sp= thd->lex->sphead;
  sql_mode_t saved_mode= thd->variables.sql_mode;
  /*
    Take a savepoint to release only the lock on mysql.event
    table at the end but keep the global read lock and
    possible other locks taken by the caller.
  */
  MDL_savepoint mdl_savepoint= thd->mdl_context.mdl_savepoint();
  int ret= 1;

  DBUG_ENTER("Event_db_repository::update_event");

  /* None or both must be set */
  DBUG_ASSERT((new_dbname && new_name) || new_dbname == new_name);

  /* Reset sql_mode during data dictionary operations. */
  thd->variables.sql_mode= 0;

  if (open_event_table(thd, TL_WRITE, &table))
    goto end;

  DBUG_PRINT("info", ("dbname: %s", parse_data->dbname.str));
  DBUG_PRINT("info", ("name: %s", parse_data->name.str));
  DBUG_PRINT("info", ("user: %s", parse_data->definer.str));

  /* first look whether we overwrite */
  if (new_name)
  {
    DBUG_PRINT("info", ("rename to: %s@%s", new_dbname->str, new_name->str));
    if (!find_named_event(*new_dbname, *new_name, table))
    {
      my_error(ER_EVENT_ALREADY_EXISTS, MYF(0), new_name->str);
      goto end;
    }
  }
  /*
    ...and then if there is such an event. Don't exchange the blocks
    because you will get error 120 from table handler because new_name will
    overwrite the key and SE will tell us that it cannot find the already found
    row (copied into record[1] later
  */
  if (find_named_event(parse_data->dbname, parse_data->name, table))
  {
    my_error(ER_EVENT_DOES_NOT_EXIST, MYF(0), parse_data->name.str);
    goto end;
  }

  store_record(table,record[1]);

  /*
    We check whether ALTER EVENT was given dates that are in the past.
    However to know how to react, we need the ON COMPLETION type. The
    check is deferred to this point because by now we have the previous
    setting (from the event-table) to fall back on if nothing was specified
    in the ALTER EVENT-statement.
  */

  if (parse_data->check_dates(thd,
                              (int) table->field[ET_FIELD_ON_COMPLETION]->val_int()))
    goto end;

  /*
    mysql_event_fill_row() calls my_error() in case of error so no need to
    handle it here
  */
  if (mysql_event_fill_row(thd, table, parse_data, sp, saved_mode, TRUE))
    goto end;

  if (new_dbname)
  {
    table->field[ET_FIELD_DB]->store(new_dbname->str, new_dbname->length, scs);
    table->field[ET_FIELD_NAME]->store(new_name->str, new_name->length, scs);
  }

  if ((ret= table->file->ha_update_row(table->record[1], table->record[0])))
  {
    table->file->print_error(ret, MYF(0));
    goto end;
  }
  ret= 0;

end:
  close_thread_tables(thd);
  thd->mdl_context.rollback_to_savepoint(mdl_savepoint);

  thd->variables.sql_mode= saved_mode;
  DBUG_RETURN(test(ret));
}


/**
  Delete event record from mysql.event table.

  @param[in,out] thd            thread handle
  @param[in]     db             Database name
  @param[in]     name           Event name
  @param[in]     drop_if_exists DROP IF EXISTS clause was specified.
                                If set, and the event does not exist,
                                the error is downgraded to a warning.

  @retval FALSE success
  @retval TRUE error (reported)
*/

bool
Event_db_repository::drop_event(THD *thd, LEX_STRING db, LEX_STRING name,
                                bool drop_if_exists)
{
  TABLE *table= NULL;
  /*
    Take a savepoint to release only the lock on mysql.event
    table at the end but keep the global read lock and
    possible other locks taken by the caller.
  */
  MDL_savepoint mdl_savepoint= thd->mdl_context.mdl_savepoint();
  int ret= 1;

  DBUG_ENTER("Event_db_repository::drop_event");
  DBUG_PRINT("enter", ("%s@%s", db.str, name.str));

  if (open_event_table(thd, TL_WRITE, &table))
    goto end;

  if (!find_named_event(db, name, table))
  {
    if ((ret= table->file->ha_delete_row(table->record[0])))
      table->file->print_error(ret, MYF(0));
    goto end;
  }

  /* Event not found */
  if (!drop_if_exists)
  {
    my_error(ER_EVENT_DOES_NOT_EXIST, MYF(0), name.str);
    goto end;
  }

  push_warning_printf(thd, Sql_condition::WARN_LEVEL_NOTE,
                      ER_SP_DOES_NOT_EXIST, ER(ER_SP_DOES_NOT_EXIST),
                      "Event", name.str);
  ret= 0;

end:
  close_thread_tables(thd);
  thd->mdl_context.rollback_to_savepoint(mdl_savepoint);

  DBUG_RETURN(test(ret));
}


/**
  Positions the internal pointer of `table` to the place where (db, name)
  is stored.

  In case search succeeded, the table cursor points at the found row.

  @param[in]      db     database name
  @param[in]      name   event name
  @param[in,out]  table  mysql.event table


  @retval FALSE  an event with such db/name key exists
  @retval  TRUE   no record found or an error occured.
*/

bool
Event_db_repository::find_named_event(LEX_STRING db, LEX_STRING name,
                                      TABLE *table)
{
  uchar key[MAX_KEY_LENGTH];
  DBUG_ENTER("Event_db_repository::find_named_event");
  DBUG_PRINT("enter", ("name: %.*s", (int) name.length, name.str));

  /*
    Create key to find row. We have to use field->store() to be able to
    handle VARCHAR and CHAR fields.
    Assumption here is that the two first fields in the table are
    'db' and 'name' and the first key is the primary key over the
    same fields.
  */
  if (db.length > table->field[ET_FIELD_DB]->field_length ||
      name.length > table->field[ET_FIELD_NAME]->field_length)
    DBUG_RETURN(TRUE);

  table->field[ET_FIELD_DB]->store(db.str, db.length, &my_charset_bin);
  table->field[ET_FIELD_NAME]->store(name.str, name.length, &my_charset_bin);

  key_copy(key, table->record[0], table->key_info, table->key_info->key_length);

  if (table->file->ha_index_read_idx_map(table->record[0], 0, key, HA_WHOLE_KEY,
                                         HA_READ_KEY_EXACT))
  {
    DBUG_PRINT("info", ("Row not found"));
    DBUG_RETURN(TRUE);
  }

  DBUG_PRINT("info", ("Row found!"));
  DBUG_RETURN(FALSE);
}


/*
  Drops all events in the selected database, from mysql.event.

  SYNOPSIS
    Event_db_repository::drop_schema_events()
      thd     Thread
      schema  The database to clean from events
*/

void
Event_db_repository::drop_schema_events(THD *thd, LEX_STRING schema)
{
  int ret= 0;
  TABLE *table= NULL;
  READ_RECORD read_record_info;
  enum enum_events_table_field field= ET_FIELD_DB;
  MDL_savepoint mdl_savepoint= thd->mdl_context.mdl_savepoint();
  DBUG_ENTER("Event_db_repository::drop_schema_events");
  DBUG_PRINT("enter", ("field=%d schema=%s", field, schema.str));

  if (open_event_table(thd, TL_WRITE, &table))
    DBUG_VOID_RETURN;

  /* only enabled events are in memory, so we go now and delete the rest */
  if (init_read_record(&read_record_info, thd, table, NULL, 1, 1, FALSE))
    DBUG_VOID_RETURN;
  while (!ret && !(read_record_info.read_record(&read_record_info)) )
  {
    char *et_field= get_field(thd->mem_root, table->field[field]);

    /* et_field may be NULL if the table is corrupted or out of memory */
    if (et_field)
    {
      LEX_STRING et_field_lex= { et_field, strlen(et_field) };
      DBUG_PRINT("info", ("Current event %s name=%s", et_field,
                          get_field(thd->mem_root,
                                    table->field[ET_FIELD_NAME])));

      if (!sortcmp_lex_string(et_field_lex, schema, system_charset_info))
      {
        DBUG_PRINT("info", ("Dropping"));
        if ((ret= table->file->ha_delete_row(table->record[0])))
          table->file->print_error(ret, MYF(0));
      }
    }
  }
  end_read_record(&read_record_info);
  close_thread_tables(thd);
  /*
    Make sure to only release the MDL lock on mysql.event, not other
    metadata locks DROP DATABASE might have acquired.
  */
  thd->mdl_context.rollback_to_savepoint(mdl_savepoint);

  DBUG_VOID_RETURN;
}


/**
  Looks for a named event in mysql.event and then loads it from
  the table.

  @pre The given thread does not have open tables.

  @retval FALSE  success
  @retval TRUE   error
*/

bool
Event_db_repository::load_named_event(THD *thd, LEX_STRING dbname,
                                      LEX_STRING name, Event_basic *etn)
{
  bool ret;
  sql_mode_t saved_mode= thd->variables.sql_mode;
  Open_tables_backup open_tables_backup;
  TABLE_LIST event_table;

  DBUG_ENTER("Event_db_repository::load_named_event");
  DBUG_PRINT("enter",("thd: 0x%lx  name: %*s", (long) thd,
                      (int) name.length, name.str));

  event_table.init_one_table("mysql", 5, "event", 5, "event", TL_READ);

  /* Reset sql_mode during data dictionary operations. */
  thd->variables.sql_mode= 0;

  /*
    We don't use open_event_table() here to make sure that SHOW
    CREATE EVENT works properly in transactional context, and
    does not release transactional metadata locks when the
    event table is closed.
  */
  if (!(ret= open_system_tables_for_read(thd, &event_table, &open_tables_backup)))
  {
    if (table_intact.check(event_table.table, &event_table_def))
    {
      close_system_tables(thd, &open_tables_backup);
      my_error(ER_EVENT_OPEN_TABLE_FAILED, MYF(0));
      DBUG_RETURN(TRUE);
    }

    if ((ret= find_named_event(dbname, name, event_table.table)))
      my_error(ER_EVENT_DOES_NOT_EXIST, MYF(0), name.str);
    else if ((ret= etn->load_from_row(thd, event_table.table)))
      my_error(ER_CANNOT_LOAD_FROM_TABLE_V2, MYF(0), "mysql", "event");

    close_system_tables(thd, &open_tables_backup);
  }

  thd->variables.sql_mode= saved_mode;
  DBUG_RETURN(ret);
}


/**
  Update the event record in mysql.event table with a changed status
  and/or last execution time.

  @pre The thread handle does not have open tables.
*/

bool
Event_db_repository::
update_timing_fields_for_event(THD *thd,
                               LEX_STRING event_db_name,
                               LEX_STRING event_name,
                               my_time_t last_executed,
                               ulonglong status)
{
  TABLE *table= NULL;
  Field **fields;
  int ret= 1;
  bool save_binlog_row_based;
  MYSQL_TIME time;

  DBUG_ENTER("Event_db_repository::update_timing_fields_for_event");

  /*
    Turn off row binlogging of event timing updates. These are not used
    for RBR of events replicated to the slave.
  */
  if ((save_binlog_row_based= thd->is_current_stmt_binlog_format_row()))
    thd->clear_current_stmt_binlog_format_row();

  DBUG_ASSERT(thd->security_ctx->master_access & SUPER_ACL);

  if (open_event_table(thd, TL_WRITE, &table))
    goto end;

  fields= table->field;

  if (find_named_event(event_db_name, event_name, table))
    goto end;

  store_record(table, record[1]);

  my_tz_OFFSET0->gmt_sec_to_TIME(&time, last_executed);
  fields[ET_FIELD_LAST_EXECUTED]->set_notnull();
  fields[ET_FIELD_LAST_EXECUTED]->store_time(&time);

  fields[ET_FIELD_STATUS]->set_notnull();
  fields[ET_FIELD_STATUS]->store(status, TRUE);

  if ((ret= table->file->ha_update_row(table->record[1], table->record[0])))
  {
    table->file->print_error(ret, MYF(0));
    goto end;
  }

  ret= 0;

end:
  if (table)
    close_mysql_tables(thd);

  /* Restore the state of binlog format */
  DBUG_ASSERT(!thd->is_current_stmt_binlog_format_row());
  if (save_binlog_row_based)
    thd->set_current_stmt_binlog_format_row();

  DBUG_RETURN(test(ret));
}


/**
  Open mysql.db, mysql.user and mysql.event and check whether:
    - mysql.db exists and is up to date (or from a newer version of MySQL),
    - mysql.user has column Event_priv at an expected position,
    - mysql.event exists and is up to date (or from a newer version of
      MySQL)

  This function is called only when the server is started.
  @pre The passed in thread handle has no open tables.

  @retval FALSE  OK
  @retval TRUE   Error, an error message is output to the error log.
*/

bool
Event_db_repository::check_system_tables(THD *thd)
{
  TABLE_LIST tables;
  int ret= FALSE;
  const unsigned int event_priv_column_position= 29;

  DBUG_ENTER("Event_db_repository::check_system_tables");
  DBUG_PRINT("enter", ("thd: 0x%lx", (long) thd));

  /* Check mysql.db */
  tables.init_one_table("mysql", 5, "db", 2, "db", TL_READ);

  if (open_and_lock_tables(thd, &tables, FALSE, MYSQL_LOCK_IGNORE_TIMEOUT))
  {
    ret= 1;
    sql_print_error("Cannot open mysql.db");
  }
  else
  {
    if (table_intact.check(tables.table, &mysql_db_table_def))
      ret= 1;
    close_acl_tables(thd);
  }
  /* Check mysql.user */
  tables.init_one_table("mysql", 5, "user", 4, "user", TL_READ);

  if (open_and_lock_tables(thd, &tables, FALSE, MYSQL_LOCK_IGNORE_TIMEOUT))
  {
    ret= 1;
    sql_print_error("Cannot open mysql.user");
  }
  else
  {
    if (tables.table->s->fields < event_priv_column_position ||
        strncmp(tables.table->field[event_priv_column_position]->field_name,
                STRING_WITH_LEN("Event_priv")))
    {
      sql_print_error("mysql.user has no `Event_priv` column at position %d",
                      event_priv_column_position);
      ret= 1;
    }
    close_acl_tables(thd);
  }
  /* Check mysql.event */
  tables.init_one_table("mysql", 5, "event", 5, "event", TL_READ);

  if (open_and_lock_tables(thd, &tables, FALSE, MYSQL_LOCK_IGNORE_TIMEOUT))
  {
    ret= 1;
    sql_print_error("Cannot open mysql.event");
  }
  else
  {
    if (table_intact.check(tables.table, &event_table_def))
      ret= 1;
    close_mysql_tables(thd);
  }

  DBUG_RETURN(test(ret));
}

/**
  @} (End of group Event_Scheduler)
*/<|MERGE_RESOLUTION|>--- conflicted
+++ resolved
@@ -415,21 +415,14 @@
   DBUG_ENTER("Event_db_repository::index_read_for_db_for_i_s");
 
   DBUG_PRINT("info", ("Using prefix scanning on PK"));
-<<<<<<< HEAD
-  if ((ret= event_table->file->ha_index_init(0, 1)))
-=======
 
   int ret= event_table->file->ha_index_init(0, 1);
   if (ret)
->>>>>>> 7046fd09
   {
     event_table->file->print_error(ret, MYF(0));
     DBUG_RETURN(true);
   }
-<<<<<<< HEAD
-=======
-
->>>>>>> 7046fd09
+
   key_info= event_table->key_info;
 
   if (key_info->key_parts == 0 ||
