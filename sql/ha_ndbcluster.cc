--- conflicted
+++ resolved
@@ -1054,21 +1054,9 @@
   {
     my_free(ha->m_blobs_buffer, MYF(MY_ALLOW_ZERO_PTR));
     DBUG_PRINT("info", ("allocate blobs buffer size %u",
-<<<<<<< HEAD
-                        (uint32)(ha->m_blob_total_size)));
-	if(((size_t)ha->m_blob_total_size) != ha->m_blob_total_size)
-	{
-		ha->m_blobs_buffer= NULL;
-		ha->m_blobs_buffer_size= 0;
-		DBUG_RETURN(-1);
-	}
-    ha->m_blobs_buffer=
-      (uchar*) my_malloc((size_t)ha->m_blob_total_size, MYF(MY_WME));
-=======
                         (uint32)(ha->m_blobs_row_total_size)));
     ha->m_blobs_buffer=
       (uchar*) my_malloc(ha->m_blobs_row_total_size, MYF(MY_WME));
->>>>>>> b405b449
     if (ha->m_blobs_buffer == NULL)
     {
       ha->m_blobs_buffer_size= 0;
