--- conflicted
+++ resolved
@@ -2734,19 +2734,10 @@
   virtual void operator()(THD *thd) {
     LOG_INFO *linfo;
     mysql_mutex_lock(&thd->LOCK_thd_data);
-<<<<<<< HEAD
     if ((linfo = thd->current_linfo)) {
-      if (!memcmp(m_log_name, linfo->log_file_name, m_log_name_len)) {
+      if (!strncmp(m_log_name, linfo->log_file_name, m_log_name_len)) {
         LogErr(WARNING_LEVEL, ER_BINLOG_FILE_BEING_READ_NOT_PURGED, m_log_name,
                thd->thread_id());
-=======
-    if ((linfo = thd->current_linfo))
-    {
-      if(!strncmp(m_log_name, linfo->log_file_name, m_log_name_len))
-      {
-        sql_print_warning("file %s was not purged because it was being read"
-                          "by thread number %u", m_log_name, thd->thread_id());
->>>>>>> eedb0129
         m_count++;
       }
     }
@@ -5133,15 +5124,8 @@
     fname_len = strlen(full_fname);
 
     // if the log entry matches, null string matching anything
-<<<<<<< HEAD
     if (!log_name || (log_name_len == fname_len &&
-                      !memcmp(full_fname, full_log_name, log_name_len))) {
-=======
-    if (!log_name ||
-       (log_name_len == fname_len &&
-       !strncmp(full_fname, full_log_name, log_name_len)))
-    {
->>>>>>> eedb0129
+                      !strncmp(full_fname, full_log_name, log_name_len))) {
       DBUG_PRINT("info", ("Found log file entry"));
       linfo->index_file_start_offset = offset;
       linfo->index_file_offset = my_b_tell(&index_file);
