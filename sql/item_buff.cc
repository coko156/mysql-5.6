/* Copyright (c) 2000, 2011, Oracle and/or its affiliates. All rights reserved.

   This program is free software; you can redistribute it and/or modify
   it under the terms of the GNU General Public License as published by
   the Free Software Foundation; version 2 of the License.

   This program is distributed in the hope that it will be useful,
   but WITHOUT ANY WARRANTY; without even the implied warranty of
   MERCHANTABILITY or FITNESS FOR A PARTICULAR PURPOSE.  See the
   GNU General Public License for more details.

   You should have received a copy of the GNU General Public License
   along with this program; if not, write to the Free Software Foundation,
   51 Franklin Street, Suite 500, Boston, MA 02110-1335 USA */


/**
  @file

  @brief
  Buffers to save and compare item values
*/

#include "sql_priv.h"
/*
  It is necessary to include set_var.h instead of item.h because there
  are dependencies on include order for set_var.h and item.h. This
  will be resolved later.
*/
#include "sql_class.h"          // THD
#include "set_var.h"            // Cached_item, Cached_item_field, ...

/**
  Create right type of Cached_item for an item.
*/

Cached_item *new_Cached_item(THD *thd, Item *item, bool use_result_field)
{
  if (item->real_item()->type() == Item::FIELD_ITEM &&
      !(((Item_field *) (item->real_item()))->field->flags & BLOB_FLAG))
  {
    Item_field *real_item= (Item_field *) item->real_item();
    Field *cached_field= use_result_field ? real_item->result_field :
                                            real_item->field;
    return new Cached_item_field(cached_field);
  }
  switch (item->result_type()) {
  case STRING_RESULT:
    return new Cached_item_str(thd, (Item_field *) item);
  case INT_RESULT:
    return new Cached_item_int((Item_field *) item);
  case REAL_RESULT:
    return new Cached_item_real(item);
  case DECIMAL_RESULT:
    return new Cached_item_decimal(item);
  case ROW_RESULT:
  default:
    DBUG_ASSERT(0);
    return 0;
  }
}

Cached_item::~Cached_item() {}

/**
  Compare with old value and replace value with new value.

  @return
    Return true if values have changed
*/

Cached_item_str::Cached_item_str(THD *thd, Item *arg)
  :item(arg),
   value_max_length(min(arg->max_length, thd->variables.max_sort_length)),
   value(value_max_length)
{}

bool Cached_item_str::cmp(void)
{
  String *res;
  bool tmp;

  DBUG_ENTER("Cached_item_str::cmp");
  if ((res=item->val_str(&tmp_value)))
    res->length(min(res->length(), value_max_length));
  DBUG_PRINT("info", ("old: %s, new: %s",
                      value.c_ptr_safe(), res ? res->c_ptr_safe() : ""));
  if (null_value != item->null_value)
  {
    if ((null_value= item->null_value))
      DBUG_RETURN(TRUE);			// New value was null
    tmp=TRUE;
  }
  else if (null_value)
    DBUG_RETURN(0);				// new and old value was null
  else
    tmp= sortcmp(&value,res,item->collation.collation) != 0;
  if (tmp)
    value.copy(*res);				// Remember for next cmp
  DBUG_RETURN(tmp);
}

Cached_item_str::~Cached_item_str()
{
  item=0;					// Safety
}

bool Cached_item_real::cmp(void)
{
  DBUG_ENTER("Cached_item_real::cmp");
  double nr= item->val_real();
  DBUG_PRINT("info", ("old: %f, new: %f", value, nr));
  if (null_value != item->null_value || nr != value)
  {
    null_value= item->null_value;
    value=nr;
    DBUG_RETURN(TRUE);
  }
  DBUG_RETURN(FALSE);
}

bool Cached_item_int::cmp(void)
{
  DBUG_ENTER("Cached_item_int::cmp");
  longlong nr=item->val_int();
  DBUG_PRINT("info", ("old: %Ld, new: %Ld", value, nr));
  if (null_value != item->null_value || nr != value)
  {
    null_value= item->null_value;
    value=nr;
    DBUG_RETURN(TRUE);
  }
  DBUG_RETURN(FALSE);
}


bool Cached_item_field::cmp(void)
{
  DBUG_ENTER("Cached_item_field::cmp");
<<<<<<< HEAD
  bool tmp= field->cmp(buff) != 0;		// This is not a blob!
  DBUG_EXECUTE("info", dbug_print(););
  if (tmp)
    field->get_image(buff,length,field->charset());
  if (null_value != field->is_null())
=======
  DBUG_EXECUTE("info", dbug_print(););

  bool different= false;

  if (field->is_null())
>>>>>>> 99565c83
  {
    if (!null_value)
    {
      different= true;
      null_value= true;
    }
  }
<<<<<<< HEAD
  DBUG_RETURN(tmp);
=======
  else
  {
    if (null_value)
    {
      different= true;
      null_value= false;
      field->get_image(buff, length, field->charset());
    }
    else if (field->cmp(buff))                  // Not a blob: cmp() is OK
    {
      different= true;
      field->get_image(buff, length, field->charset());
    }
  }

  DBUG_RETURN(different);
>>>>>>> 99565c83
}


Cached_item_decimal::Cached_item_decimal(Item *it)
  :item(it)
{
  my_decimal_set_zero(&value);
}


bool Cached_item_decimal::cmp()
{
  my_decimal tmp;
  my_decimal *ptmp= item->val_decimal(&tmp);
  if (null_value != item->null_value ||
      (!item->null_value && my_decimal_cmp(&value, ptmp)))
  {
    null_value= item->null_value;
    /* Save only not null values */
    if (!null_value)
    {
      my_decimal2decimal(ptmp, &value);
      return TRUE;
    }
    return FALSE;
  }
  return FALSE;
}<|MERGE_RESOLUTION|>--- conflicted
+++ resolved
@@ -137,19 +137,11 @@
 bool Cached_item_field::cmp(void)
 {
   DBUG_ENTER("Cached_item_field::cmp");
-<<<<<<< HEAD
-  bool tmp= field->cmp(buff) != 0;		// This is not a blob!
-  DBUG_EXECUTE("info", dbug_print(););
-  if (tmp)
-    field->get_image(buff,length,field->charset());
-  if (null_value != field->is_null())
-=======
   DBUG_EXECUTE("info", dbug_print(););
 
   bool different= false;
 
   if (field->is_null())
->>>>>>> 99565c83
   {
     if (!null_value)
     {
@@ -157,9 +149,6 @@
       null_value= true;
     }
   }
-<<<<<<< HEAD
-  DBUG_RETURN(tmp);
-=======
   else
   {
     if (null_value)
@@ -176,7 +165,6 @@
   }
 
   DBUG_RETURN(different);
->>>>>>> 99565c83
 }
 
 
