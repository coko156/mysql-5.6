/* Copyright (C) 2000-2003 MySQL AB

   This program is free software; you can redistribute it and/or modify
   it under the terms of the GNU General Public License as published by
   the Free Software Foundation; either version 2 of the License, or
   (at your option) any later version.

   This program is distributed in the hope that it will be useful,
   but WITHOUT ANY WARRANTY; without even the implied warranty of
   MERCHANTABILITY or FITNESS FOR A PARTICULAR PURPOSE.  See the
   GNU General Public License for more details.

   You should have received a copy of the GNU General Public License
   along with this program; if not, write to the Free Software
   Foundation, Inc., 59 Temple Place, Suite 330, Boston, MA  02111-1307  USA */

#include "mysql_priv.h"
#include <m_ctype.h>
#include <my_dir.h>
#include "slave.h"
#include "sql_repl.h"
#include "repl_failsafe.h"
#include "stacktrace.h"
#include "mysqld_suffix.h"
#include "mysys_err.h"
#ifdef HAVE_BERKELEY_DB
#include "ha_berkeley.h"
#endif
#ifdef HAVE_INNOBASE_DB
#include "ha_innodb.h"
#endif
#include "ha_myisam.h"
#ifdef HAVE_NDBCLUSTER_DB
#include "ha_ndbcluster.h"
#endif

#ifdef HAVE_INNOBASE_DB
#define OPT_INNODB_DEFAULT 1
#else
#define OPT_INNODB_DEFAULT 0
#endif
#define OPT_BDB_DEFAULT 0
#ifdef HAVE_NDBCLUSTER_DB
#define OPT_NDBCLUSTER_DEFAULT 0
#if defined(NOT_ENOUGH_TESTED) \
  && defined(NDB_SHM_TRANSPORTER) && MYSQL_VERSION_ID >= 50000
#define OPT_NDB_SHM_DEFAULT 1
#else
#define OPT_NDB_SHM_DEFAULT 0
#endif
#else
#define OPT_NDBCLUSTER_DEFAULT 0
#endif

#include <thr_alarm.h>
#include <ft_global.h>
#include <errmsg.h>
#include "sp_rcontext.h"
#include "sp_cache.h"

#define mysqld_charset &my_charset_latin1

#ifndef DBUG_OFF
#define ONE_THREAD
#endif

#ifdef HAVE_purify
#define IF_PURIFY(A,B) (A)
#else
#define IF_PURIFY(A,B) (B)
#endif

/* stack traces are only supported on linux intel */
#if defined(__linux__)  && defined(__i386__) && defined(USE_PSTACK)
#define	HAVE_STACK_TRACE_ON_SEGV
#include "../pstack/pstack.h"
char pstack_file_name[80];
#endif /* __linux__ */

/* We have HAVE_purify below as this speeds up the shutdown of MySQL */

#if defined(HAVE_DEC_3_2_THREADS) || defined(SIGNALS_DONT_BREAK_READ) || defined(HAVE_purify) && defined(__linux__)
#define HAVE_CLOSE_SERVER_SOCK 1
#endif

extern "C" {					// Because of SCO 3.2V4.2
#include <errno.h>
#include <sys/stat.h>
#ifndef __GNU_LIBRARY__
#define __GNU_LIBRARY__				// Skip warnings in getopt.h
#endif
#include <my_getopt.h>
#ifdef HAVE_SYSENT_H
#include <sysent.h>
#endif
#ifdef HAVE_PWD_H
#include <pwd.h>				// For getpwent
#endif
#ifdef HAVE_GRP_H
#include <grp.h>
#endif
#include <my_net.h>

#if defined(OS2)
#  include <sys/un.h>
#elif !defined(__WIN__)
#  ifndef __NETWARE__
#include <sys/resource.h>
#  endif /* __NETWARE__ */
#ifdef HAVE_SYS_UN_H
#  include <sys/un.h>
#endif
#include <netdb.h>
#ifdef HAVE_SELECT_H
#  include <select.h>
#endif
#ifdef HAVE_SYS_SELECT_H
#include <sys/select.h>
#endif
#include <sys/utsname.h>
#endif /* __WIN__ */

#ifdef HAVE_LIBWRAP
#include <tcpd.h>
#include <syslog.h>
#ifdef NEED_SYS_SYSLOG_H
#include <sys/syslog.h>
#endif /* NEED_SYS_SYSLOG_H */
int allow_severity = LOG_INFO;
int deny_severity = LOG_WARNING;

#endif /* HAVE_LIBWRAP */

#ifdef HAVE_SYS_MMAN_H
#include <sys/mman.h>
#endif

#ifdef __NETWARE__
#define zVOLSTATE_ACTIVE 6
#define zVOLSTATE_DEACTIVE 2
#define zVOLSTATE_MAINTENANCE 3

#include <nks/vm.h>
#include <library.h>
#include <monitor.h>
#include <zOmni.h>                              //For NEB
#include <neb.h>                                //For NEB
#include <nebpub.h>                             //For NEB
#include <zEvent.h>                             //For NSS event structures
#include <zPublics.h>

static void *neb_consumer_id= NULL;             //For storing NEB consumer id
static char datavolname[256]= {0};
static VolumeID_t datavolid;
static event_handle_t eh;
static Report_t ref;
static void *refneb= NULL;
my_bool event_flag= FALSE;
static int volumeid= -1;

  /* NEB event callback */
unsigned long neb_event_callback(struct EventBlock *eblock);
static void registerwithneb();
static void getvolumename();
static void getvolumeID(BYTE *volumeName);
#endif /* __NETWARE__ */
  

#ifdef _AIX41
int initgroups(const char *,unsigned int);
#endif

#if defined(__FreeBSD__) && defined(HAVE_IEEEFP_H)
#include <ieeefp.h>
#ifdef HAVE_FP_EXCEPT				// Fix type conflict
typedef fp_except fp_except_t;
#endif

  /* We can't handle floating point exceptions with threads, so disable
     this on freebsd
  */

inline void reset_floating_point_exceptions()
{
  /* Don't fall for overflow, underflow,divide-by-zero or loss of precision */
#if defined(__i386__)
  fpsetmask(~(FP_X_INV | FP_X_DNML | FP_X_OFL | FP_X_UFL | FP_X_DZ |
	      FP_X_IMP));
#else
 fpsetmask(~(FP_X_INV |             FP_X_OFL | FP_X_UFL | FP_X_DZ |
	     FP_X_IMP));
#endif
}
#else
#define reset_floating_point_exceptions()
#endif /* __FreeBSD__ && HAVE_IEEEFP_H */

} /* cplusplus */


#if defined(HAVE_LINUXTHREADS)
#define THR_KILL_SIGNAL SIGINT
#else
#define THR_KILL_SIGNAL SIGUSR2		// Can't use this with LinuxThreads
#endif
#define MYSQL_KILL_SIGNAL SIGTERM

#ifdef HAVE_GLIBC2_STYLE_GETHOSTBYNAME_R
#include <sys/types.h>
#else
#include <my_pthread.h>			// For thr_setconcurency()
#endif

#ifdef SOLARIS
extern "C" int gethostname(char *name, int namelen);
#endif


/* Constants */

const char *show_comp_option_name[]= {"YES", "NO", "DISABLED"};
static const char *sql_mode_names[] =
{
  "REAL_AS_FLOAT", "PIPES_AS_CONCAT", "ANSI_QUOTES", "IGNORE_SPACE",
  "?", "ONLY_FULL_GROUP_BY", "NO_UNSIGNED_SUBTRACTION",
  "NO_DIR_IN_CREATE",
  "POSTGRESQL", "ORACLE", "MSSQL", "DB2", "MAXDB", "NO_KEY_OPTIONS",
  "NO_TABLE_OPTIONS", "NO_FIELD_OPTIONS", "MYSQL323", "MYSQL40", "ANSI",
  "NO_AUTO_VALUE_ON_ZERO", "NO_BACKSLASH_ESCAPES", "STRICT_TRANS_TABLES", "STRICT_ALL_TABLES",
  "NO_ZERO_IN_DATE", "NO_ZERO_DATE", "ALLOW_INVALID_DATES", "ERROR_FOR_DIVISION_BY_ZERO",
  "TRADITIONAL", "NO_AUTO_CREATE_USER", "HIGH_NOT_PRECEDENCE",
  NullS
};
TYPELIB sql_mode_typelib= { array_elements(sql_mode_names)-1,"",
			    sql_mode_names, NULL };
static const char *tc_heuristic_recover_names[]=
{
  "COMMIT", "ROLLBACK", NullS
};
static TYPELIB tc_heuristic_recover_typelib=
{
  array_elements(tc_heuristic_recover_names)-1,"",
  tc_heuristic_recover_names, NULL
};
const char *first_keyword= "first", *binary_keyword= "BINARY";
const char *my_localhost= "localhost", *delayed_user= "DELAYED";
#if SIZEOF_OFF_T > 4 && defined(BIG_TABLES)
#define GET_HA_ROWS GET_ULL
#else
#define GET_HA_ROWS GET_ULONG
#endif

bool opt_large_files= sizeof(my_off_t) > 4;

/*
  Used with --help for detailed option
*/
static bool opt_help= 0, opt_verbose= 0;

arg_cmp_func Arg_comparator::comparator_matrix[5][2] =
{{&Arg_comparator::compare_string,     &Arg_comparator::compare_e_string},
 {&Arg_comparator::compare_real,       &Arg_comparator::compare_e_real},
 {&Arg_comparator::compare_int_signed, &Arg_comparator::compare_e_int},
 {&Arg_comparator::compare_row,        &Arg_comparator::compare_e_row},
 {&Arg_comparator::compare_decimal,    &Arg_comparator::compare_e_decimal}};

/* static variables */

static bool lower_case_table_names_used= 0;
static bool volatile select_thread_in_use, signal_thread_in_use;
static bool volatile ready_to_exit;
static my_bool opt_debugging= 0, opt_external_locking= 0, opt_console= 0;
static my_bool opt_bdb, opt_isam, opt_ndbcluster;
static my_bool opt_short_log_format= 0;
static my_bool opt_log_queries_not_using_indexes= 0;
static uint kill_cached_threads, wake_thread;
static ulong killed_threads, thread_created;
static ulong max_used_connections;
static ulong my_bind_addr;			/* the address we bind to */
static volatile ulong cached_thread_count= 0;
static const char *sql_mode_str= "OFF";
static char *mysqld_user, *mysqld_chroot, *log_error_file_ptr;
static char *opt_init_slave, *language_ptr, *opt_init_connect;
static char *default_character_set_name;
static char *my_bind_addr_str;
static char *default_collation_name;
static char mysql_data_home_buff[2];
static struct passwd *user_info;
static I_List<THD> thread_cache;

static pthread_cond_t COND_thread_cache, COND_flush_thread_cache;

#ifdef HAVE_BERKELEY_DB
static my_bool opt_sync_bdb_logs;
#endif

/* Global variables */

bool opt_log, opt_update_log, opt_bin_log, opt_slow_log;
bool opt_error_log= IF_WIN(1,0);
bool opt_disable_networking=0, opt_skip_show_db=0;
bool server_id_supplied = 0;
bool opt_endinfo,using_udf_functions, locked_in_memory;
bool opt_using_transactions, using_update_log;
bool volatile abort_loop;
bool volatile shutdown_in_progress, grant_option;

my_bool opt_skip_slave_start = 0; // If set, slave is not autostarted
my_bool opt_reckless_slave = 0;
my_bool opt_enable_named_pipe= 0;
my_bool opt_local_infile, opt_slave_compressed_protocol;
my_bool opt_safe_user_create = 0, opt_no_mix_types = 0;
my_bool opt_show_slave_auth_info, opt_sql_bin_update = 0;
my_bool opt_log_slave_updates= 0;
my_bool	opt_innodb;
#ifdef HAVE_NDBCLUSTER_DB
const char *opt_ndbcluster_connectstring= 0;
const char *opt_ndb_connectstring= 0;
char opt_ndb_constrbuf[1024];
unsigned opt_ndb_constrbuf_len= 0;
my_bool	opt_ndb_shm, opt_ndb_optimized_node_selection;
ulong opt_ndb_cache_check_time;
const char *opt_ndb_mgmd;
ulong opt_ndb_nodeid;
#endif
my_bool opt_readonly, use_temp_pool, relay_log_purge;
my_bool opt_sync_frm, opt_allow_suspicious_udfs;
my_bool opt_secure_auth= 0;
my_bool lower_case_file_system= 0;
my_bool opt_large_pages= 0;
uint    opt_large_page_size= 0;
my_bool opt_old_style_user_limits= 0, trust_routine_creators= 0;
/*
  True if there is at least one per-hour limit for some user, so we should
  check them before each query (and possibly reset counters when hour is
  changed). False otherwise.
*/
volatile bool mqh_used = 0;
my_bool sp_automatic_privileges= 1;

#ifdef HAVE_INITGROUPS
static bool calling_initgroups= FALSE; /* Used in SIGSEGV handler. */
#endif
uint mysqld_port, test_flags, select_errors, dropping_tables, ha_open_options;
uint delay_key_write_options, protocol_version;
uint lower_case_table_names;
uint tc_heuristic_recover= 0;
uint volatile thread_count, thread_running;
ulong back_log, connect_timeout, concurrency;
ulong server_id, thd_startup_options;
ulong table_cache_size, thread_stack, thread_stack_min, what_to_log;
ulong query_buff_size, slow_launch_time, slave_open_temp_tables;
ulong open_files_limit, max_binlog_size, max_relay_log_size;
ulong slave_net_timeout, slave_trans_retries;
ulong thread_cache_size=0, binlog_cache_size=0, max_binlog_cache_size=0;
ulong query_cache_size=0;
ulong refresh_version, flush_version;	/* Increments on each reload */
query_id_t query_id;
ulong aborted_threads, aborted_connects;
ulong delayed_insert_timeout, delayed_insert_limit, delayed_queue_size;
ulong delayed_insert_threads, delayed_insert_writes, delayed_rows_in_use;
ulong delayed_insert_errors,flush_time;
ulong specialflag=0;
ulong binlog_cache_use= 0, binlog_cache_disk_use= 0;
ulong max_connections, max_connect_errors;
uint  max_user_connections= 0;
ulong thread_id=1L,current_pid;
ulong slow_launch_threads = 0, sync_binlog_period;
ulong expire_logs_days = 0;
ulong rpl_recovery_rank=0;
<<<<<<< HEAD
double last_query_cost= -1; /* -1 denotes that no query was compiled yet */
=======
ulong my_bind_addr;			/* the address we bind to */
volatile ulong cached_thread_count= 0;
>>>>>>> 41c8f461

double log_10[32];			/* 10 potences */
time_t start_time;

char mysql_home[FN_REFLEN], pidfile_name[FN_REFLEN], system_time_zone[30];
char *default_tz_name;
char log_error_file[FN_REFLEN], glob_hostname[FN_REFLEN];
char mysql_real_data_home[FN_REFLEN],
     language[FN_REFLEN], reg_ext[FN_EXTLEN], mysql_charsets_dir[FN_REFLEN],
     *opt_init_file, *opt_tc_log_file,
     def_ft_boolean_syntax[sizeof(ft_boolean_syntax)];

const char *opt_date_time_formats[3];

char *mysql_data_home= mysql_real_data_home;
char server_version[SERVER_VERSION_LENGTH];
char *mysqld_unix_port, *opt_mysql_tmpdir;
const char **errmesg;			/* Error messages */
const char *myisam_recover_options_str="OFF";
/* name of reference on left espression in rewritten IN subquery */
const char *in_left_expr_name= "<left expr>";
/* name of additional condition */
const char *in_additional_cond= "<IN COND>";
my_decimal decimal_zero;
/* classes for comparation parsing/processing */
Eq_creator eq_creator;
Ne_creator ne_creator;
Gt_creator gt_creator;
Lt_creator lt_creator;
Ge_creator ge_creator;
Le_creator le_creator;


FILE *bootstrap_file;
int bootstrap_error;

I_List<i_string_pair> replicate_rewrite_db;
I_List<i_string> replicate_do_db, replicate_ignore_db;
// allow the user to tell us which db to replicate and which to ignore
I_List<i_string> binlog_do_db, binlog_ignore_db;
I_List<THD> threads;
I_List<NAMED_LIST> key_caches;

struct system_variables global_system_variables;
struct system_variables max_system_variables;
struct system_status_var global_status_var;

MY_TMPDIR mysql_tmpdir_list;
MY_BITMAP temp_pool;

CHARSET_INFO *system_charset_info, *files_charset_info ;
CHARSET_INFO *national_charset_info, *table_alias_charset;

SHOW_COMP_OPTION have_berkeley_db, have_innodb, have_isam, have_ndbcluster, 
  have_example_db, have_archive_db, have_csv_db;
SHOW_COMP_OPTION have_federated_db;
SHOW_COMP_OPTION have_raid, have_openssl, have_symlink, have_query_cache;
SHOW_COMP_OPTION have_geometry, have_rtree_keys;
SHOW_COMP_OPTION have_crypt, have_compress;
SHOW_COMP_OPTION have_blackhole_db;

/* Thread specific variables */

pthread_key(MEM_ROOT**,THR_MALLOC);
pthread_key(THD*, THR_THD);
pthread_mutex_t LOCK_mysql_create_db, LOCK_Acl, LOCK_open, LOCK_thread_count,
		LOCK_mapped_file, LOCK_status, LOCK_global_read_lock,
		LOCK_error_log, LOCK_uuid_generator,
		LOCK_delayed_insert, LOCK_delayed_status, LOCK_delayed_create,
		LOCK_crypt, LOCK_bytes_sent, LOCK_bytes_received,
	        LOCK_global_system_variables,
		LOCK_user_conn, LOCK_slave_list, LOCK_active_mi;
rw_lock_t	LOCK_grant, LOCK_sys_init_connect, LOCK_sys_init_slave;
pthread_cond_t COND_refresh,COND_thread_count;
pthread_t signal_thread;
pthread_attr_t connection_attrib;

/* replication parameters, if master_host is not NULL, we are a slave */
uint master_port= MYSQL_PORT, master_connect_retry = 60;
uint report_port= MYSQL_PORT;
ulong master_retry_count=0;
char *master_user, *master_password, *master_host, *master_info_file;
char *relay_log_info_file, *report_user, *report_password, *report_host;
char *opt_relay_logname = 0, *opt_relaylog_index_name=0;
my_bool master_ssl;
char *master_ssl_key, *master_ssl_cert;
char *master_ssl_ca, *master_ssl_capath, *master_ssl_cipher;

/* Static variables */

static bool kill_in_progress, segfaulted;
static my_bool opt_do_pstack, opt_noacl, opt_bootstrap, opt_myisam_log;
static int cleanup_done;
static ulong opt_specialflag, opt_myisam_block_size;
static char *opt_logname, *opt_update_logname, *opt_binlog_index_name;
static char *opt_slow_logname, *opt_tc_heuristic_recover;
static char *mysql_home_ptr, *pidfile_name_ptr;
static char **defaults_argv;
static char *opt_bin_logname;

static my_socket unix_sock,ip_sock;
static pthread_t select_thread;
struct rand_struct sql_rand; // used by sql_class.cc:THD::THD()

/* OS specific variables */

#ifdef __WIN__
#undef	 getpid
#include <process.h>

static pthread_cond_t COND_handler_count;
static uint handler_count;
static bool start_mode=0, use_opt_args;
static int opt_argc;
static char **opt_argv;

#if !defined(EMBEDDED_LIBRARY)
static HANDLE hEventShutdown;
static char shutdown_event_name[40];
#include "nt_servc.h"
static	 NTService  Service;	      // Service object for WinNT
#endif /* EMBEDDED_LIBRARY */
#endif /* __WIN__ */

#ifdef __NT__
static char pipe_name[512];
static SECURITY_ATTRIBUTES saPipeSecurity;
static SECURITY_DESCRIPTOR sdPipeDescriptor;
static HANDLE hPipe = INVALID_HANDLE_VALUE;
#endif

#ifdef OS2
pthread_cond_t eventShutdown;
#endif

#ifndef EMBEDDED_LIBRARY
bool mysqld_embedded=0;
#else
bool mysqld_embedded=1;
#endif

#ifndef DBUG_OFF
static const char* default_dbug_option;
#endif
#ifdef HAVE_LIBWRAP
char *libwrapName= NULL;
#endif
#ifdef HAVE_QUERY_CACHE
static ulong query_cache_limit= 0;
ulong query_cache_min_res_unit= QUERY_CACHE_MIN_RESULT_DATA_SIZE;
Query_cache query_cache;
#endif
#ifdef HAVE_SMEM
char *shared_memory_base_name= default_shared_memory_base_name;
bool opt_enable_shared_memory;
HANDLE smem_event_connect_request= 0;
#endif

#include "sslopt-vars.h"
#ifdef HAVE_OPENSSL
char *des_key_file;
struct st_VioSSLAcceptorFd *ssl_acceptor_fd;
#endif /* HAVE_OPENSSL */


/* Function declarations */

static void start_signal_handler(void);
static pthread_handler_decl(signal_hand, arg);
static void mysql_init_variables(void);
static void get_options(int argc,char **argv);
static void set_server_version(void);
static int init_thread_environment();
static char *get_relative_path(const char *path);
static void fix_paths(void);
extern "C" pthread_handler_decl(handle_connections_sockets,arg);
extern "C" pthread_handler_decl(kill_server_thread,arg);
static void bootstrap(FILE *file);
static void close_server_sock();
static bool read_init_file(char *file_name);
#ifdef __NT__
extern "C" pthread_handler_decl(handle_connections_namedpipes,arg);
#endif
#ifdef HAVE_SMEM
static pthread_handler_decl(handle_connections_shared_memory,arg);
#endif
extern "C" pthread_handler_decl(handle_slave,arg);
static ulong find_bit_type(const char *x, TYPELIB *bit_lib);
static void clean_up(bool print_message);
static void clean_up_mutexes(void);
static void wait_for_signal_thread_to_end(void);
static int test_if_case_insensitive(const char *dir_name);
static void create_pid_file();

#ifndef EMBEDDED_LIBRARY
/****************************************************************************
** Code to end mysqld
****************************************************************************/

static void close_connections(void)
{
#ifdef EXTRA_DEBUG
  int count=0;
#endif
  DBUG_ENTER("close_connections");

  /* Clear thread cache */
  kill_cached_threads++;
  flush_thread_cache();

  /* kill flush thread */
  (void) pthread_mutex_lock(&LOCK_manager);
  if (manager_thread_in_use)
  {
    DBUG_PRINT("quit",("killing manager thread: 0x%lx",manager_thread));
   (void) pthread_cond_signal(&COND_manager);
  }
  (void) pthread_mutex_unlock(&LOCK_manager);

  /* kill connection thread */
#if !defined(__WIN__) && !defined(__EMX__) && !defined(OS2) && !defined(__NETWARE__)
  DBUG_PRINT("quit",("waiting for select thread: 0x%lx",select_thread));
  (void) pthread_mutex_lock(&LOCK_thread_count);

  while (select_thread_in_use)
  {
    struct timespec abstime;
    int error;
    LINT_INIT(error);
    DBUG_PRINT("info",("Waiting for select thread"));

#ifndef DONT_USE_THR_ALARM
    if (pthread_kill(select_thread,THR_CLIENT_ALARM))
      break;					// allready dead
#endif
    set_timespec(abstime, 2);
    for (uint tmp=0 ; tmp < 10 && select_thread_in_use; tmp++)
    {
      error=pthread_cond_timedwait(&COND_thread_count,&LOCK_thread_count,
				   &abstime);
      if (error != EINTR)
	break;
    }
#ifdef EXTRA_DEBUG
    if (error != 0 && !count++)
      sql_print_error("Got error %d from pthread_cond_timedwait",error);
#endif
    close_server_sock();
  }
  (void) pthread_mutex_unlock(&LOCK_thread_count);
#endif /* __WIN__ */


  /* Abort listening to new connections */
  DBUG_PRINT("quit",("Closing sockets"));
  if (!opt_disable_networking )
  {
    if (ip_sock != INVALID_SOCKET)
    {
      (void) shutdown(ip_sock,2);
      (void) closesocket(ip_sock);
      ip_sock= INVALID_SOCKET;
    }
  }
#ifdef __NT__
  if (hPipe != INVALID_HANDLE_VALUE && opt_enable_named_pipe)
  {
    HANDLE temp;
    DBUG_PRINT("quit", ("Closing named pipes") );

    /* Create connection to the handle named pipe handler to break the loop */
    if ((temp = CreateFile(pipe_name,
			   GENERIC_READ | GENERIC_WRITE,
			   0,
			   NULL,
			   OPEN_EXISTING,
			   0,
			   NULL )) != INVALID_HANDLE_VALUE)
    {
      WaitNamedPipe(pipe_name, 1000);
      DWORD dwMode = PIPE_READMODE_BYTE | PIPE_WAIT;
      SetNamedPipeHandleState(temp, &dwMode, NULL, NULL);
      CancelIo(temp);
      DisconnectNamedPipe(temp);
      CloseHandle(temp);
    }
  }
#endif
#ifdef HAVE_SYS_UN_H
  if (unix_sock != INVALID_SOCKET)
  {
    (void) shutdown(unix_sock,2);
    (void) closesocket(unix_sock);
    (void) unlink(mysqld_unix_port);
    unix_sock= INVALID_SOCKET;
  }
#endif
  end_thr_alarm(0);			 // Abort old alarms.
  end_slave();

  /* First signal all threads that it's time to die */

  THD *tmp;
  (void) pthread_mutex_lock(&LOCK_thread_count); // For unlink from list

  I_List_iterator<THD> it(threads);
  while ((tmp=it++))
  {
    DBUG_PRINT("quit",("Informing thread %ld that it's time to die",
		       tmp->thread_id));
    tmp->killed= THD::KILL_CONNECTION;
    if (tmp->mysys_var)
    {
      tmp->mysys_var->abort=1;
      pthread_mutex_lock(&tmp->mysys_var->mutex);
      if (tmp->mysys_var->current_cond)
      {
	pthread_mutex_lock(tmp->mysys_var->current_mutex);
	pthread_cond_broadcast(tmp->mysys_var->current_cond);
	pthread_mutex_unlock(tmp->mysys_var->current_mutex);
      }
      pthread_mutex_unlock(&tmp->mysys_var->mutex);
    }
  }
  (void) pthread_mutex_unlock(&LOCK_thread_count); // For unlink from list

  if (thread_count)
    sleep(1);					// Give threads time to die

  /* Force remaining threads to die by closing the connection to the client */

  for (;;)
  {
    DBUG_PRINT("quit",("Locking LOCK_thread_count"));
    (void) pthread_mutex_lock(&LOCK_thread_count); // For unlink from list
    if (!(tmp=threads.get()))
    {
      DBUG_PRINT("quit",("Unlocking LOCK_thread_count"));
      (void) pthread_mutex_unlock(&LOCK_thread_count);
      break;
    }
#ifndef __bsdi__				// Bug in BSDI kernel
    if (tmp->vio_ok())
    {
      sql_print_error(ER(ER_FORCING_CLOSE),my_progname,
		      tmp->thread_id,tmp->user ? tmp->user : "");
      close_connection(tmp,0,0);
    }
#endif
    DBUG_PRINT("quit",("Unlocking LOCK_thread_count"));
    (void) pthread_mutex_unlock(&LOCK_thread_count);
  }
  /* All threads has now been aborted */
  DBUG_PRINT("quit",("Waiting for threads to die (count=%u)",thread_count));
  (void) pthread_mutex_lock(&LOCK_thread_count);
  while (thread_count)
  {
    (void) pthread_cond_wait(&COND_thread_count,&LOCK_thread_count);
    DBUG_PRINT("quit",("One thread died (count=%u)",thread_count));
  }
  (void) pthread_mutex_unlock(&LOCK_thread_count);

  DBUG_PRINT("quit",("close_connections thread"));
  DBUG_VOID_RETURN;
}
#endif /*EMBEDDED_LIBRARY*/


static void close_server_sock()
{
#ifdef HAVE_CLOSE_SERVER_SOCK
  DBUG_ENTER("close_server_sock");
  my_socket tmp_sock;
  tmp_sock=ip_sock;
  if (tmp_sock != INVALID_SOCKET)
  {
    ip_sock=INVALID_SOCKET;
    DBUG_PRINT("info",("calling shutdown on TCP/IP socket"));
    VOID(shutdown(tmp_sock,2));
#if defined(__NETWARE__)
    /*
      The following code is disabled for normal systems as it causes MySQL
      to hang on AIX 4.3 during shutdown
    */
    DBUG_PRINT("info",("calling closesocket on TCP/IP socket"));
    VOID(closesocket(tmp_sock));
#endif
  }
  tmp_sock=unix_sock;
  if (tmp_sock != INVALID_SOCKET)
  {
    unix_sock=INVALID_SOCKET;
    DBUG_PRINT("info",("calling shutdown on unix socket"));
    VOID(shutdown(tmp_sock,2));
#if defined(__NETWARE__)
    /*
      The following code is disabled for normal systems as it may cause MySQL
      to hang on AIX 4.3 during shutdown
    */
    DBUG_PRINT("info",("calling closesocket on unix/IP socket"));
    VOID(closesocket(tmp_sock));
#endif
    VOID(unlink(mysqld_unix_port));
  }
  DBUG_VOID_RETURN;
#endif
}


void kill_mysql(void)
{
  DBUG_ENTER("kill_mysql");

#ifdef SIGNALS_DONT_BREAK_READ
  abort_loop=1;					// Break connection loops
  close_server_sock();				// Force accept to wake up
#endif

#if defined(__WIN__)
#if !defined(EMBEDDED_LIBRARY)
  {
    if (!SetEvent(hEventShutdown))
    {
      DBUG_PRINT("error",("Got error: %ld from SetEvent",GetLastError()));
    }
    /*
      or:
      HANDLE hEvent=OpenEvent(0, FALSE, "MySqlShutdown");
      SetEvent(hEventShutdown);
      CloseHandle(hEvent);
    */
  }
#endif
#elif defined(OS2)
  pthread_cond_signal(&eventShutdown);		// post semaphore
#elif defined(HAVE_PTHREAD_KILL)
  if (pthread_kill(signal_thread, MYSQL_KILL_SIGNAL))
  {
    DBUG_PRINT("error",("Got error %d from pthread_kill",errno)); /* purecov: inspected */
  }
#elif !defined(SIGNALS_DONT_BREAK_READ)
  kill(current_pid, MYSQL_KILL_SIGNAL);
#endif
  DBUG_PRINT("quit",("After pthread_kill"));
  shutdown_in_progress=1;			// Safety if kill didn't work
#ifdef SIGNALS_DONT_BREAK_READ
  if (!kill_in_progress)
  {
    pthread_t tmp;
    abort_loop=1;
    if (pthread_create(&tmp,&connection_attrib, kill_server_thread,
			   (void*) 0))
      sql_print_error("Can't create thread to kill server");
  }
#endif
  DBUG_VOID_RETURN;
}

	/* Force server down. kill all connections and threads and exit */

#if defined(OS2) || defined(__NETWARE__)
extern "C" void kill_server(int sig_ptr)
#define RETURN_FROM_KILL_SERVER DBUG_VOID_RETURN
#elif !defined(__WIN__)
static void *kill_server(void *sig_ptr)
#define RETURN_FROM_KILL_SERVER DBUG_RETURN(0)
#else
static void __cdecl kill_server(int sig_ptr)
#define RETURN_FROM_KILL_SERVER DBUG_VOID_RETURN
#endif
{
  DBUG_ENTER("kill_server");
#ifndef EMBEDDED_LIBRARY
  int sig=(int) (long) sig_ptr;			// This is passed a int
  // if there is a signal during the kill in progress, ignore the other
  if (kill_in_progress)				// Safety
    RETURN_FROM_KILL_SERVER;
  kill_in_progress=TRUE;
  abort_loop=1;					// This should be set
  signal(sig,SIG_IGN);
  if (sig == MYSQL_KILL_SIGNAL || sig == 0)
    sql_print_information(ER(ER_NORMAL_SHUTDOWN),my_progname);
  else
    sql_print_error(ER(ER_GOT_SIGNAL),my_progname,sig); /* purecov: inspected */

#if defined(HAVE_SMEM) && defined(__WIN__)    
  /*    
   Send event to smem_event_connect_request for aborting    
   */    
  if (!SetEvent(smem_event_connect_request))    
  {      
	  DBUG_PRINT("error",
		("Got error: %ld from SetEvent of smem_event_connect_request",
		 GetLastError()));    
  }
#endif  
  
#if defined(__NETWARE__) || (defined(USE_ONE_SIGNAL_HAND) && !defined(__WIN__) && !defined(OS2))
  my_thread_init();				// If this is a new thread
#endif
  close_connections();
  if (sig != MYSQL_KILL_SIGNAL && sig != 0)
    unireg_abort(1);				/* purecov: inspected */
  else
    unireg_end();

#ifdef __NETWARE__
  if(!event_flag)
    pthread_join(select_thread, NULL);		// wait for main thread
#endif /* __NETWARE__ */

  pthread_exit(0);				/* purecov: deadcode */

#endif /* EMBEDDED_LIBRARY */
  RETURN_FROM_KILL_SERVER;
}


#if defined(USE_ONE_SIGNAL_HAND) || (defined(__NETWARE__) && defined(SIGNALS_DONT_BREAK_READ))
extern "C" pthread_handler_decl(kill_server_thread,arg __attribute__((unused)))
{
  my_thread_init();				// Initialize new thread
  kill_server(0);
  my_thread_end();				// Normally never reached
  return 0;
}
#endif

#if defined(__amiga__)
#undef sigset
#define sigset signal
#endif

extern "C" sig_handler print_signal_warning(int sig)
{
  if (!DBUG_IN_USE)
  {
    if (global_system_variables.log_warnings)
      sql_print_warning("Got signal %d from thread %d",
		      sig,my_thread_id());
  }
#ifdef DONT_REMEMBER_SIGNAL
  sigset(sig,print_signal_warning);		/* int. thread system calls */
#endif
#if !defined(__WIN__) && !defined(OS2) && !defined(__NETWARE__)
  if (sig == SIGALRM)
    alarm(2);					/* reschedule alarm */
#endif
}

/*
  cleanup all memory and end program nicely

  SYNOPSIS
    unireg_end()

  NOTES
    This function never returns.

    If SIGNALS_DONT_BREAK_READ is defined, this function is called
    by the main thread. To get MySQL to shut down nicely in this case
    (Mac OS X) we have to call exit() instead if pthread_exit().
*/

#ifndef EMBEDDED_LIBRARY
void unireg_end(void)
{
  clean_up(1);
  my_thread_end();
#if defined(SIGNALS_DONT_BREAK_READ) && !defined(__NETWARE__)
  exit(0);
#else
  pthread_exit(0);				// Exit is in main thread
#endif
}

extern "C" void unireg_abort(int exit_code)
{
  DBUG_ENTER("unireg_abort");
  if (exit_code)
    sql_print_error("Aborting\n");
  clean_up(exit_code || !opt_bootstrap); /* purecov: inspected */
  DBUG_PRINT("quit",("done with cleanup in unireg_abort"));
  wait_for_signal_thread_to_end();
  clean_up_mutexes();
  my_end(opt_endinfo ? MY_CHECK_ERROR | MY_GIVE_INFO : 0);
  exit(exit_code); /* purecov: inspected */
}
#endif


void clean_up(bool print_message)
{
  DBUG_PRINT("exit",("clean_up"));
  if (cleanup_done++)
    return; /* purecov: inspected */

  mysql_log.cleanup();
  mysql_slow_log.cleanup();
  mysql_bin_log.cleanup();

#ifdef HAVE_REPLICATION
  if (use_slave_mask)
    bitmap_free(&slave_error_mask);
#endif
  my_tz_free();
  my_dbopt_free();
#ifndef NO_EMBEDDED_ACCESS_CHECKS
  acl_free(1);
  grant_free();
#endif
  query_cache_destroy();
  table_cache_free();
  hostname_cache_free();
  item_user_lock_free();
  lex_free();				/* Free some memory */
  set_var_free();
  free_charsets();
#ifdef HAVE_DLOPEN
  if (!opt_noacl)
    udf_free();
#endif
  (void) ha_panic(HA_PANIC_CLOSE);	/* close all tables and logs */
  if (tc_log)
    tc_log->close();
  delete_elements(&key_caches, (void (*)(const char*, gptr)) free_key_cache);
  multi_keycache_free();
  end_thr_alarm(1);			/* Free allocated memory */
#ifdef USE_RAID
  end_raid();
#endif
  my_free_open_file_info();
  my_free((char*) global_system_variables.date_format,
	  MYF(MY_ALLOW_ZERO_PTR));
  my_free((char*) global_system_variables.time_format,
	  MYF(MY_ALLOW_ZERO_PTR));
  my_free((char*) global_system_variables.datetime_format,
	  MYF(MY_ALLOW_ZERO_PTR));
  if (defaults_argv)
    free_defaults(defaults_argv);
  my_free(sys_init_connect.value, MYF(MY_ALLOW_ZERO_PTR));
  my_free(sys_init_slave.value, MYF(MY_ALLOW_ZERO_PTR));
  free_tmpdir(&mysql_tmpdir_list);
#ifdef HAVE_REPLICATION
  my_free(slave_load_tmpdir,MYF(MY_ALLOW_ZERO_PTR));
#endif
  x_free(opt_bin_logname);
  x_free(opt_relay_logname);
  bitmap_free(&temp_pool);
  free_max_user_conn();
#ifdef HAVE_REPLICATION
  end_slave_list();
  free_list(&replicate_do_db);
  free_list(&replicate_ignore_db);
  free_list(&binlog_do_db);
  free_list(&binlog_ignore_db);
  free_list(&replicate_rewrite_db);
#endif
#ifdef HAVE_OPENSSL
  if (ssl_acceptor_fd)
    my_free((gptr) ssl_acceptor_fd, MYF(MY_ALLOW_ZERO_PTR));
  free_des_key_file();
#endif /* HAVE_OPENSSL */
#ifdef USE_REGEX
  regex_end();
#endif

  if (print_message && errmesg)
    sql_print_information(ER(ER_SHUTDOWN_COMPLETE),my_progname);
#if !defined(EMBEDDED_LIBRARY)
  if (!opt_bootstrap)
    (void) my_delete(pidfile_name,MYF(0));	// This may not always exist
#endif
  finish_client_errs();
  my_free((gptr) my_error_unregister(ER_ERROR_FIRST, ER_ERROR_LAST),
          MYF(MY_WME | MY_FAE | MY_ALLOW_ZERO_PTR));
  DBUG_PRINT("quit", ("Error messages freed"));
  /* Tell main we are ready */
  (void) pthread_mutex_lock(&LOCK_thread_count);
  DBUG_PRINT("quit", ("got thread count lock"));
  ready_to_exit=1;
  /* do the broadcast inside the lock to ensure that my_end() is not called */
  (void) pthread_cond_broadcast(&COND_thread_count);
  (void) pthread_mutex_unlock(&LOCK_thread_count);
  /*
    The following lines may never be executed as the main thread may have
    killed us
  */
  DBUG_PRINT("quit", ("done with cleanup"));
} /* clean_up */


/*
  This is mainly needed when running with purify, but it's still nice to
  know that all child threads have died when mysqld exits
*/

static void wait_for_signal_thread_to_end()
{
#ifndef __NETWARE__
  uint i;
  /*
    Wait up to 10 seconds for signal thread to die. We use this mainly to
    avoid getting warnings that my_thread_end has not been called
  */
  for (i= 0 ; i < 100 && signal_thread_in_use; i++)
  {
    if (pthread_kill(signal_thread, MYSQL_KILL_SIGNAL))
      break;
    my_sleep(100);				// Give it time to die
  }
#endif
}


static void clean_up_mutexes()
{
  (void) pthread_mutex_destroy(&LOCK_mysql_create_db);
  (void) pthread_mutex_destroy(&LOCK_Acl);
  (void) rwlock_destroy(&LOCK_grant);
  (void) pthread_mutex_destroy(&LOCK_open);
  (void) pthread_mutex_destroy(&LOCK_thread_count);
  (void) pthread_mutex_destroy(&LOCK_mapped_file);
  (void) pthread_mutex_destroy(&LOCK_status);
  (void) pthread_mutex_destroy(&LOCK_error_log);
  (void) pthread_mutex_destroy(&LOCK_delayed_insert);
  (void) pthread_mutex_destroy(&LOCK_delayed_status);
  (void) pthread_mutex_destroy(&LOCK_delayed_create);
  (void) pthread_mutex_destroy(&LOCK_manager);
  (void) pthread_mutex_destroy(&LOCK_crypt);
  (void) pthread_mutex_destroy(&LOCK_bytes_sent);
  (void) pthread_mutex_destroy(&LOCK_bytes_received);
  (void) pthread_mutex_destroy(&LOCK_user_conn);
#ifdef HAVE_REPLICATION
  (void) pthread_mutex_destroy(&LOCK_rpl_status);
  (void) pthread_cond_destroy(&COND_rpl_status);
#endif
  (void) pthread_mutex_destroy(&LOCK_active_mi);
  (void) rwlock_destroy(&LOCK_sys_init_connect);
  (void) rwlock_destroy(&LOCK_sys_init_slave);
  (void) pthread_mutex_destroy(&LOCK_global_system_variables);
  (void) pthread_mutex_destroy(&LOCK_global_read_lock);
  (void) pthread_cond_destroy(&COND_thread_count);
  (void) pthread_cond_destroy(&COND_refresh);
  (void) pthread_cond_destroy(&COND_thread_cache);
  (void) pthread_cond_destroy(&COND_flush_thread_cache);
  (void) pthread_cond_destroy(&COND_manager);
}

/****************************************************************************
** Init IP and UNIX socket
****************************************************************************/

static void set_ports()
{
  char	*env;
  if (!mysqld_port && !opt_disable_networking)
  {					// Get port if not from commandline
    struct  servent *serv_ptr;
    mysqld_port= MYSQL_PORT;
    if ((serv_ptr= getservbyname("mysql", "tcp")))
      mysqld_port= ntohs((u_short) serv_ptr->s_port); /* purecov: inspected */
    if ((env = getenv("MYSQL_TCP_PORT")))
      mysqld_port= (uint) atoi(env);		/* purecov: inspected */
  }
  if (!mysqld_unix_port)
  {
#ifdef __WIN__
    mysqld_unix_port= (char*) MYSQL_NAMEDPIPE;
#else
    mysqld_unix_port= (char*) MYSQL_UNIX_ADDR;
#endif
    if ((env = getenv("MYSQL_UNIX_PORT")))
      mysqld_unix_port= env;			/* purecov: inspected */
  }
}

#ifndef EMBEDDED_LIBRARY
/* Change to run as another user if started with --user */

static struct passwd *check_user(const char *user)
{
#if !defined(__WIN__) && !defined(OS2) && !defined(__NETWARE__)
  struct passwd *user_info;
  uid_t user_id= geteuid();

  // Don't bother if we aren't superuser
  if (user_id)
  {
    if (user)
    {
      // Don't give a warning, if real user is same as given with --user
      user_info= getpwnam(user);
      if ((!user_info || user_id != user_info->pw_uid) &&
	  global_system_variables.log_warnings)
        sql_print_warning(
                    "One can only use the --user switch if running as root\n");
    }
    return NULL;
  }
  if (!user)
  {
    if (!opt_bootstrap)
    {
      sql_print_error("Fatal error: Please read \"Security\" section of the manual to find out how to run mysqld as root!\n");
      unireg_abort(1);
    }
    return NULL;
  }
  if (!strcmp(user,"root"))
    return NULL;                        // Avoid problem with dynamic libraries

  if (!(user_info= getpwnam(user)))
  {
    // Allow a numeric uid to be used
    const char *pos;
    for (pos= user; my_isdigit(mysqld_charset,*pos); pos++) ;
    if (*pos)                                   // Not numeric id
      goto err;
    if (!(user_info= getpwuid(atoi(user))))
      goto err;
    else
      return user_info;
  }
  else
    return user_info;

err:
  sql_print_error("Fatal error: Can't change to run as user '%s' ;  Please check that the user exists!\n",user);
  unireg_abort(1);
#endif
  return NULL;
}

static void set_user(const char *user, struct passwd *user_info)
{
#if !defined(__WIN__) && !defined(OS2) && !defined(__NETWARE__)
  DBUG_ASSERT(user_info != 0);
#ifdef HAVE_INITGROUPS
  /*
    We can get a SIGSEGV when calling initgroups() on some systems when NSS
    is configured to use LDAP and the server is statically linked.  We set
    calling_initgroups as a flag to the SIGSEGV handler that is then used to
    output a specific message to help the user resolve this problem.
  */
  calling_initgroups= TRUE;
  initgroups((char*) user, user_info->pw_gid);
  calling_initgroups= FALSE;
#endif
  if (setgid(user_info->pw_gid) == -1)
  {
    sql_perror("setgid");
    unireg_abort(1);
  }
  if (setuid(user_info->pw_uid) == -1)
  {
    sql_perror("setuid");
    unireg_abort(1);
  }
#endif
}


static void set_effective_user(struct passwd *user_info)
{
#if !defined(__WIN__) && !defined(OS2) && !defined(__NETWARE__)
  DBUG_ASSERT(user_info != 0);
  if (setregid((gid_t)-1, user_info->pw_gid) == -1)
  {
    sql_perror("setregid");
    unireg_abort(1);
  }
  if (setreuid((uid_t)-1, user_info->pw_uid) == -1)
  {
    sql_perror("setreuid");
    unireg_abort(1);
  }
#endif
}


/* Change root user if started with  --chroot */

static void set_root(const char *path)
{
#if !defined(__WIN__) && !defined(__EMX__) && !defined(OS2) && !defined(__NETWARE__)
  if (chroot(path) == -1)
  {
    sql_perror("chroot");
    unireg_abort(1);
  }
  my_setwd("/", MYF(0));
#endif
}

static void server_init(void)
{
  struct sockaddr_in	IPaddr;
#ifdef HAVE_SYS_UN_H
  struct sockaddr_un	UNIXaddr;
#endif
  int	arg=1;
  DBUG_ENTER("server_init");

#ifdef	__WIN__
  if (!opt_disable_networking)
  {
    WSADATA WsaData;
    if (SOCKET_ERROR == WSAStartup (0x0101, &WsaData))
    {
      /* errors are not read yet, so we use test here */
      my_message(ER_WSAS_FAILED, "WSAStartup Failed", MYF(0));
      unireg_abort(1);
    }
  }
#endif /* __WIN__ */

  set_ports();

  if (mysqld_port != 0 && !opt_disable_networking && !opt_bootstrap)
  {
    DBUG_PRINT("general",("IP Socket is %d",mysqld_port));
    ip_sock = socket(AF_INET, SOCK_STREAM, 0);
    if (ip_sock == INVALID_SOCKET)
    {
      DBUG_PRINT("error",("Got error: %d from socket()",socket_errno));
      sql_perror(ER(ER_IPSOCK_ERROR));		/* purecov: tested */
      unireg_abort(1);				/* purecov: tested */
    }
    bzero((char*) &IPaddr, sizeof(IPaddr));
    IPaddr.sin_family = AF_INET;
    IPaddr.sin_addr.s_addr = my_bind_addr;
    IPaddr.sin_port = (unsigned short) htons((unsigned short) mysqld_port);

#ifndef __WIN__
    /*
      We should not use SO_REUSEADDR on windows as this would enable a
      user to open two mysqld servers with the same TCP/IP port.
    */
    (void) setsockopt(ip_sock,SOL_SOCKET,SO_REUSEADDR,(char*)&arg,sizeof(arg));
#endif /* __WIN__ */
    if (bind(ip_sock, my_reinterpret_cast(struct sockaddr *) (&IPaddr),
	     sizeof(IPaddr)) < 0)
    {
      DBUG_PRINT("error",("Got error: %d from bind",socket_errno));
      sql_perror("Can't start server: Bind on TCP/IP port");
      sql_print_error("Do you already have another mysqld server running on port: %d ?",mysqld_port);
      unireg_abort(1);
    }
    if (listen(ip_sock,(int) back_log) < 0)
    {
      sql_perror("Can't start server: listen() on TCP/IP port");
      sql_print_error("listen() on TCP/IP failed with error %d",
		      socket_errno);
      unireg_abort(1);
    }
  }

  if ((user_info= check_user(mysqld_user)))
  {
#if defined(HAVE_MLOCKALL) && defined(MCL_CURRENT)
    if (locked_in_memory) // getuid() == 0 here
      set_effective_user(user_info);
    else
#endif
      set_user(mysqld_user, user_info);
  }

#ifdef __NT__
  /* create named pipe */
  if (Service.IsNT() && mysqld_unix_port[0] && !opt_bootstrap &&
      opt_enable_named_pipe)
  {
    
    pipe_name[sizeof(pipe_name)-1]= 0;		/* Safety if too long string */
    strxnmov(pipe_name, sizeof(pipe_name)-1, "\\\\.\\pipe\\",
	     mysqld_unix_port, NullS);
    bzero((char*) &saPipeSecurity, sizeof(saPipeSecurity));
    bzero((char*) &sdPipeDescriptor, sizeof(sdPipeDescriptor));
    if (!InitializeSecurityDescriptor(&sdPipeDescriptor,
				      SECURITY_DESCRIPTOR_REVISION))
    {
      sql_perror("Can't start server : Initialize security descriptor");
      unireg_abort(1);
    }
    if (!SetSecurityDescriptorDacl(&sdPipeDescriptor, TRUE, NULL, FALSE))
    {
      sql_perror("Can't start server : Set security descriptor");
      unireg_abort(1);
    }
    saPipeSecurity.nLength = sizeof(SECURITY_ATTRIBUTES);
    saPipeSecurity.lpSecurityDescriptor = &sdPipeDescriptor;
    saPipeSecurity.bInheritHandle = FALSE;
    if ((hPipe= CreateNamedPipe(pipe_name,
				PIPE_ACCESS_DUPLEX,
				PIPE_TYPE_BYTE |
				PIPE_READMODE_BYTE |
				PIPE_WAIT,
				PIPE_UNLIMITED_INSTANCES,
				(int) global_system_variables.net_buffer_length,
				(int) global_system_variables.net_buffer_length,
				NMPWAIT_USE_DEFAULT_WAIT,
				&saPipeSecurity)) == INVALID_HANDLE_VALUE)
      {
	LPVOID lpMsgBuf;
	int error=GetLastError();
	FormatMessage(FORMAT_MESSAGE_ALLOCATE_BUFFER |
		      FORMAT_MESSAGE_FROM_SYSTEM,
		      NULL, error, MAKELANGID(LANG_NEUTRAL, SUBLANG_DEFAULT),
		      (LPTSTR) &lpMsgBuf, 0, NULL );
	MessageBox(NULL, (LPTSTR) lpMsgBuf, "Error from CreateNamedPipe",
		    MB_OK|MB_ICONINFORMATION);
	LocalFree(lpMsgBuf);
	unireg_abort(1);
      }
  }
#endif

#if defined(HAVE_SYS_UN_H)
  /*
  ** Create the UNIX socket
  */
  if (mysqld_unix_port[0] && !opt_bootstrap)
  {
    DBUG_PRINT("general",("UNIX Socket is %s",mysqld_unix_port));

    if (strlen(mysqld_unix_port) > (sizeof(UNIXaddr.sun_path) - 1))
    {
      sql_print_error("The socket file path is too long (> %d): %s",
                    sizeof(UNIXaddr.sun_path) - 1, mysqld_unix_port);
      unireg_abort(1);
    }
    if ((unix_sock= socket(AF_UNIX, SOCK_STREAM, 0)) < 0)
    {
      sql_perror("Can't start server : UNIX Socket "); /* purecov: inspected */
      unireg_abort(1);				/* purecov: inspected */
    }
    bzero((char*) &UNIXaddr, sizeof(UNIXaddr));
    UNIXaddr.sun_family = AF_UNIX;
    strmov(UNIXaddr.sun_path, mysqld_unix_port);
    (void) unlink(mysqld_unix_port);
    (void) setsockopt(unix_sock,SOL_SOCKET,SO_REUSEADDR,(char*)&arg,
		      sizeof(arg));
    umask(0);
    if (bind(unix_sock, my_reinterpret_cast(struct sockaddr *) (&UNIXaddr),
	     sizeof(UNIXaddr)) < 0)
    {
      sql_perror("Can't start server : Bind on unix socket"); /* purecov: tested */
      sql_print_error("Do you already have another mysqld server running on socket: %s ?",mysqld_unix_port);
      unireg_abort(1);					/* purecov: tested */
    }
    umask(((~my_umask) & 0666));
#if defined(S_IFSOCK) && defined(SECURE_SOCKETS)
    (void) chmod(mysqld_unix_port,S_IFSOCK);	/* Fix solaris 2.6 bug */
#endif
    if (listen(unix_sock,(int) back_log) < 0)
      sql_print_warning("listen() on Unix socket failed with error %d",
		      socket_errno);
  }
#endif
  DBUG_PRINT("info",("server started"));
  DBUG_VOID_RETURN;
}

#endif /*!EMBEDDED_LIBRARY*/

void yyerror(const char *s)
{
  THD *thd=current_thd;
  char *yytext= (char*) thd->lex->tok_start;
  /* "parse error" changed into "syntax error" between bison 1.75 and 1.875 */
  if (strcmp(s,"parse error") == 0 || strcmp(s,"syntax error") == 0)
    s=ER(ER_SYNTAX_ERROR);
  my_printf_error(ER_PARSE_ERROR,  ER(ER_PARSE_ERROR), MYF(0), s,
                  (yytext ? (char*) yytext : ""),
                  thd->lex->yylineno);
}


#ifndef EMBEDDED_LIBRARY
/*
  Close a connection

  SYNOPSIS
    close_connection()
    thd		Thread handle
    errcode	Error code to print to console
    lock	1 if we have have to lock LOCK_thread_count

  NOTES
    For the connection that is doing shutdown, this is called twice
*/

void close_connection(THD *thd, uint errcode, bool lock)
{
  st_vio *vio;
  DBUG_ENTER("close_connection");
  DBUG_PRINT("enter",("fd: %s  error: '%s'",
		      thd->net.vio ? vio_description(thd->net.vio) :
		      "(not connected)",
		      errcode ? ER(errcode) : ""));
  if (lock)
    (void) pthread_mutex_lock(&LOCK_thread_count);
  thd->killed= THD::KILL_CONNECTION;
  if ((vio= thd->net.vio) != 0)
  {
    if (errcode)
      net_send_error(thd, errcode, ER(errcode)); /* purecov: inspected */
    vio_close(vio);			/* vio is freed in delete thd */
  }
  if (lock)
    (void) pthread_mutex_unlock(&LOCK_thread_count);
  DBUG_VOID_RETURN;
}
#endif /* EMBEDDED_LIBRARY */


	/* Called when a thread is aborted */
	/* ARGSUSED */

extern "C" sig_handler end_thread_signal(int sig __attribute__((unused)))
{
  THD *thd=current_thd;
  DBUG_ENTER("end_thread_signal");
  if (thd && ! thd->bootstrap)
  {
    statistic_increment(killed_threads, &LOCK_status);
    end_thread(thd,0);
  }
  DBUG_VOID_RETURN;				/* purecov: deadcode */
}


void end_thread(THD *thd, bool put_in_cache)
{
  DBUG_ENTER("end_thread");
  thd->cleanup();
  (void) pthread_mutex_lock(&LOCK_thread_count);
  thread_count--;
  delete thd;

  if (put_in_cache && cached_thread_count < thread_cache_size &&
      ! abort_loop && !kill_cached_threads)
  {
    /* Don't kill the thread, just put it in cache for reuse */
    DBUG_PRINT("info", ("Adding thread to cache"))
    cached_thread_count++;
    while (!abort_loop && ! wake_thread && ! kill_cached_threads)
      (void) pthread_cond_wait(&COND_thread_cache, &LOCK_thread_count);
    cached_thread_count--;
    if (kill_cached_threads)
      pthread_cond_signal(&COND_flush_thread_cache);
    if (wake_thread)
    {
      wake_thread--;
      thd=thread_cache.get();
      thd->real_id=pthread_self();
      (void) thd->store_globals();
      thd->thr_create_time= time(NULL);
      threads.append(thd);
      pthread_mutex_unlock(&LOCK_thread_count);
      DBUG_VOID_RETURN;
    }
  }

  DBUG_PRINT("info", ("sending a broadcast"))

  /* Tell main we are ready */
  (void) pthread_mutex_unlock(&LOCK_thread_count);
  /* It's safe to broadcast outside a lock (COND... is not deleted here) */
  (void) pthread_cond_broadcast(&COND_thread_count);
  DBUG_PRINT("info", ("unlocked thread_count mutex"))
#ifdef ONE_THREAD
  if (!(test_flags & TEST_NO_THREADS))	// For debugging under Linux
#endif
  {
    my_thread_end();
    pthread_exit(0);
  }
  DBUG_VOID_RETURN;
}


/* Start a cached thread. LOCK_thread_count is locked on entry */

static void start_cached_thread(THD *thd)
{
  thread_cache.append(thd);
  wake_thread++;
  thread_count++;
  pthread_cond_signal(&COND_thread_cache);
}


void flush_thread_cache()
{
  (void) pthread_mutex_lock(&LOCK_thread_count);
  kill_cached_threads++;
  while (cached_thread_count)
  {
    pthread_cond_broadcast(&COND_thread_cache);
    pthread_cond_wait(&COND_flush_thread_cache,&LOCK_thread_count);
  }
  kill_cached_threads--;
  (void) pthread_mutex_unlock(&LOCK_thread_count);
}


/*
  Aborts a thread nicely. Commes here on SIGPIPE
  TODO: One should have to fix that thr_alarm know about this
  thread too.
*/

#ifdef THREAD_SPECIFIC_SIGPIPE
extern "C" sig_handler abort_thread(int sig __attribute__((unused)))
{
  THD *thd=current_thd;
  DBUG_ENTER("abort_thread");
  if (thd)
    thd->killed= THD::KILL_CONNECTION;
  DBUG_VOID_RETURN;
}
#endif

/******************************************************************************
  Setup a signal thread with handles all signals.
  Because Linux doesn't support schemas use a mutex to check that
  the signal thread is ready before continuing
******************************************************************************/

#if defined(__WIN__) || defined(OS2)
static void init_signals(void)
{
  int signals[] = {SIGINT,SIGILL,SIGFPE,SIGSEGV,SIGTERM,SIGABRT } ;
  for (uint i=0 ; i < sizeof(signals)/sizeof(int) ; i++)
    signal(signals[i], kill_server) ;
#if defined(__WIN__)
  signal(SIGBREAK,SIG_IGN);	//ignore SIGBREAK for NT
#else
  signal(SIGBREAK, kill_server);
#endif
}

static void start_signal_handler(void)
{
  // Save vm id of this process
  if (!opt_bootstrap)
    create_pid_file();
}

static void check_data_home(const char *path)
{}


#elif defined(__NETWARE__)

// down server event callback
void mysql_down_server_cb(void *, void *)
{
  event_flag= TRUE;
  kill_server(0);
}


// destroy callback resources
void mysql_cb_destroy(void *)
{
  UnRegisterEventNotification(eh);  // cleanup down event notification
  NX_UNWRAP_INTERFACE(ref);
  /* Deregister NSS volume deactivation event */
  NX_UNWRAP_INTERFACE(refneb);
  if (neb_consumer_id)
    UnRegisterConsumer(neb_consumer_id, NULL);
}


// initialize callbacks
void mysql_cb_init()
{
  // register for down server event
  void *handle = getnlmhandle();
  rtag_t rt= AllocateResourceTag(handle, "MySQL Down Server Callback",
                                 EventSignature);
  NX_WRAP_INTERFACE((void *)mysql_down_server_cb, 2, (void **)&ref);
  eh= RegisterForEventNotification(rt, EVENT_PRE_DOWN_SERVER,
                                   EVENT_PRIORITY_APPLICATION,
                                   NULL, ref, NULL);

  /*
    Register for volume deactivation event
    Wrap the callback function, as it is called by non-LibC thread
  */
  (void *) NX_WRAP_INTERFACE(neb_event_callback, 1, &refneb);
  registerwithneb();

  NXVmRegisterExitHandler(mysql_cb_destroy, NULL);  // clean-up
}


/* To get the name of the NetWare volume having MySQL data folder */

static void getvolumename()
{
  char *p;
  /*
    We assume that data path is already set.
    If not it won't come here. Terminate after volume name
  */
  if ((p= strchr(mysql_real_data_home, ':')))
    strmake(datavolname, mysql_real_data_home,
            (uint) (p - mysql_real_data_home));
}


/*
  Registering with NEB for NSS Volume Deactivation event
*/

static void registerwithneb()
{

  ConsumerRegistrationInfo reg_info;
    
  /* Clear NEB registration structure */
  bzero((char*) &reg_info, sizeof(struct ConsumerRegistrationInfo));

  /* Fill the NEB consumer information structure */
  reg_info.CRIVersion= 1;  	            // NEB version
  /* NEB Consumer name */
  reg_info.CRIConsumerName= (BYTE *) "MySQL Database Server";
  /* Event of interest */
  reg_info.CRIEventName= (BYTE *) "NSS.ChangeVolState.Enter";
  reg_info.CRIUserParameter= NULL;	    // Consumer Info
  reg_info.CRIEventFlags= 0;	            // Event flags
  /* Consumer NLM handle */
  reg_info.CRIOwnerID= (LoadDefinitionStructure *)getnlmhandle();
  reg_info.CRIConsumerESR= NULL;	    // No consumer ESR required
  reg_info.CRISecurityToken= 0;	            // No security token for the event
  reg_info.CRIConsumerFlags= 0;             // SMP_ENABLED_BIT;	
  reg_info.CRIFilterName= 0;	            // No event filtering
  reg_info.CRIFilterDataLength= 0;          // No filtering data
  reg_info.CRIFilterData= 0;	            // No filtering data
  /* Callback function for the event */
  (void *)reg_info.CRIConsumerCallback= (void *) refneb;
  reg_info.CRIOrder= 0;	                    // Event callback order
  reg_info.CRIConsumerType= CHECK_CONSUMER; // Consumer type

  /* Register for the event with NEB */
  if (RegisterConsumer(&reg_info))
  {
    consoleprintf("Failed to register for NSS Volume Deactivation event \n");
    return;
  }
  /* This ID is required for deregistration */
  neb_consumer_id= reg_info.CRIConsumerID;

  /* Get MySQL data volume name, stored in global variable datavolname */
  getvolumename();

  /*
    Get the NSS volume ID of the MySQL Data volume.
    Volume ID is stored in a global variable
  */
  getvolumeID((BYTE*) datavolname);	
}


/*
  Callback for NSS Volume Deactivation event
*/

ulong neb_event_callback(struct EventBlock *eblock)
{
  EventChangeVolStateEnter_s *voldata;
  extern bool nw_panic;

  voldata= (EventChangeVolStateEnter_s *)eblock->EBEventData;

  /* Deactivation of a volume */
  if ((voldata->oldState == zVOLSTATE_ACTIVE &&
       voldata->newState == zVOLSTATE_DEACTIVE ||
       voldata->newState == zVOLSTATE_MAINTENANCE))
  {
    /*
      Ensure that we bring down MySQL server only for MySQL data
      volume deactivation
    */
    if (!memcmp(&voldata->volID, &datavolid, sizeof(VolumeID_t)))
    {
      consoleprintf("MySQL data volume is deactivated, shutting down MySQL Server \n");
      nw_panic = TRUE;
      event_flag= TRUE;
      kill_server(0);
    }
  }
  return 0;
}


/*
  Function to get NSS volume ID of the MySQL data
*/

#define ADMIN_VOL_PATH					"_ADMIN:/Volumes/"

static void getvolumeID(BYTE *volumeName)
{
  char path[zMAX_FULL_NAME];
  Key_t rootKey= 0, fileKey= 0;
  QUAD getInfoMask;
  zInfo_s info;
  STATUS status;

  /* Get the root key */
  if ((status= zRootKey(0, &rootKey)) != zOK)
  {
    consoleprintf("\nGetNSSVolumeProperties - Failed to get root key, status: %d\n.", (int) status);
    goto exit;
  }

  /*
    Get the file key. This is the key to the volume object in the
    NSS admin volumes directory.
  */

  strxmov(path, (const char *) ADMIN_VOL_PATH, (const char *) volumeName,
          NullS);
  if ((status= zOpen(rootKey, zNSS_TASK, zNSPACE_LONG|zMODE_UTF8, 
                     (BYTE *) path, zRR_READ_ACCESS, &fileKey)) != zOK)
  {
    consoleprintf("\nGetNSSVolumeProperties - Failed to get file, status: %d\n.", (int) status);
    goto exit;
  }

  getInfoMask= zGET_IDS | zGET_VOLUME_INFO ;
  if ((status= zGetInfo(fileKey, getInfoMask, sizeof(info), 
                        zINFO_VERSION_A, &info)) != zOK)
  {
    consoleprintf("\nGetNSSVolumeProperties - Failed in zGetInfo, status: %d\n.", (int) status);
    goto exit;
  }

  /* Copy the data to global variable */
  datavolid.timeLow= info.vol.volumeID.timeLow;
  datavolid.timeMid= info.vol.volumeID.timeMid;
  datavolid.timeHighAndVersion= info.vol.volumeID.timeHighAndVersion;
  datavolid.clockSeqHighAndReserved= info.vol.volumeID.clockSeqHighAndReserved;
  datavolid.clockSeqLow= info.vol.volumeID.clockSeqLow;
  /* This is guranteed to be 6-byte length (but sizeof() would be better) */
  memcpy(datavolid.node, info.vol.volumeID.node, (unsigned int) 6);

exit:
  if (rootKey)
    zClose(rootKey);
  if (fileKey)
    zClose(fileKey);
}


static void init_signals(void)
{
  int signals[] = {SIGINT,SIGILL,SIGFPE,SIGSEGV,SIGTERM,SIGABRT};

  for (uint i=0 ; i < sizeof(signals)/sizeof(int) ; i++)
    signal(signals[i], kill_server);
  mysql_cb_init();  // initialize callbacks

}

static void start_signal_handler(void)
{
  // Save vm id of this process
  if (!opt_bootstrap)
    create_pid_file();
  // no signal handler
}


/*
  Warn if the data is on a Traditional volume

  NOTE
    Already done by mysqld_safe
*/

static void check_data_home(const char *path)
{
}

#elif defined(__EMX__)
static void sig_reload(int signo)
{
 // Flush everything
  reload_acl_and_cache((THD*) 0,REFRESH_LOG, (TABLE_LIST*) 0, NULL);
  signal(signo, SIG_ACK);
}

static void sig_kill(int signo)
{
  if (!kill_in_progress)
  {
    abort_loop=1;				// mark abort for threads
    kill_server((void*) signo);
  }
  signal(signo, SIG_ACK);
}

static void init_signals(void)
{
  signal(SIGQUIT, sig_kill);
  signal(SIGKILL, sig_kill);
  signal(SIGTERM, sig_kill);
  signal(SIGINT,  sig_kill);
  signal(SIGHUP,  sig_reload);	// Flush everything
  signal(SIGALRM, SIG_IGN);
  signal(SIGBREAK,SIG_IGN);
  signal_thread = pthread_self();
}

static void start_signal_handler(void)
{}

static void check_data_home(const char *path)
{}

#else /* if ! __WIN__ && ! __EMX__ */

#ifdef HAVE_LINUXTHREADS
#define UNSAFE_DEFAULT_LINUX_THREADS 200
#endif

extern "C" sig_handler handle_segfault(int sig)
{
  THD *thd=current_thd;
  /*
    Strictly speaking, one needs a mutex here
    but since we have got SIGSEGV already, things are a mess
    so not having the mutex is not as bad as possibly using a buggy
    mutex - so we keep things simple
  */
  if (segfaulted)
  {
    fprintf(stderr, "Fatal signal %d while backtracing\n", sig);
    exit(1);
  }

  segfaulted = 1;
  fprintf(stderr,"\
mysqld got signal %d;\n\
This could be because you hit a bug. It is also possible that this binary\n\
or one of the libraries it was linked against is corrupt, improperly built,\n\
or misconfigured. This error can also be caused by malfunctioning hardware.\n",
	  sig);
  fprintf(stderr, "\
We will try our best to scrape up some info that will hopefully help diagnose\n\
the problem, but since we have already crashed, something is definitely wrong\n\
and this may fail.\n\n");
  fprintf(stderr, "key_buffer_size=%lu\n", 
          (ulong) dflt_key_cache->key_cache_mem_size);
  fprintf(stderr, "read_buffer_size=%ld\n", (long) global_system_variables.read_buff_size);
  fprintf(stderr, "max_used_connections=%lu\n", max_used_connections);
  fprintf(stderr, "max_connections=%lu\n", max_connections);
  fprintf(stderr, "threads_connected=%u\n", thread_count);
  fprintf(stderr, "It is possible that mysqld could use up to \n\
key_buffer_size + (read_buffer_size + sort_buffer_size)*max_connections = %lu K\n\
bytes of memory\n", ((ulong) dflt_key_cache->key_cache_mem_size +
		     (global_system_variables.read_buff_size +
		      global_system_variables.sortbuff_size) *
		     max_connections)/ 1024);
  fprintf(stderr, "Hope that's ok; if not, decrease some variables in the equation.\n\n");

#if defined(HAVE_LINUXTHREADS)
  if (sizeof(char*) == 4 && thread_count > UNSAFE_DEFAULT_LINUX_THREADS)
  {
    fprintf(stderr, "\
You seem to be running 32-bit Linux and have %d concurrent connections.\n\
If you have not changed STACK_SIZE in LinuxThreads and built the binary \n\
yourself, LinuxThreads is quite likely to steal a part of the global heap for\n\
the thread stack. Please read http://www.mysql.com/doc/en/Linux.html\n\n",
	    thread_count);
  }
#endif /* HAVE_LINUXTHREADS */

#ifdef HAVE_STACKTRACE
  if (!(test_flags & TEST_NO_STACKTRACE))
  {
    fprintf(stderr,"thd=%p\n",thd);
    print_stacktrace(thd ? (gptr) thd->thread_stack : (gptr) 0,
		     thread_stack);
  }
  if (thd)
  {
    fprintf(stderr, "Trying to get some variables.\n\
Some pointers may be invalid and cause the dump to abort...\n");
    safe_print_str("thd->query", thd->query, 1024);
    fprintf(stderr, "thd->thread_id=%lu\n", (ulong) thd->thread_id);
  }
  fprintf(stderr, "\
The manual page at http://www.mysql.com/doc/en/Crashing.html contains\n\
information that should help you find out what is causing the crash.\n");
  fflush(stderr);
#endif /* HAVE_STACKTRACE */

#ifdef HAVE_INITGROUPS
  if (calling_initgroups)
    fprintf(stderr, "\n\
This crash occured while the server was calling initgroups(). This is\n\
often due to the use of a mysqld that is statically linked against glibc\n\
and configured to use LDAP in /etc/nsswitch.conf. You will need to either\n\
upgrade to a version of glibc that does not have this problem (2.3.4 or\n\
later when used with nscd), disable LDAP in your nsswitch.conf, or use a\n\
mysqld that is not statically linked.\n");
#endif

 if (test_flags & TEST_CORE_ON_SIGNAL)
 {
   fprintf(stderr, "Writing a core file\n");
   fflush(stderr);
   write_core(sig);
 }
 exit(1);
}

#ifndef SA_RESETHAND
#define SA_RESETHAND 0
#endif
#ifndef SA_NODEFER
#define SA_NODEFER 0
#endif

static void init_signals(void)
{
  sigset_t set;
  struct sigaction sa;
  DBUG_ENTER("init_signals");

  if (test_flags & TEST_SIGINT)
    sigset(THR_KILL_SIGNAL,end_thread_signal);
  sigset(THR_SERVER_ALARM,print_signal_warning); // Should never be called!

  if (!(test_flags & TEST_NO_STACKTRACE) || (test_flags & TEST_CORE_ON_SIGNAL))
  {
    sa.sa_flags = SA_RESETHAND | SA_NODEFER;
    sigemptyset(&sa.sa_mask);
    sigprocmask(SIG_SETMASK,&sa.sa_mask,NULL);

    init_stacktrace();
#if defined(__amiga__)
    sa.sa_handler=(void(*)())handle_segfault;
#else
    sa.sa_handler=handle_segfault;
#endif
    sigaction(SIGSEGV, &sa, NULL);
    sigaction(SIGABRT, &sa, NULL);
#ifdef SIGBUS
    sigaction(SIGBUS, &sa, NULL);
#endif
    sigaction(SIGILL, &sa, NULL);
    sigaction(SIGFPE, &sa, NULL);
  }

#ifdef HAVE_GETRLIMIT
  if (test_flags & TEST_CORE_ON_SIGNAL)
  {
    /* Change limits so that we will get a core file */
    STRUCT_RLIMIT rl;
    rl.rlim_cur = rl.rlim_max = RLIM_INFINITY;
    if (setrlimit(RLIMIT_CORE, &rl) && global_system_variables.log_warnings)
      sql_print_warning("setrlimit could not change the size of core files to 'infinity';  We may not be able to generate a core file on signals");
  }
#endif
  (void) sigemptyset(&set);
#ifdef THREAD_SPECIFIC_SIGPIPE
  sigset(SIGPIPE,abort_thread);
  sigaddset(&set,SIGPIPE);
#else
  (void) signal(SIGPIPE,SIG_IGN);		// Can't know which thread
  sigaddset(&set,SIGPIPE);
#endif
  sigaddset(&set,SIGINT);
#ifndef IGNORE_SIGHUP_SIGQUIT
  sigaddset(&set,SIGQUIT);
  sigaddset(&set,SIGHUP);
#endif
  sigaddset(&set,SIGTERM);

  /* Fix signals if blocked by parents (can happen on Mac OS X) */
  sigemptyset(&sa.sa_mask);
  sa.sa_flags = 0;
  sa.sa_handler = print_signal_warning;
  sigaction(SIGTERM, &sa, (struct sigaction*) 0);
  sa.sa_flags = 0;
  sa.sa_handler = print_signal_warning;
  sigaction(SIGHUP, &sa, (struct sigaction*) 0);
#ifdef SIGTSTP
  sigaddset(&set,SIGTSTP);
#endif
  sigaddset(&set,THR_SERVER_ALARM);
  if (test_flags & TEST_SIGINT)
    sigdelset(&set,THR_KILL_SIGNAL);		// May be SIGINT
  sigdelset(&set,THR_CLIENT_ALARM);		// For alarms
  sigprocmask(SIG_SETMASK,&set,NULL);
  pthread_sigmask(SIG_SETMASK,&set,NULL);
  DBUG_VOID_RETURN;
}


#ifndef EMBEDDED_LIBRARY
static void start_signal_handler(void)
{
  int error;
  pthread_attr_t thr_attr;
  DBUG_ENTER("start_signal_handler");

  (void) pthread_attr_init(&thr_attr);
#if !defined(HAVE_DEC_3_2_THREADS)
  pthread_attr_setscope(&thr_attr,PTHREAD_SCOPE_SYSTEM);
  (void) pthread_attr_setdetachstate(&thr_attr,PTHREAD_CREATE_DETACHED);
  if (!(opt_specialflag & SPECIAL_NO_PRIOR))
    my_pthread_attr_setprio(&thr_attr,INTERRUPT_PRIOR);
  pthread_attr_setstacksize(&thr_attr,thread_stack);
#endif

  (void) pthread_mutex_lock(&LOCK_thread_count);
  if ((error=pthread_create(&signal_thread,&thr_attr,signal_hand,0)))
  {
    sql_print_error("Can't create interrupt-thread (error %d, errno: %d)",
		    error,errno);
    exit(1);
  }
  (void) pthread_cond_wait(&COND_thread_count,&LOCK_thread_count);
  pthread_mutex_unlock(&LOCK_thread_count);

  (void) pthread_attr_destroy(&thr_attr);
  DBUG_VOID_RETURN;
}


/* This threads handles all signals and alarms */

/* ARGSUSED */
static void *signal_hand(void *arg __attribute__((unused)))
{
  sigset_t set;
  int sig;
  my_thread_init();				// Init new thread
  DBUG_ENTER("signal_hand");
  signal_thread_in_use= 1;

  /*
    Setup alarm handler
    This should actually be '+ max_number_of_slaves' instead of +10,
    but the +10 should be quite safe.
  */
  init_thr_alarm(max_connections +
		 global_system_variables.max_insert_delayed_threads + 10);
#if SIGINT != THR_KILL_SIGNAL
  if (test_flags & TEST_SIGINT)
  {
    (void) sigemptyset(&set);			// Setup up SIGINT for debug
    (void) sigaddset(&set,SIGINT);		// For debugging
    (void) pthread_sigmask(SIG_UNBLOCK,&set,NULL);
  }
#endif
  (void) sigemptyset(&set);			// Setup up SIGINT for debug
#ifdef USE_ONE_SIGNAL_HAND
  (void) sigaddset(&set,THR_SERVER_ALARM);	// For alarms
#endif
#ifndef IGNORE_SIGHUP_SIGQUIT
  (void) sigaddset(&set,SIGQUIT);
#if THR_CLIENT_ALARM != SIGHUP
  (void) sigaddset(&set,SIGHUP);
#endif
#endif
  (void) sigaddset(&set,SIGTERM);
  (void) sigaddset(&set,SIGTSTP);

  /* Save pid to this process (or thread on Linux) */
  if (!opt_bootstrap)
    create_pid_file();

#ifdef HAVE_STACK_TRACE_ON_SEGV
  if (opt_do_pstack)
  {
    sprintf(pstack_file_name,"mysqld-%lu-%%d-%%d.backtrace", (ulong)getpid());
    pstack_install_segv_action(pstack_file_name);
  }
#endif /* HAVE_STACK_TRACE_ON_SEGV */

  /*
    signal to start_signal_handler that we are ready
    This works by waiting for start_signal_handler to free mutex,
    after which we signal it that we are ready.
    At this pointer there is no other threads running, so there
    should not be any other pthread_cond_signal() calls.
  */
  (void) pthread_mutex_lock(&LOCK_thread_count);
  (void) pthread_mutex_unlock(&LOCK_thread_count);
  (void) pthread_cond_broadcast(&COND_thread_count);

  (void) pthread_sigmask(SIG_BLOCK,&set,NULL);
  for (;;)
  {
    int error;					// Used when debugging
    if (shutdown_in_progress && !abort_loop)
    {
      sig= SIGTERM;
      error=0;
    }
    else
      while ((error=my_sigwait(&set,&sig)) == EINTR) ;
    if (cleanup_done)
    {
      DBUG_PRINT("quit",("signal_handler: calling my_thread_end()"));
      my_thread_end();
      signal_thread_in_use= 0;
      pthread_exit(0);				// Safety
    }
    switch (sig) {
    case SIGTERM:
    case SIGQUIT:
    case SIGKILL:
#ifdef EXTRA_DEBUG
      sql_print_information("Got signal %d to shutdown mysqld",sig);
#endif
      DBUG_PRINT("info",("Got signal: %d  abort_loop: %d",sig,abort_loop));
      if (!abort_loop)
      {
	abort_loop=1;				// mark abort for threads
#ifdef USE_ONE_SIGNAL_HAND
	pthread_t tmp;
	if (!(opt_specialflag & SPECIAL_NO_PRIOR))
	  my_pthread_attr_setprio(&connection_attrib,INTERRUPT_PRIOR);
	if (pthread_create(&tmp,&connection_attrib, kill_server_thread,
			   (void*) &sig))
	  sql_print_error("Can't create thread to kill server");
#else
	kill_server((void*) sig);	// MIT THREAD has a alarm thread
#endif
      }
      break;
    case SIGHUP:
      if (!abort_loop)
      {
	mysql_print_status();		// Print some debug info
	reload_acl_and_cache((THD*) 0,
			     (REFRESH_LOG | REFRESH_TABLES | REFRESH_FAST |
			      REFRESH_GRANT |
			      REFRESH_THREADS | REFRESH_HOSTS),
			     (TABLE_LIST*) 0, NULL); // Flush logs
      }
      break;
#ifdef USE_ONE_SIGNAL_HAND
    case THR_SERVER_ALARM:
      process_alarm(sig);			// Trigger alarms.
      break;
#endif
    default:
#ifdef EXTRA_DEBUG
      sql_print_warning("Got signal: %d  error: %d",sig,error); /* purecov: tested */
#endif
      break;					/* purecov: tested */
    }
  }
  return(0);					/* purecov: deadcode */
}
#endif /*!EMBEDDED_LIBRARY*/

static void check_data_home(const char *path)
{}

#endif	/* __WIN__*/


/*
  All global error messages are sent here where the first one is stored
  for the client
*/


/* ARGSUSED */
static int my_message_sql(uint error, const char *str, myf MyFlags)
{
  THD *thd;
  DBUG_ENTER("my_message_sql");
  DBUG_PRINT("error", ("error: %u  message: '%s'", error, str));
  /*
    Put here following assertion when situation with EE_* error codes
    will be fixed
    DBUG_ASSERT(error != 0);
  */
  if ((thd= current_thd))
  {
    if (thd->spcont &&
        thd->spcont->find_handler(error, MYSQL_ERROR::WARN_LEVEL_ERROR))
    {
      DBUG_RETURN(0);
    }

    thd->query_error=  1; // needed to catch query errors during replication

    if (!thd->no_warnings_for_error)
      push_warning(thd, MYSQL_ERROR::WARN_LEVEL_ERROR, error, str);
    /*
      thd->lex->current_select == 0 if lex structure is not inited
      (not query command (COM_QUERY))
    */
    if (thd->lex->current_select &&
	thd->lex->current_select->no_error && !thd->is_fatal_error)
    {
      DBUG_PRINT("error", ("Error converted to warning: current_select: no_error %d  fatal_error: %d",
                           (thd->lex->current_select ?
                            thd->lex->current_select->no_error : 0),
                           (int) thd->is_fatal_error));
    }
    else
    {
      NET *net= &thd->net;
      net->report_error= 1;
#ifndef EMBEDDED_LIBRARY  /* TODO query cache in embedded library*/
      query_cache_abort(net);
#endif
      if (!net->last_error[0])			// Return only first message
      {
	strmake(net->last_error, str, sizeof(net->last_error)-1);
	net->last_errno= error ? error : ER_UNKNOWN_ERROR;
      }
    }
  }
  if (!thd || MyFlags & ME_NOREFRESH)
    sql_print_error("%s: %s",my_progname,str); /* purecov: inspected */
  DBUG_RETURN(0);
}

#ifdef __WIN__

struct utsname
{
  char nodename[FN_REFLEN];
};


int uname(struct utsname *a)
{
  return -1;
}


extern "C" pthread_handler_decl(handle_shutdown,arg)
{
  MSG msg;
  my_thread_init();

  /* this call should create the message queue for this thread */
  PeekMessage(&msg, NULL, 1, 65534,PM_NOREMOVE);
#if !defined(EMBEDDED_LIBRARY)
  if (WaitForSingleObject(hEventShutdown,INFINITE)==WAIT_OBJECT_0)
#endif /* EMBEDDED_LIBRARY */
     kill_server(MYSQL_KILL_SIGNAL);
  return 0;
}


int STDCALL handle_kill(ulong ctrl_type)
{
  if (ctrl_type == CTRL_CLOSE_EVENT ||
      ctrl_type == CTRL_SHUTDOWN_EVENT)
  {
    kill_server(MYSQL_KILL_SIGNAL);
    return TRUE;
  }
  return FALSE;
}
#endif


#ifdef OS2
extern "C" pthread_handler_decl(handle_shutdown,arg)
{
  my_thread_init();

  // wait semaphore
  pthread_cond_wait(&eventShutdown, NULL);

  // close semaphore and kill server
  pthread_cond_destroy(&eventShutdown);

  /*
    Exit main loop on main thread, so kill will be done from
    main thread (this is thread 2)
  */
  abort_loop = 1;

  // unblock select()
  so_cancel(ip_sock);
  so_cancel(unix_sock);

  return 0;
}
#endif


static const char *load_default_groups[]= {
#ifdef HAVE_NDBCLUSTER_DB
"mysql_cluster",
#endif
"mysqld","server", MYSQL_BASE_VERSION, 0, 0};

#if defined(__WIN__) && !defined(EMBEDDED_LIBRARY)
static const int load_default_groups_sz=
sizeof(load_default_groups)/sizeof(load_default_groups[0]);
#endif


/*
  Initialize one of the global date/time format variables

  SYNOPSIS
    init_global_datetime_format()
    format_type		What kind of format should be supported
    var_ptr		Pointer to variable that should be updated

  NOTES
    The default value is taken from either opt_date_time_formats[] or
    the ISO format (ANSI SQL)

  RETURN
    0 ok
    1 error
*/

static bool init_global_datetime_format(timestamp_type format_type,
                                        DATE_TIME_FORMAT **var_ptr)
{
  /* Get command line option */
  const char *str= opt_date_time_formats[format_type];

  if (!str)					// No specified format
  {
    str= get_date_time_format_str(&known_date_time_formats[ISO_FORMAT],
				  format_type);
    /*
      Set the "command line" option to point to the generated string so
      that we can set global formats back to default
    */
    opt_date_time_formats[format_type]= str;
  }
  if (!(*var_ptr= date_time_format_make(format_type, str, strlen(str))))
  {
    fprintf(stderr, "Wrong date/time format specifier: %s\n", str);
    return 1;
  }
  return 0;
}


static int init_common_variables(const char *conf_file_name, int argc,
				 char **argv, const char **groups)
{
  umask(((~my_umask) & 0666));
  my_decimal_set_zero(&decimal_zero); // set decimal_zero constant;
  tzset();			// Set tzname

  max_system_variables.pseudo_thread_id= (ulong)~0;
  start_time=time((time_t*) 0);
  if (init_thread_environment())
    return 1;
  mysql_init_variables();

#ifdef OS2
  {
    // fix timezone for daylight saving
    struct tm *ts = localtime(&start_time);
    if (ts->tm_isdst > 0)
      _timezone -= 3600;
  }
#endif
#ifdef HAVE_TZNAME
  {
    struct tm tm_tmp;
    localtime_r(&start_time,&tm_tmp);
    strmake(system_time_zone, tzname[tm_tmp.tm_isdst != 0 ? 1 : 0],
            sizeof(system_time_zone)-1);

 }
#endif
  /*
    We set SYSTEM time zone as reasonable default and 
    also for failure of my_tz_init() and bootstrap mode.
    If user explicitly set time zone with --default-time-zone
    option we will change this value in my_tz_init().
  */
  global_system_variables.time_zone= my_tz_SYSTEM;
  
  /*
    Init mutexes for the global MYSQL_LOG objects.
    As safe_mutex depends on what MY_INIT() does, we can't init the mutexes of
    global MYSQL_LOGs in their constructors, because then they would be inited
    before MY_INIT(). So we do it here.
  */
  mysql_log.init_pthread_objects();
  mysql_slow_log.init_pthread_objects();
  mysql_bin_log.init_pthread_objects();
  
  if (gethostname(glob_hostname,sizeof(glob_hostname)-4) < 0)
    strmov(glob_hostname,"mysql");
  strmake(pidfile_name, glob_hostname, sizeof(pidfile_name)-5);
  strmov(fn_ext(pidfile_name),".pid");		// Add proper extension

  load_defaults(conf_file_name, groups, &argc, &argv);
  defaults_argv=argv;
  get_options(argc,argv);
  set_server_version();

  DBUG_PRINT("info",("%s  Ver %s for %s on %s\n",my_progname,
		     server_version, SYSTEM_TYPE,MACHINE_TYPE));

#ifdef HAVE_LARGE_PAGES
  /* Initialize large page size */
  if (opt_large_pages && (opt_large_page_size= my_get_large_page_size()))
  {
      my_use_large_pages= 1;
      my_large_page_size= opt_large_page_size;
#ifdef HAVE_INNOBASE_DB
      innobase_use_large_pages= 1;
      innobase_large_page_size= opt_large_page_size;
#endif
  }
#endif /* HAVE_LARGE_PAGES */

  /* connections and databases needs lots of files */
  {
    uint files, wanted_files;

    wanted_files= 10+(uint) max(max_connections*5,
				 max_connections+table_cache_size*2);
    set_if_bigger(wanted_files, open_files_limit);
    files= my_set_max_open_files(wanted_files);

    if (files < wanted_files)
    {
      if (!open_files_limit)
      {
	max_connections=	(ulong) min((files-10),max_connections);
	table_cache_size= (ulong) max((files-10-max_connections)/2,64);
	DBUG_PRINT("warning",
		   ("Changed limits: max_open_files: %u  max_connections: %ld  table_cache: %ld",
		    files, max_connections, table_cache_size));
	if (global_system_variables.log_warnings)
	  sql_print_warning("Changed limits: max_open_files: %u  max_connections: %ld  table_cache: %ld",
			files, max_connections, table_cache_size);
      }
      else if (global_system_variables.log_warnings)
	sql_print_warning("Could not increase number of max_open_files to more than %u (request: %u)", files, wanted_files);
    }
    open_files_limit= files;
  }
  unireg_init(opt_specialflag); /* Set up extern variabels */
  if (init_errmessage())	/* Read error messages from file */
    return 1;
  init_client_errs();
  lex_init();
  item_init();
  set_var_init();
  mysys_uses_curses=0;
#ifdef USE_REGEX
  regex_init(&my_charset_latin1);
#endif
  if (!(default_charset_info= get_charset_by_csname(default_character_set_name,
						    MY_CS_PRIMARY,
						    MYF(MY_WME))))
    return 1;
  if (default_collation_name)
  {
    CHARSET_INFO *default_collation;
    default_collation= get_charset_by_name(default_collation_name, MYF(0));
    if (!default_collation)
    {
      sql_print_error(ER(ER_UNKNOWN_COLLATION), default_collation_name);
      return 1;
    }
    if (!my_charset_same(default_charset_info, default_collation))
    {
      sql_print_error(ER(ER_COLLATION_CHARSET_MISMATCH),
		      default_collation_name,
		      default_charset_info->csname);
      return 1;
    }
    default_charset_info= default_collation;
  }
  /* Set collactions that depends on the default collation */
  global_system_variables.collation_server=	 default_charset_info;
  global_system_variables.collation_database=	 default_charset_info;
  global_system_variables.collation_connection=  default_charset_info;
  global_system_variables.character_set_results= default_charset_info;
  global_system_variables.character_set_client= default_charset_info;
  global_system_variables.collation_connection= default_charset_info;

  sys_init_connect.value_length= 0;
  if ((sys_init_connect.value= opt_init_connect))
    sys_init_connect.value_length= strlen(opt_init_connect);
  else
    sys_init_connect.value=my_strdup("",MYF(0));

  sys_init_slave.value_length= 0;
  if ((sys_init_slave.value= opt_init_slave))
    sys_init_slave.value_length= strlen(opt_init_slave);
  else
    sys_init_slave.value=my_strdup("",MYF(0));

  if (use_temp_pool && bitmap_init(&temp_pool,0,1024,1))
    return 1;
  if (my_dbopt_init())
    return 1;

  return 0;
}


static int init_thread_environment()
{
  (void) pthread_mutex_init(&LOCK_mysql_create_db,MY_MUTEX_INIT_SLOW);
  (void) pthread_mutex_init(&LOCK_Acl,MY_MUTEX_INIT_SLOW);
  (void) pthread_mutex_init(&LOCK_open,MY_MUTEX_INIT_FAST);
  (void) pthread_mutex_init(&LOCK_thread_count,MY_MUTEX_INIT_FAST);
  (void) pthread_mutex_init(&LOCK_mapped_file,MY_MUTEX_INIT_SLOW);
  (void) pthread_mutex_init(&LOCK_status,MY_MUTEX_INIT_FAST);
  (void) pthread_mutex_init(&LOCK_error_log,MY_MUTEX_INIT_FAST);
  (void) pthread_mutex_init(&LOCK_delayed_insert,MY_MUTEX_INIT_FAST);
  (void) pthread_mutex_init(&LOCK_delayed_status,MY_MUTEX_INIT_FAST);
  (void) pthread_mutex_init(&LOCK_delayed_create,MY_MUTEX_INIT_SLOW);
  (void) pthread_mutex_init(&LOCK_manager,MY_MUTEX_INIT_FAST);
  (void) pthread_mutex_init(&LOCK_crypt,MY_MUTEX_INIT_FAST);
  (void) pthread_mutex_init(&LOCK_bytes_sent,MY_MUTEX_INIT_FAST);
  (void) pthread_mutex_init(&LOCK_bytes_received,MY_MUTEX_INIT_FAST);
  (void) pthread_mutex_init(&LOCK_user_conn, MY_MUTEX_INIT_FAST);
  (void) pthread_mutex_init(&LOCK_active_mi, MY_MUTEX_INIT_FAST);
  (void) pthread_mutex_init(&LOCK_global_system_variables, MY_MUTEX_INIT_FAST);
  (void) pthread_mutex_init(&LOCK_global_read_lock, MY_MUTEX_INIT_FAST);
  (void) pthread_mutex_init(&LOCK_uuid_generator, MY_MUTEX_INIT_FAST);
  (void) my_rwlock_init(&LOCK_sys_init_connect, NULL);
  (void) my_rwlock_init(&LOCK_sys_init_slave, NULL);
  (void) my_rwlock_init(&LOCK_grant, NULL);
  (void) pthread_cond_init(&COND_thread_count,NULL);
  (void) pthread_cond_init(&COND_refresh,NULL);
  (void) pthread_cond_init(&COND_thread_cache,NULL);
  (void) pthread_cond_init(&COND_flush_thread_cache,NULL);
  (void) pthread_cond_init(&COND_manager,NULL);
#ifdef HAVE_REPLICATION
  (void) pthread_mutex_init(&LOCK_rpl_status, MY_MUTEX_INIT_FAST);
  (void) pthread_cond_init(&COND_rpl_status, NULL);
#endif
  sp_cache_init();
  /* Parameter for threads created for connections */
  (void) pthread_attr_init(&connection_attrib);
  (void) pthread_attr_setdetachstate(&connection_attrib,
				     PTHREAD_CREATE_DETACHED);
  pthread_attr_setscope(&connection_attrib, PTHREAD_SCOPE_SYSTEM);
  if (!(opt_specialflag & SPECIAL_NO_PRIOR))
    my_pthread_attr_setprio(&connection_attrib,WAIT_PRIOR);

  if (pthread_key_create(&THR_THD,NULL) ||
      pthread_key_create(&THR_MALLOC,NULL))
  {
    sql_print_error("Can't create thread-keys");
    return 1;
  }
  return 0;
}


static void init_ssl()
{
#ifdef HAVE_OPENSSL
  if (opt_use_ssl)
  {
    /* having ssl_acceptor_fd != 0 signals the use of SSL */
    ssl_acceptor_fd= new_VioSSLAcceptorFd(opt_ssl_key, opt_ssl_cert,
					  opt_ssl_ca, opt_ssl_capath,
					  opt_ssl_cipher);
    DBUG_PRINT("info",("ssl_acceptor_fd: 0x%lx", (long) ssl_acceptor_fd));
    if (!ssl_acceptor_fd)
      opt_use_ssl = 0;
  }
  if (des_key_file)
    load_des_key_file(des_key_file);
#endif /* HAVE_OPENSSL */
}


static int init_server_components()
{
  DBUG_ENTER("init_server_components");
  if (table_cache_init() || hostname_cache_init())
    unireg_abort(1);

  query_cache_result_size_limit(query_cache_limit);
  query_cache_set_min_res_unit(query_cache_min_res_unit);
  query_cache_resize(query_cache_size);
  randominit(&sql_rand,(ulong) start_time,(ulong) start_time/2);
  reset_floating_point_exceptions();
  init_thr_lock();
#ifdef HAVE_REPLICATION
  init_slave_list();
#endif
  /* Setup log files */
  if (opt_log)
    mysql_log.open_query_log(opt_logname);
  if (opt_update_log)
  {
    /*
      Update log is removed since 5.0. But we still accept the option.
      The idea is if the user already uses the binlog and the update log,
      we completely ignore any option/variable related to the update log, like
      if the update log did not exist. But if the user uses only the update
      log, then we translate everything into binlog for him (with warnings).
      Implementation of the above :
      - If mysqld is started with --log-update and --log-bin,
      ignore --log-update (print a warning), push a warning when SQL_LOG_UPDATE
      is used, and turn off --sql-bin-update-same.
      This will completely ignore SQL_LOG_UPDATE
      - If mysqld is started with --log-update only,
      change it to --log-bin (with the filename passed to log-update,
      plus '-bin') (print a warning), push a warning when SQL_LOG_UPDATE is
      used, and turn on --sql-bin-update-same.
      This will translate SQL_LOG_UPDATE to SQL_LOG_BIN.

      Note that we tell the user that --sql-bin-update-same is deprecated and
      does nothing, and we don't take into account if he used this option or
      not; but internally we give this variable a value to have the behaviour
      we want (i.e. have SQL_LOG_UPDATE influence SQL_LOG_BIN or not).
      As sql-bin-update-same, log-update and log-bin cannot be changed by the
      user after starting the server (they are not variables), the user will
      not later interfere with the settings we do here.
    */
    if (opt_bin_log)
    {
      opt_sql_bin_update= 0;
      sql_print_error("The update log is no longer supported by MySQL in \
version 5.0 and above. It is replaced by the binary log.");
    }
    else
    {
      opt_sql_bin_update= 1;
      opt_bin_log= 1;
      if (opt_update_logname)
      {
        /* as opt_bin_log==0, no need to free opt_bin_logname */
        if (!(opt_bin_logname= my_strdup(opt_update_logname, MYF(MY_WME))))
          exit(EXIT_OUT_OF_MEMORY);
        sql_print_error("The update log is no longer supported by MySQL in \
version 5.0 and above. It is replaced by the binary log. Now starting MySQL \
with --log-bin='%s' instead.",opt_bin_logname);
      }
      else
        sql_print_error("The update log is no longer supported by MySQL in \
version 5.0 and above. It is replaced by the binary log. Now starting MySQL \
with --log-bin instead.");
    }
  }
  if (opt_log_slave_updates && !opt_bin_log)
  {
    sql_print_warning("You need to use --log-bin to make "
                      "--log-slave-updates work.");
      unireg_abort(1);
  }

  if (opt_slow_log)
    mysql_slow_log.open_slow_log(opt_slow_logname);

#ifdef HAVE_REPLICATION
  if (opt_log_slave_updates && replicate_same_server_id)
  {
    sql_print_error("\
using --replicate-same-server-id in conjunction with \
--log-slave-updates is impossible, it would lead to infinite loops in this \
server.");
    unireg_abort(1);
  }
#endif

  if (opt_error_log)
  {
    if (!log_error_file_ptr[0])
      fn_format(log_error_file, glob_hostname, mysql_data_home, ".err",
                MY_REPLACE_EXT); /* replace '.<domain>' by '.err', bug#4997 */
    else
      fn_format(log_error_file, log_error_file_ptr, mysql_data_home, ".err",
		MY_UNPACK_FILENAME | MY_SAFE_PATH);
    if (!log_error_file[0])
      opt_error_log= 1;				// Too long file name
    else
    {
#ifndef EMBEDDED_LIBRARY
      if (freopen(log_error_file, "a+", stdout))
#endif
	freopen(log_error_file, "a+", stderr);
    }
  }

  if (opt_bin_log)
  {
    char buf[FN_REFLEN];
    const char *ln;
    ln= mysql_bin_log.generate_name(opt_bin_logname, "-bin", 1, buf);
    if (!opt_bin_logname && !opt_binlog_index_name)
    {
      /*
        User didn't give us info to name the binlog index file.
        Picking `hostname`-bin.index like did in 4.x, causes replication to
        fail if the hostname is changed later. So, we would like to instead
        require a name. But as we don't want to break many existing setups, we
        only give warning, not error.
      */
      sql_print_warning("No argument was provided to --log-bin, and "
                        "--log-bin-index was not used; so replication "
                        "may break when this MySQL server acts as a "
                        "master and has his hostname changed!! Please "
                        "use '--log-bin=%s' to avoid this problem.", ln);
    }
    if (ln == buf)
    {
      my_free(opt_bin_logname, MYF(MY_ALLOW_ZERO_PTR));
      opt_bin_logname=my_strdup(buf, MYF(0));
    }
    if (mysql_bin_log.open_index_file(opt_binlog_index_name, ln))
    {
      unireg_abort(1);
    }

    /*
      Used to specify which type of lock we need to use for queries of type
      INSERT ... SELECT. This will change when we have row level logging.
    */
    using_update_log=1;
  }

  if (ha_init())
  {
    sql_print_error("Can't init databases");
    unireg_abort(1);
  }
  tc_log= (total_ha_2pc > 1 ? (opt_bin_log  ?
                               (TC_LOG *) &mysql_bin_log :
                               (TC_LOG *) &tc_log_mmap) :
           (TC_LOG *) &tc_log_dummy);

  if (tc_log->open(opt_bin_logname))
  {
    sql_print_error("Can't init tc log");
    unireg_abort(1);
  }

  if (ha_recover(0))
  {
    unireg_abort(1);
  }

  if (opt_bin_log && mysql_bin_log.open(opt_bin_logname, LOG_BIN, 0,
                                        WRITE_CACHE, 0, max_binlog_size, 0))
    unireg_abort(1);

#ifdef HAVE_REPLICATION
  if (opt_bin_log && expire_logs_days)
  {
    long purge_time= time(0) - expire_logs_days*24*60*60;
    if (purge_time >= 0)
      mysql_bin_log.purge_logs_before_date(purge_time);
  }
#endif

  if (opt_myisam_log)
    (void) mi_log(1);

  /* call ha_init_key_cache() on all key caches to init them */
  process_key_caches(&ha_init_key_cache);

#if defined(HAVE_MLOCKALL) && defined(MCL_CURRENT) && !defined(EMBEDDED_LIBRARY)
  if (locked_in_memory && !getuid())
  {
    if (setreuid((uid_t)-1, 0) == -1)
    {                        // this should never happen
      sql_perror("setreuid");
      unireg_abort(1);
    }
    if (mlockall(MCL_CURRENT))
    {
      if (global_system_variables.log_warnings)
	sql_print_warning("Failed to lock memory. Errno: %d\n",errno);
      locked_in_memory= 0;
    }
    if (user_info)
      set_user(mysqld_user, user_info);
  }
  else
#endif
    locked_in_memory=0;

  ft_init_stopwords();

  init_max_user_conn();
  init_update_queries();
  DBUG_RETURN(0);
}


static void create_maintenance_thread()
{
  if (
#ifdef HAVE_BERKELEY_DB
      (have_berkeley_db == SHOW_OPTION_YES) ||
#endif
      (flush_time && flush_time != ~(ulong) 0L))
  {
    pthread_t hThread;
    if (pthread_create(&hThread,&connection_attrib,handle_manager,0))
      sql_print_warning("Can't create thread to manage maintenance");
  }
}


static void create_shutdown_thread()
{
#if !defined(EMBEDDED_LIBRARY)
#ifdef __WIN__
  hEventShutdown=CreateEvent(0, FALSE, FALSE, shutdown_event_name);
  pthread_t hThread;
  if (pthread_create(&hThread,&connection_attrib,handle_shutdown,0))
    sql_print_warning("Can't create thread to handle shutdown requests");

  // On "Stop Service" we have to do regular shutdown
  Service.SetShutdownEvent(hEventShutdown);
#endif
#ifdef OS2
  pthread_cond_init(&eventShutdown, NULL);
  pthread_t hThread;
  if (pthread_create(&hThread,&connection_attrib,handle_shutdown,0))
    sql_print_warning("Can't create thread to handle shutdown requests");
#endif
#endif // EMBEDDED_LIBRARY 
}


#if defined(__NT__) || defined(HAVE_SMEM)
static void handle_connections_methods()
{
  pthread_t hThread;
  DBUG_ENTER("handle_connections_methods");
#ifdef __NT__
  if (hPipe == INVALID_HANDLE_VALUE &&
      (!have_tcpip || opt_disable_networking) &&
      !opt_enable_shared_memory)
  {
    sql_print_error("TCP/IP, --shared-memory, or --named-pipe should be configured on NT OS");
    unireg_abort(1);				// Will not return
  }
#endif

  pthread_mutex_lock(&LOCK_thread_count);
  (void) pthread_cond_init(&COND_handler_count,NULL);
  handler_count=0;
#ifdef __NT__
  if (hPipe != INVALID_HANDLE_VALUE)
  {
    handler_count++;
    if (pthread_create(&hThread,&connection_attrib,
		       handle_connections_namedpipes, 0))
    {
      sql_print_warning("Can't create thread to handle named pipes");
      handler_count--;
    }
  }
#endif /* __NT__ */
  if (have_tcpip && !opt_disable_networking)
  {
    handler_count++;
    if (pthread_create(&hThread,&connection_attrib,
		       handle_connections_sockets, 0))
    {
      sql_print_warning("Can't create thread to handle TCP/IP");
      handler_count--;
    }
  }
#ifdef HAVE_SMEM
  if (opt_enable_shared_memory)
  {
    handler_count++;
    if (pthread_create(&hThread,&connection_attrib,
		       handle_connections_shared_memory, 0))
    {
      sql_print_warning("Can't create thread to handle shared memory");
      handler_count--;
    }
  }
#endif 

  while (handler_count > 0)
    pthread_cond_wait(&COND_handler_count,&LOCK_thread_count);
  pthread_mutex_unlock(&LOCK_thread_count);
  DBUG_VOID_RETURN;
}

void decrement_handler_count()
{
  pthread_mutex_lock(&LOCK_thread_count);
  handler_count--;
  pthread_mutex_unlock(&LOCK_thread_count);
  pthread_cond_signal(&COND_handler_count);
}
#else
#define decrement_handler_count()
#endif /* defined(__NT__) || defined(HAVE_SMEM) */


#ifndef EMBEDDED_LIBRARY
#ifdef __WIN__
int win_main(int argc, char **argv)
#else
int main(int argc, char **argv)
#endif
{

  DEBUGGER_OFF;

  MY_INIT(argv[0]);		// init my_sys library & pthreads

#ifdef _CUSTOMSTARTUPCONFIG_
  if (_cust_check_startup())
  {
    / * _cust_check_startup will report startup failure error * /
    exit(1);
  }
#endif

  if (init_common_variables(MYSQL_CONFIG_NAME,
			    argc, argv, load_default_groups))
    unireg_abort(1);				// Will do exit

  init_signals();
  if (!(opt_specialflag & SPECIAL_NO_PRIOR))
    my_pthread_setprio(pthread_self(),CONNECT_PRIOR);
  pthread_attr_setstacksize(&connection_attrib,thread_stack);
#ifdef HAVE_PTHREAD_ATTR_GETSTACKSIZE
  {
    /* Retrieve used stack size;  Needed for checking stack overflows */
    size_t stack_size= 0;
    pthread_attr_getstacksize(&connection_attrib, &stack_size);
    /* We must check if stack_size = 0 as Solaris 2.9 can return 0 here */
    if (stack_size && stack_size < thread_stack)
    {
      if (global_system_variables.log_warnings)
	sql_print_warning("Asked for %ld thread stack, but got %ld",
			thread_stack, stack_size);
      thread_stack= stack_size;
    }
  }
#endif
  thread_stack_min=thread_stack - STACK_MIN_SIZE;

  (void) thr_setconcurrency(concurrency);	// 10 by default

  /*
    Ensure that lower_case_table_names is set on system where we have case
    insensitive names.  If this is not done the users MyISAM tables will
    get corrupted if accesses with names of different case.
  */
  DBUG_PRINT("info", ("lower_case_table_names: %d", lower_case_table_names));
  if (!lower_case_table_names &&
      (lower_case_file_system=
       (test_if_case_insensitive(mysql_real_data_home) == 1)))
  {
    if (lower_case_table_names_used)
    {
      if (global_system_variables.log_warnings)
	sql_print_warning("\
You have forced lower_case_table_names to 0 through a command-line \
option, even though your file system '%s' is case insensitive.  This means \
that you can corrupt a MyISAM table by accessing it with different cases. \
You should consider changing lower_case_table_names to 1 or 2",
			mysql_real_data_home);
    }
    else
    {
      if (global_system_variables.log_warnings)
	sql_print_warning("Setting lower_case_table_names=2 because file system for %s is case insensitive", mysql_real_data_home);
      lower_case_table_names= 2;
    }
  }
  else if (lower_case_table_names == 2 &&
           !(lower_case_file_system=
             (test_if_case_insensitive(mysql_real_data_home) == 1)))
  {
    if (global_system_variables.log_warnings)
      sql_print_warning("lower_case_table_names was set to 2, even though your "
                        "the file system '%s' is case sensitive.  Now setting "
                        "lower_case_table_names to 0 to avoid future problems.",
			mysql_real_data_home);
    lower_case_table_names= 0;
  }

  select_thread=pthread_self();
  select_thread_in_use=1;
  init_ssl();

#ifdef HAVE_LIBWRAP
  libwrapName= my_progname+dirname_length(my_progname);
  openlog(libwrapName, LOG_PID, LOG_AUTH);
#endif

  /*
    We have enough space for fiddling with the argv, continue
  */
  check_data_home(mysql_real_data_home);
  if (my_setwd(mysql_real_data_home,MYF(MY_WME)))
  {
    unireg_abort(1);				/* purecov: inspected */
  }
  mysql_data_home= mysql_data_home_buff;
  mysql_data_home[0]=FN_CURLIB;		// all paths are relative from here
  mysql_data_home[1]=0;
  server_init();

  if (opt_bin_log && !server_id)
  {
    server_id= !master_host ? 1 : 2;
#ifdef EXTRA_DEBUG
    switch (server_id) {
    case 1:
      sql_print_warning("\
You have enabled the binary log, but you haven't set server-id to \
a non-zero value: we force server id to 1; updates will be logged to the \
binary log, but connections from slaves will not be accepted.");
      break;
    case 2:
      sql_print_warning("\
You should set server-id to a non-0 value if master_host is set; \
we force server id to 2, but this MySQL server will not act as a slave.");
      break;
    }
#endif
  }

  if (init_server_components())
    exit(1);

#ifdef __WIN__
  if (!opt_console)
  {
    freopen(log_error_file,"a+",stdout);
    freopen(log_error_file,"a+",stderr);
    FreeConsole();				// Remove window
  }
#endif

  /*
    init signals & alarm
    After this we can't quit by a simple unireg_abort
  */
  error_handler_hook = my_message_sql;
  start_signal_handler();				// Creates pidfile
  if (acl_init((THD *)0, opt_noacl) || 
      my_tz_init((THD *)0, default_tz_name, opt_bootstrap))
  {
    abort_loop=1;
    select_thread_in_use=0;
#ifndef __NETWARE__
    (void) pthread_kill(signal_thread, MYSQL_KILL_SIGNAL);
#endif /* __NETWARE__ */
    
    if (!opt_bootstrap)
      (void) my_delete(pidfile_name,MYF(MY_WME));	// Not needed anymore

    if (unix_sock != INVALID_SOCKET)
      unlink(mysqld_unix_port);
    exit(1);
  }
  if (!opt_noacl)
    (void) grant_init((THD *)0);

#ifdef HAVE_DLOPEN
  if (!opt_noacl)
    udf_init();
#endif
  if (opt_bootstrap) /* If running with bootstrap, do not start replication. */
    opt_skip_slave_start= 1;
  /*
    init_slave() must be called after the thread keys are created.
    Some parts of the code (e.g. SHOW STATUS LIKE 'slave_running' and other
    places) assume that active_mi != 0, so let's fail if it's 0 (out of
    memory); a message has already been printed.
  */
  if (init_slave() && !active_mi)
  {
    end_thr_alarm(1);				// Don't allow alarms
    unireg_abort(1);
  }

  if (opt_bootstrap)
  {
    select_thread_in_use= 0;                    // Allow 'kill' to work
    bootstrap(stdin);
    end_thr_alarm(1);				// Don't allow alarms
    unireg_abort(bootstrap_error ? 1 : 0);
  }
  if (opt_init_file)
  {
    if (read_init_file(opt_init_file))
    {
      end_thr_alarm(1);				// Don't allow alarms
      unireg_abort(1);
    }
  }

  create_shutdown_thread();
  create_maintenance_thread();

  sql_print_information(ER(ER_STARTUP),my_progname,server_version,
                        ((unix_sock == INVALID_SOCKET) ? (char*) ""
                                                       : mysqld_unix_port),
                         mysqld_port,
                         MYSQL_COMPILATION_COMMENT);

#if defined(__NT__) || defined(HAVE_SMEM)
  handle_connections_methods();
#else
#ifdef __WIN__
  if (!have_tcpip || opt_disable_networking)
  {
    sql_print_error("TCP/IP unavailable or disabled with --skip-networking; no available interfaces");
    unireg_abort(1);
  }
#endif
  handle_connections_sockets(0);
#endif /* __NT__ */

  /* (void) pthread_attr_destroy(&connection_attrib); */
  
  DBUG_PRINT("quit",("Exiting main thread"));

#ifndef __WIN__
#ifdef EXTRA_DEBUG2
  sql_print_error("Before Lock_thread_count");
#endif
  (void) pthread_mutex_lock(&LOCK_thread_count);
  DBUG_PRINT("quit", ("Got thread_count mutex"));
  select_thread_in_use=0;			// For close_connections
  (void) pthread_mutex_unlock(&LOCK_thread_count);
  (void) pthread_cond_broadcast(&COND_thread_count);
#ifdef EXTRA_DEBUG2
  sql_print_error("After lock_thread_count");
#endif
#endif /* __WIN__ */

  /* Wait until cleanup is done */
  (void) pthread_mutex_lock(&LOCK_thread_count);
  while (!ready_to_exit)
    pthread_cond_wait(&COND_thread_count,&LOCK_thread_count);
  (void) pthread_mutex_unlock(&LOCK_thread_count);

#if defined(__WIN__) && !defined(EMBEDDED_LIBRARY)
  if (Service.IsNT() && start_mode)
    Service.Stop();
  else
  {
    Service.SetShutdownEvent(0);
    if (hEventShutdown)
      CloseHandle(hEventShutdown);
  }
#endif
  wait_for_signal_thread_to_end();
  clean_up_mutexes();
  my_end(opt_endinfo ? MY_CHECK_ERROR | MY_GIVE_INFO : 0);
 
  exit(0);
  return(0);					/* purecov: deadcode */
}

#endif /* EMBEDDED_LIBRARY */


/****************************************************************************
  Main and thread entry function for Win32
  (all this is needed only to run mysqld as a service on WinNT)
****************************************************************************/

#if defined(__WIN__) && !defined(EMBEDDED_LIBRARY)
int mysql_service(void *p)
{
  if (use_opt_args)
    win_main(opt_argc, opt_argv);
  else
    win_main(Service.my_argc, Service.my_argv);
  return 0;
}


/* Quote string if it contains space, else copy */

static char *add_quoted_string(char *to, const char *from, char *to_end)
{
  uint length= (uint) (to_end-to);

  if (!strchr(from, ' '))
    return strnmov(to, from, length);
  return strxnmov(to, length, "\"", from, "\"", NullS);
}


/*
  Handle basic handling of services, like installation and removal

  SYNOPSIS
    default_service_handling()
    argv		Pointer to argument list
    servicename		Internal name of service
    displayname		Display name of service (in taskbar ?)
    file_path		Path to this program
    startup_option	Startup option to mysqld

  RETURN VALUES
    0		option handled
    1		Could not handle option
 */

static bool
default_service_handling(char **argv,
			 const char *servicename,
			 const char *displayname,
			 const char *file_path,
			 const char *extra_opt,
			 const char *account_name)
{
  char path_and_service[FN_REFLEN+FN_REFLEN+32], *pos, *end;
  end= path_and_service + sizeof(path_and_service)-3;

  /* We have to quote filename if it contains spaces */
  pos= add_quoted_string(path_and_service, file_path, end);
  if (*extra_opt)
  {
    /* Add (possible quoted) option after file_path */
    *pos++= ' ';
    pos= add_quoted_string(pos, extra_opt, end);
  }
  /* We must have servicename last */
  *pos++= ' ';
  (void) add_quoted_string(pos, servicename, end);

  if (Service.got_service_option(argv, "install"))
  {
    Service.Install(1, servicename, displayname, path_and_service,
                    account_name);
    return 0;
  }
  if (Service.got_service_option(argv, "install-manual"))
  {
    Service.Install(0, servicename, displayname, path_and_service,
                    account_name);
    return 0;
  }
  if (Service.got_service_option(argv, "remove"))
  {
    Service.Remove(servicename);
    return 0;
  }
  return 1;
}


int main(int argc, char **argv)
{

  /*
    When several instances are running on the same machine, we
    need to have an  unique  named  hEventShudown  through the
    application PID e.g.: MySQLShutdown1890; MySQLShutdown2342
  */
  int10_to_str((int) GetCurrentProcessId(),strmov(shutdown_event_name,
                                                  "MySQLShutdown"), 10);

  /* Must be initialized early for comparison of service name */
  system_charset_info= &my_charset_utf8_general_ci;

  if (Service.GetOS())	/* true NT family */
  {
    char file_path[FN_REFLEN];
    my_path(file_path, argv[0], "");		      /* Find name in path */
    fn_format(file_path,argv[0],file_path,"",
	      MY_REPLACE_DIR | MY_UNPACK_FILENAME | MY_RESOLVE_SYMLINKS);

    if (argc == 2)
    {
      if (!default_service_handling(argv, MYSQL_SERVICENAME, MYSQL_SERVICENAME,
				   file_path, "", NULL))
	return 0;
      if (Service.IsService(argv[1]))        /* Start an optional service */
      {
	/*
	  Only add the service name to the groups read from the config file
	  if it's not "MySQL". (The default service name should be 'mysqld'
	  but we started a bad tradition by calling it MySQL from the start
	  and we are now stuck with it.
	*/
	if (my_strcasecmp(system_charset_info, argv[1],"mysql"))
	  load_default_groups[load_default_groups_sz-2]= argv[1];
        start_mode= 1;
        Service.Init(argv[1], mysql_service);
        return 0;
      }
    }
    else if (argc == 3) /* install or remove any optional service */
    {
      if (!default_service_handling(argv, argv[2], argv[2], file_path, "",
                                    NULL))
	return 0;
      if (Service.IsService(argv[2]))
      {
	/*
	  mysqld was started as
	  mysqld --defaults-file=my_path\my.ini service-name
	*/
	use_opt_args=1;
	opt_argc= 2;				// Skip service-name
	opt_argv=argv;
	start_mode= 1;
	if (my_strcasecmp(system_charset_info, argv[2],"mysql"))
	  load_default_groups[load_default_groups_sz-2]= argv[2];
	Service.Init(argv[2], mysql_service);
	return 0;
      }
    }
    else if (argc == 4 || argc == 5)
    {
      /*
        This may seem strange, because we handle --local-service while
        preserving 4.1's behavior of allowing any one other argument that is
        passed to the service on startup. (The assumption is that this is
        --defaults-file=file, but that was not enforced in 4.1, so we don't
        enforce it here.)
      */
      const char *extra_opt= NullS;
      const char *account_name = NullS;
      int index;
      for (index = 3; index < argc; index++)
      {
        if (!strcmp(argv[index], "--local-service"))
          account_name= "NT AUTHORITY\\LocalService";
        else
          extra_opt= argv[index];
      }

      if (argc == 4 || account_name)
        if (!default_service_handling(argv, argv[2], argv[2], file_path,
                                      extra_opt, account_name))
          return 0;
    }
    else if (argc == 1 && Service.IsService(MYSQL_SERVICENAME))
    {
      /* start the default service */
      start_mode= 1;
      Service.Init(MYSQL_SERVICENAME, mysql_service);
      return 0;
    }
  }
  /* Start as standalone server */
  Service.my_argc=argc;
  Service.my_argv=argv;
  mysql_service(NULL);
  return 0;
}
#endif


/*
  Execute all commands from a file. Used by the mysql_install_db script to
  create MySQL privilege tables without having to start a full MySQL server.
*/

static void bootstrap(FILE *file)
{
  DBUG_ENTER("bootstrap");

  THD *thd= new THD;
  thd->bootstrap=1;
  thd->client_capabilities=0;
  my_net_init(&thd->net,(st_vio*) 0);
  thd->max_client_packet_length= thd->net.max_packet;
  thd->master_access= ~0;
  thd->thread_id=thread_id++;
  thread_count++;

  bootstrap_file=file;
#ifndef EMBEDDED_LIBRARY			// TODO:  Enable this
  if (pthread_create(&thd->real_id,&connection_attrib,handle_bootstrap,
		     (void*) thd))
  {
    sql_print_warning("Can't create thread to handle bootstrap");
    bootstrap_error=-1;
    DBUG_VOID_RETURN;
  }
  /* Wait for thread to die */
  (void) pthread_mutex_lock(&LOCK_thread_count);
  while (thread_count)
  {
    (void) pthread_cond_wait(&COND_thread_count,&LOCK_thread_count);
    DBUG_PRINT("quit",("One thread died (count=%u)",thread_count));
  }
  (void) pthread_mutex_unlock(&LOCK_thread_count);
#else
  thd->mysql= 0;
  handle_bootstrap((void *)thd);
#endif

  DBUG_VOID_RETURN;
}


static bool read_init_file(char *file_name)
{
  FILE *file;
  DBUG_ENTER("read_init_file");
  DBUG_PRINT("enter",("name: %s",file_name));
  if (!(file=my_fopen(file_name,O_RDONLY,MYF(MY_WME))))
    return(1);
  bootstrap(file);
  (void) my_fclose(file,MYF(MY_WME));
  return 0;
}


#ifndef EMBEDDED_LIBRARY
static void create_new_thread(THD *thd)
{
  DBUG_ENTER("create_new_thread");

  NET *net=&thd->net;				// For easy ref
  net->read_timeout = (uint) connect_timeout;
  if (protocol_version > 9)
    net->return_errno=1;

  /* don't allow too many connections */
  if (thread_count - delayed_insert_threads >= max_connections+1 || abort_loop)
  {
    DBUG_PRINT("error",("Too many connections"));
    close_connection(thd, ER_CON_COUNT_ERROR, 1);
    delete thd;
    DBUG_VOID_RETURN;
  }
  pthread_mutex_lock(&LOCK_thread_count);
  thd->thread_id=thread_id++;

  thd->real_id=pthread_self();			// Keep purify happy

  /* Start a new thread to handle connection */
#ifdef ONE_THREAD
  if (test_flags & TEST_NO_THREADS)		// For debugging under Linux
  {
    thread_cache_size=0;			// Safety
    thread_count++;
    threads.append(thd);
    thd->real_id=pthread_self();
    (void) pthread_mutex_unlock(&LOCK_thread_count);
    handle_one_connection((void*) thd);
  }
  else
#endif
  {
    if (cached_thread_count > wake_thread)
    {
      start_cached_thread(thd);
    }
    else
    {
      int error;
      thread_count++;
      thread_created++;
      threads.append(thd);
      if (thread_count-delayed_insert_threads > max_used_connections)
        max_used_connections=thread_count-delayed_insert_threads;
      DBUG_PRINT("info",(("creating thread %d"), thd->thread_id));
      thd->connect_time = time(NULL);
      if ((error=pthread_create(&thd->real_id,&connection_attrib,
				handle_one_connection,
				(void*) thd)))
      {
	DBUG_PRINT("error",
		   ("Can't create thread to handle request (error %d)",
		    error));
	thread_count--;
	thd->killed= THD::KILL_CONNECTION;			// Safety
	(void) pthread_mutex_unlock(&LOCK_thread_count);
	statistic_increment(aborted_connects,&LOCK_status);
	net_printf_error(thd, ER_CANT_CREATE_THREAD, error);
	(void) pthread_mutex_lock(&LOCK_thread_count);
	close_connection(thd,0,0);
	delete thd;
	(void) pthread_mutex_unlock(&LOCK_thread_count);
	DBUG_VOID_RETURN;
      }
    }
    (void) pthread_mutex_unlock(&LOCK_thread_count);

  }
  DBUG_PRINT("info",("Thread created"));
  DBUG_VOID_RETURN;
}
#endif /* EMBEDDED_LIBRARY */


#ifdef SIGNALS_DONT_BREAK_READ
inline void kill_broken_server()
{
  /* hack to get around signals ignored in syscalls for problem OS's */
  if (
#if !defined(__NETWARE__)
      unix_sock == INVALID_SOCKET ||
#endif
      (!opt_disable_networking && ip_sock == INVALID_SOCKET))
  {
    select_thread_in_use = 0;
    /* The following call will never return */
    kill_server(IF_NETWARE(MYSQL_KILL_SIGNAL, (void*) MYSQL_KILL_SIGNAL));
  }
}
#define MAYBE_BROKEN_SYSCALL kill_broken_server();
#else
#define MAYBE_BROKEN_SYSCALL
#endif

	/* Handle new connections and spawn new process to handle them */

#ifndef EMBEDDED_LIBRARY
extern "C" pthread_handler_decl(handle_connections_sockets,
				arg __attribute__((unused)))
{
  my_socket sock,new_sock;
  uint error_count=0;
  uint max_used_connection= (uint) (max(ip_sock,unix_sock)+1);
  fd_set readFDs,clientFDs;
  THD *thd;
  struct sockaddr_in cAddr;
  int ip_flags=0,socket_flags=0,flags;
  st_vio *vio_tmp;
  DBUG_ENTER("handle_connections_sockets");

  LINT_INIT(new_sock);

  (void) my_pthread_getprio(pthread_self());		// For debugging

  FD_ZERO(&clientFDs);
  if (ip_sock != INVALID_SOCKET)
  {
    FD_SET(ip_sock,&clientFDs);
#ifdef HAVE_FCNTL
    ip_flags = fcntl(ip_sock, F_GETFL, 0);
#endif
  }
#ifdef HAVE_SYS_UN_H
  FD_SET(unix_sock,&clientFDs);
#ifdef HAVE_FCNTL
  socket_flags=fcntl(unix_sock, F_GETFL, 0);
#endif
#endif

  DBUG_PRINT("general",("Waiting for connections."));
  MAYBE_BROKEN_SYSCALL;
  while (!abort_loop)
  {
    readFDs=clientFDs;
#ifdef HPUX10
    if (select(max_used_connection,(int*) &readFDs,0,0,0) < 0)
      continue;
#else
    if (select((int) max_used_connection,&readFDs,0,0,0) < 0)
    {
      if (socket_errno != SOCKET_EINTR)
      {
	if (!select_errors++ && !abort_loop)	/* purecov: inspected */
	  sql_print_error("mysqld: Got error %d from select",socket_errno); /* purecov: inspected */
      }
      MAYBE_BROKEN_SYSCALL
      continue;
    }
#endif	/* HPUX10 */
    if (abort_loop)
    {
      MAYBE_BROKEN_SYSCALL;
      break;
    }

    /* Is this a new connection request ? */
#ifdef HAVE_SYS_UN_H
    if (FD_ISSET(unix_sock,&readFDs))
    {
      sock = unix_sock;
      flags= socket_flags;
    }
    else
#endif
    {
      sock = ip_sock;
      flags= ip_flags;
    }

#if !defined(NO_FCNTL_NONBLOCK)
    if (!(test_flags & TEST_BLOCKING))
    {
#if defined(O_NONBLOCK)
      fcntl(sock, F_SETFL, flags | O_NONBLOCK);
#elif defined(O_NDELAY)
      fcntl(sock, F_SETFL, flags | O_NDELAY);
#endif
    }
#endif /* NO_FCNTL_NONBLOCK */
    for (uint retry=0; retry < MAX_ACCEPT_RETRY; retry++)
    {
      size_socket length=sizeof(struct sockaddr_in);
      new_sock = accept(sock, my_reinterpret_cast(struct sockaddr *) (&cAddr),
			&length);
#ifdef __NETWARE__ 
      // TODO: temporary fix, waiting for TCP/IP fix - DEFECT000303149
      if ((new_sock == INVALID_SOCKET) && (socket_errno == EINVAL))
      {
        kill_server(SIGTERM);
      }
#endif
      if (new_sock != INVALID_SOCKET ||
	  (socket_errno != SOCKET_EINTR && socket_errno != SOCKET_EAGAIN))
	break;
      MAYBE_BROKEN_SYSCALL;
#if !defined(NO_FCNTL_NONBLOCK)
      if (!(test_flags & TEST_BLOCKING))
      {
	if (retry == MAX_ACCEPT_RETRY - 1)
	  fcntl(sock, F_SETFL, flags);		// Try without O_NONBLOCK
      }
#endif
    }
#if !defined(NO_FCNTL_NONBLOCK)
    if (!(test_flags & TEST_BLOCKING))
      fcntl(sock, F_SETFL, flags);
#endif
    if (new_sock == INVALID_SOCKET)
    {
      if ((error_count++ & 255) == 0)		// This can happen often
	sql_perror("Error in accept");
      MAYBE_BROKEN_SYSCALL;
      if (socket_errno == SOCKET_ENFILE || socket_errno == SOCKET_EMFILE)
	sleep(1);				// Give other threads some time
      continue;
    }

#ifdef HAVE_LIBWRAP
    {
      if (sock == ip_sock)
      {
	struct request_info req;
	signal(SIGCHLD, SIG_DFL);
	request_init(&req, RQ_DAEMON, libwrapName, RQ_FILE, new_sock, NULL);
	fromhost(&req);
	if (!hosts_access(&req))
	{
	  /*
	    This may be stupid but refuse() includes an exit(0)
	    which we surely don't want...
	    clean_exit() - same stupid thing ...
	  */
	  syslog(deny_severity, "refused connect from %s",
		 eval_client(&req));

	  /*
	    C++ sucks (the gibberish in front just translates the supplied
	    sink function pointer in the req structure from a void (*sink)();
	    to a void(*sink)(int) if you omit the cast, the C++ compiler
	    will cry...
	  */
	  if (req.sink)
	    ((void (*)(int))req.sink)(req.fd);

	  (void) shutdown(new_sock,2);
	  (void) closesocket(new_sock);
	  continue;
	}
      }
    }
#endif /* HAVE_LIBWRAP */

    {
      size_socket dummyLen;
      struct sockaddr dummy;
      dummyLen = sizeof(struct sockaddr);
      if (getsockname(new_sock,&dummy, &dummyLen) < 0)
      {
	sql_perror("Error on new connection socket");
	(void) shutdown(new_sock,2);
	(void) closesocket(new_sock);
	continue;
      }
    }

    /*
    ** Don't allow too many connections
    */

    if (!(thd= new THD))
    {
      (void) shutdown(new_sock,2);
      VOID(closesocket(new_sock));
      continue;
    }
    if (!(vio_tmp=vio_new(new_sock,
			  sock == unix_sock ? VIO_TYPE_SOCKET :
			  VIO_TYPE_TCPIP,
			  sock == unix_sock ? VIO_LOCALHOST: 0)) ||
	my_net_init(&thd->net,vio_tmp))
    {
      if (vio_tmp)
	vio_delete(vio_tmp);
      else
      {
	(void) shutdown(new_sock,2);
	(void) closesocket(new_sock);
      }
      delete thd;
      continue;
    }
    if (sock == unix_sock)
      thd->host=(char*) my_localhost;
#ifdef __WIN__
    /* Set default wait_timeout */
    ulong wait_timeout= global_system_variables.net_wait_timeout * 1000;
    (void) setsockopt(new_sock, SOL_SOCKET, SO_RCVTIMEO, (char*)&wait_timeout,
                    sizeof(wait_timeout));
#endif
    create_new_thread(thd);
  }

#ifdef OS2
  // kill server must be invoked from thread 1!
  kill_server(MYSQL_KILL_SIGNAL);
#endif
  decrement_handler_count();
  DBUG_RETURN(0);
}


#ifdef __NT__
extern "C" pthread_handler_decl(handle_connections_namedpipes,arg)
{
  HANDLE hConnectedPipe;
  BOOL fConnected;
  THD *thd;
  my_thread_init();
  DBUG_ENTER("handle_connections_namedpipes");
  (void) my_pthread_getprio(pthread_self());		// For debugging

  DBUG_PRINT("general",("Waiting for named pipe connections."));
  while (!abort_loop)
  {
    /* wait for named pipe connection */
    fConnected = ConnectNamedPipe(hPipe, NULL);
    if (abort_loop)
      break;
    if (!fConnected)
      fConnected = GetLastError() == ERROR_PIPE_CONNECTED;
    if (!fConnected)
    {
      CloseHandle(hPipe);
      if ((hPipe= CreateNamedPipe(pipe_name,
                                  PIPE_ACCESS_DUPLEX,
                                  PIPE_TYPE_BYTE |
                                  PIPE_READMODE_BYTE |
                                  PIPE_WAIT,
                                  PIPE_UNLIMITED_INSTANCES,
                                  (int) global_system_variables.
                                  net_buffer_length,
                                  (int) global_system_variables.
                                  net_buffer_length,
                                  NMPWAIT_USE_DEFAULT_WAIT,
                                  &saPipeSecurity)) ==
	  INVALID_HANDLE_VALUE)
      {
	sql_perror("Can't create new named pipe!");
	break;					// Abort
      }
    }
    hConnectedPipe = hPipe;
    /* create new pipe for new connection */
    if ((hPipe = CreateNamedPipe(pipe_name,
				 PIPE_ACCESS_DUPLEX,
				 PIPE_TYPE_BYTE |
				 PIPE_READMODE_BYTE |
				 PIPE_WAIT,
				 PIPE_UNLIMITED_INSTANCES,
				 (int) global_system_variables.net_buffer_length,
				 (int) global_system_variables.net_buffer_length,
				 NMPWAIT_USE_DEFAULT_WAIT,
				 &saPipeSecurity)) ==
	INVALID_HANDLE_VALUE)
    {
      sql_perror("Can't create new named pipe!");
      hPipe=hConnectedPipe;
      continue;					// We have to try again
    }

    if (!(thd = new THD))
    {
      DisconnectNamedPipe(hConnectedPipe);
      CloseHandle(hConnectedPipe);
      continue;
    }
    if (!(thd->net.vio = vio_new_win32pipe(hConnectedPipe)) ||
	my_net_init(&thd->net, thd->net.vio))
    {
      close_connection(thd, ER_OUT_OF_RESOURCES, 1);
      delete thd;
      continue;
    }
    /* host name is unknown */
    thd->host = my_strdup(my_localhost,MYF(0)); /* Host is unknown */
    create_new_thread(thd);
  }

  decrement_handler_count();
  DBUG_RETURN(0);
}
#endif /* __NT__ */


/*
  Thread of shared memory's service

  SYNOPSIS
    pthread_handler_decl()
    handle_connections_shared_memory Thread handle
    arg                              Arguments of thread
*/

#ifdef HAVE_SMEM
pthread_handler_decl(handle_connections_shared_memory,arg)
{
  /* file-mapping object, use for create shared memory */
  HANDLE handle_connect_file_map= 0;
  char  *handle_connect_map= 0;  		// pointer on shared memory
  HANDLE event_connect_answer= 0;
  ulong smem_buffer_length= shared_memory_buffer_length + 4;
  ulong connect_number= 1;
  char tmp[63];
  char *suffix_pos;
  char connect_number_char[22], *p;
  const char *errmsg= 0;
  SECURITY_ATTRIBUTES *sa_event= 0, *sa_mapping= 0;
  my_thread_init();
  DBUG_ENTER("handle_connections_shared_memorys");
  DBUG_PRINT("general",("Waiting for allocated shared memory."));

  if (my_security_attr_create(&sa_event, &errmsg,
                              GENERIC_ALL, SYNCHRONIZE | EVENT_MODIFY_STATE))
    goto error;

  if (my_security_attr_create(&sa_mapping, &errmsg,
                             GENERIC_ALL, FILE_MAP_READ | FILE_MAP_WRITE))
    goto error;

  /*
    The name of event and file-mapping events create agree next rule:
      shared_memory_base_name+unique_part
    Where:
      shared_memory_base_name is unique value for each server
      unique_part is unique value for each object (events and file-mapping)
  */
  suffix_pos= strxmov(tmp,shared_memory_base_name,"_",NullS);
  strmov(suffix_pos, "CONNECT_REQUEST");
  if ((smem_event_connect_request= CreateEvent(sa_event,
                                               FALSE, FALSE, tmp)) == 0)
  {
    errmsg= "Could not create request event";
    goto error;
  }
  strmov(suffix_pos, "CONNECT_ANSWER");
  if ((event_connect_answer= CreateEvent(sa_event, FALSE, FALSE, tmp)) == 0)
  {
    errmsg="Could not create answer event";
    goto error;
  }
  strmov(suffix_pos, "CONNECT_DATA");
  if ((handle_connect_file_map=
       CreateFileMapping(INVALID_HANDLE_VALUE, sa_mapping,
                         PAGE_READWRITE, 0, sizeof(connect_number), tmp)) == 0)
  {
    errmsg= "Could not create file mapping";
    goto error;
  }
  if ((handle_connect_map= (char *)MapViewOfFile(handle_connect_file_map,
						  FILE_MAP_WRITE,0,0,
						  sizeof(DWORD))) == 0)
  {
    errmsg= "Could not create shared memory service";
    goto error;
  }

  while (!abort_loop)
  {
    /* Wait a request from client */
    WaitForSingleObject(smem_event_connect_request,INFINITE);

    /*
       it can be after shutdown command
    */
    if (abort_loop)
      goto error;

    HANDLE handle_client_file_map= 0;
    char  *handle_client_map= 0;
    HANDLE event_client_wrote= 0;
    HANDLE event_client_read= 0;    // for transfer data server <-> client
    HANDLE event_server_wrote= 0;
    HANDLE event_server_read= 0;
    HANDLE event_conn_closed= 0;
    THD *thd= 0;

    p= int10_to_str(connect_number, connect_number_char, 10);
    /*
      The name of event and file-mapping events create agree next rule:
        shared_memory_base_name+unique_part+number_of_connection
        Where:
	  shared_memory_base_name is uniquel value for each server
	  unique_part is unique value for each object (events and file-mapping)
	  number_of_connection is connection-number between server and client
    */
    suffix_pos= strxmov(tmp,shared_memory_base_name,"_",connect_number_char,
			 "_",NullS);
    strmov(suffix_pos, "DATA");
    if ((handle_client_file_map=
         CreateFileMapping(INVALID_HANDLE_VALUE, sa_mapping,
                           PAGE_READWRITE, 0, smem_buffer_length, tmp)) == 0)
    {
      errmsg= "Could not create file mapping";
      goto errorconn;
    }
    if ((handle_client_map= (char*)MapViewOfFile(handle_client_file_map,
						  FILE_MAP_WRITE,0,0,
						  smem_buffer_length)) == 0)
    {
      errmsg= "Could not create memory map";
      goto errorconn;
    }
    strmov(suffix_pos, "CLIENT_WROTE");
    if ((event_client_wrote= CreateEvent(sa_event, FALSE, FALSE, tmp)) == 0)
    {
      errmsg= "Could not create client write event";
      goto errorconn;
    }
    strmov(suffix_pos, "CLIENT_READ");
    if ((event_client_read= CreateEvent(sa_event, FALSE, FALSE, tmp)) == 0)
    {
      errmsg= "Could not create client read event";
      goto errorconn;
    }
    strmov(suffix_pos, "SERVER_READ");
    if ((event_server_read= CreateEvent(sa_event, FALSE, FALSE, tmp)) == 0)
    {
      errmsg= "Could not create server read event";
      goto errorconn;
    }
    strmov(suffix_pos, "SERVER_WROTE");
    if ((event_server_wrote= CreateEvent(sa_event,
                                         FALSE, FALSE, tmp)) == 0)
    {
      errmsg= "Could not create server write event";
      goto errorconn;
    }
    strmov(suffix_pos, "CONNECTION_CLOSED");
    if ((event_conn_closed= CreateEvent(sa_event,
                                        TRUE, FALSE, tmp)) == 0)
    {
      errmsg= "Could not create closed connection event";
      goto errorconn;
    }
    if (abort_loop)
      goto errorconn;
    if (!(thd= new THD))
      goto errorconn;
    /* Send number of connection to client */
    int4store(handle_connect_map, connect_number);
    if (!SetEvent(event_connect_answer))
    {
      errmsg= "Could not send answer event";
      goto errorconn;
    }
    /* Set event that client should receive data */
    if (!SetEvent(event_client_read))
    {
      errmsg= "Could not set client to read mode";
      goto errorconn;
    }
    if (!(thd->net.vio= vio_new_win32shared_memory(&thd->net,
                                                   handle_client_file_map,
                                                   handle_client_map,
                                                   event_client_wrote,
                                                   event_client_read,
                                                   event_server_wrote,
                                                   event_server_read,
                                                   event_conn_closed)) ||
                        my_net_init(&thd->net, thd->net.vio))
    {
      close_connection(thd, ER_OUT_OF_RESOURCES, 1);
      errmsg= 0;
      goto errorconn;
    }
    thd->host= my_strdup(my_localhost,MYF(0)); /* Host is unknown */
    create_new_thread(thd);
    connect_number++;
    continue;

errorconn:
    /* Could not form connection;  Free used handlers/memort and retry */
    if (errmsg)
    {
      char buff[180];
      strxmov(buff, "Can't create shared memory connection: ", errmsg, ".",
	      NullS);
      sql_perror(buff);
    }
    if (handle_client_file_map) 
      CloseHandle(handle_client_file_map);
    if (handle_client_map)
      UnmapViewOfFile(handle_client_map);
    if (event_server_wrote)
      CloseHandle(event_server_wrote);
    if (event_server_read)
      CloseHandle(event_server_read);
    if (event_client_wrote)
      CloseHandle(event_client_wrote);
    if (event_client_read)
      CloseHandle(event_client_read);
    if (event_conn_closed)
      CloseHandle(event_conn_closed);
    delete thd;
  }

  /* End shared memory handling */
error:
  if (errmsg)
  {
    char buff[180];
    strxmov(buff, "Can't create shared memory service: ", errmsg, ".", NullS);
    sql_perror(buff);
  }
  my_security_attr_free(sa_event);
  my_security_attr_free(sa_mapping);
  if (handle_connect_map)	UnmapViewOfFile(handle_connect_map);
  if (handle_connect_file_map)	CloseHandle(handle_connect_file_map);
  if (event_connect_answer)	CloseHandle(event_connect_answer);
  if (smem_event_connect_request) CloseHandle(smem_event_connect_request);

  decrement_handler_count();
  DBUG_RETURN(0);
}
#endif /* HAVE_SMEM */
#endif /* EMBEDDED_LIBRARY */


/****************************************************************************
  Handle start options
******************************************************************************/

enum options_mysqld
{
  OPT_ISAM_LOG=256,            OPT_SKIP_NEW, 
  OPT_SKIP_GRANT,              OPT_SKIP_LOCK, 
  OPT_ENABLE_LOCK,             OPT_USE_LOCKING,
  OPT_SOCKET,                  OPT_UPDATE_LOG,
  OPT_BIN_LOG,                 OPT_SKIP_RESOLVE,
  OPT_SKIP_NETWORKING,         OPT_BIN_LOG_INDEX,
  OPT_BIND_ADDRESS,            OPT_PID_FILE,
  OPT_SKIP_PRIOR,              OPT_BIG_TABLES,
  OPT_STANDALONE,              OPT_ONE_THREAD,
  OPT_CONSOLE,                 OPT_LOW_PRIORITY_UPDATES,
  OPT_SKIP_HOST_CACHE,         OPT_SHORT_LOG_FORMAT,
  OPT_FLUSH,                   OPT_SAFE,
  OPT_BOOTSTRAP,               OPT_SKIP_SHOW_DB,
  OPT_STORAGE_ENGINE,          OPT_INIT_FILE,
  OPT_DELAY_KEY_WRITE_ALL,     OPT_SLOW_QUERY_LOG,
  OPT_DELAY_KEY_WRITE,	       OPT_CHARSETS_DIR,
  OPT_BDB_HOME,                OPT_BDB_LOG,
  OPT_BDB_TMP,                 OPT_BDB_SYNC,
  OPT_BDB_LOCK,                OPT_BDB,
  OPT_BDB_NO_RECOVER,	    OPT_BDB_SHARED,
  OPT_MASTER_HOST,             OPT_MASTER_USER,
  OPT_MASTER_PASSWORD,         OPT_MASTER_PORT,
  OPT_MASTER_INFO_FILE,        OPT_MASTER_CONNECT_RETRY,
  OPT_MASTER_RETRY_COUNT,      OPT_LOG_TC, OPT_LOG_TC_SIZE,
  OPT_MASTER_SSL,              OPT_MASTER_SSL_KEY,
  OPT_MASTER_SSL_CERT,         OPT_MASTER_SSL_CAPATH,
  OPT_MASTER_SSL_CIPHER,       OPT_MASTER_SSL_CA,
  OPT_SQL_BIN_UPDATE_SAME,     OPT_REPLICATE_DO_DB,
  OPT_REPLICATE_IGNORE_DB,     OPT_LOG_SLAVE_UPDATES,
  OPT_BINLOG_DO_DB,            OPT_BINLOG_IGNORE_DB,
  OPT_WANT_CORE,               OPT_CONCURRENT_INSERT,
  OPT_MEMLOCK,                 OPT_MYISAM_RECOVER,
  OPT_REPLICATE_REWRITE_DB,    OPT_SERVER_ID,
  OPT_SKIP_SLAVE_START,        OPT_SKIP_INNOBASE,
  OPT_SAFEMALLOC_MEM_LIMIT,    OPT_REPLICATE_DO_TABLE,
  OPT_REPLICATE_IGNORE_TABLE,  OPT_REPLICATE_WILD_DO_TABLE,
  OPT_REPLICATE_WILD_IGNORE_TABLE, OPT_REPLICATE_SAME_SERVER_ID,
  OPT_DISCONNECT_SLAVE_EVENT_COUNT, OPT_TC_HEURISTIC_RECOVER,
  OPT_ABORT_SLAVE_EVENT_COUNT,
  OPT_INNODB_DATA_HOME_DIR,
  OPT_INNODB_DATA_FILE_PATH,
  OPT_INNODB_LOG_GROUP_HOME_DIR,
  OPT_INNODB_LOG_ARCH_DIR,
  OPT_INNODB_LOG_ARCHIVE,
  OPT_INNODB_FLUSH_LOG_AT_TRX_COMMIT,
  OPT_INNODB_FLUSH_METHOD,
  OPT_INNODB_DOUBLEWRITE,
  OPT_INNODB_CHECKSUMS,
  OPT_INNODB_FAST_SHUTDOWN,
  OPT_INNODB_FILE_PER_TABLE, OPT_CRASH_BINLOG_INNODB,
  OPT_INNODB_LOCKS_UNSAFE_FOR_BINLOG,
  OPT_LOG_BIN_TRUST_ROUTINE_CREATORS,
  OPT_SAFE_SHOW_DB, OPT_INNODB_SAFE_BINLOG,
  OPT_INNODB, OPT_ISAM,
  OPT_ENGINE_CONDITION_PUSHDOWN,
  OPT_NDBCLUSTER, OPT_NDB_CONNECTSTRING, OPT_NDB_USE_EXACT_COUNT,
  OPT_NDB_FORCE_SEND, OPT_NDB_AUTOINCREMENT_PREFETCH_SZ,
  OPT_NDB_SHM, OPT_NDB_OPTIMIZED_NODE_SELECTION, OPT_NDB_CACHE_CHECK_TIME,
  OPT_NDB_MGMD, OPT_NDB_NODEID,
  OPT_SKIP_SAFEMALLOC,
  OPT_TEMP_POOL, OPT_TX_ISOLATION, OPT_COMPLETION_TYPE,
  OPT_SKIP_STACK_TRACE, OPT_SKIP_SYMLINKS,
  OPT_MAX_BINLOG_DUMP_EVENTS, OPT_SPORADIC_BINLOG_DUMP_FAIL,
  OPT_SAFE_USER_CREATE, OPT_SQL_MODE,
  OPT_HAVE_NAMED_PIPE,
  OPT_DO_PSTACK, OPT_REPORT_HOST,
  OPT_REPORT_USER, OPT_REPORT_PASSWORD, OPT_REPORT_PORT,
  OPT_SHOW_SLAVE_AUTH_INFO,
  OPT_SLAVE_LOAD_TMPDIR, OPT_NO_MIX_TYPE,
  OPT_RPL_RECOVERY_RANK,OPT_INIT_RPL_ROLE,
  OPT_RELAY_LOG, OPT_RELAY_LOG_INDEX, OPT_RELAY_LOG_INFO_FILE,
  OPT_SLAVE_SKIP_ERRORS, OPT_DES_KEY_FILE, OPT_LOCAL_INFILE,
  OPT_SSL_SSL, OPT_SSL_KEY, OPT_SSL_CERT, OPT_SSL_CA,
  OPT_SSL_CAPATH, OPT_SSL_CIPHER,
  OPT_BACK_LOG, OPT_BINLOG_CACHE_SIZE,
  OPT_CONNECT_TIMEOUT, OPT_DELAYED_INSERT_TIMEOUT,
  OPT_DELAYED_INSERT_LIMIT, OPT_DELAYED_QUEUE_SIZE,
  OPT_FLUSH_TIME, OPT_FT_MIN_WORD_LEN, OPT_FT_BOOLEAN_SYNTAX,
  OPT_FT_MAX_WORD_LEN, OPT_FT_QUERY_EXPANSION_LIMIT, OPT_FT_STOPWORD_FILE,
  OPT_INTERACTIVE_TIMEOUT, OPT_JOIN_BUFF_SIZE,
  OPT_KEY_BUFFER_SIZE, OPT_KEY_CACHE_BLOCK_SIZE,
  OPT_KEY_CACHE_DIVISION_LIMIT, OPT_KEY_CACHE_AGE_THRESHOLD,
  OPT_LONG_QUERY_TIME,
  OPT_LOWER_CASE_TABLE_NAMES, OPT_MAX_ALLOWED_PACKET,
  OPT_MAX_BINLOG_CACHE_SIZE, OPT_MAX_BINLOG_SIZE,
  OPT_MAX_CONNECTIONS, OPT_MAX_CONNECT_ERRORS,
  OPT_MAX_DELAYED_THREADS, OPT_MAX_HEP_TABLE_SIZE,
  OPT_MAX_JOIN_SIZE, OPT_MAX_RELAY_LOG_SIZE, OPT_MAX_SORT_LENGTH, 
  OPT_MAX_SEEKS_FOR_KEY, OPT_MAX_TMP_TABLES, OPT_MAX_USER_CONNECTIONS,
  OPT_MAX_LENGTH_FOR_SORT_DATA,
  OPT_MAX_WRITE_LOCK_COUNT, OPT_BULK_INSERT_BUFFER_SIZE,
  OPT_MAX_ERROR_COUNT, OPT_MULTI_RANGE_COUNT, OPT_MYISAM_DATA_POINTER_SIZE,
  OPT_MYISAM_BLOCK_SIZE, OPT_MYISAM_MAX_EXTRA_SORT_FILE_SIZE,
  OPT_MYISAM_MAX_SORT_FILE_SIZE, OPT_MYISAM_SORT_BUFFER_SIZE,
  OPT_NET_BUFFER_LENGTH, OPT_NET_RETRY_COUNT,
  OPT_NET_READ_TIMEOUT, OPT_NET_WRITE_TIMEOUT,
  OPT_OPEN_FILES_LIMIT,
  OPT_PRELOAD_BUFFER_SIZE,
  OPT_QUERY_CACHE_LIMIT, OPT_QUERY_CACHE_MIN_RES_UNIT, OPT_QUERY_CACHE_SIZE,
  OPT_QUERY_CACHE_TYPE, OPT_QUERY_CACHE_WLOCK_INVALIDATE, OPT_RECORD_BUFFER,
  OPT_RECORD_RND_BUFFER, OPT_DIV_PRECINCREMENT, OPT_RELAY_LOG_SPACE_LIMIT,
  OPT_RELAY_LOG_PURGE,
  OPT_SLAVE_NET_TIMEOUT, OPT_SLAVE_COMPRESSED_PROTOCOL, OPT_SLOW_LAUNCH_TIME,
  OPT_SLAVE_TRANS_RETRIES, OPT_READONLY, OPT_DEBUGGING,
  OPT_SORT_BUFFER, OPT_TABLE_CACHE,
  OPT_THREAD_CONCURRENCY, OPT_THREAD_CACHE_SIZE,
  OPT_TMP_TABLE_SIZE, OPT_THREAD_STACK,
  OPT_WAIT_TIMEOUT, OPT_MYISAM_REPAIR_THREADS,
  OPT_INNODB_MIRRORED_LOG_GROUPS,
  OPT_INNODB_LOG_FILES_IN_GROUP,
  OPT_INNODB_LOG_FILE_SIZE,
  OPT_INNODB_LOG_BUFFER_SIZE,
  OPT_INNODB_BUFFER_POOL_SIZE,
  OPT_INNODB_BUFFER_POOL_AWE_MEM_MB,
  OPT_INNODB_ADDITIONAL_MEM_POOL_SIZE,
  OPT_INNODB_MAX_PURGE_LAG,
  OPT_INNODB_FILE_IO_THREADS,
  OPT_INNODB_LOCK_WAIT_TIMEOUT,
  OPT_INNODB_THREAD_CONCURRENCY,
  OPT_INNODB_FORCE_RECOVERY,
  OPT_INNODB_STATUS_FILE,
  OPT_INNODB_MAX_DIRTY_PAGES_PCT,
  OPT_INNODB_TABLE_LOCKS,
  OPT_INNODB_SUPPORT_XA,
  OPT_INNODB_OPEN_FILES,
  OPT_INNODB_AUTOEXTEND_INCREMENT,
  OPT_INNODB_SYNC_SPIN_LOOPS,
  OPT_INNODB_CONCURRENCY_TICKETS,
  OPT_INNODB_THREAD_SLEEP_DELAY,
  OPT_BDB_CACHE_SIZE,
  OPT_BDB_LOG_BUFFER_SIZE,
  OPT_BDB_MAX_LOCK,
  OPT_ERROR_LOG_FILE,
  OPT_DEFAULT_WEEK_FORMAT,
  OPT_RANGE_ALLOC_BLOCK_SIZE, OPT_ALLOW_SUSPICIOUS_UDFS,
  OPT_QUERY_ALLOC_BLOCK_SIZE, OPT_QUERY_PREALLOC_SIZE,
  OPT_TRANS_ALLOC_BLOCK_SIZE, OPT_TRANS_PREALLOC_SIZE,
  OPT_SYNC_FRM, OPT_SYNC_BINLOG,
  OPT_SYNC_REPLICATION,
  OPT_SYNC_REPLICATION_SLAVE_ID,
  OPT_SYNC_REPLICATION_TIMEOUT,
  OPT_BDB_NOSYNC,
  OPT_ENABLE_SHARED_MEMORY,
  OPT_SHARED_MEMORY_BASE_NAME,
  OPT_OLD_PASSWORDS,
  OPT_EXPIRE_LOGS_DAYS,
  OPT_GROUP_CONCAT_MAX_LEN,
  OPT_DEFAULT_COLLATION,
  OPT_INIT_CONNECT,
  OPT_INIT_SLAVE,
  OPT_SECURE_AUTH,
  OPT_DATE_FORMAT,
  OPT_TIME_FORMAT,
  OPT_DATETIME_FORMAT,
  OPT_LOG_QUERIES_NOT_USING_INDEXES,
  OPT_DEFAULT_TIME_ZONE,
  OPT_OPTIMIZER_SEARCH_DEPTH,
  OPT_OPTIMIZER_PRUNE_LEVEL,
  OPT_UPDATABLE_VIEWS_WITH_LIMIT,
  OPT_SP_AUTOMATIC_PRIVILEGES,
  OPT_AUTO_INCREMENT, OPT_AUTO_INCREMENT_OFFSET,
  OPT_ENABLE_LARGE_PAGES,
  OPT_TIMED_MUTEXES,
  OPT_OLD_STYLE_USER_LIMITS
};


#define LONG_TIMEOUT ((ulong) 3600L*24L*365L)

struct my_option my_long_options[] =
{
  {"help", '?', "Display this help and exit.", 
   (gptr*) &opt_help, (gptr*) &opt_help, 0, GET_BOOL, NO_ARG, 0, 0, 0, 0,
   0, 0},
#ifdef HAVE_REPLICATION
  {"abort-slave-event-count", OPT_ABORT_SLAVE_EVENT_COUNT,
   "Option used by mysql-test for debugging and testing of replication.",
   (gptr*) &abort_slave_event_count,  (gptr*) &abort_slave_event_count,
   0, GET_INT, REQUIRED_ARG, 0, 0, 0, 0, 0, 0},
#endif /* HAVE_REPLICATION */
  {"ansi", 'a', "Use ANSI SQL syntax instead of MySQL syntax. This mode will also set transaction isolation level 'serializable'.", 0, 0, 0,
   GET_NO_ARG, NO_ARG, 0, 0, 0, 0, 0, 0},
  {"allow-suspicious-udfs", OPT_ALLOW_SUSPICIOUS_UDFS,
   "Allows use of UDFs consisting of only one symbol xxx() "
   "without corresponding xxx_init() or xxx_deinit(). That also means "
   "that one can load any function from any library, for example exit() "
   "from libc.so",
   (gptr*) &opt_allow_suspicious_udfs, (gptr*) &opt_allow_suspicious_udfs,
   0, GET_BOOL, NO_ARG, 0, 0, 0, 0, 0, 0},
  {"auto-increment-increment", OPT_AUTO_INCREMENT,
   "Auto-increment columns are incremented by this",
   (gptr*) &global_system_variables.auto_increment_increment,
   (gptr*) &max_system_variables.auto_increment_increment, 0, GET_ULONG,
   OPT_ARG, 1, 1, 65535, 0, 1, 0 },
  {"auto-increment-offset", OPT_AUTO_INCREMENT_OFFSET,
   "Offset added to Auto-increment columns. Used when auto-increment-increment != 1",
   (gptr*) &global_system_variables.auto_increment_offset,
   (gptr*) &max_system_variables.auto_increment_offset, 0, GET_ULONG, OPT_ARG,
   1, 1, 65535, 0, 1, 0 },
  {"automatic-sp-privileges", OPT_SP_AUTOMATIC_PRIVILEGES,
   "Creating and dropping stored procedures alters ACLs. Disable with --skip-automatic-sp-privileges.",
   (gptr*) &sp_automatic_privileges, (gptr*) &sp_automatic_privileges,
   0, GET_BOOL, NO_ARG, 1, 0, 0, 0, 0, 0},
  {"basedir", 'b',
   "Path to installation directory. All paths are usually resolved relative to this.",
   (gptr*) &mysql_home_ptr, (gptr*) &mysql_home_ptr, 0, GET_STR, REQUIRED_ARG,
   0, 0, 0, 0, 0, 0},
  {"bdb", OPT_BDB, "Enable Berkeley DB (if this version of MySQL supports it). \
Disable with --skip-bdb (will save memory).",
   (gptr*) &opt_bdb, (gptr*) &opt_bdb, 0, GET_BOOL, NO_ARG, OPT_BDB_DEFAULT, 0, 0,
   0, 0, 0},
#ifdef HAVE_BERKELEY_DB
  {"bdb-home", OPT_BDB_HOME, "Berkeley home directory.", (gptr*) &berkeley_home,
   (gptr*) &berkeley_home, 0, GET_STR, REQUIRED_ARG, 0, 0, 0, 0, 0, 0},
  {"bdb-lock-detect", OPT_BDB_LOCK,
   "Berkeley lock detect (DEFAULT, OLDEST, RANDOM or YOUNGEST, # sec).",
   0, 0, 0, GET_STR, REQUIRED_ARG, 0, 0, 0, 0, 0, 0},
  {"bdb-logdir", OPT_BDB_LOG, "Berkeley DB log file directory.",
   (gptr*) &berkeley_logdir, (gptr*) &berkeley_logdir, 0, GET_STR,
   REQUIRED_ARG, 0, 0, 0, 0, 0, 0},
  {"bdb-no-recover", OPT_BDB_NO_RECOVER,
   "Don't try to recover Berkeley DB tables on start.", 0, 0, 0, GET_NO_ARG,
   NO_ARG, 0, 0, 0, 0, 0, 0},
  {"bdb-no-sync", OPT_BDB_NOSYNC,
   "This option is deprecated, use --skip-sync-bdb-logs instead",
   0, 0, 0, GET_NO_ARG, NO_ARG, 0, 0, 0, 0, 0, 0},
  {"bdb-shared-data", OPT_BDB_SHARED,
   "Start Berkeley DB in multi-process mode.", 0, 0, 0, GET_NO_ARG, NO_ARG, 0,
   0, 0, 0, 0, 0},
  {"bdb-tmpdir", OPT_BDB_TMP, "Berkeley DB tempfile name.",
   (gptr*) &berkeley_tmpdir, (gptr*) &berkeley_tmpdir, 0, GET_STR,
   REQUIRED_ARG, 0, 0, 0, 0, 0, 0},
#endif /* HAVE_BERKELEY_DB */
  {"big-tables", OPT_BIG_TABLES,
   "Allow big result sets by saving all temporary sets on file (Solves most 'table full' errors).",
   0, 0, 0, GET_NO_ARG, NO_ARG, 0, 0, 0, 0, 0, 0},
  {"bind-address", OPT_BIND_ADDRESS, "IP address to bind to.",
   (gptr*) &my_bind_addr_str, (gptr*) &my_bind_addr_str, 0, GET_STR,
   REQUIRED_ARG, 0, 0, 0, 0, 0, 0},
  {"binlog-do-db", OPT_BINLOG_DO_DB,
   "Tells the master it should log updates for the specified database, and exclude all others not explicitly mentioned.",
   0, 0, 0, GET_STR, REQUIRED_ARG, 0, 0, 0, 0, 0, 0},
  {"binlog-ignore-db", OPT_BINLOG_IGNORE_DB,
   "Tells the master that updates to the given database should not be logged tothe binary log.",
   0, 0, 0, GET_STR, REQUIRED_ARG, 0, 0, 0, 0, 0, 0},
  {"bootstrap", OPT_BOOTSTRAP, "Used by mysql installation scripts.", 0, 0, 0,
   GET_NO_ARG, NO_ARG, 0, 0, 0, 0, 0, 0},
  {"character-set-server", 'C', "Set the default character set.",
   (gptr*) &default_character_set_name, (gptr*) &default_character_set_name,
   0, GET_STR, REQUIRED_ARG, 0, 0, 0, 0, 0, 0 },
  {"character-sets-dir", OPT_CHARSETS_DIR,
   "Directory where character sets are.", (gptr*) &charsets_dir,
   (gptr*) &charsets_dir, 0, GET_STR, REQUIRED_ARG, 0, 0, 0, 0, 0, 0},
  {"chroot", 'r', "Chroot mysqld daemon during startup.",
   (gptr*) &mysqld_chroot, (gptr*) &mysqld_chroot, 0, GET_STR, REQUIRED_ARG,
   0, 0, 0, 0, 0, 0},
  {"collation-server", OPT_DEFAULT_COLLATION, "Set the default collation.",
   (gptr*) &default_collation_name, (gptr*) &default_collation_name,
   0, GET_STR, REQUIRED_ARG, 0, 0, 0, 0, 0, 0 },
  {"completion-type", OPT_COMPLETION_TYPE, "Default completion type.",
   (gptr*) &global_system_variables.completion_type,
   (gptr*) &max_system_variables.completion_type, 0, GET_ULONG,
   REQUIRED_ARG, 0, 0, 2, 0, 1, 0},
  {"concurrent-insert", OPT_CONCURRENT_INSERT,
   "Use concurrent insert with MyISAM. Disable with --concurrent-insert=0",
   (gptr*) &myisam_concurrent_insert, (gptr*) &myisam_concurrent_insert,
   0, GET_LONG, OPT_ARG, 1, 0, 2, 0, 0, 0},
  {"console", OPT_CONSOLE, "Write error output on screen; Don't remove the console window on windows.",
   (gptr*) &opt_console, (gptr*) &opt_console, 0, GET_BOOL, NO_ARG, 0, 0, 0,
   0, 0, 0},
  {"core-file", OPT_WANT_CORE, "Write core on errors.", 0, 0, 0, GET_NO_ARG,
   NO_ARG, 0, 0, 0, 0, 0, 0},
  {"datadir", 'h', "Path to the database root.", (gptr*) &mysql_data_home,
   (gptr*) &mysql_data_home, 0, GET_STR, REQUIRED_ARG, 0, 0, 0, 0, 0, 0},
#ifndef DBUG_OFF
  {"debug", '#', "Debug log.", (gptr*) &default_dbug_option,
   (gptr*) &default_dbug_option, 0, GET_STR, OPT_ARG, 0, 0, 0, 0, 0, 0},
#endif
  {"default-character-set", 'C', "Set the default character set (deprecated option, use --character-set-server instead).",
   (gptr*) &default_character_set_name, (gptr*) &default_character_set_name,
   0, GET_STR, REQUIRED_ARG, 0, 0, 0, 0, 0, 0 },
  {"default-collation", OPT_DEFAULT_COLLATION, "Set the default collation (deprecated option, use --collation-server instead).",
   (gptr*) &default_collation_name, (gptr*) &default_collation_name,
   0, GET_STR, REQUIRED_ARG, 0, 0, 0, 0, 0, 0 },
  {"default-storage-engine", OPT_STORAGE_ENGINE,
   "Set the default storage engine (table tyoe) for tables.", 0, 0,
   0, GET_STR, REQUIRED_ARG, 0, 0, 0, 0, 0, 0},
  {"default-table-type", OPT_STORAGE_ENGINE,
   "(deprecated) Use --default-storage-engine.", 0, 0,
   0, GET_STR, REQUIRED_ARG, 0, 0, 0, 0, 0, 0},
  {"default-time-zone", OPT_DEFAULT_TIME_ZONE, "Set the default time zone.",
   (gptr*) &default_tz_name, (gptr*) &default_tz_name,
   0, GET_STR, REQUIRED_ARG, 0, 0, 0, 0, 0, 0 },
  {"delay-key-write", OPT_DELAY_KEY_WRITE, "Type of DELAY_KEY_WRITE.",
   0,0,0, GET_STR, OPT_ARG, 0, 0, 0, 0, 0, 0},
  {"delay-key-write-for-all-tables", OPT_DELAY_KEY_WRITE_ALL,
   "Don't flush key buffers between writes for any MyISAM table (Deprecated option, use --delay-key-write=all instead).",
   0, 0, 0, GET_NO_ARG, NO_ARG, 0, 0, 0, 0, 0, 0},
#ifdef HAVE_OPENSSL
  {"des-key-file", OPT_DES_KEY_FILE,
   "Load keys for des_encrypt() and des_encrypt from given file.",
   (gptr*) &des_key_file, (gptr*) &des_key_file, 0, GET_STR, REQUIRED_ARG,
   0, 0, 0, 0, 0, 0},
#endif /* HAVE_OPENSSL */
#ifdef HAVE_REPLICATION
  {"disconnect-slave-event-count", OPT_DISCONNECT_SLAVE_EVENT_COUNT,
   "Option used by mysql-test for debugging and testing of replication.",
   (gptr*) &disconnect_slave_event_count,
   (gptr*) &disconnect_slave_event_count, 0, GET_INT, REQUIRED_ARG, 0, 0, 0,
   0, 0, 0},
#endif /* HAVE_REPLICATION */
  {"enable-locking", OPT_ENABLE_LOCK,
   "Deprecated option, use --external-locking instead.",
   (gptr*) &opt_external_locking, (gptr*) &opt_external_locking,
   0, GET_BOOL, NO_ARG, 0, 0, 0, 0, 0, 0},
#ifdef __NT__
  {"enable-named-pipe", OPT_HAVE_NAMED_PIPE, "Enable the named pipe (NT).",
   (gptr*) &opt_enable_named_pipe, (gptr*) &opt_enable_named_pipe, 0, GET_BOOL,
   NO_ARG, 0, 0, 0, 0, 0, 0},
#endif
  {"enable-pstack", OPT_DO_PSTACK, "Print a symbolic stack trace on failure.",
   (gptr*) &opt_do_pstack, (gptr*) &opt_do_pstack, 0, GET_BOOL, NO_ARG, 0, 0,
   0, 0, 0, 0},
  {"engine-condition-pushdown",
   OPT_ENGINE_CONDITION_PUSHDOWN,
   "Push supported query conditions to the storage engine.",
   (gptr*) &global_system_variables.engine_condition_pushdown,
   (gptr*) &global_system_variables.engine_condition_pushdown,
   0, GET_BOOL, NO_ARG, 0, 0, 0, 0, 0, 0},
  {"exit-info", 'T', "Used for debugging;  Use at your own risk!", 0, 0, 0,
   GET_LONG, OPT_ARG, 0, 0, 0, 0, 0, 0},
  {"external-locking", OPT_USE_LOCKING, "Use system (external) locking.  With this option enabled you can run myisamchk to test (not repair) tables while the MySQL server is running.",
   (gptr*) &opt_external_locking, (gptr*) &opt_external_locking,
   0, GET_BOOL, NO_ARG, 0, 0, 0, 0, 0, 0},
  {"flush", OPT_FLUSH, "Flush tables to disk between SQL commands.", 0, 0, 0,
   GET_NO_ARG, NO_ARG, 0, 0, 0, 0, 0, 0},
  /* We must always support the next option to make scripts like mysqltest
     easier to do */
  {"gdb", OPT_DEBUGGING,
   "Set up signals usable for debugging",
   (gptr*) &opt_debugging, (gptr*) &opt_debugging,
   0, GET_BOOL, NO_ARG, 0, 0, 0, 0, 0, 0},
#ifdef HAVE_LARGE_PAGES
  {"large-pages", OPT_ENABLE_LARGE_PAGES, "Enable support for large pages. \
Disable with --skip-large-pages.",
   (gptr*) &opt_large_pages, (gptr*) &opt_large_pages, 0, GET_BOOL, NO_ARG, 0, 0, 0,
   0, 0, 0},
#endif
  {"init-connect", OPT_INIT_CONNECT, "Command(s) that are executed for each new connection",
   (gptr*) &opt_init_connect, (gptr*) &opt_init_connect, 0, GET_STR_ALLOC,
   REQUIRED_ARG, 0, 0, 0, 0, 0, 0},
  {"init-file", OPT_INIT_FILE, "Read SQL commands from this file at startup.",
   (gptr*) &opt_init_file, (gptr*) &opt_init_file, 0, GET_STR, REQUIRED_ARG,
   0, 0, 0, 0, 0, 0},
  {"init-rpl-role", OPT_INIT_RPL_ROLE, "Set the replication role.", 0, 0, 0,
   GET_STR, REQUIRED_ARG, 0, 0, 0, 0, 0, 0},
  {"init-slave", OPT_INIT_SLAVE, "Command(s) that are executed when a slave connects to this master",
   (gptr*) &opt_init_slave, (gptr*) &opt_init_slave, 0, GET_STR_ALLOC,
   REQUIRED_ARG, 0, 0, 0, 0, 0, 0},
  {"innodb", OPT_INNODB, "Enable InnoDB (if this version of MySQL supports it). \
Disable with --skip-innodb (will save memory).",
   (gptr*) &opt_innodb, (gptr*) &opt_innodb, 0, GET_BOOL, NO_ARG, OPT_INNODB_DEFAULT, 0, 0,
   0, 0, 0},
#ifdef HAVE_INNOBASE_DB
  {"innodb_checksums", OPT_INNODB_CHECKSUMS, "Enable InnoDB checksums validation (enabled by default). \
Disable with --skip-innodb-checksums.", (gptr*) &innobase_use_checksums,
   (gptr*) &innobase_use_checksums, 0, GET_BOOL, NO_ARG, 1, 0, 0, 0, 0, 0},
#endif
  {"innodb_data_file_path", OPT_INNODB_DATA_FILE_PATH,
   "Path to individual files and their sizes.",
   0, 0, 0, GET_STR, REQUIRED_ARG, 0, 0, 0, 0, 0, 0},
#ifdef HAVE_INNOBASE_DB
  {"innodb_data_home_dir", OPT_INNODB_DATA_HOME_DIR,
   "The common part for InnoDB table spaces.", (gptr*) &innobase_data_home_dir,
   (gptr*) &innobase_data_home_dir, 0, GET_STR, REQUIRED_ARG, 0, 0, 0, 0, 0,
   0},
  {"innodb_doublewrite", OPT_INNODB_DOUBLEWRITE, "Enable InnoDB doublewrite buffer (enabled by default). \
Disable with --skip-innodb-doublewrite.", (gptr*) &innobase_use_doublewrite,
   (gptr*) &innobase_use_doublewrite, 0, GET_BOOL, NO_ARG, 1, 0, 0, 0, 0, 0},
  {"innodb_fast_shutdown", OPT_INNODB_FAST_SHUTDOWN,
   "Speeds up the shutdown process of the InnoDB storage engine. Possible "
   "values are 0, 1 (faster)"
   /*
     NetWare can't close unclosed files, can't automatically kill remaining
     threads, etc, so on this OS we disable the crash-like InnoDB shutdown.
   */
#ifndef __NETWARE__
   " or 2 (fastest - crash-like)"
#endif
   ".",
   (gptr*) &innobase_fast_shutdown,
   (gptr*) &innobase_fast_shutdown, 0, GET_ULONG, OPT_ARG, 1, 0,
   IF_NETWARE(1,2), 0, 0, 0},
  {"innodb_file_per_table", OPT_INNODB_FILE_PER_TABLE,
   "Stores each InnoDB table to an .ibd file in the database dir.",
   (gptr*) &innobase_file_per_table,
   (gptr*) &innobase_file_per_table, 0, GET_BOOL, NO_ARG, 0, 0, 0, 0, 0, 0},
  {"innodb_flush_log_at_trx_commit", OPT_INNODB_FLUSH_LOG_AT_TRX_COMMIT,
   "Set to 0 (write and flush once per second), 1 (write and flush at each commit) or 2 (write at commit, flush once per second).",
   (gptr*) &innobase_flush_log_at_trx_commit,
   (gptr*) &innobase_flush_log_at_trx_commit,
   0, GET_UINT, OPT_ARG,  1, 0, 2, 0, 0, 0},
  {"innodb_flush_method", OPT_INNODB_FLUSH_METHOD,
   "With which method to flush data.", (gptr*) &innobase_unix_file_flush_method,
   (gptr*) &innobase_unix_file_flush_method, 0, GET_STR, REQUIRED_ARG, 0, 0, 0,
   0, 0, 0},
  {"innodb_locks_unsafe_for_binlog", OPT_INNODB_LOCKS_UNSAFE_FOR_BINLOG,
   "Force InnoDB not to use next-key locking. Instead use only row-level locking",
   (gptr*) &innobase_locks_unsafe_for_binlog,
   (gptr*) &innobase_locks_unsafe_for_binlog, 0, GET_BOOL, NO_ARG, 0, 0, 0, 0, 0, 0},
  {"innodb_log_arch_dir", OPT_INNODB_LOG_ARCH_DIR,
   "Where full logs should be archived.", (gptr*) &innobase_log_arch_dir,
   (gptr*) &innobase_log_arch_dir, 0, GET_STR, REQUIRED_ARG, 0, 0, 0, 0, 0, 0},
  {"innodb_log_archive", OPT_INNODB_LOG_ARCHIVE,
   "Set to 1 if you want to have logs archived.", 0, 0, 0, GET_LONG, OPT_ARG,
   0, 0, 0, 0, 0, 0},
  {"innodb_log_group_home_dir", OPT_INNODB_LOG_GROUP_HOME_DIR,
   "Path to InnoDB log files.", (gptr*) &innobase_log_group_home_dir,
   (gptr*) &innobase_log_group_home_dir, 0, GET_STR, REQUIRED_ARG, 0, 0, 0, 0,
   0, 0},
  {"innodb_max_dirty_pages_pct", OPT_INNODB_MAX_DIRTY_PAGES_PCT,
   "Percentage of dirty pages allowed in bufferpool.", (gptr*) &srv_max_buf_pool_modified_pct,
   (gptr*) &srv_max_buf_pool_modified_pct, 0, GET_ULONG, REQUIRED_ARG, 90, 0, 100, 0, 0, 0},
  {"innodb_max_purge_lag", OPT_INNODB_MAX_PURGE_LAG,
   "Desired maximum length of the purge queue (0 = no limit)",
   (gptr*) &srv_max_purge_lag,
   (gptr*) &srv_max_purge_lag, 0, GET_LONG, REQUIRED_ARG, 0, 0, ~0L,
   0, 1L, 0},
  {"innodb_status_file", OPT_INNODB_STATUS_FILE,
   "Enable SHOW INNODB STATUS output in the innodb_status.<pid> file",
   (gptr*) &innobase_create_status_file, (gptr*) &innobase_create_status_file,
   0, GET_BOOL, OPT_ARG, 0, 0, 0, 0, 0, 0},
  {"innodb_table_locks", OPT_INNODB_TABLE_LOCKS,
   "Enable InnoDB locking in LOCK TABLES",
   (gptr*) &global_system_variables.innodb_table_locks,
   (gptr*) &global_system_variables.innodb_table_locks,
   0, GET_BOOL, OPT_ARG, 1, 0, 0, 0, 0, 0},
  {"innodb_support_xa", OPT_INNODB_SUPPORT_XA,
   "Enable InnoDB support for the XA two-phase commit",
   (gptr*) &global_system_variables.innodb_support_xa,
   (gptr*) &global_system_variables.innodb_support_xa,
   0, GET_BOOL, OPT_ARG, 1, 0, 0, 0, 0, 0},
#endif /* End HAVE_INNOBASE_DB */
  {"isam", OPT_ISAM, "Obsolete. ISAM storage engine is no longer supported.",
   (gptr*) &opt_isam, (gptr*) &opt_isam, 0, GET_BOOL, NO_ARG, 0, 0, 0,
   0, 0, 0},
   {"language", 'L',
   "Client error messages in given language. May be given as a full path.",
   (gptr*) &language_ptr, (gptr*) &language_ptr, 0, GET_STR, REQUIRED_ARG,
   0, 0, 0, 0, 0, 0},
  {"local-infile", OPT_LOCAL_INFILE,
   "Enable/disable LOAD DATA LOCAL INFILE (takes values 1|0).",
   (gptr*) &opt_local_infile,
   (gptr*) &opt_local_infile, 0, GET_BOOL, OPT_ARG,
   1, 0, 0, 0, 0, 0},
  {"log", 'l', "Log connections and queries to file.", (gptr*) &opt_logname,
   (gptr*) &opt_logname, 0, GET_STR, OPT_ARG, 0, 0, 0, 0, 0, 0},
  {"log-bin", OPT_BIN_LOG,
   "Log update queries in binary format. Optional (but strongly recommended "
   "to avoid replication problems if server's hostname changes) argument "
   "should be the chosen location for the binary log files.",
   (gptr*) &opt_bin_logname, (gptr*) &opt_bin_logname, 0, GET_STR_ALLOC,
   OPT_ARG, 0, 0, 0, 0, 0, 0},
  {"log-bin-index", OPT_BIN_LOG_INDEX,
   "File that holds the names for last binary log files.",
   (gptr*) &opt_binlog_index_name, (gptr*) &opt_binlog_index_name, 0, GET_STR,
   REQUIRED_ARG, 0, 0, 0, 0, 0, 0},
  /*
    This option starts with "log-bin" to emphasize that it is specific of
    binary logging. Hopefully in 5.1 nobody will need it anymore, when we have
    row-level binlog.
  */
  {"log-bin-trust-routine-creators", OPT_LOG_BIN_TRUST_ROUTINE_CREATORS,
   "If equal to 0 (the default), then when --log-bin is used, creation of "
   "a routine is allowed only to users having the SUPER privilege and only"
   "if this routine may not break binary logging",
   (gptr*) &trust_routine_creators, (gptr*) &trust_routine_creators, 0,
   GET_BOOL, NO_ARG, 0, 0, 0, 0, 0, 0},
  {"log-error", OPT_ERROR_LOG_FILE, "Error log file.",
   (gptr*) &log_error_file_ptr, (gptr*) &log_error_file_ptr, 0, GET_STR,
   OPT_ARG, 0, 0, 0, 0, 0, 0},
  {"log-isam", OPT_ISAM_LOG, "Log all MyISAM changes to file.",
   (gptr*) &myisam_log_filename, (gptr*) &myisam_log_filename, 0, GET_STR,
   OPT_ARG, 0, 0, 0, 0, 0, 0},
  {"log-long-format", '0',
   "Log some extra information to update log. Please note that this option is deprecated; see --log-short-format option.", 
   0, 0, 0, GET_NO_ARG, NO_ARG, 0, 0, 0, 0, 0, 0},
  {"log-queries-not-using-indexes", OPT_LOG_QUERIES_NOT_USING_INDEXES,
   "Log queries that are executed without benefit of any index.",
   (gptr*) &opt_log_queries_not_using_indexes, (gptr*) &opt_log_queries_not_using_indexes,
   0, GET_BOOL, NO_ARG, 0, 0, 0, 0, 0, 0},
  {"log-short-format", OPT_SHORT_LOG_FORMAT,
   "Don't log extra information to update and slow-query logs.",
   (gptr*) &opt_short_log_format, (gptr*) &opt_short_log_format,
   0, GET_BOOL, NO_ARG, 0, 0, 0, 0, 0, 0},
  {"log-slave-updates", OPT_LOG_SLAVE_UPDATES,
   "Tells the slave to log the updates from the slave thread to the binary log. You will need to turn it on if you plan to daisy-chain the slaves.",
   (gptr*) &opt_log_slave_updates, (gptr*) &opt_log_slave_updates, 0, GET_BOOL,
   NO_ARG, 0, 0, 0, 0, 0, 0},
  {"log-slow-queries", OPT_SLOW_QUERY_LOG,
   "Log slow queries to this log file. Defaults logging to hostname-slow.log file.",
   (gptr*) &opt_slow_logname, (gptr*) &opt_slow_logname, 0, GET_STR, OPT_ARG,
   0, 0, 0, 0, 0, 0},
  {"log-tc", OPT_LOG_TC,
   "Path to transaction coordinator log (used for transactions that affect "
   "more than one storage engine, when binary log is disabled)",
   (gptr*) &opt_tc_log_file, (gptr*) &opt_tc_log_file, 0, GET_STR,
   REQUIRED_ARG, 0, 0, 0, 0, 0, 0},
  {"log-tc-size", OPT_LOG_TC_SIZE, "Size of transaction coordinator log.",
   (gptr*) &opt_tc_log_size, (gptr*) &opt_tc_log_size, 0, GET_ULONG,
   REQUIRED_ARG, TC_LOG_MIN_SIZE, TC_LOG_MIN_SIZE, ~0L, 0, TC_LOG_PAGE_SIZE, 0},
  {"log-update", OPT_UPDATE_LOG,
   "The update log is deprecated since version 5.0, is replaced by the binary \
log and this option justs turns on --log-bin instead.",
   (gptr*) &opt_update_logname, (gptr*) &opt_update_logname, 0, GET_STR,
   OPT_ARG, 0, 0, 0, 0, 0, 0},
  {"log-warnings", 'W', "Log some not critical warnings to the log file.",
   (gptr*) &global_system_variables.log_warnings,
   (gptr*) &max_system_variables.log_warnings, 0, GET_ULONG, OPT_ARG, 1, 0, 0,
   0, 0, 0},
  {"low-priority-updates", OPT_LOW_PRIORITY_UPDATES,
   "INSERT/DELETE/UPDATE has lower priority than selects.",
   (gptr*) &global_system_variables.low_priority_updates,
   (gptr*) &max_system_variables.low_priority_updates,
   0, GET_BOOL, NO_ARG, 0, 0, 0, 0, 0, 0},
  {"master-connect-retry", OPT_MASTER_CONNECT_RETRY,
   "The number of seconds the slave thread will sleep before retrying to connect to the master in case the master goes down or the connection is lost.",
   (gptr*) &master_connect_retry, (gptr*) &master_connect_retry, 0, GET_UINT,
   REQUIRED_ARG, 60, 0, 0, 0, 0, 0},
  {"master-host", OPT_MASTER_HOST,
   "Master hostname or IP address for replication. If not set, the slave thread will not be started. Note that the setting of master-host will be ignored if there exists a valid master.info file.",
   (gptr*) &master_host, (gptr*) &master_host, 0, GET_STR, REQUIRED_ARG, 0, 0,
   0, 0, 0, 0},
  {"master-info-file", OPT_MASTER_INFO_FILE,
   "The location and name of the file that remembers the master and where the I/O replication \
thread is in the master's binlogs.",
   (gptr*) &master_info_file, (gptr*) &master_info_file, 0, GET_STR,
   REQUIRED_ARG, 0, 0, 0, 0, 0, 0},
  {"master-password", OPT_MASTER_PASSWORD,
   "The password the slave thread will authenticate with when connecting to the master. If not set, an empty password is assumed.The value in master.info will take precedence if it can be read.",
   (gptr*)&master_password, (gptr*)&master_password, 0,
   GET_STR, REQUIRED_ARG, 0, 0, 0, 0, 0, 0},
  {"master-port", OPT_MASTER_PORT,
   "The port the master is listening on. If not set, the compiled setting of MYSQL_PORT is assumed. If you have not tinkered with configure options, this should be 3306. The value in master.info will take precedence if it can be read.",
   (gptr*) &master_port, (gptr*) &master_port, 0, GET_UINT, REQUIRED_ARG,
   MYSQL_PORT, 0, 0, 0, 0, 0},
  {"master-retry-count", OPT_MASTER_RETRY_COUNT,
   "The number of tries the slave will make to connect to the master before giving up.",
   (gptr*) &master_retry_count, (gptr*) &master_retry_count, 0, GET_ULONG,
   REQUIRED_ARG, 3600*24, 0, 0, 0, 0, 0},
  {"master-ssl", OPT_MASTER_SSL,
   "Enable the slave to connect to the master using SSL.",
   (gptr*) &master_ssl, (gptr*) &master_ssl, 0, GET_BOOL, NO_ARG, 0, 0, 0, 0,
   0, 0},
  {"master-ssl-ca", OPT_MASTER_SSL_CA,
   "Master SSL CA file. Only applies if you have enabled master-ssl.",
   (gptr*) &master_ssl_ca, (gptr*) &master_ssl_ca, 0, GET_STR, OPT_ARG,
   0, 0, 0, 0, 0, 0},
  {"master-ssl-capath", OPT_MASTER_SSL_CAPATH,
   "Master SSL CA path. Only applies if you have enabled master-ssl.",
   (gptr*) &master_ssl_capath, (gptr*) &master_ssl_capath, 0, GET_STR, OPT_ARG,
   0, 0, 0, 0, 0, 0},
  {"master-ssl-cert", OPT_MASTER_SSL_CERT,
   "Master SSL certificate file name. Only applies if you have enabled \
master-ssl",
   (gptr*) &master_ssl_cert, (gptr*) &master_ssl_cert, 0, GET_STR, OPT_ARG,
   0, 0, 0, 0, 0, 0},
  {"master-ssl-cipher", OPT_MASTER_SSL_CIPHER,
   "Master SSL cipher. Only applies if you have enabled master-ssl.",
   (gptr*) &master_ssl_cipher, (gptr*) &master_ssl_capath, 0, GET_STR, OPT_ARG,
   0, 0, 0, 0, 0, 0},
  {"master-ssl-key", OPT_MASTER_SSL_KEY,
   "Master SSL keyfile name. Only applies if you have enabled master-ssl.",
   (gptr*) &master_ssl_key, (gptr*) &master_ssl_key, 0, GET_STR, OPT_ARG,
   0, 0, 0, 0, 0, 0},
  {"master-user", OPT_MASTER_USER,
   "The username the slave thread will use for authentication when connecting to the master. The user must have FILE privilege. If the master user is not set, user test is assumed. The value in master.info will take precedence if it can be read.",
   (gptr*) &master_user, (gptr*) &master_user, 0, GET_STR, REQUIRED_ARG, 0, 0,
   0, 0, 0, 0},
#ifdef HAVE_REPLICATION
  {"max-binlog-dump-events", OPT_MAX_BINLOG_DUMP_EVENTS,
   "Option used by mysql-test for debugging and testing of replication.",
   (gptr*) &max_binlog_dump_events, (gptr*) &max_binlog_dump_events, 0,
   GET_INT, REQUIRED_ARG, 0, 0, 0, 0, 0, 0},
#endif /* HAVE_REPLICATION */
  {"memlock", OPT_MEMLOCK, "Lock mysqld in memory.", (gptr*) &locked_in_memory,
   (gptr*) &locked_in_memory, 0, GET_BOOL, NO_ARG, 0, 0, 0, 0, 0, 0},
  {"myisam-recover", OPT_MYISAM_RECOVER,
   "Syntax: myisam-recover[=option[,option...]], where option can be DEFAULT, BACKUP, FORCE or QUICK.",
   (gptr*) &myisam_recover_options_str, (gptr*) &myisam_recover_options_str, 0,
   GET_STR, OPT_ARG, 0, 0, 0, 0, 0, 0},
  {"ndbcluster", OPT_NDBCLUSTER, "Enable NDB Cluster (if this version of MySQL supports it). \
Disable with --skip-ndbcluster (will save memory).",
   (gptr*) &opt_ndbcluster, (gptr*) &opt_ndbcluster, 0, GET_BOOL, NO_ARG,
   OPT_NDBCLUSTER_DEFAULT, 0, 0, 0, 0, 0},
#ifdef HAVE_NDBCLUSTER_DB
  {"ndb-connectstring", OPT_NDB_CONNECTSTRING,
   "Connect string for ndbcluster.",
   (gptr*) &opt_ndb_connectstring,
   (gptr*) &opt_ndb_connectstring,
   0, GET_STR, REQUIRED_ARG, 0, 0, 0, 0, 0, 0},
  {"ndb-mgmd-host", OPT_NDB_MGMD,
   "Set host and port for ndb_mgmd. Syntax: hostname[:port]",
   (gptr*) &opt_ndb_mgmd,
   (gptr*) &opt_ndb_mgmd,
   0, GET_STR, REQUIRED_ARG, 0, 0, 0, 0, 0, 0},
  {"ndb-nodeid", OPT_NDB_NODEID,
   "Nodeid for this mysqlserver in the cluster.",
   (gptr*) &opt_ndb_nodeid,
   (gptr*) &opt_ndb_nodeid,
   0, GET_INT, REQUIRED_ARG, 0, 0, 0, 0, 0, 0},
  {"ndb-autoincrement-prefetch-sz", OPT_NDB_AUTOINCREMENT_PREFETCH_SZ,
   "Specify number of autoincrement values that are prefetched.",
   (gptr*) &global_system_variables.ndb_autoincrement_prefetch_sz,
   (gptr*) &global_system_variables.ndb_autoincrement_prefetch_sz,
   0, GET_ULONG, REQUIRED_ARG, 32, 1, 256, 0, 0, 0},
  {"ndb-force-send", OPT_NDB_FORCE_SEND,
   "Force send of buffers to ndb immediately without waiting for "
   "other threads.",
   (gptr*) &global_system_variables.ndb_force_send,
   (gptr*) &global_system_variables.ndb_force_send,
   0, GET_BOOL, OPT_ARG, 1, 0, 0, 0, 0, 0},
  {"ndb_force_send", OPT_NDB_FORCE_SEND,
   "same as --ndb-force-send.",
   (gptr*) &global_system_variables.ndb_force_send,
   (gptr*) &global_system_variables.ndb_force_send,
   0, GET_BOOL, OPT_ARG, 1, 0, 0, 0, 0, 0},
  {"ndb-use-exact-count", OPT_NDB_USE_EXACT_COUNT,
   "Use exact records count during query planning and for fast "
   "select count(*), disable for faster queries.",
   (gptr*) &global_system_variables.ndb_use_exact_count,
   (gptr*) &global_system_variables.ndb_use_exact_count,
   0, GET_BOOL, OPT_ARG, 1, 0, 0, 0, 0, 0},
  {"ndb_use_exact_count", OPT_NDB_USE_EXACT_COUNT,
   "same as --ndb-use-exact-count.",
   (gptr*) &global_system_variables.ndb_use_exact_count,
   (gptr*) &global_system_variables.ndb_use_exact_count,
   0, GET_BOOL, OPT_ARG, 1, 0, 0, 0, 0, 0},
  {"ndb-shm", OPT_NDB_SHM,
   "Use shared memory connections when available.",
   (gptr*) &opt_ndb_shm,
   (gptr*) &opt_ndb_shm,
   0, GET_BOOL, OPT_ARG, OPT_NDB_SHM_DEFAULT, 0, 0, 0, 0, 0},
  {"ndb-optimized-node-selection", OPT_NDB_OPTIMIZED_NODE_SELECTION,
   "Select nodes for transactions in a more optimal way.",
   (gptr*) &opt_ndb_optimized_node_selection,
   (gptr*) &opt_ndb_optimized_node_selection,
   0, GET_BOOL, OPT_ARG, 1, 0, 0, 0, 0, 0},
  { "ndb-cache-check-time", OPT_NDB_CACHE_CHECK_TIME,
    "A dedicated thread is created to, at the given millisecons interval, invalidate the query cache if another MySQL server in the cluster has changed the data in the database.",
    (gptr*) &opt_ndb_cache_check_time, (gptr*) &opt_ndb_cache_check_time, 0, GET_ULONG, REQUIRED_ARG,
    0, 0, LONG_TIMEOUT, 0, 1, 0},
#endif
  {"new", 'n', "Use very new possible 'unsafe' functions.",
   (gptr*) &global_system_variables.new_mode,
   (gptr*) &max_system_variables.new_mode,
   0, GET_BOOL, NO_ARG, 0, 0, 0, 0, 0, 0},
#ifdef NOT_YET
  {"no-mix-table-types", OPT_NO_MIX_TYPE, "Don't allow commands with uses two different table types.",
   (gptr*) &opt_no_mix_types, (gptr*) &opt_no_mix_types, 0, GET_BOOL, NO_ARG,
   0, 0, 0, 0, 0, 0},
#endif
  {"old-passwords", OPT_OLD_PASSWORDS, "Use old password encryption method (needed for 4.0 and older clients).",
   (gptr*) &global_system_variables.old_passwords,
   (gptr*) &max_system_variables.old_passwords, 0, GET_BOOL, NO_ARG,
   0, 0, 0, 0, 0, 0},
#ifdef ONE_THREAD
  {"one-thread", OPT_ONE_THREAD,
   "Only use one thread (for debugging under Linux).", 0, 0, 0, GET_NO_ARG,
   NO_ARG, 0, 0, 0, 0, 0, 0},
#endif
  {"old-style-user-limits", OPT_OLD_STYLE_USER_LIMITS,
   "Enable old-style user limits (before 5.0.3 user resources were counted per each user+host vs. per account)",
   (gptr*) &opt_old_style_user_limits, (gptr*) &opt_old_style_user_limits,
   0, GET_BOOL, NO_ARG, 0, 0, 0, 0, 0, 0},
  {"pid-file", OPT_PID_FILE, "Pid file used by safe_mysqld.",
   (gptr*) &pidfile_name_ptr, (gptr*) &pidfile_name_ptr, 0, GET_STR,
   REQUIRED_ARG, 0, 0, 0, 0, 0, 0},
  {"port", 'P', "Port number to use for connection.", (gptr*) &mysqld_port,
   (gptr*) &mysqld_port, 0, GET_UINT, REQUIRED_ARG, 0, 0, 0, 0, 0, 0},
  {"relay-log", OPT_RELAY_LOG,
   "The location and name to use for relay logs.",
   (gptr*) &opt_relay_logname, (gptr*) &opt_relay_logname, 0,
   GET_STR_ALLOC, REQUIRED_ARG, 0, 0, 0, 0, 0, 0},
  {"relay-log-index", OPT_RELAY_LOG_INDEX,
   "The location and name to use for the file that keeps a list of the last \
relay logs.",
   (gptr*) &opt_relaylog_index_name, (gptr*) &opt_relaylog_index_name, 0,
   GET_STR, REQUIRED_ARG, 0, 0, 0, 0, 0, 0},
  {"relay-log-info-file", OPT_RELAY_LOG_INFO_FILE,
   "The location and name of the file that remembers where the SQL replication \
thread is in the relay logs.",
   (gptr*) &relay_log_info_file, (gptr*) &relay_log_info_file, 0, GET_STR,
   REQUIRED_ARG, 0, 0, 0, 0, 0, 0},
  {"replicate-do-db", OPT_REPLICATE_DO_DB,
   "Tells the slave thread to restrict replication to the specified database. To specify more than one database, use the directive multiple times, once for each database. Note that this will only work if you do not use cross-database queries such as UPDATE some_db.some_table SET foo='bar' while having selected a different or no database. If you need cross database updates to work, make sure you have 3.23.28 or later, and use replicate-wild-do-table=db_name.%.",
   0, 0, 0, GET_STR, REQUIRED_ARG, 0, 0, 0, 0, 0, 0},
  {"replicate-do-table", OPT_REPLICATE_DO_TABLE,
   "Tells the slave thread to restrict replication to the specified table. To specify more than one table, use the directive multiple times, once for each table. This will work for cross-database updates, in contrast to replicate-do-db.",
   0, 0, 0, GET_STR, REQUIRED_ARG, 0, 0, 0, 0, 0, 0},
  {"replicate-ignore-db", OPT_REPLICATE_IGNORE_DB,
   "Tells the slave thread to not replicate to the specified database. To specify more than one database to ignore, use the directive multiple times, once for each database. This option will not work if you use cross database updates. If you need cross database updates to work, make sure you have 3.23.28 or later, and use replicate-wild-ignore-table=db_name.%. ",
   0, 0, 0, GET_STR, REQUIRED_ARG, 0, 0, 0, 0, 0, 0},
  {"replicate-ignore-table", OPT_REPLICATE_IGNORE_TABLE,
   "Tells the slave thread to not replicate to the specified table. To specify more than one table to ignore, use the directive multiple times, once for each table. This will work for cross-datbase updates, in contrast to replicate-ignore-db.",
   0, 0, 0, GET_STR, REQUIRED_ARG, 0, 0, 0, 0, 0, 0},
  {"replicate-rewrite-db", OPT_REPLICATE_REWRITE_DB,
   "Updates to a database with a different name than the original. Example: replicate-rewrite-db=master_db_name->slave_db_name.",
   0, 0, 0, GET_STR, REQUIRED_ARG, 0, 0, 0, 0, 0, 0},
  {"replicate-wild-do-table", OPT_REPLICATE_WILD_DO_TABLE,
   "Tells the slave thread to restrict replication to the tables that match the specified wildcard pattern. To specify more than one table, use the directive multiple times, once for each table. This will work for cross-database updates. Example: replicate-wild-do-table=foo%.bar% will replicate only updates to tables in all databases that start with foo and whose table names start with bar.",
   0, 0, 0, GET_STR, REQUIRED_ARG, 0, 0, 0, 0, 0, 0},
  {"replicate-wild-ignore-table", OPT_REPLICATE_WILD_IGNORE_TABLE,
   "Tells the slave thread to not replicate to the tables that match the given wildcard pattern. To specify more than one table to ignore, use the directive multiple times, once for each table. This will work for cross-database updates. Example: replicate-wild-ignore-table=foo%.bar% will not do updates to tables in databases that start with foo and whose table names start with bar.",
   0, 0, 0, GET_STR, REQUIRED_ARG, 0, 0, 0, 0, 0, 0},
#ifdef HAVE_REPLICATION
  {"replicate-same-server-id", OPT_REPLICATE_SAME_SERVER_ID,
   "In replication, if set to 1, do not skip events having our server id. \
Default value is 0 (to break infinite loops in circular replication). \
Can't be set to 1 if --log-slave-updates is used.",
   (gptr*) &replicate_same_server_id,
   (gptr*) &replicate_same_server_id,
   0, GET_BOOL, NO_ARG, 0, 0, 0, 0, 0, 0},
#endif
  // In replication, we may need to tell the other servers how to connect
  {"report-host", OPT_REPORT_HOST,
   "Hostname or IP of the slave to be reported to to the master during slave registration. Will appear in the output of SHOW SLAVE HOSTS. Leave unset if you do not want the slave to register itself with the master. Note that it is not sufficient for the master to simply read the IP of the slave off the socket once the slave connects. Due to NAT and other routing issues, that IP may not be valid for connecting to the slave from the master or other hosts.",
   (gptr*) &report_host, (gptr*) &report_host, 0, GET_STR, REQUIRED_ARG, 0, 0,
   0, 0, 0, 0},
  {"report-password", OPT_REPORT_PASSWORD, "Undocumented.",
   (gptr*) &report_password, (gptr*) &report_password, 0, GET_STR,
   REQUIRED_ARG, 0, 0, 0, 0, 0, 0},
  {"report-port", OPT_REPORT_PORT,
   "Port for connecting to slave reported to the master during slave registration. Set it only if the slave is listening on a non-default port or if you have a special tunnel from the master or other clients to the slave. If not sure, leave this option unset.",
   (gptr*) &report_port, (gptr*) &report_port, 0, GET_UINT, REQUIRED_ARG,
   MYSQL_PORT, 0, 0, 0, 0, 0},
  {"report-user", OPT_REPORT_USER, "Undocumented.", (gptr*) &report_user,
   (gptr*) &report_user, 0, GET_STR, REQUIRED_ARG, 0, 0, 0, 0, 0, 0},
  {"rpl-recovery-rank", OPT_RPL_RECOVERY_RANK, "Undocumented.",
   (gptr*) &rpl_recovery_rank, (gptr*) &rpl_recovery_rank, 0, GET_ULONG,
   REQUIRED_ARG, 0, 0, 0, 0, 0, 0},
  {"safe-mode", OPT_SAFE, "Skip some optimize stages (for testing).",
   0, 0, 0, GET_NO_ARG, NO_ARG, 0, 0, 0, 0, 0, 0},
#ifndef TO_BE_DELETED
  {"safe-show-database", OPT_SAFE_SHOW_DB,
   "Deprecated option; use GRANT SHOW DATABASES instead...",
   0, 0, 0, GET_NO_ARG, NO_ARG, 0, 0, 0, 0, 0, 0},
#endif
  {"safe-user-create", OPT_SAFE_USER_CREATE,
   "Don't allow new user creation by the user who has no write privileges to the mysql.user table.",
   (gptr*) &opt_safe_user_create, (gptr*) &opt_safe_user_create, 0, GET_BOOL,
   NO_ARG, 0, 0, 0, 0, 0, 0},
  {"safemalloc-mem-limit", OPT_SAFEMALLOC_MEM_LIMIT,
   "Simulate memory shortage when compiled with the --with-debug=full option.",
   0, 0, 0, GET_ULL, REQUIRED_ARG, 0, 0, 0, 0, 0, 0},
  {"secure-auth", OPT_SECURE_AUTH, "Disallow authentication for accounts that have old (pre-4.1) passwords.",
   (gptr*) &opt_secure_auth, (gptr*) &opt_secure_auth, 0, GET_BOOL, NO_ARG,
   my_bool(0), 0, 0, 0, 0, 0},
  {"server-id",	OPT_SERVER_ID,
   "Uniquely identifies the server instance in the community of replication partners.",
   (gptr*) &server_id, (gptr*) &server_id, 0, GET_ULONG, REQUIRED_ARG, 0, 0, 0,
   0, 0, 0},
  {"set-variable", 'O',
   "Change the value of a variable. Please note that this option is deprecated;you can set variables directly with --variable-name=value.",
   0, 0, 0, GET_STR, REQUIRED_ARG, 0, 0, 0, 0, 0, 0},
#ifdef HAVE_SMEM
  {"shared-memory", OPT_ENABLE_SHARED_MEMORY,
   "Enable the shared memory.",(gptr*) &opt_enable_shared_memory, (gptr*) &opt_enable_shared_memory,
   0, GET_BOOL, NO_ARG, 0, 0, 0, 0, 0, 0},
#endif
#ifdef HAVE_SMEM
  {"shared-memory-base-name",OPT_SHARED_MEMORY_BASE_NAME,
   "Base name of shared memory.", (gptr*) &shared_memory_base_name, (gptr*) &shared_memory_base_name,
   0, GET_STR, REQUIRED_ARG, 0, 0, 0, 0, 0, 0},
#endif
  {"show-slave-auth-info", OPT_SHOW_SLAVE_AUTH_INFO,
   "Show user and password in SHOW SLAVE HOSTS on this master",
   (gptr*) &opt_show_slave_auth_info, (gptr*) &opt_show_slave_auth_info, 0,
   GET_BOOL, NO_ARG, 0, 0, 0, 0, 0, 0},
  {"skip-grant-tables", OPT_SKIP_GRANT,
   "Start without grant tables. This gives all users FULL ACCESS to all tables!",
   (gptr*) &opt_noacl, (gptr*) &opt_noacl, 0, GET_BOOL, NO_ARG, 0, 0, 0, 0, 0,
   0},
  {"skip-host-cache", OPT_SKIP_HOST_CACHE, "Don't cache host names.", 0, 0, 0,
   GET_NO_ARG, NO_ARG, 0, 0, 0, 0, 0, 0},
  {"skip-locking", OPT_SKIP_LOCK,
   "Deprecated option, use --skip-external-locking instead.",
   0, 0, 0, GET_NO_ARG, NO_ARG, 0, 0, 0, 0, 0, 0},
  {"skip-name-resolve", OPT_SKIP_RESOLVE,
   "Don't resolve hostnames. All hostnames are IP's or 'localhost'.",
   0, 0, 0, GET_NO_ARG, NO_ARG, 0, 0, 0, 0, 0, 0},
  {"skip-networking", OPT_SKIP_NETWORKING,
   "Don't allow connection with TCP/IP.", 0, 0, 0, GET_NO_ARG, NO_ARG, 0, 0, 0,
   0, 0, 0},
  {"skip-new", OPT_SKIP_NEW, "Don't use new, possible wrong routines.",
   0, 0, 0, GET_NO_ARG, NO_ARG, 0, 0, 0, 0, 0, 0},
#ifndef DBUG_OFF
#ifdef SAFEMALLOC
  {"skip-safemalloc", OPT_SKIP_SAFEMALLOC,
   "Don't use the memory allocation checking.", 0, 0, 0, GET_NO_ARG, NO_ARG,
   0, 0, 0, 0, 0, 0},
#endif
#endif
  {"skip-show-database", OPT_SKIP_SHOW_DB,
   "Don't allow 'SHOW DATABASE' commands.", 0, 0, 0, GET_NO_ARG, NO_ARG, 0, 0,
   0, 0, 0, 0},
  {"skip-slave-start", OPT_SKIP_SLAVE_START,
   "If set, slave is not autostarted.", (gptr*) &opt_skip_slave_start,
   (gptr*) &opt_skip_slave_start, 0, GET_BOOL, NO_ARG, 0, 0, 0, 0, 0, 0},
  {"skip-stack-trace", OPT_SKIP_STACK_TRACE,
   "Don't print a stack trace on failure.", 0, 0, 0, GET_NO_ARG, NO_ARG, 0, 0,
   0, 0, 0, 0},
  {"skip-symlink", OPT_SKIP_SYMLINKS, "Don't allow symlinking of tables. Deprecated option.  Use --skip-symbolic-links instead.",
   0, 0, 0, GET_NO_ARG, NO_ARG, 0, 0, 0, 0, 0, 0},
  {"skip-thread-priority", OPT_SKIP_PRIOR,
   "Don't give threads different priorities.", 0, 0, 0, GET_NO_ARG, NO_ARG, 0,
   0, 0, 0, 0, 0},
#ifdef HAVE_REPLICATION
  {"slave-load-tmpdir", OPT_SLAVE_LOAD_TMPDIR,
   "The location where the slave should put its temporary files when \
replicating a LOAD DATA INFILE command.",
   (gptr*) &slave_load_tmpdir, (gptr*) &slave_load_tmpdir, 0, GET_STR_ALLOC,
   REQUIRED_ARG, 0, 0, 0, 0, 0, 0},
  {"slave-skip-errors", OPT_SLAVE_SKIP_ERRORS,
   "Tells the slave thread to continue replication when a query returns an error from the provided list.",
   0, 0, 0, GET_STR, REQUIRED_ARG, 0, 0, 0, 0, 0, 0},
#endif
  {"socket", OPT_SOCKET, "Socket file to use for connection.",
   (gptr*) &mysqld_unix_port, (gptr*) &mysqld_unix_port, 0, GET_STR,
   REQUIRED_ARG, 0, 0, 0, 0, 0, 0},
#ifdef HAVE_REPLICATION
  {"sporadic-binlog-dump-fail", OPT_SPORADIC_BINLOG_DUMP_FAIL,
   "Option used by mysql-test for debugging and testing of replication.",
   (gptr*) &opt_sporadic_binlog_dump_fail,
   (gptr*) &opt_sporadic_binlog_dump_fail, 0, GET_BOOL, NO_ARG, 0, 0, 0, 0, 0,
   0},
#endif /* HAVE_REPLICATION */
  {"sql-bin-update-same", OPT_SQL_BIN_UPDATE_SAME,
   "The update log is deprecated since version 5.0, is replaced by the binary \
log and this option does nothing anymore.",
   0, 0, 0, GET_BOOL, NO_ARG, 0, 0, 0, 0, 0, 0},
  {"sql-mode", OPT_SQL_MODE,
   "Syntax: sql-mode=option[,option[,option...]] where option can be one of: REAL_AS_FLOAT, PIPES_AS_CONCAT, ANSI_QUOTES, IGNORE_SPACE, ONLY_FULL_GROUP_BY, NO_UNSIGNED_SUBTRACTION.",
   (gptr*) &sql_mode_str, (gptr*) &sql_mode_str, 0, GET_STR, REQUIRED_ARG, 0,
   0, 0, 0, 0, 0},
#ifdef HAVE_OPENSSL
#include "sslopt-longopts.h"
#endif
#ifdef __WIN__
  {"standalone", OPT_STANDALONE,
  "Dummy option to start as a standalone program (NT).", 0, 0, 0, GET_NO_ARG,
   NO_ARG, 0, 0, 0, 0, 0, 0},
#endif
  {"symbolic-links", 's', "Enable symbolic link support.",
   (gptr*) &my_use_symdir, (gptr*) &my_use_symdir, 0, GET_BOOL, NO_ARG,
   IF_PURIFY(0,1), 0, 0, 0, 0, 0},
  {"tc-heuristic-recover", OPT_TC_HEURISTIC_RECOVER,
   "Decision to use in heuristic recover process. Possible values are COMMIT or ROLLBACK",
   (gptr*) &opt_tc_heuristic_recover, (gptr*) &opt_tc_heuristic_recover,
   0, GET_STR, REQUIRED_ARG, 0, 0, 0, 0, 0, 0},
  {"temp-pool", OPT_TEMP_POOL,
   "Using this option will cause most temporary files created to use a small set of names, rather than a unique name for each new file.",
   (gptr*) &use_temp_pool, (gptr*) &use_temp_pool, 0, GET_BOOL, NO_ARG, 1,
   0, 0, 0, 0, 0},
  {"timed_mutexes", OPT_TIMED_MUTEXES,
   "Specify whether to time mutexes (only InnoDB mutexes are currently supported)",
   (gptr*) &timed_mutexes, (gptr*) &timed_mutexes, 0, GET_BOOL, NO_ARG, 0, 
    0, 0, 0, 0, 0},
  {"tmpdir", 't',
   "Path for temporary files. Several paths may be specified, separated by a "
#if defined(__WIN__) || defined(OS2) || defined(__NETWARE__)
   "semicolon (;)"
#else
   "colon (:)"
#endif
   ", in this case they are used in a round-robin fashion.",
   (gptr*) &opt_mysql_tmpdir,
   (gptr*) &opt_mysql_tmpdir, 0, GET_STR, REQUIRED_ARG, 0, 0, 0, 0, 0, 0},
  {"transaction-isolation", OPT_TX_ISOLATION,
   "Default transaction isolation level.", 0, 0, 0, GET_STR, REQUIRED_ARG, 0,
   0, 0, 0, 0, 0},
  {"use-symbolic-links", 's', "Enable symbolic link support. Deprecated option; use --symbolic-links instead.",
   (gptr*) &my_use_symdir, (gptr*) &my_use_symdir, 0, GET_BOOL, NO_ARG,
   IF_PURIFY(0,1), 0, 0, 0, 0, 0},
  {"user", 'u', "Run mysqld daemon as user.", 0, 0, 0, GET_STR, REQUIRED_ARG,
   0, 0, 0, 0, 0, 0},
  {"verbose", 'v', "Used with --help option for detailed help",
   (gptr*) &opt_verbose, (gptr*) &opt_verbose, 0, GET_BOOL, NO_ARG, 0, 0, 0, 0,
   0, 0},
  {"version", 'V', "Output version information and exit.", 0, 0, 0, GET_NO_ARG,
   NO_ARG, 0, 0, 0, 0, 0, 0},
  {"warnings", 'W', "Deprecated; use --log-warnings instead.",
   (gptr*) &global_system_variables.log_warnings,
   (gptr*) &max_system_variables.log_warnings, 0, GET_ULONG, OPT_ARG, 1, 0, ~0L,
   0, 0, 0},
  { "back_log", OPT_BACK_LOG,
    "The number of outstanding connection requests MySQL can have. This comes into play when the main MySQL thread gets very many connection requests in a very short time.",
    (gptr*) &back_log, (gptr*) &back_log, 0, GET_ULONG,
    REQUIRED_ARG, 50, 1, 65535, 0, 1, 0 },
#ifdef HAVE_BERKELEY_DB
  { "bdb_cache_size", OPT_BDB_CACHE_SIZE,
    "The buffer that is allocated to cache index and rows for BDB tables.",
    (gptr*) &berkeley_cache_size, (gptr*) &berkeley_cache_size, 0, GET_ULONG,
    REQUIRED_ARG, KEY_CACHE_SIZE, 20*1024, (long) ~0, 0, IO_SIZE, 0},
  /* QQ: The following should be removed soon! (bdb_max_lock preferred) */
  {"bdb_lock_max", OPT_BDB_MAX_LOCK, "Synonym for bdb_max_lock.",
   (gptr*) &berkeley_max_lock, (gptr*) &berkeley_max_lock, 0, GET_ULONG,
   REQUIRED_ARG, 10000, 0, (long) ~0, 0, 1, 0},
  {"bdb_log_buffer_size", OPT_BDB_LOG_BUFFER_SIZE,
   "The buffer that is allocated to cache index and rows for BDB tables.",
   (gptr*) &berkeley_log_buffer_size, (gptr*) &berkeley_log_buffer_size, 0,
   GET_ULONG, REQUIRED_ARG, 0, 256*1024L, ~0L, 0, 1024, 0},
  {"bdb_max_lock", OPT_BDB_MAX_LOCK,
   "The maximum number of locks you can have active on a BDB table.",
   (gptr*) &berkeley_max_lock, (gptr*) &berkeley_max_lock, 0, GET_ULONG,
   REQUIRED_ARG, 10000, 0, (long) ~0, 0, 1, 0},
#endif /* HAVE_BERKELEY_DB */
  {"binlog_cache_size", OPT_BINLOG_CACHE_SIZE,
   "The size of the cache to hold the SQL statements for the binary log during a transaction. If you often use big, multi-statement transactions you can increase this to get more performance.",
   (gptr*) &binlog_cache_size, (gptr*) &binlog_cache_size, 0, GET_ULONG,
   REQUIRED_ARG, 32*1024L, IO_SIZE, ~0L, 0, IO_SIZE, 0},
  {"bulk_insert_buffer_size", OPT_BULK_INSERT_BUFFER_SIZE,
   "Size of tree cache used in bulk insert optimisation. Note that this is a limit per thread!",
   (gptr*) &global_system_variables.bulk_insert_buff_size,
   (gptr*) &max_system_variables.bulk_insert_buff_size,
   0, GET_ULONG, REQUIRED_ARG, 8192*1024, 0, ~0L, 0, 1, 0},
  {"connect_timeout", OPT_CONNECT_TIMEOUT,
   "The number of seconds the mysqld server is waiting for a connect packet before responding with 'Bad handshake'.",
    (gptr*) &connect_timeout, (gptr*) &connect_timeout,
   0, GET_ULONG, REQUIRED_ARG, CONNECT_TIMEOUT, 2, LONG_TIMEOUT, 0, 1, 0 },
  { "date_format", OPT_DATE_FORMAT,
    "The DATE format (For future).",
    (gptr*) &opt_date_time_formats[MYSQL_TIMESTAMP_DATE],
    (gptr*) &opt_date_time_formats[MYSQL_TIMESTAMP_DATE],
    0, GET_STR, REQUIRED_ARG, 0, 0, 0, 0, 0, 0},
  { "datetime_format", OPT_DATETIME_FORMAT,
    "The DATETIME/TIMESTAMP format (for future).",
    (gptr*) &opt_date_time_formats[MYSQL_TIMESTAMP_DATETIME],
    (gptr*) &opt_date_time_formats[MYSQL_TIMESTAMP_DATETIME],
    0, GET_STR, REQUIRED_ARG, 0, 0, 0, 0, 0, 0},
  { "default_week_format", OPT_DEFAULT_WEEK_FORMAT,
    "The default week format used by WEEK() functions.",
    (gptr*) &global_system_variables.default_week_format,
    (gptr*) &max_system_variables.default_week_format,
    0, GET_ULONG, REQUIRED_ARG, 0, 0, 7L, 0, 1, 0},
  {"delayed_insert_limit", OPT_DELAYED_INSERT_LIMIT,
   "After inserting delayed_insert_limit rows, the INSERT DELAYED handler will check if there are any SELECT statements pending. If so, it allows these to execute before continuing.",
    (gptr*) &delayed_insert_limit, (gptr*) &delayed_insert_limit, 0, GET_ULONG,
    REQUIRED_ARG, DELAYED_LIMIT, 1, ~0L, 0, 1, 0},
  {"delayed_insert_timeout", OPT_DELAYED_INSERT_TIMEOUT,
   "How long a INSERT DELAYED thread should wait for INSERT statements before terminating.",
   (gptr*) &delayed_insert_timeout, (gptr*) &delayed_insert_timeout, 0,
   GET_ULONG, REQUIRED_ARG, DELAYED_WAIT_TIMEOUT, 1, LONG_TIMEOUT, 0, 1, 0},
  { "delayed_queue_size", OPT_DELAYED_QUEUE_SIZE,
    "What size queue (in rows) should be allocated for handling INSERT DELAYED. If the queue becomes full, any client that does INSERT DELAYED will wait until there is room in the queue again.",
    (gptr*) &delayed_queue_size, (gptr*) &delayed_queue_size, 0, GET_ULONG,
    REQUIRED_ARG, DELAYED_QUEUE_SIZE, 1, ~0L, 0, 1, 0},
  {"expire_logs_days", OPT_EXPIRE_LOGS_DAYS,
   "If non-zero, binary logs will be purged after expire_logs_days "
   "days; possible purges happen at startup and at binary log rotation.",
   (gptr*) &expire_logs_days,
   (gptr*) &expire_logs_days, 0, GET_ULONG,
   REQUIRED_ARG, 0, 0, 99, 0, 1, 0},
  { "flush_time", OPT_FLUSH_TIME,
    "A dedicated thread is created to flush all tables at the given interval.",
    (gptr*) &flush_time, (gptr*) &flush_time, 0, GET_ULONG, REQUIRED_ARG,
    FLUSH_TIME, 0, LONG_TIMEOUT, 0, 1, 0},
  { "ft_boolean_syntax", OPT_FT_BOOLEAN_SYNTAX,
    "List of operators for MATCH ... AGAINST ( ... IN BOOLEAN MODE)",
    0, 0, 0, GET_STR,
    REQUIRED_ARG, 0, 0, 0, 0, 0, 0},
  { "ft_max_word_len", OPT_FT_MAX_WORD_LEN,
    "The maximum length of the word to be included in a FULLTEXT index. Note: FULLTEXT indexes must be rebuilt after changing this variable.",
    (gptr*) &ft_max_word_len, (gptr*) &ft_max_word_len, 0, GET_ULONG,
    REQUIRED_ARG, HA_FT_MAXCHARLEN, 10, HA_FT_MAXCHARLEN, 0, 1, 0},
  { "ft_min_word_len", OPT_FT_MIN_WORD_LEN,
    "The minimum length of the word to be included in a FULLTEXT index. Note: FULLTEXT indexes must be rebuilt after changing this variable.",
    (gptr*) &ft_min_word_len, (gptr*) &ft_min_word_len, 0, GET_ULONG,
    REQUIRED_ARG, 4, 1, HA_FT_MAXCHARLEN, 0, 1, 0},
  { "ft_query_expansion_limit", OPT_FT_QUERY_EXPANSION_LIMIT,
    "Number of best matches to use for query expansion",
    (gptr*) &ft_query_expansion_limit, (gptr*) &ft_query_expansion_limit, 0, GET_ULONG,
    REQUIRED_ARG, 20, 0, 1000, 0, 1, 0},
  { "ft_stopword_file", OPT_FT_STOPWORD_FILE,
    "Use stopwords from this file instead of built-in list.",
    (gptr*) &ft_stopword_file, (gptr*) &ft_stopword_file, 0, GET_STR,
    REQUIRED_ARG, 0, 0, 0, 0, 0, 0},
  { "group_concat_max_len", OPT_GROUP_CONCAT_MAX_LEN,
    "The maximum length of the result of function  group_concat.",
    (gptr*) &global_system_variables.group_concat_max_len,
    (gptr*) &max_system_variables.group_concat_max_len, 0, GET_ULONG,
    REQUIRED_ARG, 1024, 4, (long) ~0, 0, 1, 0},
#ifdef HAVE_INNOBASE_DB
  {"innodb_additional_mem_pool_size", OPT_INNODB_ADDITIONAL_MEM_POOL_SIZE,
   "Size of a memory pool InnoDB uses to store data dictionary information and other internal data structures.",
   (gptr*) &innobase_additional_mem_pool_size,
   (gptr*) &innobase_additional_mem_pool_size, 0, GET_LONG, REQUIRED_ARG,
   1*1024*1024L, 512*1024L, ~0L, 0, 1024, 0},
  {"innodb_autoextend_increment", OPT_INNODB_AUTOEXTEND_INCREMENT,
   "Data file autoextend increment in megabytes",
   (gptr*) &srv_auto_extend_increment,
   (gptr*) &srv_auto_extend_increment,
   0, GET_LONG, REQUIRED_ARG, 8L, 1L, 1000L, 0, 1L, 0},
  {"innodb_buffer_pool_awe_mem_mb", OPT_INNODB_BUFFER_POOL_AWE_MEM_MB,
   "If Windows AWE is used, the size of InnoDB buffer pool allocated from the AWE memory.",
   (gptr*) &innobase_buffer_pool_awe_mem_mb, (gptr*) &innobase_buffer_pool_awe_mem_mb, 0,
   GET_LONG, REQUIRED_ARG, 0, 0, 63000, 0, 1, 0},
  {"innodb_buffer_pool_size", OPT_INNODB_BUFFER_POOL_SIZE,
   "The size of the memory buffer InnoDB uses to cache data and indexes of its tables.",
   (gptr*) &innobase_buffer_pool_size, (gptr*) &innobase_buffer_pool_size, 0,
   GET_LONG, REQUIRED_ARG, 8*1024*1024L, 1024*1024L, ~0L, 0, 1024*1024L, 0},
  {"innodb_concurrency_tickets", OPT_INNODB_CONCURRENCY_TICKETS,
   "Number of times a thread is allowed to enter InnoDB within the same \
    SQL query after it has once got the ticket",
   (gptr*) &srv_n_free_tickets_to_enter,
   (gptr*) &srv_n_free_tickets_to_enter,
   0, GET_LONG, REQUIRED_ARG, 500L, 1L, ~0L, 0, 1L, 0},
  {"innodb_file_io_threads", OPT_INNODB_FILE_IO_THREADS,
   "Number of file I/O threads in InnoDB.", (gptr*) &innobase_file_io_threads,
   (gptr*) &innobase_file_io_threads, 0, GET_LONG, REQUIRED_ARG, 4, 4, 64, 0,
   1, 0},
  {"innodb_force_recovery", OPT_INNODB_FORCE_RECOVERY,
   "Helps to save your data in case the disk image of the database becomes corrupt.",
   (gptr*) &innobase_force_recovery, (gptr*) &innobase_force_recovery, 0,
   GET_LONG, REQUIRED_ARG, 0, 0, 6, 0, 1, 0},
  {"innodb_lock_wait_timeout", OPT_INNODB_LOCK_WAIT_TIMEOUT,
   "Timeout in seconds an InnoDB transaction may wait for a lock before being rolled back.",
   (gptr*) &innobase_lock_wait_timeout, (gptr*) &innobase_lock_wait_timeout,
   0, GET_LONG, REQUIRED_ARG, 50, 1, 1024 * 1024 * 1024, 0, 1, 0},
  {"innodb_log_buffer_size", OPT_INNODB_LOG_BUFFER_SIZE,
   "The size of the buffer which InnoDB uses to write log to the log files on disk.",
   (gptr*) &innobase_log_buffer_size, (gptr*) &innobase_log_buffer_size, 0,
   GET_LONG, REQUIRED_ARG, 1024*1024L, 256*1024L, ~0L, 0, 1024, 0},
  {"innodb_log_file_size", OPT_INNODB_LOG_FILE_SIZE,
   "Size of each log file in a log group in megabytes.",
   (gptr*) &innobase_log_file_size, (gptr*) &innobase_log_file_size, 0,
   GET_LONG, REQUIRED_ARG, 5*1024*1024L, 1*1024*1024L, ~0L, 0, 1024*1024L, 0},
  {"innodb_log_files_in_group", OPT_INNODB_LOG_FILES_IN_GROUP,
   "Number of log files in the log group. InnoDB writes to the files in a circular fashion. Value 3 is recommended here.",
   (gptr*) &innobase_log_files_in_group, (gptr*) &innobase_log_files_in_group,
   0, GET_LONG, REQUIRED_ARG, 2, 2, 100, 0, 1, 0},
  {"innodb_mirrored_log_groups", OPT_INNODB_MIRRORED_LOG_GROUPS,
   "Number of identical copies of log groups we keep for the database. Currently this should be set to 1.",
   (gptr*) &innobase_mirrored_log_groups,
   (gptr*) &innobase_mirrored_log_groups, 0, GET_LONG, REQUIRED_ARG, 1, 1, 10,
   0, 1, 0},
  {"innodb_open_files", OPT_INNODB_OPEN_FILES,
   "How many files at the maximum InnoDB keeps open at the same time.",
   (gptr*) &innobase_open_files, (gptr*) &innobase_open_files, 0,
   GET_LONG, REQUIRED_ARG, 300L, 10L, ~0L, 0, 1L, 0},
  {"innodb_sync_spin_loops", OPT_INNODB_SYNC_SPIN_LOOPS,
   "Count of spin-loop rounds in InnoDB mutexes",
   (gptr*) &srv_n_spin_wait_rounds,
   (gptr*) &srv_n_spin_wait_rounds,
   0, GET_LONG, REQUIRED_ARG, 20L, 0L, ~0L, 0, 1L, 0},
  {"innodb_thread_concurrency", OPT_INNODB_THREAD_CONCURRENCY,
   "Helps in performance tuning in heavily concurrent environments.",
   (gptr*) &srv_thread_concurrency, (gptr*) &srv_thread_concurrency,
   0, GET_LONG, REQUIRED_ARG, 8, 1, 1000, 0, 1, 0},
  {"innodb_thread_sleep_delay", OPT_INNODB_THREAD_SLEEP_DELAY,
   "Time of innodb thread sleeping before joining InnoDB queue (usec). Value 0"
    " disable a sleep",
   (gptr*) &srv_thread_sleep_delay,
   (gptr*) &srv_thread_sleep_delay,
   0, GET_LONG, REQUIRED_ARG, 10000L, 0L, ~0L, 0, 1L, 0},
#endif /* HAVE_INNOBASE_DB */
  {"interactive_timeout", OPT_INTERACTIVE_TIMEOUT,
   "The number of seconds the server waits for activity on an interactive connection before closing it.",
   (gptr*) &global_system_variables.net_interactive_timeout,
   (gptr*) &max_system_variables.net_interactive_timeout, 0,
   GET_ULONG, REQUIRED_ARG, NET_WAIT_TIMEOUT, 1, LONG_TIMEOUT, 0, 1, 0},
  {"join_buffer_size", OPT_JOIN_BUFF_SIZE,
   "The size of the buffer that is used for full joins.",
   (gptr*) &global_system_variables.join_buff_size,
   (gptr*) &max_system_variables.join_buff_size, 0, GET_ULONG,
   REQUIRED_ARG, 128*1024L, IO_SIZE*2+MALLOC_OVERHEAD, ~0L, MALLOC_OVERHEAD,
   IO_SIZE, 0},
  {"key_buffer_size", OPT_KEY_BUFFER_SIZE,
   "The size of the buffer used for index blocks for MyISAM tables. Increase this to get better index handling (for all reads and multiple writes) to as much as you can afford; 64M on a 256M machine that mainly runs MySQL is quite common.",
   (gptr*) &dflt_key_cache_var.param_buff_size,
   (gptr*) 0,
   0, (GET_ULL | GET_ASK_ADDR),
   REQUIRED_ARG, KEY_CACHE_SIZE, MALLOC_OVERHEAD, ~(ulong) 0, MALLOC_OVERHEAD,
   IO_SIZE, 0},
  {"key_cache_age_threshold", OPT_KEY_CACHE_AGE_THRESHOLD,
   "This characterizes the number of hits a hot block has to be untouched until it is considered aged enough to be downgraded to a warm block. This specifies the percentage ratio of that number of hits to the total number of blocks in key cache",
   (gptr*) &dflt_key_cache_var.param_age_threshold,
   (gptr*) 0,
   0, (GET_ULONG | GET_ASK_ADDR), REQUIRED_ARG, 
   300, 100, ~0L, 0, 100, 0},
  {"key_cache_block_size", OPT_KEY_CACHE_BLOCK_SIZE,
   "The default size of key cache blocks",
   (gptr*) &dflt_key_cache_var.param_block_size,
   (gptr*) 0,
   0, (GET_ULONG | GET_ASK_ADDR), REQUIRED_ARG,
   KEY_CACHE_BLOCK_SIZE , 512, 1024*16, MALLOC_OVERHEAD, 512, 0},
  {"key_cache_division_limit", OPT_KEY_CACHE_DIVISION_LIMIT,
   "The minimum percentage of warm blocks in key cache",
   (gptr*) &dflt_key_cache_var.param_division_limit,
   (gptr*) 0,
   0, (GET_ULONG | GET_ASK_ADDR) , REQUIRED_ARG, 100,
   1, 100, 0, 1, 0},
  {"long_query_time", OPT_LONG_QUERY_TIME,
   "Log all queries that have taken more than long_query_time seconds to execute to file.",
   (gptr*) &global_system_variables.long_query_time,
   (gptr*) &max_system_variables.long_query_time, 0, GET_ULONG,
   REQUIRED_ARG, 10, 1, LONG_TIMEOUT, 0, 1, 0},
  {"lower_case_table_names", OPT_LOWER_CASE_TABLE_NAMES,
   "If set to 1 table names are stored in lowercase on disk and table names will be case-insensitive.  Should be set to 2 if you are using a case insensitive file system",
   (gptr*) &lower_case_table_names,
   (gptr*) &lower_case_table_names, 0, GET_UINT, OPT_ARG,
#ifdef FN_NO_CASE_SENCE
    1
#else
    0
#endif
   , 0, 2, 0, 1, 0},
  {"max_allowed_packet", OPT_MAX_ALLOWED_PACKET,
   "Max packetlength to send/receive from to server.",
   (gptr*) &global_system_variables.max_allowed_packet,
   (gptr*) &max_system_variables.max_allowed_packet, 0, GET_ULONG,
   REQUIRED_ARG, 1024*1024L, 1024, 1024L*1024L*1024L, MALLOC_OVERHEAD, 1024, 0},
  {"max_binlog_cache_size", OPT_MAX_BINLOG_CACHE_SIZE,
   "Can be used to restrict the total size used to cache a multi-transaction query.",
   (gptr*) &max_binlog_cache_size, (gptr*) &max_binlog_cache_size, 0,
   GET_ULONG, REQUIRED_ARG, ~0L, IO_SIZE, ~0L, 0, IO_SIZE, 0},
  {"max_binlog_size", OPT_MAX_BINLOG_SIZE,
   "Binary log will be rotated automatically when the size exceeds this \
value. Will also apply to relay logs if max_relay_log_size is 0. \
The minimum value for this variable is 4096.",
   (gptr*) &max_binlog_size, (gptr*) &max_binlog_size, 0, GET_ULONG,
   REQUIRED_ARG, 1024*1024L*1024L, IO_SIZE, 1024*1024L*1024L, 0, IO_SIZE, 0},
  {"max_connect_errors", OPT_MAX_CONNECT_ERRORS,
   "If there is more than this number of interrupted connections from a host this host will be blocked from further connections.",
   (gptr*) &max_connect_errors, (gptr*) &max_connect_errors, 0, GET_ULONG,
    REQUIRED_ARG, MAX_CONNECT_ERRORS, 1, ~0L, 0, 1, 0},
  {"max_connections", OPT_MAX_CONNECTIONS,
   "The number of simultaneous clients allowed.", (gptr*) &max_connections,
   (gptr*) &max_connections, 0, GET_ULONG, REQUIRED_ARG, 100, 1, 16384, 0, 1,
   0},
  {"max_delayed_threads", OPT_MAX_DELAYED_THREADS,
   "Don't start more than this number of threads to handle INSERT DELAYED statements. If set to zero, which means INSERT DELAYED is not used.",
   (gptr*) &global_system_variables.max_insert_delayed_threads,
   (gptr*) &max_system_variables.max_insert_delayed_threads,
   0, GET_ULONG, REQUIRED_ARG, 20, 0, 16384, 0, 1, 0},
  {"max_error_count", OPT_MAX_ERROR_COUNT,
   "Max number of errors/warnings to store for a statement.",
   (gptr*) &global_system_variables.max_error_count,
   (gptr*) &max_system_variables.max_error_count,
   0, GET_ULONG, REQUIRED_ARG, DEFAULT_ERROR_COUNT, 0, 65535, 0, 1, 0},
  {"max_heap_table_size", OPT_MAX_HEP_TABLE_SIZE,
   "Don't allow creation of heap tables bigger than this.",
   (gptr*) &global_system_variables.max_heap_table_size,
   (gptr*) &max_system_variables.max_heap_table_size, 0, GET_ULONG,
   REQUIRED_ARG, 16*1024*1024L, 16384, ~0L, MALLOC_OVERHEAD, 1024, 0},
  {"max_join_size", OPT_MAX_JOIN_SIZE,
   "Joins that are probably going to read more than max_join_size records return an error.",
   (gptr*) &global_system_variables.max_join_size,
   (gptr*) &max_system_variables.max_join_size, 0, GET_HA_ROWS, REQUIRED_ARG,
   ~0L, 1, ~0L, 0, 1, 0},
   {"max_length_for_sort_data", OPT_MAX_LENGTH_FOR_SORT_DATA,
    "Max number of bytes in sorted records.",
    (gptr*) &global_system_variables.max_length_for_sort_data,
    (gptr*) &max_system_variables.max_length_for_sort_data, 0, GET_ULONG,
    REQUIRED_ARG, 1024, 4, 8192*1024L, 0, 1, 0},
  {"max_relay_log_size", OPT_MAX_RELAY_LOG_SIZE,
   "If non-zero: relay log will be rotated automatically when the size exceeds this value; if zero (the default): when the size exceeds max_binlog_size. 0 excepted, the minimum value for this variable is 4096.",
   (gptr*) &max_relay_log_size, (gptr*) &max_relay_log_size, 0, GET_ULONG,
   REQUIRED_ARG, 0L, 0L, 1024*1024L*1024L, 0, IO_SIZE, 0},
  { "max_seeks_for_key", OPT_MAX_SEEKS_FOR_KEY,
    "Limit assumed max number of seeks when looking up rows based on a key",
    (gptr*) &global_system_variables.max_seeks_for_key,
    (gptr*) &max_system_variables.max_seeks_for_key, 0, GET_ULONG,
    REQUIRED_ARG, ~0L, 1, ~0L, 0, 1, 0 },
  {"max_sort_length", OPT_MAX_SORT_LENGTH,
   "The number of bytes to use when sorting BLOB or TEXT values (only the first max_sort_length bytes of each value are used; the rest are ignored).",
   (gptr*) &global_system_variables.max_sort_length,
   (gptr*) &max_system_variables.max_sort_length, 0, GET_ULONG,
   REQUIRED_ARG, 1024, 4, 8192*1024L, 0, 1, 0},
  {"max_tmp_tables", OPT_MAX_TMP_TABLES,
   "Maximum number of temporary tables a client can keep open at a time.",
   (gptr*) &global_system_variables.max_tmp_tables,
   (gptr*) &max_system_variables.max_tmp_tables, 0, GET_ULONG,
   REQUIRED_ARG, 32, 1, ~0L, 0, 1, 0},
  {"max_user_connections", OPT_MAX_USER_CONNECTIONS,
   "The maximum number of active connections for a single user (0 = no limit).",
   (gptr*) &max_user_connections, (gptr*) &max_user_connections, 0, GET_UINT,
   REQUIRED_ARG, 0, 1, ~0, 0, 1, 0},
  {"max_write_lock_count", OPT_MAX_WRITE_LOCK_COUNT,
   "After this many write locks, allow some read locks to run in between.",
   (gptr*) &max_write_lock_count, (gptr*) &max_write_lock_count, 0, GET_ULONG,
   REQUIRED_ARG, ~0L, 1, ~0L, 0, 1, 0},
  {"multi_range_count", OPT_MULTI_RANGE_COUNT,
   "Number of key ranges to request at once.",
   (gptr*) &global_system_variables.multi_range_count,
   (gptr*) &max_system_variables.multi_range_count, 0,
   GET_ULONG, REQUIRED_ARG, 256, 1, ~0L, 0, 1, 0},
  {"myisam_block_size", OPT_MYISAM_BLOCK_SIZE,
   "Block size to be used for MyISAM index pages.",
   (gptr*) &opt_myisam_block_size,
   (gptr*) &opt_myisam_block_size, 0, GET_ULONG, REQUIRED_ARG,
   MI_KEY_BLOCK_LENGTH, MI_MIN_KEY_BLOCK_LENGTH, MI_MAX_KEY_BLOCK_LENGTH,
   0, MI_MIN_KEY_BLOCK_LENGTH, 0},
  {"myisam_data_pointer_size", OPT_MYISAM_DATA_POINTER_SIZE,
   "Default pointer size to be used for MyISAM tables.",
   (gptr*) &myisam_data_pointer_size,
   (gptr*) &myisam_data_pointer_size, 0, GET_ULONG, REQUIRED_ARG,
   6, 2, 8, 0, 1, 0},
  {"myisam_max_extra_sort_file_size", OPT_MYISAM_MAX_EXTRA_SORT_FILE_SIZE,
   "Depricated option",
   (gptr*) &global_system_variables.myisam_max_extra_sort_file_size,
   (gptr*) &max_system_variables.myisam_max_extra_sort_file_size,
   0, GET_ULL, REQUIRED_ARG, (ulonglong) MI_MAX_TEMP_LENGTH,
   0, (ulonglong) MAX_FILE_SIZE, 0, 1, 0},
  {"myisam_max_sort_file_size", OPT_MYISAM_MAX_SORT_FILE_SIZE,
   "Don't use the fast sort index method to created index if the temporary file would get bigger than this.",
   (gptr*) &global_system_variables.myisam_max_sort_file_size,
   (gptr*) &max_system_variables.myisam_max_sort_file_size, 0,
   GET_ULL, REQUIRED_ARG, (longlong) LONG_MAX, 0, (ulonglong) MAX_FILE_SIZE,
   0, 1024*1024, 0},
  {"myisam_repair_threads", OPT_MYISAM_REPAIR_THREADS,
   "Number of threads to use when repairing MyISAM tables. The value of 1 disables parallel repair.",
   (gptr*) &global_system_variables.myisam_repair_threads,
   (gptr*) &max_system_variables.myisam_repair_threads, 0,
   GET_ULONG, REQUIRED_ARG, 1, 1, ~0L, 0, 1, 0},
  {"myisam_sort_buffer_size", OPT_MYISAM_SORT_BUFFER_SIZE,
   "The buffer that is allocated when sorting the index when doing a REPAIR or when creating indexes with CREATE INDEX or ALTER TABLE.",
   (gptr*) &global_system_variables.myisam_sort_buff_size,
   (gptr*) &max_system_variables.myisam_sort_buff_size, 0,
   GET_ULONG, REQUIRED_ARG, 8192*1024, 4, ~0L, 0, 1, 0},
  {"net_buffer_length", OPT_NET_BUFFER_LENGTH,
   "Buffer length for TCP/IP and socket communication.",
   (gptr*) &global_system_variables.net_buffer_length,
   (gptr*) &max_system_variables.net_buffer_length, 0, GET_ULONG,
   REQUIRED_ARG, 16384, 1024, 1024*1024L, 0, 1024, 0},
  {"net_read_timeout", OPT_NET_READ_TIMEOUT,
   "Number of seconds to wait for more data from a connection before aborting the read.",
   (gptr*) &global_system_variables.net_read_timeout,
   (gptr*) &max_system_variables.net_read_timeout, 0, GET_ULONG,
   REQUIRED_ARG, NET_READ_TIMEOUT, 1, LONG_TIMEOUT, 0, 1, 0},
  {"net_retry_count", OPT_NET_RETRY_COUNT,
   "If a read on a communication port is interrupted, retry this many times before giving up.",
   (gptr*) &global_system_variables.net_retry_count,
   (gptr*) &max_system_variables.net_retry_count,0,
   GET_ULONG, REQUIRED_ARG, MYSQLD_NET_RETRY_COUNT, 1, ~0L, 0, 1, 0},
  {"net_write_timeout", OPT_NET_WRITE_TIMEOUT,
   "Number of seconds to wait for a block to be written to a connection  before aborting the write.",
   (gptr*) &global_system_variables.net_write_timeout,
   (gptr*) &max_system_variables.net_write_timeout, 0, GET_ULONG,
   REQUIRED_ARG, NET_WRITE_TIMEOUT, 1, LONG_TIMEOUT, 0, 1, 0},
  {"open_files_limit", OPT_OPEN_FILES_LIMIT,
   "If this is not 0, then mysqld will use this value to reserve file descriptors to use with setrlimit(). If this value is 0 then mysqld will reserve max_connections*5 or max_connections + table_cache*2 (whichever is larger) number of files.",
   (gptr*) &open_files_limit, (gptr*) &open_files_limit, 0, GET_ULONG,
   REQUIRED_ARG, 0, 0, OS_FILE_LIMIT, 0, 1, 0},
  {"optimizer_prune_level", OPT_OPTIMIZER_PRUNE_LEVEL,
   "Controls the heuristic(s) applied during query optimization to prune less-promising partial plans from the optimizer search space. Meaning: 0 - do not apply any heuristic, thus perform exhaustive search; 1 - prune plans based on number of retrieved rows.",
   (gptr*) &global_system_variables.optimizer_prune_level,
   (gptr*) &max_system_variables.optimizer_prune_level,
   0, GET_ULONG, OPT_ARG, 1, 0, 1, 0, 1, 0},
  {"optimizer_search_depth", OPT_OPTIMIZER_SEARCH_DEPTH,
   "Maximum depth of search performed by the query optimizer. Values larger than the number of relations in a query result in better query plans, but take longer to compile a query. Smaller values than the number of tables in a relation result in faster optimization, but may produce very bad query plans. If set to 0, the system will automatically pick a reasonable value; if set to MAX_TABLES+2, the optimizer will switch to the original find_best (used for testing/comparison).",
   (gptr*) &global_system_variables.optimizer_search_depth,
   (gptr*) &max_system_variables.optimizer_search_depth,
   0, GET_ULONG, OPT_ARG, MAX_TABLES+1, 0, MAX_TABLES+2, 0, 1, 0},
   {"preload_buffer_size", OPT_PRELOAD_BUFFER_SIZE,
    "The size of the buffer that is allocated when preloading indexes",
    (gptr*) &global_system_variables.preload_buff_size,
    (gptr*) &max_system_variables.preload_buff_size, 0, GET_ULONG,
    REQUIRED_ARG, 32*1024L, 1024, 1024*1024*1024L, 0, 1, 0},
  {"query_alloc_block_size", OPT_QUERY_ALLOC_BLOCK_SIZE,
   "Allocation block size for query parsing and execution",
   (gptr*) &global_system_variables.query_alloc_block_size,
   (gptr*) &max_system_variables.query_alloc_block_size, 0, GET_ULONG,
   REQUIRED_ARG, QUERY_ALLOC_BLOCK_SIZE, 1024, ~0L, 0, 1024, 0},
#ifdef HAVE_QUERY_CACHE
  {"query_cache_limit", OPT_QUERY_CACHE_LIMIT,
   "Don't cache results that are bigger than this.",
   (gptr*) &query_cache_limit, (gptr*) &query_cache_limit, 0, GET_ULONG,
   REQUIRED_ARG, 1024*1024L, 0, (longlong) ULONG_MAX, 0, 1, 0},
  {"query_cache_min_res_unit", OPT_QUERY_CACHE_MIN_RES_UNIT,
   "minimal size of unit in wich space for results is allocated (last unit will be trimed after writing all result data.",
   (gptr*) &query_cache_min_res_unit, (gptr*) &query_cache_min_res_unit,
   0, GET_ULONG, REQUIRED_ARG, QUERY_CACHE_MIN_RESULT_DATA_SIZE,
   0, (longlong) ULONG_MAX, 0, 1, 0},
#endif /*HAVE_QUERY_CACHE*/
  {"query_cache_size", OPT_QUERY_CACHE_SIZE,
   "The memory allocated to store results from old queries.",
   (gptr*) &query_cache_size, (gptr*) &query_cache_size, 0, GET_ULONG,
   REQUIRED_ARG, 0, 0, (longlong) ULONG_MAX, 0, 1024, 0},
#ifdef HAVE_QUERY_CACHE
  {"query_cache_type", OPT_QUERY_CACHE_TYPE,
   "0 = OFF = Don't cache or retrieve results. 1 = ON = Cache all results except SELECT SQL_NO_CACHE ... queries. 2 = DEMAND = Cache only SELECT SQL_CACHE ... queries.",
   (gptr*) &global_system_variables.query_cache_type,
   (gptr*) &max_system_variables.query_cache_type,
   0, GET_ULONG, REQUIRED_ARG, 1, 0, 2, 0, 1, 0},
  {"query_cache_wlock_invalidate", OPT_QUERY_CACHE_WLOCK_INVALIDATE,
   "Invalidate queries in query cache on LOCK for write",
   (gptr*) &global_system_variables.query_cache_wlock_invalidate,
   (gptr*) &max_system_variables.query_cache_wlock_invalidate,
   0, GET_BOOL, NO_ARG, 0, 0, 1, 0, 1, 0},
#endif /*HAVE_QUERY_CACHE*/
  {"query_prealloc_size", OPT_QUERY_PREALLOC_SIZE,
   "Persistent buffer for query parsing and execution",
   (gptr*) &global_system_variables.query_prealloc_size,
   (gptr*) &max_system_variables.query_prealloc_size, 0, GET_ULONG,
   REQUIRED_ARG, QUERY_ALLOC_PREALLOC_SIZE, 16384, ~0L, 0, 1024, 0},
  {"range_alloc_block_size", OPT_RANGE_ALLOC_BLOCK_SIZE,
   "Allocation block size for storing ranges during optimization",
   (gptr*) &global_system_variables.range_alloc_block_size,
   (gptr*) &max_system_variables.range_alloc_block_size, 0, GET_ULONG,
   REQUIRED_ARG, RANGE_ALLOC_BLOCK_SIZE, 4096, ~0L, 0, 1024, 0},
  {"read_buffer_size", OPT_RECORD_BUFFER,
   "Each thread that does a sequential scan allocates a buffer of this size for each table it scans. If you do many sequential scans, you may want to increase this value.",
   (gptr*) &global_system_variables.read_buff_size,
   (gptr*) &max_system_variables.read_buff_size,0, GET_ULONG, REQUIRED_ARG,
   128*1024L, IO_SIZE*2+MALLOC_OVERHEAD, ~0L, MALLOC_OVERHEAD, IO_SIZE, 0},
  {"read_only", OPT_READONLY,
   "Make all tables readonly, with the exception for replication (slave) threads and users with the SUPER privilege",
   (gptr*) &opt_readonly,
   (gptr*) &opt_readonly,
   0, GET_BOOL, NO_ARG, 0, 0, 1, 0, 1, 0},
  {"read_rnd_buffer_size", OPT_RECORD_RND_BUFFER,
   "When reading rows in sorted order after a sort, the rows are read through this buffer to avoid a disk seeks. If not set, then it's set to the value of record_buffer.",
   (gptr*) &global_system_variables.read_rnd_buff_size,
   (gptr*) &max_system_variables.read_rnd_buff_size, 0,
   GET_ULONG, REQUIRED_ARG, 256*1024L, IO_SIZE*2+MALLOC_OVERHEAD,
   ~0L, MALLOC_OVERHEAD, IO_SIZE, 0},
  {"div_precision_increment", OPT_DIV_PRECINCREMENT,
   "Precision of the result of '/' operator will be increased on that value.",
   (gptr*) &global_system_variables.div_precincrement,
   (gptr*) &max_system_variables.div_precincrement, 0, GET_ULONG,
   REQUIRED_ARG, 4, 0, DECIMAL_MAX_SCALE, 0, 0, 0},
  {"record_buffer", OPT_RECORD_BUFFER,
   "Alias for read_buffer_size",
   (gptr*) &global_system_variables.read_buff_size,
   (gptr*) &max_system_variables.read_buff_size,0, GET_ULONG, REQUIRED_ARG,
   128*1024L, IO_SIZE*2+MALLOC_OVERHEAD, ~0L, MALLOC_OVERHEAD, IO_SIZE, 0},
#ifdef HAVE_REPLICATION
  {"relay_log_purge", OPT_RELAY_LOG_PURGE,
   "0 = do not purge relay logs. 1 = purge them as soon as they are no more needed.",
   (gptr*) &relay_log_purge,
   (gptr*) &relay_log_purge, 0, GET_BOOL, NO_ARG,
   1, 0, 1, 0, 1, 0},
  {"relay_log_space_limit", OPT_RELAY_LOG_SPACE_LIMIT,
   "Maximum space to use for all relay logs.",
   (gptr*) &relay_log_space_limit,
   (gptr*) &relay_log_space_limit, 0, GET_ULL, REQUIRED_ARG, 0L, 0L,
   (longlong) ULONG_MAX, 0, 1, 0},
  {"slave_compressed_protocol", OPT_SLAVE_COMPRESSED_PROTOCOL,
   "Use compression on master/slave protocol.",
   (gptr*) &opt_slave_compressed_protocol,
   (gptr*) &opt_slave_compressed_protocol,
   0, GET_BOOL, NO_ARG, 0, 0, 1, 0, 1, 0},
  {"slave_net_timeout", OPT_SLAVE_NET_TIMEOUT,
   "Number of seconds to wait for more data from a master/slave connection before aborting the read.",
   (gptr*) &slave_net_timeout, (gptr*) &slave_net_timeout, 0,
   GET_ULONG, REQUIRED_ARG, SLAVE_NET_TIMEOUT, 1, LONG_TIMEOUT, 0, 1, 0},
  {"slave_transaction_retries", OPT_SLAVE_TRANS_RETRIES,
   "Number of times the slave SQL thread will retry a transaction in case "
   "it failed with a deadlock or elapsed lock wait timeout, "
   "before giving up and stopping.",
   (gptr*) &slave_trans_retries, (gptr*) &slave_trans_retries, 0,
   GET_ULONG, REQUIRED_ARG, 10L, 0L, (longlong) ULONG_MAX, 0, 1, 0},
#endif /* HAVE_REPLICATION */
  {"slow_launch_time", OPT_SLOW_LAUNCH_TIME,
   "If creating the thread takes longer than this value (in seconds), the Slow_launch_threads counter will be incremented.",
   (gptr*) &slow_launch_time, (gptr*) &slow_launch_time, 0, GET_ULONG,
   REQUIRED_ARG, 2L, 0L, LONG_TIMEOUT, 0, 1, 0},
  {"sort_buffer_size", OPT_SORT_BUFFER,
   "Each thread that needs to do a sort allocates a buffer of this size.",
   (gptr*) &global_system_variables.sortbuff_size,
   (gptr*) &max_system_variables.sortbuff_size, 0, GET_ULONG, REQUIRED_ARG,
   MAX_SORT_MEMORY, MIN_SORT_MEMORY+MALLOC_OVERHEAD*2, ~0L, MALLOC_OVERHEAD,
   1, 0},
#ifdef HAVE_BERKELEY_DB
  {"sync-bdb-logs", OPT_BDB_SYNC,
   "Synchronously flush Berkeley DB logs. Enabled by default",
   (gptr*) &opt_sync_bdb_logs, (gptr*) &opt_sync_bdb_logs, 0, GET_BOOL,
   NO_ARG, 1, 0, 0, 0, 0, 0},
#endif /* HAVE_BERKELEY_DB */
  {"sync-binlog", OPT_SYNC_BINLOG,
   "Synchronously flush binary log to disk after every #th event. "
   "Use 0 (default) to disable synchronous flushing.",
   (gptr*) &sync_binlog_period, (gptr*) &sync_binlog_period, 0, GET_ULONG,
   REQUIRED_ARG, 0, 0, ~0L, 0, 1, 0},
  {"sync-frm", OPT_SYNC_FRM, "Sync .frm to disk on create. Enabled by default.",
   (gptr*) &opt_sync_frm, (gptr*) &opt_sync_frm, 0, GET_BOOL, NO_ARG, 1, 0,
   0, 0, 0, 0},
#ifdef HAVE_REPLICATION
  {"sync-replication", OPT_SYNC_REPLICATION,
   "Enable synchronous replication.",
   (gptr*) &global_system_variables.sync_replication,
   (gptr*) &global_system_variables.sync_replication,
   0, GET_ULONG, REQUIRED_ARG, 0, 0, 1, 0, 1, 0},
  {"sync-replication-slave-id", OPT_SYNC_REPLICATION_SLAVE_ID,
   "Synchronous replication is wished for this slave.",
   (gptr*) &global_system_variables.sync_replication_slave_id,
   (gptr*) &global_system_variables.sync_replication_slave_id,
   0, GET_ULONG, REQUIRED_ARG, 0, 0, ~0L, 0, 1, 0},
  {"sync-replication-timeout", OPT_SYNC_REPLICATION_TIMEOUT,
   "Synchronous replication timeout.",
   (gptr*) &global_system_variables.sync_replication_timeout,
   (gptr*) &global_system_variables.sync_replication_timeout,
   0, GET_ULONG, REQUIRED_ARG, 10, 0, ~0L, 0, 1, 0},
#endif /* HAVE_REPLICATION */
  {"table_cache", OPT_TABLE_CACHE,
   "The number of open tables for all threads.", (gptr*) &table_cache_size,
   (gptr*) &table_cache_size, 0, GET_ULONG, REQUIRED_ARG, 64, 1, 512*1024L,
   0, 1, 0},
  {"thread_cache_size", OPT_THREAD_CACHE_SIZE,
   "How many threads we should keep in a cache for reuse.",
   (gptr*) &thread_cache_size, (gptr*) &thread_cache_size, 0, GET_ULONG,
   REQUIRED_ARG, 0, 0, 16384, 0, 1, 0},
  {"thread_concurrency", OPT_THREAD_CONCURRENCY,
   "Permits the application to give the threads system a hint for the desired number of threads that should be run at the same time.",
   (gptr*) &concurrency, (gptr*) &concurrency, 0, GET_ULONG, REQUIRED_ARG,
   DEFAULT_CONCURRENCY, 1, 512, 0, 1, 0},
  {"thread_stack", OPT_THREAD_STACK,
   "The stack size for each thread.", (gptr*) &thread_stack,
   (gptr*) &thread_stack, 0, GET_ULONG, REQUIRED_ARG,DEFAULT_THREAD_STACK,
   1024L*128L, ~0L, 0, 1024, 0},
  { "time_format", OPT_TIME_FORMAT,
    "The TIME format (for future).",
    (gptr*) &opt_date_time_formats[MYSQL_TIMESTAMP_TIME],
    (gptr*) &opt_date_time_formats[MYSQL_TIMESTAMP_TIME],
    0, GET_STR, REQUIRED_ARG, 0, 0, 0, 0, 0, 0},
  {"tmp_table_size", OPT_TMP_TABLE_SIZE,
   "If an in-memory temporary table exceeds this size, MySQL will automatically convert it to an on-disk MyISAM table.",
   (gptr*) &global_system_variables.tmp_table_size,
   (gptr*) &max_system_variables.tmp_table_size, 0, GET_ULONG,
   REQUIRED_ARG, 32*1024*1024L, 1024, ~0L, 0, 1, 0},
  {"transaction_alloc_block_size", OPT_TRANS_ALLOC_BLOCK_SIZE,
   "Allocation block size for transactions to be stored in binary log",
   (gptr*) &global_system_variables.trans_alloc_block_size,
   (gptr*) &max_system_variables.trans_alloc_block_size, 0, GET_ULONG,
   REQUIRED_ARG, QUERY_ALLOC_BLOCK_SIZE, 1024, ~0L, 0, 1024, 0},
  {"transaction_prealloc_size", OPT_TRANS_PREALLOC_SIZE,
   "Persistent buffer for transactions to be stored in binary log",
   (gptr*) &global_system_variables.trans_prealloc_size,
   (gptr*) &max_system_variables.trans_prealloc_size, 0, GET_ULONG,
   REQUIRED_ARG, TRANS_ALLOC_PREALLOC_SIZE, 1024, ~0L, 0, 1024, 0},
  {"updatable_views_with_limit", OPT_UPDATABLE_VIEWS_WITH_LIMIT,
   "1 = YES = Don't issue an error message (warning only) if a VIEW without presence of a key of the underlying table is used in queries with a LIMIT clause for updating. 0 = NO = Prohibit update of a VIEW, which does not contain a key of the underlying table and the query uses a LIMIT clause (usually get from GUI tools).",
   (gptr*) &global_system_variables.updatable_views_with_limit,
   (gptr*) &max_system_variables.updatable_views_with_limit,
   0, GET_ULONG, REQUIRED_ARG, 1, 0, 1, 0, 1, 0},
  {"wait_timeout", OPT_WAIT_TIMEOUT,
   "The number of seconds the server waits for activity on a connection before closing it.",
   (gptr*) &global_system_variables.net_wait_timeout,
   (gptr*) &max_system_variables.net_wait_timeout, 0, GET_ULONG,
   REQUIRED_ARG, NET_WAIT_TIMEOUT, 1, IF_WIN(INT_MAX32/1000, LONG_TIMEOUT),
   0, 1, 0},
  {0, 0, 0, 0, 0, 0, GET_NO_ARG, NO_ARG, 0, 0, 0, 0, 0, 0}
};


struct show_var_st status_vars[]= {
  {"Aborted_clients",          (char*) &aborted_threads,        SHOW_LONG},
  {"Aborted_connects",         (char*) &aborted_connects,       SHOW_LONG},
  {"Binlog_cache_disk_use",    (char*) &binlog_cache_disk_use,  SHOW_LONG},
  {"Binlog_cache_use",         (char*) &binlog_cache_use,       SHOW_LONG},
  {"Bytes_received",           (char*) offsetof(STATUS_VAR, bytes_received), SHOW_LONG_STATUS},
  {"Bytes_sent",               (char*) offsetof(STATUS_VAR, bytes_sent), SHOW_LONG_STATUS},
  {"Com_admin_commands",       (char*) offsetof(STATUS_VAR, com_other), SHOW_LONG_STATUS},
  {"Com_alter_db",	       (char*) offsetof(STATUS_VAR, com_stat[(uint) SQLCOM_ALTER_DB]), SHOW_LONG_STATUS},
  {"Com_alter_table",	       (char*) offsetof(STATUS_VAR, com_stat[(uint) SQLCOM_ALTER_TABLE]), SHOW_LONG_STATUS},
  {"Com_analyze",	       (char*) offsetof(STATUS_VAR, com_stat[(uint) SQLCOM_ANALYZE]), SHOW_LONG_STATUS},
  {"Com_backup_table",	       (char*) offsetof(STATUS_VAR, com_stat[(uint) SQLCOM_BACKUP_TABLE]), SHOW_LONG_STATUS},
  {"Com_begin",		       (char*) offsetof(STATUS_VAR, com_stat[(uint) SQLCOM_BEGIN]), SHOW_LONG_STATUS},
  {"Com_change_db",	       (char*) offsetof(STATUS_VAR, com_stat[(uint) SQLCOM_CHANGE_DB]), SHOW_LONG_STATUS},
  {"Com_change_master",	       (char*) offsetof(STATUS_VAR, com_stat[(uint) SQLCOM_CHANGE_MASTER]), SHOW_LONG_STATUS},
  {"Com_check",		       (char*) offsetof(STATUS_VAR, com_stat[(uint) SQLCOM_CHECK]), SHOW_LONG_STATUS},
  {"Com_checksum",	       (char*) offsetof(STATUS_VAR, com_stat[(uint) SQLCOM_CHECKSUM]), SHOW_LONG_STATUS},
  {"Com_commit",	       (char*) offsetof(STATUS_VAR, com_stat[(uint) SQLCOM_COMMIT]), SHOW_LONG_STATUS},
  {"Com_create_db",	       (char*) offsetof(STATUS_VAR, com_stat[(uint) SQLCOM_CREATE_DB]), SHOW_LONG_STATUS},
  {"Com_create_function",      (char*) offsetof(STATUS_VAR, com_stat[(uint) SQLCOM_CREATE_FUNCTION]), SHOW_LONG_STATUS},
  {"Com_create_index",	       (char*) offsetof(STATUS_VAR, com_stat[(uint) SQLCOM_CREATE_INDEX]), SHOW_LONG_STATUS},
  {"Com_create_table",	       (char*) offsetof(STATUS_VAR, com_stat[(uint) SQLCOM_CREATE_TABLE]), SHOW_LONG_STATUS},
  {"Com_dealloc_sql",          (char*) offsetof(STATUS_VAR, com_stat[(uint) SQLCOM_DEALLOCATE_PREPARE]), SHOW_LONG_STATUS},
  {"Com_delete",	       (char*) offsetof(STATUS_VAR, com_stat[(uint) SQLCOM_DELETE]), SHOW_LONG_STATUS},
  {"Com_delete_multi",	       (char*) offsetof(STATUS_VAR, com_stat[(uint) SQLCOM_DELETE_MULTI]), SHOW_LONG_STATUS},
  {"Com_do",                   (char*) offsetof(STATUS_VAR, com_stat[(uint) SQLCOM_DO]), SHOW_LONG_STATUS},
  {"Com_drop_db",	       (char*) offsetof(STATUS_VAR, com_stat[(uint) SQLCOM_DROP_DB]), SHOW_LONG_STATUS},
  {"Com_drop_function",	       (char*) offsetof(STATUS_VAR, com_stat[(uint) SQLCOM_DROP_FUNCTION]), SHOW_LONG_STATUS},
  {"Com_drop_index",	       (char*) offsetof(STATUS_VAR, com_stat[(uint) SQLCOM_DROP_INDEX]), SHOW_LONG_STATUS},
  {"Com_drop_table",	       (char*) offsetof(STATUS_VAR, com_stat[(uint) SQLCOM_DROP_TABLE]), SHOW_LONG_STATUS},
  {"Com_drop_user",	       (char*) offsetof(STATUS_VAR, com_stat[(uint) SQLCOM_DROP_USER]), SHOW_LONG_STATUS},
  {"Com_execute_sql",          (char*) offsetof(STATUS_VAR, com_stat[(uint) SQLCOM_EXECUTE]), SHOW_LONG_STATUS}, 
  {"Com_flush",		       (char*) offsetof(STATUS_VAR, com_stat[(uint) SQLCOM_FLUSH]), SHOW_LONG_STATUS},
  {"Com_grant",		       (char*) offsetof(STATUS_VAR, com_stat[(uint) SQLCOM_GRANT]), SHOW_LONG_STATUS},
  {"Com_ha_close",	       (char*) offsetof(STATUS_VAR, com_stat[(uint) SQLCOM_HA_CLOSE]), SHOW_LONG_STATUS},
  {"Com_ha_open",	       (char*) offsetof(STATUS_VAR, com_stat[(uint) SQLCOM_HA_OPEN]), SHOW_LONG_STATUS},
  {"Com_ha_read",	       (char*) offsetof(STATUS_VAR, com_stat[(uint) SQLCOM_HA_READ]), SHOW_LONG_STATUS},
  {"Com_help",                 (char*) offsetof(STATUS_VAR, com_stat[(uint) SQLCOM_HELP]), SHOW_LONG_STATUS},
  {"Com_insert",	       (char*) offsetof(STATUS_VAR, com_stat[(uint) SQLCOM_INSERT]), SHOW_LONG_STATUS},
  {"Com_insert_select",	       (char*) offsetof(STATUS_VAR, com_stat[(uint) SQLCOM_INSERT_SELECT]), SHOW_LONG_STATUS},
  {"Com_kill",		       (char*) offsetof(STATUS_VAR, com_stat[(uint) SQLCOM_KILL]), SHOW_LONG_STATUS},
  {"Com_load",		       (char*) offsetof(STATUS_VAR, com_stat[(uint) SQLCOM_LOAD]), SHOW_LONG_STATUS},
  {"Com_load_master_data",     (char*) offsetof(STATUS_VAR, com_stat[(uint) SQLCOM_LOAD_MASTER_DATA]), SHOW_LONG_STATUS},
  {"Com_load_master_table",    (char*) offsetof(STATUS_VAR, com_stat[(uint) SQLCOM_LOAD_MASTER_TABLE]), SHOW_LONG_STATUS},
  {"Com_lock_tables",	       (char*) offsetof(STATUS_VAR, com_stat[(uint) SQLCOM_LOCK_TABLES]), SHOW_LONG_STATUS},
  {"Com_optimize",	       (char*) offsetof(STATUS_VAR, com_stat[(uint) SQLCOM_OPTIMIZE]), SHOW_LONG_STATUS},
  {"Com_preload_keys",	       (char*) offsetof(STATUS_VAR, com_stat[(uint) SQLCOM_PRELOAD_KEYS]), SHOW_LONG_STATUS},
  {"Com_prepare_sql",          (char*) offsetof(STATUS_VAR, com_stat[(uint) SQLCOM_PREPARE]), SHOW_LONG_STATUS},
  {"Com_purge",		       (char*) offsetof(STATUS_VAR, com_stat[(uint) SQLCOM_PURGE]), SHOW_LONG_STATUS},
  {"Com_purge_before_date",    (char*) offsetof(STATUS_VAR, com_stat[(uint) SQLCOM_PURGE_BEFORE]), SHOW_LONG_STATUS},
  {"Com_rename_table",	       (char*) offsetof(STATUS_VAR, com_stat[(uint) SQLCOM_RENAME_TABLE]), SHOW_LONG_STATUS},
  {"Com_repair",	       (char*) offsetof(STATUS_VAR, com_stat[(uint) SQLCOM_REPAIR]), SHOW_LONG_STATUS},
  {"Com_replace",	       (char*) offsetof(STATUS_VAR, com_stat[(uint) SQLCOM_REPLACE]), SHOW_LONG_STATUS},
  {"Com_replace_select",       (char*) offsetof(STATUS_VAR, com_stat[(uint) SQLCOM_REPLACE_SELECT]), SHOW_LONG_STATUS},
  {"Com_reset",		       (char*) offsetof(STATUS_VAR, com_stat[(uint) SQLCOM_RESET]), SHOW_LONG_STATUS},
  {"Com_restore_table",	       (char*) offsetof(STATUS_VAR, com_stat[(uint) SQLCOM_RESTORE_TABLE]), SHOW_LONG_STATUS},
  {"Com_revoke",	       (char*) offsetof(STATUS_VAR, com_stat[(uint) SQLCOM_REVOKE]), SHOW_LONG_STATUS},
  {"Com_revoke_all",	       (char*) offsetof(STATUS_VAR, com_stat[(uint) SQLCOM_REVOKE_ALL]), SHOW_LONG_STATUS},
  {"Com_rollback",	       (char*) offsetof(STATUS_VAR, com_stat[(uint) SQLCOM_ROLLBACK]), SHOW_LONG_STATUS},
  {"Com_savepoint",	       (char*) offsetof(STATUS_VAR, com_stat[(uint) SQLCOM_SAVEPOINT]), SHOW_LONG_STATUS},
  {"Com_select",	       (char*) offsetof(STATUS_VAR, com_stat[(uint) SQLCOM_SELECT]), SHOW_LONG_STATUS},
  {"Com_set_option",	       (char*) offsetof(STATUS_VAR, com_stat[(uint) SQLCOM_SET_OPTION]), SHOW_LONG_STATUS},
  {"Com_show_binlogs",	       (char*) offsetof(STATUS_VAR, com_stat[(uint) SQLCOM_SHOW_BINLOGS]), SHOW_LONG_STATUS},
  {"Com_show_binlog_events",   (char*) offsetof(STATUS_VAR, com_stat[(uint) SQLCOM_SHOW_BINLOG_EVENTS]), SHOW_LONG_STATUS},
  {"Com_show_charsets",	       (char*) offsetof(STATUS_VAR, com_stat[(uint) SQLCOM_SHOW_CHARSETS]), SHOW_LONG_STATUS},
  {"Com_show_collations",      (char*) offsetof(STATUS_VAR, com_stat[(uint) SQLCOM_SHOW_COLLATIONS]), SHOW_LONG_STATUS},
  {"Com_show_column_types",    (char*) offsetof(STATUS_VAR, com_stat[(uint) SQLCOM_SHOW_COLUMN_TYPES]), SHOW_LONG_STATUS},
  {"Com_show_create_table",    (char*) offsetof(STATUS_VAR, com_stat[(uint) SQLCOM_SHOW_CREATE]), SHOW_LONG_STATUS},
  {"Com_show_create_db",       (char*) offsetof(STATUS_VAR, com_stat[(uint) SQLCOM_SHOW_CREATE_DB]), SHOW_LONG_STATUS},
  {"Com_show_databases",       (char*) offsetof(STATUS_VAR, com_stat[(uint) SQLCOM_SHOW_DATABASES]), SHOW_LONG_STATUS},
  {"Com_show_errors",	       (char*) offsetof(STATUS_VAR, com_stat[(uint) SQLCOM_SHOW_ERRORS]), SHOW_LONG_STATUS},
  {"Com_show_fields",	       (char*) offsetof(STATUS_VAR, com_stat[(uint) SQLCOM_SHOW_FIELDS]), SHOW_LONG_STATUS},
  {"Com_show_grants",	       (char*) offsetof(STATUS_VAR, com_stat[(uint) SQLCOM_SHOW_GRANTS]), SHOW_LONG_STATUS},
  {"Com_show_innodb_status",   (char*) offsetof(STATUS_VAR, com_stat[(uint) SQLCOM_SHOW_INNODB_STATUS]), SHOW_LONG_STATUS},
  {"Com_show_keys",	       (char*) offsetof(STATUS_VAR, com_stat[(uint) SQLCOM_SHOW_KEYS]), SHOW_LONG_STATUS},
  {"Com_show_logs",	       (char*) offsetof(STATUS_VAR, com_stat[(uint) SQLCOM_SHOW_LOGS]), SHOW_LONG_STATUS},
  {"Com_show_master_status",   (char*) offsetof(STATUS_VAR, com_stat[(uint) SQLCOM_SHOW_MASTER_STAT]), SHOW_LONG_STATUS},
  {"Com_show_new_master",      (char*) offsetof(STATUS_VAR, com_stat[(uint) SQLCOM_SHOW_NEW_MASTER]), SHOW_LONG_STATUS},
  {"Com_show_open_tables",     (char*) offsetof(STATUS_VAR, com_stat[(uint) SQLCOM_SHOW_OPEN_TABLES]), SHOW_LONG_STATUS},
  {"Com_show_privileges",      (char*) offsetof(STATUS_VAR, com_stat[(uint) SQLCOM_SHOW_PRIVILEGES]), SHOW_LONG_STATUS},
  {"Com_show_processlist",     (char*) offsetof(STATUS_VAR, com_stat[(uint) SQLCOM_SHOW_PROCESSLIST]), SHOW_LONG_STATUS},
  {"Com_show_slave_hosts",     (char*) offsetof(STATUS_VAR, com_stat[(uint) SQLCOM_SHOW_SLAVE_HOSTS]), SHOW_LONG_STATUS},
  {"Com_show_slave_status",    (char*) offsetof(STATUS_VAR, com_stat[(uint) SQLCOM_SHOW_SLAVE_STAT]), SHOW_LONG_STATUS},
  {"Com_show_status",	       (char*) offsetof(STATUS_VAR, com_stat[(uint) SQLCOM_SHOW_STATUS]), SHOW_LONG_STATUS},
  {"Com_show_storage_engines", (char*) offsetof(STATUS_VAR, com_stat[(uint) SQLCOM_SHOW_STORAGE_ENGINES]), SHOW_LONG_STATUS},
  {"Com_show_tables",	       (char*) offsetof(STATUS_VAR, com_stat[(uint) SQLCOM_SHOW_TABLES]), SHOW_LONG_STATUS},
  {"Com_show_variables",       (char*) offsetof(STATUS_VAR, com_stat[(uint) SQLCOM_SHOW_VARIABLES]), SHOW_LONG_STATUS},
  {"Com_show_warnings",        (char*) offsetof(STATUS_VAR, com_stat[(uint) SQLCOM_SHOW_WARNS]), SHOW_LONG_STATUS},
  {"Com_slave_start",	       (char*) offsetof(STATUS_VAR, com_stat[(uint) SQLCOM_SLAVE_START]), SHOW_LONG_STATUS},
  {"Com_slave_stop",	       (char*) offsetof(STATUS_VAR, com_stat[(uint) SQLCOM_SLAVE_STOP]), SHOW_LONG_STATUS},
  {"Com_truncate",	       (char*) offsetof(STATUS_VAR, com_stat[(uint) SQLCOM_TRUNCATE]), SHOW_LONG_STATUS},
  {"Com_unlock_tables",	       (char*) offsetof(STATUS_VAR, com_stat[(uint) SQLCOM_UNLOCK_TABLES]), SHOW_LONG_STATUS},
  {"Com_update",	       (char*) offsetof(STATUS_VAR, com_stat[(uint) SQLCOM_UPDATE]), SHOW_LONG_STATUS},
  {"Com_update_multi",	       (char*) offsetof(STATUS_VAR, com_stat[(uint) SQLCOM_UPDATE_MULTI]), SHOW_LONG_STATUS},
  {"Com_xa_commit",            (char*) offsetof(STATUS_VAR, com_stat[(uint) SQLCOM_XA_COMMIT]),SHOW_LONG_STATUS},
  {"Com_xa_end",               (char*) offsetof(STATUS_VAR, com_stat[(uint) SQLCOM_XA_END]),SHOW_LONG_STATUS},
  {"Com_xa_prepare",           (char*) offsetof(STATUS_VAR, com_stat[(uint) SQLCOM_XA_PREPARE]),SHOW_LONG_STATUS},
  {"Com_xa_recover",           (char*) offsetof(STATUS_VAR, com_stat[(uint) SQLCOM_XA_RECOVER]),SHOW_LONG_STATUS},
  {"Com_xa_rollback",          (char*) offsetof(STATUS_VAR, com_stat[(uint) SQLCOM_XA_ROLLBACK]),SHOW_LONG_STATUS},
  {"Com_xa_start",             (char*) offsetof(STATUS_VAR, com_stat[(uint) SQLCOM_XA_START]),SHOW_LONG_STATUS},
  {"Connections",              (char*) &thread_id,              SHOW_LONG_CONST},
  {"Created_tmp_disk_tables",  (char*) offsetof(STATUS_VAR, created_tmp_disk_tables), SHOW_LONG_STATUS},
  {"Created_tmp_files",	       (char*) &my_tmp_file_created,	SHOW_LONG},
  {"Created_tmp_tables",       (char*) offsetof(STATUS_VAR, created_tmp_tables), SHOW_LONG_STATUS},
  {"Delayed_errors",           (char*) &delayed_insert_errors,  SHOW_LONG},
  {"Delayed_insert_threads",   (char*) &delayed_insert_threads, SHOW_LONG_CONST},
  {"Delayed_writes",           (char*) &delayed_insert_writes,  SHOW_LONG},
  {"Flush_commands",           (char*) &refresh_version,        SHOW_LONG_CONST},
  {"Handler_commit",           (char*) offsetof(STATUS_VAR, ha_commit_count), SHOW_LONG_STATUS},
  {"Handler_delete",           (char*) offsetof(STATUS_VAR, ha_delete_count), SHOW_LONG_STATUS},
  {"Handler_discover",         (char*) offsetof(STATUS_VAR, ha_discover_count), SHOW_LONG_STATUS},
  {"Handler_prepare",          (char*) offsetof(STATUS_VAR, ha_prepare_count),  SHOW_LONG_STATUS},
  {"Handler_read_first",       (char*) offsetof(STATUS_VAR, ha_read_first_count), SHOW_LONG_STATUS},
  {"Handler_read_key",         (char*) offsetof(STATUS_VAR, ha_read_key_count), SHOW_LONG_STATUS},
  {"Handler_read_next",        (char*) offsetof(STATUS_VAR, ha_read_next_count), SHOW_LONG_STATUS},
  {"Handler_read_prev",        (char*) offsetof(STATUS_VAR, ha_read_prev_count), SHOW_LONG_STATUS},
  {"Handler_read_rnd",         (char*) offsetof(STATUS_VAR, ha_read_rnd_count), SHOW_LONG_STATUS},
  {"Handler_read_rnd_next",    (char*) offsetof(STATUS_VAR, ha_read_rnd_next_count), SHOW_LONG_STATUS},
  {"Handler_rollback",         (char*) offsetof(STATUS_VAR, ha_rollback_count), SHOW_LONG_STATUS},
  {"Handler_savepoint",        (char*) offsetof(STATUS_VAR, ha_savepoint_count), SHOW_LONG_STATUS},
  {"Handler_savepoint_rollback",(char*) offsetof(STATUS_VAR, ha_savepoint_rollback_count), SHOW_LONG_STATUS},
  {"Handler_update",           (char*) offsetof(STATUS_VAR, ha_update_count), SHOW_LONG_STATUS},
  {"Handler_write",            (char*) offsetof(STATUS_VAR, ha_write_count), SHOW_LONG_STATUS},
#ifdef HAVE_INNOBASE_DB
  {"Innodb_",                  (char*) &innodb_status_variables, SHOW_VARS},
#endif /*HAVE_INNOBASE_DB*/
  {"Key_blocks_not_flushed",   (char*) &dflt_key_cache_var.global_blocks_changed, SHOW_KEY_CACHE_LONG},
  {"Key_blocks_unused",        (char*) &dflt_key_cache_var.blocks_unused, SHOW_KEY_CACHE_CONST_LONG},
  {"Key_blocks_used",          (char*) &dflt_key_cache_var.blocks_used, SHOW_KEY_CACHE_CONST_LONG},
  {"Key_read_requests",        (char*) &dflt_key_cache_var.global_cache_r_requests, SHOW_KEY_CACHE_LONG},
  {"Key_reads",                (char*) &dflt_key_cache_var.global_cache_read, SHOW_KEY_CACHE_LONG},
  {"Key_write_requests",       (char*) &dflt_key_cache_var.global_cache_w_requests, SHOW_KEY_CACHE_LONG},
  {"Key_writes",               (char*) &dflt_key_cache_var.global_cache_write, SHOW_KEY_CACHE_LONG},
  {"Last_query_cost",          (char*) offsetof(STATUS_VAR, last_query_cost), SHOW_DOUBLE_STATUS},
  {"Max_used_connections",     (char*) &max_used_connections,  SHOW_LONG},
#ifdef HAVE_NDBCLUSTER_DB
  {"Ndb_",                     (char*) &ndb_status_variables,   SHOW_VARS},
#endif /*HAVE_NDBCLUSTER_DB*/
  {"Not_flushed_delayed_rows", (char*) &delayed_rows_in_use,    SHOW_LONG_CONST},
  {"Open_files",               (char*) &my_file_opened,         SHOW_LONG_CONST},
  {"Open_streams",             (char*) &my_stream_opened,       SHOW_LONG_CONST},
  {"Open_tables",              (char*) 0,                       SHOW_OPENTABLES},
  {"Opened_tables",            (char*) offsetof(STATUS_VAR, opened_tables), SHOW_LONG_STATUS},
#ifdef HAVE_QUERY_CACHE
  {"Qcache_free_blocks",       (char*) &query_cache.free_memory_blocks, SHOW_LONG_CONST},
  {"Qcache_free_memory",       (char*) &query_cache.free_memory, SHOW_LONG_CONST},
  {"Qcache_hits",              (char*) &query_cache.hits,       SHOW_LONG},
  {"Qcache_inserts",           (char*) &query_cache.inserts,    SHOW_LONG},
  {"Qcache_lowmem_prunes",     (char*) &query_cache.lowmem_prunes, SHOW_LONG},
  {"Qcache_not_cached",        (char*) &query_cache.refused,    SHOW_LONG},
  {"Qcache_queries_in_cache",  (char*) &query_cache.queries_in_cache, SHOW_LONG_CONST},
  {"Qcache_total_blocks",      (char*) &query_cache.total_blocks, SHOW_LONG_CONST},
#endif /*HAVE_QUERY_CACHE*/
  {"Questions",                (char*) 0,                       SHOW_QUESTION},
  {"Rpl_status",               (char*) 0,                 SHOW_RPL_STATUS},
  {"Select_full_join",         (char*) offsetof(STATUS_VAR, select_full_join_count), SHOW_LONG_STATUS},
  {"Select_full_range_join",   (char*) offsetof(STATUS_VAR, select_full_range_join_count), SHOW_LONG_STATUS},
  {"Select_range",             (char*) offsetof(STATUS_VAR, select_range_count), SHOW_LONG_STATUS},
  {"Select_range_check",       (char*) offsetof(STATUS_VAR, select_range_check_count), SHOW_LONG_STATUS},
  {"Select_scan",	       (char*) offsetof(STATUS_VAR, select_scan_count), SHOW_LONG_STATUS},
  {"Slave_open_temp_tables",   (char*) &slave_open_temp_tables, SHOW_LONG},
  {"Slave_running",            (char*) 0,                       SHOW_SLAVE_RUNNING},
  {"Slave_retried_transactions",(char*) 0,                      SHOW_SLAVE_RETRIED_TRANS},
  {"Slow_launch_threads",      (char*) &slow_launch_threads,    SHOW_LONG},
  {"Slow_queries",             (char*) offsetof(STATUS_VAR, long_query_count), SHOW_LONG_STATUS},
  {"Sort_merge_passes",	       (char*) offsetof(STATUS_VAR, filesort_merge_passes), SHOW_LONG_STATUS},
  {"Sort_range",	       (char*) offsetof(STATUS_VAR, filesort_range_count), SHOW_LONG_STATUS},
  {"Sort_rows",		       (char*) offsetof(STATUS_VAR, filesort_rows), SHOW_LONG_STATUS},
  {"Sort_scan",		       (char*) offsetof(STATUS_VAR, filesort_scan_count), SHOW_LONG_STATUS},
#ifdef HAVE_OPENSSL
  {"Ssl_accept_renegotiates",  (char*) 0, 	SHOW_SSL_CTX_SESS_ACCEPT_RENEGOTIATE},
  {"Ssl_accepts",              (char*) 0,  	SHOW_SSL_CTX_SESS_ACCEPT},
  {"Ssl_callback_cache_hits",  (char*) 0,	SHOW_SSL_CTX_SESS_CB_HITS},
  {"Ssl_cipher",               (char*) 0,  	SHOW_SSL_GET_CIPHER},
  {"Ssl_cipher_list",          (char*) 0,  	SHOW_SSL_GET_CIPHER_LIST},
  {"Ssl_client_connects",      (char*) 0,	SHOW_SSL_CTX_SESS_CONNECT},
  {"Ssl_connect_renegotiates", (char*) 0, 	SHOW_SSL_CTX_SESS_CONNECT_RENEGOTIATE},
  {"Ssl_ctx_verify_depth",     (char*) 0,	SHOW_SSL_CTX_GET_VERIFY_DEPTH},
  {"Ssl_ctx_verify_mode",      (char*) 0,	SHOW_SSL_CTX_GET_VERIFY_MODE},
  {"Ssl_default_timeout",      (char*) 0,  	SHOW_SSL_GET_DEFAULT_TIMEOUT},
  {"Ssl_finished_accepts",     (char*) 0,  	SHOW_SSL_CTX_SESS_ACCEPT_GOOD},
  {"Ssl_finished_connects",    (char*) 0,  	SHOW_SSL_CTX_SESS_CONNECT_GOOD},
  {"Ssl_session_cache_hits",   (char*) 0,	SHOW_SSL_CTX_SESS_HITS},
  {"Ssl_session_cache_misses", (char*) 0,	SHOW_SSL_CTX_SESS_MISSES},
  {"Ssl_session_cache_mode",   (char*) 0,	SHOW_SSL_CTX_GET_SESSION_CACHE_MODE},
  {"Ssl_session_cache_overflows", (char*) 0,	SHOW_SSL_CTX_SESS_CACHE_FULL},
  {"Ssl_session_cache_size",   (char*) 0,	SHOW_SSL_CTX_SESS_GET_CACHE_SIZE},
  {"Ssl_session_cache_timeouts", (char*) 0,	SHOW_SSL_CTX_SESS_TIMEOUTS},
  {"Ssl_sessions_reused",      (char*) 0,	SHOW_SSL_SESSION_REUSED},
  {"Ssl_used_session_cache_entries",(char*) 0,	SHOW_SSL_CTX_SESS_NUMBER},
  {"Ssl_verify_depth",         (char*) 0,	SHOW_SSL_GET_VERIFY_DEPTH},
  {"Ssl_verify_mode",          (char*) 0,	SHOW_SSL_GET_VERIFY_MODE},
  {"Ssl_version",   	       (char*) 0,  	SHOW_SSL_GET_VERSION},
#endif /* HAVE_OPENSSL */
  {"Table_locks_immediate",    (char*) &locks_immediate,        SHOW_LONG},
  {"Table_locks_waited",       (char*) &locks_waited,           SHOW_LONG},
  {"Tc_log_max_pages_used",    (char*) &tc_log_max_pages_used,  SHOW_LONG},
  {"Tc_log_page_size",         (char*) &tc_log_page_size,       SHOW_LONG},
  {"Tc_log_page_waits",        (char*) &tc_log_page_waits,      SHOW_LONG},
  {"Threads_cached",           (char*) &cached_thread_count,    SHOW_LONG_CONST},
  {"Threads_connected",        (char*) &thread_count,           SHOW_INT_CONST},
  {"Threads_created",	       (char*) &thread_created,		SHOW_LONG_CONST},
  {"Threads_running",          (char*) &thread_running,         SHOW_INT_CONST},
  {"Uptime",                   (char*) 0,                       SHOW_STARTTIME},
  {NullS, NullS, SHOW_LONG}
};

static void print_version(void)
{
  set_server_version();
  printf("%s  Ver %s for %s on %s (%s)\n",my_progname,
	 server_version,SYSTEM_TYPE,MACHINE_TYPE, MYSQL_COMPILATION_COMMENT);
}


static void usage(void)
{
  if (!(default_charset_info= get_charset_by_csname(default_character_set_name,
					           MY_CS_PRIMARY,
						   MYF(MY_WME))))
    exit(1);
  if (!default_collation_name)
    default_collation_name= (char*) default_charset_info->name;
  print_version();
  puts("\
Copyright (C) 2000 MySQL AB, by Monty and others\n\
This software comes with ABSOLUTELY NO WARRANTY. This is free software,\n\
and you are welcome to modify and redistribute it under the GPL license\n\n\
Starts the MySQL database server\n");

  printf("Usage: %s [OPTIONS]\n", my_progname);
  if (!opt_verbose)
    puts("\nFor more help options (several pages), use mysqld --verbose --help\n");
  else
  {
#ifdef __WIN__
  puts("NT and Win32 specific options:\n\
  --install                     Install the default service (NT)\n\
  --install-manual              Install the default service started manually (NT)\n\
  --install service_name        Install an optional service (NT)\n\
  --install-manual service_name Install an optional service started manually (NT)\n\
  --remove                      Remove the default service from the service list (NT)\n\
  --remove service_name         Remove the service_name from the service list (NT)\n\
  --enable-named-pipe           Only to be used for the	default server (NT)\n\
  --standalone                  Dummy option to start as a standalone server (NT)\
");
  puts("");
#endif
  print_defaults(MYSQL_CONFIG_NAME,load_default_groups);
  puts("");
  fix_paths();
  set_ports();

  my_print_help(my_long_options);
  my_print_variables(my_long_options);

  puts("\n\
To see what values a running MySQL server is using, type\n\
'mysqladmin variables' instead of 'mysqld --verbose --help'.\n");
  }
}


/*
  Initialize all MySQL global variables to default values

  SYNOPSIS
    mysql_init_variables()

  NOTES
    The reason to set a lot of global variables to zero is to allow one to
    restart the embedded server with a clean environment
    It's also needed on some exotic platforms where global variables are
    not set to 0 when a program starts.

    We don't need to set numeric variables refered to in my_long_options
    as these are initialized by my_getopt.
*/

static void mysql_init_variables(void)
{
  /* Things reset to zero */
  opt_skip_slave_start= opt_reckless_slave = 0;
  mysql_home[0]= pidfile_name[0]= log_error_file[0]= 0;
  opt_log= opt_update_log= opt_slow_log= 0;
  opt_bin_log= 0;
  opt_disable_networking= opt_skip_show_db=0;
  opt_logname= opt_update_logname= opt_binlog_index_name= opt_slow_logname= 0;
  opt_tc_log_file= (char *)"tc.log";      // no hostname in tc_log file name !
  opt_secure_auth= 0;
  opt_bootstrap= opt_myisam_log= 0;
  mqh_used= 0;
  segfaulted= kill_in_progress= 0;
  cleanup_done= 0;
  defaults_argv= 0;
  server_id_supplied= 0;
  test_flags= select_errors= dropping_tables= ha_open_options=0;
  thread_count= thread_running= kill_cached_threads= wake_thread=0;
  slave_open_temp_tables= 0;
  cached_thread_count= 0;
  opt_endinfo= using_udf_functions= 0;
  opt_using_transactions= using_update_log= 0;
  abort_loop= select_thread_in_use= signal_thread_in_use= 0;
  ready_to_exit= shutdown_in_progress= grant_option= 0;
  aborted_threads= aborted_connects= 0;
  delayed_insert_threads= delayed_insert_writes= delayed_rows_in_use= 0;
  delayed_insert_errors= thread_created= 0;
  specialflag= 0;
  binlog_cache_use=  binlog_cache_disk_use= 0;
  max_used_connections= slow_launch_threads = 0;
  mysqld_user= mysqld_chroot= opt_init_file= opt_bin_logname = 0;
  errmesg= 0;
  mysqld_unix_port= opt_mysql_tmpdir= my_bind_addr_str= NullS;
  bzero((gptr) &mysql_tmpdir_list, sizeof(mysql_tmpdir_list));
  bzero((char *) &global_status_var, sizeof(global_status_var));
  opt_large_pages= 0;
  
  /* Character sets */
  system_charset_info= &my_charset_utf8_general_ci;
  files_charset_info= &my_charset_utf8_general_ci;
  national_charset_info= &my_charset_utf8_general_ci;
  table_alias_charset= &my_charset_bin;

  opt_date_time_formats[0]= opt_date_time_formats[1]= opt_date_time_formats[2]= 0;

  /* Things with default values that are not zero */
  delay_key_write_options= (uint) DELAY_KEY_WRITE_ON;
  opt_specialflag= SPECIAL_ENGLISH;
  unix_sock= ip_sock= INVALID_SOCKET;
  mysql_home_ptr= mysql_home;
  pidfile_name_ptr= pidfile_name;
  log_error_file_ptr= log_error_file;
  language_ptr= language;
  mysql_data_home= mysql_real_data_home;
  thd_startup_options= (OPTION_UPDATE_LOG | OPTION_AUTO_IS_NULL |
			OPTION_BIN_LOG | OPTION_QUOTE_SHOW_CREATE |
			OPTION_SQL_NOTES);
  protocol_version= PROTOCOL_VERSION;
  what_to_log= ~ (1L << (uint) COM_TIME);
  refresh_version= flush_version= 1L;	/* Increments on each reload */
  query_id= thread_id= 1L;
  strmov(server_version, MYSQL_SERVER_VERSION);
  myisam_recover_options_str= sql_mode_str= "OFF";
  my_bind_addr = htonl(INADDR_ANY);
  threads.empty();
  thread_cache.empty();
  key_caches.empty();
  if (!(dflt_key_cache= get_or_create_key_cache(default_key_cache_base.str,
					       default_key_cache_base.length)))
    exit(1);
  multi_keycache_init(); /* set key_cache_hash.default_value = dflt_key_cache */

  /* Initialize structures that is used when processing options */
  replicate_rewrite_db.empty();
  replicate_do_db.empty();
  replicate_ignore_db.empty();
  binlog_do_db.empty();
  binlog_ignore_db.empty();

  /* Set directory paths */
  strmake(language, LANGUAGE, sizeof(language)-1);
  strmake(mysql_real_data_home, get_relative_path(DATADIR),
	  sizeof(mysql_real_data_home)-1);
  mysql_data_home_buff[0]=FN_CURLIB;	// all paths are relative from here
  mysql_data_home_buff[1]=0;

  /* Replication parameters */
  master_user= (char*) "test";
  master_password= master_host= 0;
  master_info_file= (char*) "master.info",
    relay_log_info_file= (char*) "relay-log.info";
  master_ssl_key= master_ssl_cert= master_ssl_ca= 
    master_ssl_capath= master_ssl_cipher= 0;
  report_user= report_password = report_host= 0;	/* TO BE DELETED */
  opt_relay_logname= opt_relaylog_index_name= 0;

  /* Variables in libraries */
  charsets_dir= 0;
  default_character_set_name= (char*) MYSQL_DEFAULT_CHARSET_NAME;
  default_collation_name= (char*) MYSQL_DEFAULT_COLLATION_NAME;
  sys_charset_system.value= (char*) system_charset_info->csname;


  /* Set default values for some option variables */
  global_system_variables.table_type=   DB_TYPE_MYISAM;
  global_system_variables.tx_isolation= ISO_REPEATABLE_READ;
  global_system_variables.select_limit= (ulonglong) HA_POS_ERROR;
  max_system_variables.select_limit=    (ulonglong) HA_POS_ERROR;
  global_system_variables.max_join_size= (ulonglong) HA_POS_ERROR;
  max_system_variables.max_join_size=   (ulonglong) HA_POS_ERROR;
  global_system_variables.old_passwords= 0;

  /* Variables that depends on compile options */
#ifndef DBUG_OFF
  default_dbug_option=IF_WIN("d:t:i:O,\\mysqld.trace",
			     "d:t:i:o,/tmp/mysqld.trace");
#endif
  opt_error_log= IF_WIN(1,0);
#ifdef HAVE_BERKELEY_DB
  have_berkeley_db= SHOW_OPTION_YES;
#else
  have_berkeley_db= SHOW_OPTION_NO;
#endif
#ifdef HAVE_INNOBASE_DB
  have_innodb=SHOW_OPTION_YES;
#else
  have_innodb=SHOW_OPTION_NO;
#endif
  have_isam=SHOW_OPTION_NO;
#ifdef HAVE_EXAMPLE_DB
  have_example_db= SHOW_OPTION_YES;
#else
  have_example_db= SHOW_OPTION_NO;
#endif
#ifdef HAVE_ARCHIVE_DB
  have_archive_db= SHOW_OPTION_YES;
#else
  have_archive_db= SHOW_OPTION_NO;
#endif
#ifdef HAVE_BLACKHOLE_DB
  have_blackhole_db= SHOW_OPTION_YES;
#else
  have_blackhole_db= SHOW_OPTION_NO;
#endif
#ifdef HAVE_FEDERATED_DB
  have_federated_db= SHOW_OPTION_YES;
#else
  have_federated_db= SHOW_OPTION_NO;
#endif
#ifdef HAVE_CSV_DB
  have_csv_db= SHOW_OPTION_YES;
#else
  have_csv_db= SHOW_OPTION_NO;
#endif
#ifdef HAVE_NDBCLUSTER_DB
  have_ndbcluster=SHOW_OPTION_DISABLED;
#else
  have_ndbcluster=SHOW_OPTION_NO;
#endif
#ifdef USE_RAID
  have_raid=SHOW_OPTION_YES;
#else
  have_raid=SHOW_OPTION_NO;
#endif
#ifdef HAVE_OPENSSL
  have_openssl=SHOW_OPTION_YES;
#else
  have_openssl=SHOW_OPTION_NO;
#endif
#ifdef HAVE_BROKEN_REALPATH
  have_symlink=SHOW_OPTION_NO;
#else
  have_symlink=SHOW_OPTION_YES;
#endif
#ifdef HAVE_QUERY_CACHE
  have_query_cache=SHOW_OPTION_YES;
#else
  have_query_cache=SHOW_OPTION_NO;
#endif
#ifdef HAVE_SPATIAL
  have_geometry=SHOW_OPTION_YES;
#else
  have_geometry=SHOW_OPTION_NO;
#endif
#ifdef HAVE_RTREE_KEYS
  have_rtree_keys=SHOW_OPTION_YES;
#else
  have_rtree_keys=SHOW_OPTION_NO;
#endif
#ifdef HAVE_CRYPT
  have_crypt=SHOW_OPTION_YES;
#else
  have_crypt=SHOW_OPTION_NO;
#endif
#ifdef HAVE_COMPRESS
  have_compress= SHOW_OPTION_YES;
#else
  have_compress= SHOW_OPTION_NO;
#endif
#ifdef HAVE_LIBWRAP
  libwrapName= NullS;
#endif
#ifdef HAVE_OPENSSL
  des_key_file = 0;
  ssl_acceptor_fd= 0;
#endif
#ifdef HAVE_SMEM
  shared_memory_base_name= default_shared_memory_base_name;
#endif
#if !defined(my_pthread_setprio) && !defined(HAVE_PTHREAD_SETSCHEDPARAM)
  opt_specialflag |= SPECIAL_NO_PRIOR;
#endif

#if defined(__WIN__) || defined(__NETWARE__)
  /* Allow Win32 and NetWare users to move MySQL anywhere */
  {
    char prg_dev[LIBLEN];
    my_path(prg_dev,my_progname,"mysql/bin");
    strcat(prg_dev,"/../");			// Remove 'bin' to get base dir
    cleanup_dirname(mysql_home,prg_dev);
  }
#else
  const char *tmpenv;
  if (!(tmpenv = getenv("MY_BASEDIR_VERSION")))
    tmpenv = DEFAULT_MYSQL_HOME;
  (void) strmake(mysql_home, tmpenv, sizeof(mysql_home)-1);
#endif
}


static my_bool
get_one_option(int optid, const struct my_option *opt __attribute__((unused)),
	       char *argument)
{
  switch(optid) {
  case '#':
#ifndef DBUG_OFF
    DBUG_PUSH(argument ? argument : default_dbug_option);
#endif
    opt_endinfo=1;				/* unireg: memory allocation */
    break;
  case 'a':
    global_system_variables.sql_mode= fix_sql_mode(MODE_ANSI);
    global_system_variables.tx_isolation= ISO_SERIALIZABLE;
    break;
  case 'b':
    strmake(mysql_home,argument,sizeof(mysql_home)-1);
    break;
  case 'C':
    default_collation_name= 0;
    break;
  case 'l':
    opt_log=1;
    break;
  case 'h':
    strmake(mysql_real_data_home,argument, sizeof(mysql_real_data_home)-1);
    /* Correct pointer set by my_getopt (for embedded library) */
    mysql_data_home= mysql_real_data_home;
    break;
  case 'u':
    if (!mysqld_user || !strcmp(mysqld_user, argument))
      mysqld_user= argument;
    else
      sql_print_warning("Ignoring user change to '%s' because the user was set to '%s' earlier on the command line\n", argument, mysqld_user);
    break;
  case 'L':
    strmake(language, argument, sizeof(language)-1);
    break;
#ifdef HAVE_REPLICATION
  case OPT_SLAVE_SKIP_ERRORS:
    init_slave_skip_errors(argument);
    break;
#endif
  case OPT_SAFEMALLOC_MEM_LIMIT:
#if !defined(DBUG_OFF) && defined(SAFEMALLOC)
    sf_malloc_mem_limit = atoi(argument);
#endif
    break;
#include <sslopt-case.h>
  case 'V':
    print_version();
    exit(0);
  case 'W':
    if (!argument)
      global_system_variables.log_warnings++;
    else if (argument == disabled_my_option)
      global_system_variables.log_warnings= 0L;
    else
      global_system_variables.log_warnings= atoi(argument);
    break;
  case 'T':
    test_flags= argument ? (uint) atoi(argument) : 0;
    test_flags&= ~TEST_NO_THREADS;
    opt_endinfo=1;
    break;
  case (int) OPT_BIG_TABLES:
    thd_startup_options|=OPTION_BIG_TABLES;
    break;
  case (int) OPT_ISAM_LOG:
    opt_myisam_log=1;
    break;
  case (int) OPT_UPDATE_LOG:
    opt_update_log=1;
    break;
  case (int) OPT_BIN_LOG:
    opt_bin_log= test(argument != disabled_my_option);
    break;
  case (int) OPT_ERROR_LOG_FILE:
    opt_error_log= 1;
    break;
#ifdef HAVE_REPLICATION
  case (int) OPT_INIT_RPL_ROLE:
  {
    int role;
    if ((role=find_type(argument, &rpl_role_typelib, 2)) <= 0)
    {
      fprintf(stderr, "Unknown replication role: %s\n", argument);
      exit(1);
    }
    rpl_status = (role == 1) ?  RPL_AUTH_MASTER : RPL_IDLE_SLAVE;
    break;
  }
  case (int)OPT_REPLICATE_IGNORE_DB:
  {
    i_string *db = new i_string(argument);
    replicate_ignore_db.push_back(db);
    break;
  }
  case (int)OPT_REPLICATE_DO_DB:
  {
    i_string *db = new i_string(argument);
    replicate_do_db.push_back(db);
    break;
  }
  case (int)OPT_REPLICATE_REWRITE_DB:
  {
    char* key = argument,*p, *val;

    if (!(p= strstr(argument, "->")))
    {
      fprintf(stderr,
	      "Bad syntax in replicate-rewrite-db - missing '->'!\n");
      exit(1);
    }
    val= p--;
    while (my_isspace(mysqld_charset, *p) && p > argument)
      *p-- = 0;
    if (p == argument)
    {
      fprintf(stderr,
	      "Bad syntax in replicate-rewrite-db - empty FROM db!\n");
      exit(1);
    }
    *val= 0;
    val+= 2;
    while (*val && my_isspace(mysqld_charset, *val))
      *val++;
    if (!*val)
    {
      fprintf(stderr,
	      "Bad syntax in replicate-rewrite-db - empty TO db!\n");
      exit(1);
    }

    i_string_pair *db_pair = new i_string_pair(key, val);
    replicate_rewrite_db.push_back(db_pair);
    break;
  }

  case (int)OPT_BINLOG_IGNORE_DB:
  {
    i_string *db = new i_string(argument);
    binlog_ignore_db.push_back(db);
    break;
  }
  case (int)OPT_BINLOG_DO_DB:
  {
    i_string *db = new i_string(argument);
    binlog_do_db.push_back(db);
    break;
  }
  case (int)OPT_REPLICATE_DO_TABLE:
  {
    if (!do_table_inited)
      init_table_rule_hash(&replicate_do_table, &do_table_inited);
    if (add_table_rule(&replicate_do_table, argument))
    {
      fprintf(stderr, "Could not add do table rule '%s'!\n", argument);
      exit(1);
    }
    table_rules_on = 1;
    break;
  }
  case (int)OPT_REPLICATE_WILD_DO_TABLE:
  {
    if (!wild_do_table_inited)
      init_table_rule_array(&replicate_wild_do_table,
			    &wild_do_table_inited);
    if (add_wild_table_rule(&replicate_wild_do_table, argument))
    {
      fprintf(stderr, "Could not add do table rule '%s'!\n", argument);
      exit(1);
    }
    table_rules_on = 1;
    break;
  }
  case (int)OPT_REPLICATE_WILD_IGNORE_TABLE:
  {
    if (!wild_ignore_table_inited)
      init_table_rule_array(&replicate_wild_ignore_table,
			    &wild_ignore_table_inited);
    if (add_wild_table_rule(&replicate_wild_ignore_table, argument))
    {
      fprintf(stderr, "Could not add ignore table rule '%s'!\n", argument);
      exit(1);
    }
    table_rules_on = 1;
    break;
  }
  case (int)OPT_REPLICATE_IGNORE_TABLE:
  {
    if (!ignore_table_inited)
      init_table_rule_hash(&replicate_ignore_table, &ignore_table_inited);
    if (add_table_rule(&replicate_ignore_table, argument))
    {
      fprintf(stderr, "Could not add ignore table rule '%s'!\n", argument);
      exit(1);
    }
    table_rules_on = 1;
    break;
  }
#endif /* HAVE_REPLICATION */
  case (int) OPT_SLOW_QUERY_LOG:
    opt_slow_log=1;
    break;
  case (int) OPT_SKIP_NEW:
    opt_specialflag|= SPECIAL_NO_NEW_FUNC;
    delay_key_write_options= (uint) DELAY_KEY_WRITE_NONE;
    myisam_concurrent_insert=0;
    myisam_recover_options= HA_RECOVER_NONE;
    sp_automatic_privileges=0;
    my_use_symdir=0;
    ha_open_options&= ~(HA_OPEN_ABORT_IF_CRASHED | HA_OPEN_DELAY_KEY_WRITE);
#ifdef HAVE_QUERY_CACHE
    query_cache_size=0;
#endif
    break;
  case (int) OPT_SAFE:
    opt_specialflag|= SPECIAL_SAFE_MODE;
    delay_key_write_options= (uint) DELAY_KEY_WRITE_NONE;
    myisam_recover_options= HA_RECOVER_DEFAULT;
    ha_open_options&= ~(HA_OPEN_DELAY_KEY_WRITE);
    break;
  case (int) OPT_SKIP_PRIOR:
    opt_specialflag|= SPECIAL_NO_PRIOR;
    break;
  case (int) OPT_SKIP_LOCK:
    opt_external_locking=0;
    break;
  case (int) OPT_SKIP_HOST_CACHE:
    opt_specialflag|= SPECIAL_NO_HOST_CACHE;
    break;
  case (int) OPT_SKIP_RESOLVE:
    opt_specialflag|=SPECIAL_NO_RESOLVE;
    break;
  case (int) OPT_SKIP_NETWORKING:
#if defined(__NETWARE__)
    sql_perror("Can't start server: skip-networking option is currently not supported on NetWare");
    exit(1);
#endif
    opt_disable_networking=1;
    mysqld_port=0;
    break;
  case (int) OPT_SKIP_SHOW_DB:
    opt_skip_show_db=1;
    opt_specialflag|=SPECIAL_SKIP_SHOW_DB;
    break;
#ifdef ONE_THREAD
  case (int) OPT_ONE_THREAD:
    test_flags |= TEST_NO_THREADS;
#endif
    break;
  case (int) OPT_WANT_CORE:
    test_flags |= TEST_CORE_ON_SIGNAL;
    break;
  case (int) OPT_SKIP_STACK_TRACE:
    test_flags|=TEST_NO_STACKTRACE;
    break;
  case (int) OPT_SKIP_SYMLINKS:
    my_use_symdir=0;
    break;
  case (int) OPT_BIND_ADDRESS:
    if ((my_bind_addr= (ulong) inet_addr(argument)) == INADDR_NONE)
    {
      struct hostent *ent;
      if (argument[0])
	ent=gethostbyname(argument);
      else
      {
	char myhostname[255];
	if (gethostname(myhostname,sizeof(myhostname)) < 0)
	{
	  sql_perror("Can't start server: cannot get my own hostname!");
	  exit(1);
	}
	ent=gethostbyname(myhostname);
      }
      if (!ent)
      {
	sql_perror("Can't start server: cannot resolve hostname!");
	exit(1);
      }
      my_bind_addr = (ulong) ((in_addr*)ent->h_addr_list[0])->s_addr;
    }
    break;
  case (int) OPT_PID_FILE:
    strmake(pidfile_name, argument, sizeof(pidfile_name)-1);
    break;
#ifdef __WIN__
  case (int) OPT_STANDALONE:		/* Dummy option for NT */
    break;
#endif
  case OPT_CONSOLE:
    if (opt_console)
      opt_error_log= 0;			// Force logs to stdout
    break;
  case (int) OPT_FLUSH:
    myisam_flush=1;
    flush_time=0;			// No auto flush
    break;
  case OPT_LOW_PRIORITY_UPDATES:
    thr_upgraded_concurrent_insert_lock= TL_WRITE_LOW_PRIORITY;
    global_system_variables.low_priority_updates=1;
    break;
  case OPT_BOOTSTRAP:
    opt_noacl=opt_bootstrap=1;
    break;
  case OPT_STORAGE_ENGINE:
  {
    if ((enum db_type)((global_system_variables.table_type=
                        ha_resolve_by_name(argument, strlen(argument)))) ==
        DB_TYPE_UNKNOWN)
    {
      fprintf(stderr,"Unknown/unsupported table type: %s\n",argument);
      exit(1);
    }
    break;
  }
  case OPT_SERVER_ID:
    server_id_supplied = 1;
    break;
  case OPT_DELAY_KEY_WRITE_ALL:
    if (argument != disabled_my_option)
      argument= (char*) "ALL";
    /* Fall through */
  case OPT_DELAY_KEY_WRITE:
    if (argument == disabled_my_option)
      delay_key_write_options= (uint) DELAY_KEY_WRITE_NONE;
    else if (! argument)
      delay_key_write_options= (uint) DELAY_KEY_WRITE_ON;
    else
    {
      int type;
      if ((type=find_type(argument, &delay_key_write_typelib, 2)) <= 0)
      {
	fprintf(stderr,"Unknown delay_key_write type: %s\n",argument);
	exit(1);
      }
      delay_key_write_options= (uint) type-1;
    }
    break;
  case OPT_CHARSETS_DIR:
    strmake(mysql_charsets_dir, argument, sizeof(mysql_charsets_dir)-1);
    charsets_dir = mysql_charsets_dir;
    break;
  case OPT_TX_ISOLATION:
  {
    int type;
    if ((type=find_type(argument, &tx_isolation_typelib, 2)) <= 0)
    {
      fprintf(stderr,"Unknown transaction isolation type: %s\n",argument);
      exit(1);
    }
    global_system_variables.tx_isolation= (type-1);
    break;
  }
#ifdef HAVE_BERKELEY_DB
  case OPT_BDB_NOSYNC:
    /* Deprecated option */
    opt_sync_bdb_logs= 0;
    /* Fall through */
  case OPT_BDB_SYNC:
    if (!opt_sync_bdb_logs)
      berkeley_env_flags|= DB_TXN_NOSYNC;
    else
      berkeley_env_flags&= ~DB_TXN_NOSYNC;
    break;
  case OPT_BDB_NO_RECOVER:
    berkeley_init_flags&= ~(DB_RECOVER);
    break;
  case OPT_BDB_LOCK:
  {
    int type;
    if ((type=find_type(argument, &berkeley_lock_typelib, 2)) > 0)
      berkeley_lock_type=berkeley_lock_types[type-1];
    else
    {
      int err;
      char *end;
      uint length= strlen(argument);
      long value= my_strntol(&my_charset_latin1, argument, length, 10, &end, &err);
      if (end == argument+length)
	berkeley_lock_scan_time= value;
      else
      {
	fprintf(stderr,"Unknown lock type: %s\n",argument);
	exit(1);
      }
    }
    break;
  }
  case OPT_BDB_SHARED:
    berkeley_init_flags&= ~(DB_PRIVATE);
    berkeley_shared_data= 1;
    break;
#endif /* HAVE_BERKELEY_DB */
  case OPT_BDB:
#ifdef HAVE_BERKELEY_DB
    if (opt_bdb)
      have_berkeley_db= SHOW_OPTION_YES;
    else
      have_berkeley_db= SHOW_OPTION_DISABLED;
#endif
    break;
  case OPT_NDBCLUSTER:
#ifdef HAVE_NDBCLUSTER_DB
    if (opt_ndbcluster)
      have_ndbcluster= SHOW_OPTION_YES;
    else
      have_ndbcluster= SHOW_OPTION_DISABLED;
#endif
    break;
#ifdef HAVE_NDBCLUSTER_DB
  case OPT_NDB_MGMD:
  case OPT_NDB_NODEID:
  {
    int len= my_snprintf(opt_ndb_constrbuf+opt_ndb_constrbuf_len,
			 sizeof(opt_ndb_constrbuf)-opt_ndb_constrbuf_len,
			 "%s%s%s",opt_ndb_constrbuf_len > 0 ? ",":"",
			 optid == OPT_NDB_NODEID ? "nodeid=" : "",
			 argument);
    opt_ndb_constrbuf_len+= len;
  }
  /* fall through to add the connectstring to the end
   * and set opt_ndbcluster_connectstring
   */
  case OPT_NDB_CONNECTSTRING:
    if (opt_ndb_connectstring && opt_ndb_connectstring[0])
      my_snprintf(opt_ndb_constrbuf+opt_ndb_constrbuf_len,
		  sizeof(opt_ndb_constrbuf)-opt_ndb_constrbuf_len,
		  "%s%s", opt_ndb_constrbuf_len > 0 ? ",":"",
		  opt_ndb_connectstring);
    else
      opt_ndb_constrbuf[opt_ndb_constrbuf_len]= 0;
    opt_ndbcluster_connectstring= opt_ndb_constrbuf;
    break;
#endif
  case OPT_INNODB:
#ifdef HAVE_INNOBASE_DB
    if (opt_innodb)
      have_innodb= SHOW_OPTION_YES;
    else
      have_innodb= SHOW_OPTION_DISABLED;
#endif
    break;
  case OPT_INNODB_DATA_FILE_PATH:
#ifdef HAVE_INNOBASE_DB
    innobase_data_file_path= argument;
#endif
    break;
#ifdef HAVE_INNOBASE_DB
  case OPT_INNODB_LOG_ARCHIVE:
    innobase_log_archive= argument ? test(atoi(argument)) : 1;
    break;
#endif /* HAVE_INNOBASE_DB */
  case OPT_MYISAM_RECOVER:
  {
    if (!argument || !argument[0])
    {
      myisam_recover_options=    HA_RECOVER_DEFAULT;
      myisam_recover_options_str= myisam_recover_typelib.type_names[0];
    }
    else
    {
      myisam_recover_options_str=argument;
      if ((myisam_recover_options=
	   find_bit_type(argument, &myisam_recover_typelib)) == ~(ulong) 0)
      {
	fprintf(stderr, "Unknown option to myisam-recover: %s\n",argument);
	exit(1);
      }
    }
    ha_open_options|=HA_OPEN_ABORT_IF_CRASHED;
    break;
  }
  case OPT_CONCURRENT_INSERT:
    /* The following code is mainly here to emulate old behavior */
    if (!argument)                      /* --concurrent-insert */
      myisam_concurrent_insert= 1;
    else if (argument == disabled_my_option)
      myisam_concurrent_insert= 0;      /* --skip-concurrent-insert */
    break;
  case OPT_TC_HEURISTIC_RECOVER:
  {
    if ((tc_heuristic_recover=find_type(argument,
                                        &tc_heuristic_recover_typelib, 2)) <=0)
    {
      fprintf(stderr, "Unknown option to tc-heuristic-recover: %s\n",argument);
      exit(1);
    }
    break;
  }
  case OPT_SQL_MODE:
  {
    sql_mode_str= argument;
    if ((global_system_variables.sql_mode=
         find_bit_type(argument, &sql_mode_typelib)) == ~(ulong) 0)
    {
      fprintf(stderr, "Unknown option to sql-mode: %s\n", argument);
      exit(1);
    }
    global_system_variables.sql_mode= fix_sql_mode(global_system_variables.
						   sql_mode);
    break;
  }
  case OPT_FT_BOOLEAN_SYNTAX:
    if (ft_boolean_check_syntax_string((byte*) argument))
    {
      fprintf(stderr, "Invalid ft-boolean-syntax string: %s\n", argument);
      exit(1);
    }
    strmake(ft_boolean_syntax, argument, sizeof(ft_boolean_syntax)-1);
    break;
  case OPT_SKIP_SAFEMALLOC:
#ifdef SAFEMALLOC
    sf_malloc_quick=1;
#endif
    break;
  case OPT_LOWER_CASE_TABLE_NAMES:
    lower_case_table_names= argument ? atoi(argument) : 1;
    lower_case_table_names_used= 1;
    break;
  }
  return 0;
}
	/* Initiates DEBUG - but no debugging here ! */

static gptr *
mysql_getopt_value(const char *keyname, uint key_length,
		   const struct my_option *option)
{
  switch (option->id) {
  case OPT_KEY_BUFFER_SIZE:
  case OPT_KEY_CACHE_BLOCK_SIZE:
  case OPT_KEY_CACHE_DIVISION_LIMIT:
  case OPT_KEY_CACHE_AGE_THRESHOLD:
  {
    KEY_CACHE *key_cache;
    if (!(key_cache= get_or_create_key_cache(keyname, key_length)))
      exit(1);
    switch (option->id) {
    case OPT_KEY_BUFFER_SIZE:
      return (gptr*) &key_cache->param_buff_size;
    case OPT_KEY_CACHE_BLOCK_SIZE:
      return (gptr*) &key_cache->param_block_size;
    case OPT_KEY_CACHE_DIVISION_LIMIT:
      return (gptr*) &key_cache->param_division_limit;
    case OPT_KEY_CACHE_AGE_THRESHOLD:
      return (gptr*) &key_cache->param_age_threshold;
    }
  }
  }
 return option->value;
}


static void option_error_reporter(enum loglevel level, const char *format, ...)
{
  va_list args;
  va_start(args, format);
  vprint_msg_to_log(level, format, args);
  va_end(args);
}


static void get_options(int argc,char **argv)
{
  int ho_error;

  my_getopt_register_get_addr(mysql_getopt_value);
  strmake(def_ft_boolean_syntax, ft_boolean_syntax,
	  sizeof(ft_boolean_syntax)-1);
  my_getopt_error_reporter= option_error_reporter;
  if ((ho_error= handle_options(&argc, &argv, my_long_options,
                                get_one_option)))
    exit(ho_error);

#ifndef HAVE_NDBCLUSTER_DB
  if (opt_ndbcluster)
    sql_print_warning("this binary does not contain NDBCLUSTER storage engine");
#endif
#ifndef HAVE_INNOBASE_DB
  if (opt_innodb)
    sql_print_warning("this binary does not contain INNODB storage engine");
#endif
#ifndef HAVE_ISAM
  if (opt_isam)
    sql_print_warning("this binary does not contain ISAM storage engine");
#endif
#ifndef HAVE_BERKELEY_DB
  if (opt_bdb)
    sql_print_warning("this binary does not contain BDB storage engine");
#endif

  /*
    Check that the default storage engine is actually available.
  */
  if (!ha_storage_engine_is_enabled((enum db_type)
                                    global_system_variables.table_type))
  {
    if (!opt_bootstrap)
    {
      sql_print_error("Default storage engine (%s) is not available",
                      ha_get_storage_engine((enum db_type)
                                            global_system_variables.table_type));
      exit(1);
    }
    global_system_variables.table_type= DB_TYPE_MYISAM;
  }

  if (argc > 0)
  {
    fprintf(stderr, "%s: Too many arguments (first extra is '%s').\nUse --help to get a list of available options\n", my_progname, *argv);
    /* FIXME add EXIT_TOO_MANY_ARGUMENTS to "mysys_err.h" and return that code? */
    exit(1);
  }

  if (opt_help)
  {
    usage();
    exit(0);
  }
#if defined(HAVE_BROKEN_REALPATH)
  my_use_symdir=0;
  my_disable_symlinks=1;
  have_symlink=SHOW_OPTION_NO;
#else
  if (!my_use_symdir)
  {
    my_disable_symlinks=1;
    have_symlink=SHOW_OPTION_DISABLED;
  }
#endif
  if (opt_debugging)
  {
    /* Allow break with SIGINT, no core or stack trace */
    test_flags|= TEST_SIGINT | TEST_NO_STACKTRACE;
    test_flags&= ~TEST_CORE_ON_SIGNAL;
  }
  /* Set global MyISAM variables from delay_key_write_options */
  fix_delay_key_write((THD*) 0, OPT_GLOBAL);

#ifndef EMBEDDED_LIBRARY
  if (mysqld_chroot)
    set_root(mysqld_chroot);
#else
  max_allowed_packet= global_system_variables.max_allowed_packet;
  net_buffer_length= global_system_variables.net_buffer_length;
#endif
  fix_paths();

  /*
    Set some global variables from the global_system_variables
    In most cases the global variables will not be used
  */
  my_disable_locking= myisam_single_user= test(opt_external_locking == 0);
  my_default_record_cache_size=global_system_variables.read_buff_size;
  myisam_max_temp_length=
    (my_off_t) global_system_variables.myisam_max_sort_file_size;

  /* Set global variables based on startup options */
  myisam_block_size=(uint) 1 << my_bit_log2(opt_myisam_block_size);
  table_alias_charset= (lower_case_table_names ?
			files_charset_info :
			&my_charset_bin);

  if (opt_short_log_format)
    opt_specialflag|= SPECIAL_SHORT_LOG_FORMAT;
  if (opt_log_queries_not_using_indexes)
    opt_specialflag|= SPECIAL_LOG_QUERIES_NOT_USING_INDEXES;

  if (init_global_datetime_format(MYSQL_TIMESTAMP_DATE,
				  &global_system_variables.date_format) ||
      init_global_datetime_format(MYSQL_TIMESTAMP_TIME,
				  &global_system_variables.time_format) ||
      init_global_datetime_format(MYSQL_TIMESTAMP_DATETIME,
				  &global_system_variables.datetime_format))
    exit(1);
}


/*
  Create version name for running mysqld version
  We automaticly add suffixes -debug, -embedded and -log to the version
  name to make the version more descriptive.
  (MYSQL_SERVER_SUFFIX is set by the compilation environment)
*/

static void set_server_version(void)
{
  char *end= strxmov(server_version, MYSQL_SERVER_VERSION,
                     MYSQL_SERVER_SUFFIX_STR, NullS);
#ifdef EMBEDDED_LIBRARY
  end= strmov(end, "-embedded");
#endif
#ifndef DBUG_OFF
  if (!strstr(MYSQL_SERVER_SUFFIX_STR, "-debug"))
    end= strmov(end, "-debug");
#endif
  if (opt_log || opt_update_log || opt_slow_log || opt_bin_log)
    strmov(end, "-log");                        // This may slow down system
}


static char *get_relative_path(const char *path)
{
  if (test_if_hard_path(path) &&
      is_prefix(path,DEFAULT_MYSQL_HOME) &&
      strcmp(DEFAULT_MYSQL_HOME,FN_ROOTDIR))
  {
    path+=(uint) strlen(DEFAULT_MYSQL_HOME);
    while (*path == FN_LIBCHAR)
      path++;
  }
  return (char*) path;
}


/*
  Fix filename and replace extension where 'dir' is relative to
  mysql_real_data_home.
  Return 1 if len(path) > FN_REFLEN
*/

bool
fn_format_relative_to_data_home(my_string to, const char *name,
				const char *dir, const char *extension)
{
  char tmp_path[FN_REFLEN];
  if (!test_if_hard_path(dir))
  {
    strxnmov(tmp_path,sizeof(tmp_path)-1, mysql_real_data_home,
	     dir, NullS);
    dir=tmp_path;
  }
  return !fn_format(to, name, dir, extension,
		    MY_REPLACE_EXT | MY_UNPACK_FILENAME | MY_SAFE_PATH);
}


static void fix_paths(void)
{
  char buff[FN_REFLEN],*pos;
  convert_dirname(mysql_home,mysql_home,NullS);
  /* Resolve symlinks to allow 'mysql_home' to be a relative symlink */
  my_realpath(mysql_home,mysql_home,MYF(0));
  /* Ensure that mysql_home ends in FN_LIBCHAR */
  pos=strend(mysql_home);
  if (pos[-1] != FN_LIBCHAR)
  {
    pos[0]= FN_LIBCHAR;
    pos[1]= 0;
  }
  convert_dirname(mysql_real_data_home,mysql_real_data_home,NullS);
  convert_dirname(language,language,NullS);
  (void) my_load_path(mysql_home,mysql_home,""); // Resolve current dir
  (void) my_load_path(mysql_real_data_home,mysql_real_data_home,mysql_home);
  (void) my_load_path(pidfile_name,pidfile_name,mysql_real_data_home);

  char *sharedir=get_relative_path(SHAREDIR);
  if (test_if_hard_path(sharedir))
    strmake(buff,sharedir,sizeof(buff)-1);		/* purecov: tested */
  else
    strxnmov(buff,sizeof(buff)-1,mysql_home,sharedir,NullS);
  convert_dirname(buff,buff,NullS);
  (void) my_load_path(language,language,buff);

  /* If --character-sets-dir isn't given, use shared library dir */
  if (charsets_dir != mysql_charsets_dir)
  {
    strxnmov(mysql_charsets_dir, sizeof(mysql_charsets_dir)-1, buff,
	     CHARSET_DIR, NullS);
  }
  (void) my_load_path(mysql_charsets_dir, mysql_charsets_dir, buff);
  charsets_dir=mysql_charsets_dir;

  if (init_tmpdir(&mysql_tmpdir_list, opt_mysql_tmpdir))
    exit(1);
#ifdef HAVE_REPLICATION
  if (!slave_load_tmpdir)
  {
    if (!(slave_load_tmpdir = (char*) my_strdup(mysql_tmpdir, MYF(MY_FAE))))
      exit(1);
  }
#endif /* HAVE_REPLICATION */
}


/*
  Return a bitfield from a string of substrings separated by ','
  returns ~(ulong) 0 on error.
*/

static ulong find_bit_type(const char *x, TYPELIB *bit_lib)
{
  bool found_end;
  int  found_count;
  const char *end,*i,*j;
  const char **array, *pos;
  ulong found,found_int,bit;
  DBUG_ENTER("find_bit_type");
  DBUG_PRINT("enter",("x: '%s'",x));

  found=0;
  found_end= 0;
  pos=(my_string) x;
  while (*pos == ' ') pos++;
  found_end= *pos == 0;
  while (!found_end)
  {
    if (!*(end=strcend(pos,',')))		/* Let end point at fieldend */
    {
      while (end > pos && end[-1] == ' ')
	end--;					/* Skip end-space */
      found_end=1;
    }
    found_int=0; found_count=0;
    for (array=bit_lib->type_names, bit=1 ; (i= *array++) ; bit<<=1)
    {
      j=pos;
      while (j != end)
      {
	if (my_toupper(mysqld_charset,*i++) !=
            my_toupper(mysqld_charset,*j++))
	  goto skip;
      }
      found_int=bit;
      if (! *i)
      {
	found_count=1;
	break;
      }
      else if (j != pos)			// Half field found
      {
	found_count++;				// Could be one of two values
      }
skip: ;
    }
    if (found_count != 1)
      DBUG_RETURN(~(ulong) 0);				// No unique value
    found|=found_int;
    pos=end+1;
  }

  DBUG_PRINT("exit",("bit-field: %ld",(ulong) found));
  DBUG_RETURN(found);
} /* find_bit_type */


/*
  Check if file system used for databases is case insensitive

  SYNOPSIS
    test_if_case_sensitive()
    dir_name			Directory to test

  RETURN
    -1  Don't know (Test failed)
    0   File system is case sensitive
    1   File system is case insensitive
*/

static int test_if_case_insensitive(const char *dir_name)
{
  int result= 0;
  File file;
  char buff[FN_REFLEN], buff2[FN_REFLEN];
  MY_STAT stat_info;
  DBUG_ENTER("test_if_case_insensitive");

  fn_format(buff, glob_hostname, dir_name, ".lower-test",
	    MY_UNPACK_FILENAME | MY_REPLACE_EXT | MY_REPLACE_DIR);
  fn_format(buff2, glob_hostname, dir_name, ".LOWER-TEST",
	    MY_UNPACK_FILENAME | MY_REPLACE_EXT | MY_REPLACE_DIR);
  (void) my_delete(buff2, MYF(0));
  if ((file= my_create(buff, 0666, O_RDWR, MYF(0))) < 0)
  {
    sql_print_warning("Can't create test file %s", buff);
    DBUG_RETURN(-1);
  }
  my_close(file, MYF(0));
  if (my_stat(buff2, &stat_info, MYF(0)))
    result= 1;					// Can access file
  (void) my_delete(buff, MYF(MY_WME));
  DBUG_PRINT("exit", ("result: %d", result));
  DBUG_RETURN(result);
}


/* Create file to store pid number */

static void create_pid_file()
{
  File file;
  if ((file = my_create(pidfile_name,0664,
			O_WRONLY | O_TRUNC, MYF(MY_WME))) >= 0)
  {
    char buff[21], *end;
    end= int10_to_str((long) getpid(), buff, 10);
    *end++= '\n';
    if (!my_write(file, (byte*) buff, (uint) (end-buff), MYF(MY_WME | MY_NABP)))
    {
      (void) my_close(file, MYF(0));
      return;
    }
    (void) my_close(file, MYF(0));
  }
  sql_perror("Can't start server: can't create PID file");
  exit(1);  
}


/*****************************************************************************
  Instantiate templates
*****************************************************************************/

#ifdef __GNUC__
/* Used templates */
template class I_List<THD>;
template class I_List_iterator<THD>;
template class I_List<i_string>;
template class I_List<i_string_pair>;
template class I_List<NAMED_LIST>;
#endif<|MERGE_RESOLUTION|>--- conflicted
+++ resolved
@@ -368,12 +368,6 @@
 ulong slow_launch_threads = 0, sync_binlog_period;
 ulong expire_logs_days = 0;
 ulong rpl_recovery_rank=0;
-<<<<<<< HEAD
-double last_query_cost= -1; /* -1 denotes that no query was compiled yet */
-=======
-ulong my_bind_addr;			/* the address we bind to */
-volatile ulong cached_thread_count= 0;
->>>>>>> 41c8f461
 
 double log_10[32];			/* 10 potences */
 time_t start_time;
