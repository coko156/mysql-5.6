/* Copyright (c) 2000, 2011, Oracle and/or its affiliates. All rights reserved.

   This program is free software; you can redistribute it and/or modify
   it under the terms of the GNU General Public License as published by
   the Free Software Foundation; version 2 of the License.

   This program is distributed in the hope that it will be useful,
   but WITHOUT ANY WARRANTY; without even the implied warranty of
   MERCHANTABILITY or FITNESS FOR A PARTICULAR PURPOSE.  See the
   GNU General Public License for more details.

   You should have received a copy of the GNU General Public License
   along with this program; if not, write to the Free Software
   Foundation, Inc., 51 Franklin St, Fifth Floor, Boston, MA 02110-1301  USA */

#include "my_global.h"                          /* NO_EMBEDDED_ACCESS_CHECKS */
#include "sql_priv.h"
#include "unireg.h"
#include <signal.h>
#include "sql_parse.h"    // test_if_data_home_dir
#include "sql_cache.h"    // query_cache, query_cache_*
#include "sql_locale.h"   // MY_LOCALES, my_locales, my_locale_by_name
#include "sql_show.h"     // free_status_vars, add_status_vars,
                          // reset_status_vars
#include "strfunc.h"      // find_set_from_flags
#include "parse_file.h"   // File_parser_dummy_hook
#include "sql_db.h"       // my_dboptions_cache_free
                          // my_dboptions_cache_init
#include "sql_table.h"    // release_ddl_log, execute_ddl_log_recovery
#include "sql_connect.h"  // free_max_user_conn, init_max_user_conn,
                          // handle_one_connection
#include "sql_time.h"     // known_date_time_formats,
                          // get_date_time_format_str,
                          // date_time_format_make
#include "tztime.h"       // my_tz_free, my_tz_init, my_tz_SYSTEM
#include "hostname.h"     // hostname_cache_free, hostname_cache_init
#include "sql_acl.h"      // acl_free, grant_free, acl_init,
                          // grant_init
#include "sql_base.h"     // table_def_free, table_def_init,
                          // cached_open_tables,
                          // cached_table_definitions
#include "sql_test.h"     // mysql_print_status
#include "item_create.h"  // item_create_cleanup, item_create_init
#include "sql_servers.h"  // servers_free, servers_init
#include "init.h"         // unireg_init
#include "derror.h"       // init_errmessage
#include "derror.h"       // init_errmessage
#include "des_key_file.h" // load_des_key_file
#include "sql_manager.h"  // stop_handle_manager, start_handle_manager
#include <m_ctype.h>
#include <my_dir.h>
#include <my_bit.h>
#include "rpl_slave.h"
#include "rpl_master.h"
#include "rpl_mi.h"
#include "rpl_filter.h"
#include <sql_common.h>
#include <my_stacktrace.h>
#include "mysqld_suffix.h"
#include "mysys_err.h"
#include "events.h"
#include "sql_audit.h"
#include "probes_mysql.h"
#include "scheduler.h"
#include "debug_sync.h"
#include "sql_callback.h"
#include "opt_trace_context.h"

#ifdef WITH_PERFSCHEMA_STORAGE_ENGINE
#include "../storage/perfschema/pfs_server.h"
#endif /* WITH_PERFSCHEMA_STORAGE_ENGINE */
#include <mysql/psi/mysql_socket.h>

#include "keycaches.h"
#include "../storage/myisam/ha_myisam.h"
#include "set_var.h"

#include "rpl_injector.h"

#include "rpl_handler.h"

#ifdef HAVE_SYS_PRCTL_H
#include <sys/prctl.h>
#endif

#include <thr_alarm.h>
#include <ft_global.h>
#include <errmsg.h>
#include "sp_rcontext.h"
#include "sp_cache.h"
#include "sql_reload.h"  // reload_acl_and_cache

#ifdef HAVE_POLL_H
#include <poll.h>
#endif

#define mysqld_charset &my_charset_latin1

/* We have HAVE_purify below as this speeds up the shutdown of MySQL */

#if defined(HAVE_DEC_3_2_THREADS) || defined(SIGNALS_DONT_BREAK_READ) || defined(HAVE_purify) && defined(__linux__)
#define HAVE_CLOSE_SERVER_SOCK 1
#endif

extern "C" {          // Because of SCO 3.2V4.2
#include <errno.h>
#include <sys/stat.h>
#ifndef __GNU_LIBRARY__
#define __GNU_LIBRARY__       // Skip warnings in getopt.h
#endif
#include <my_getopt.h>
#ifdef HAVE_SYSENT_H
#include <sysent.h>
#endif
#ifdef HAVE_PWD_H
#include <pwd.h>        // For getpwent
#endif
#ifdef HAVE_GRP_H
#include <grp.h>
#endif
#include <my_net.h>

#if !defined(__WIN__)
#include <sys/resource.h>
#ifdef HAVE_SYS_UN_H
#include <sys/un.h>
#endif
#ifdef HAVE_SELECT_H
#include <select.h>
#endif
#ifdef HAVE_SYS_SELECT_H
#include <sys/select.h>
#endif
#include <sys/utsname.h>
#endif /* __WIN__ */

#include <my_libwrap.h>

#ifdef HAVE_SYS_MMAN_H
#include <sys/mman.h>
#endif

#ifdef __WIN__
#include <crtdbg.h>
#define SIGNAL_FMT "exception 0x%x"
#else
#define SIGNAL_FMT "signal %d"
#endif

#ifdef HAVE_SOLARIS_LARGE_PAGES
#include <sys/mman.h>
#if defined(__sun__) && defined(__GNUC__) && defined(__cplusplus) \
    && defined(_XOPEN_SOURCE)
extern int getpagesizes(size_t *, int);
extern int getpagesizes2(size_t *, int);
extern int memcntl(caddr_t, size_t, int, caddr_t, int, int);
#endif /* __sun__ ... */
#endif /* HAVE_SOLARIS_LARGE_PAGES */

#ifdef _AIX41
int initgroups(const char *,unsigned int);
#endif

#if defined(__FreeBSD__) && defined(HAVE_IEEEFP_H) && !defined(HAVE_FEDISABLEEXCEPT)
#include <ieeefp.h>
#ifdef HAVE_FP_EXCEPT       // Fix type conflict
typedef fp_except fp_except_t;
#endif
#endif /* __FreeBSD__ && HAVE_IEEEFP_H && !HAVE_FEDISABLEEXCEPT */
#ifdef HAVE_SYS_FPU_H
/* for IRIX to use set_fpc_csr() */
#include <sys/fpu.h>
#endif
#ifdef HAVE_FPU_CONTROL_H
#include <fpu_control.h>
#endif
#if defined(__i386__) && !defined(HAVE_FPU_CONTROL_H)
# define fpu_control_t unsigned int
# define _FPU_EXTENDED 0x300
# define _FPU_DOUBLE 0x200
# if defined(__GNUC__) || (defined(__SUNPRO_CC) && __SUNPRO_CC >= 0x590)
#  define _FPU_GETCW(cw) asm volatile ("fnstcw %0" : "=m" (*&cw))
#  define _FPU_SETCW(cw) asm volatile ("fldcw %0" : : "m" (*&cw))
# else
#  define _FPU_GETCW(cw) (cw= 0)
#  define _FPU_SETCW(cw)
# endif
#endif

extern "C" my_bool reopen_fstreams(const char *filename,
                                   FILE *outstream, FILE *errstream);

inline void setup_fpu()
{
#if defined(__FreeBSD__) && defined(HAVE_IEEEFP_H) && !defined(HAVE_FEDISABLEEXCEPT)
  /* We can't handle floating point exceptions with threads, so disable
     this on freebsd
     Don't fall for overflow, underflow,divide-by-zero or loss of precision.
     fpsetmask() is deprecated in favor of fedisableexcept() in C99.
  */
#if defined(FP_X_DNML)
  fpsetmask(~(FP_X_INV | FP_X_DNML | FP_X_OFL | FP_X_UFL | FP_X_DZ |
        FP_X_IMP));
#else
  fpsetmask(~(FP_X_INV |             FP_X_OFL | FP_X_UFL | FP_X_DZ |
              FP_X_IMP));
#endif /* FP_X_DNML */
#endif /* __FreeBSD__ && HAVE_IEEEFP_H && !HAVE_FEDISABLEEXCEPT */

#ifdef HAVE_FEDISABLEEXCEPT
  fedisableexcept(FE_ALL_EXCEPT);
#endif

#ifdef HAVE_FESETROUND
    /* Set FPU rounding mode to "round-to-nearest" */
  fesetround(FE_TONEAREST);
#endif /* HAVE_FESETROUND */

  /*
    x86 (32-bit) requires FPU precision to be explicitly set to 64 bit
    (double precision) for portable results of floating point operations.
    However, there is no need to do so if compiler is using SSE2 for floating
    point, double values will be stored and processed in 64 bits anyway.
  */
#if defined(__i386__) && !defined(__SSE2_MATH__)
#if defined(_WIN32)
#if !defined(_WIN64)
  _control87(_PC_53, MCW_PC);
#endif /* !_WIN64 */
#else /* !_WIN32 */
  fpu_control_t cw;
  _FPU_GETCW(cw);
  cw= (cw & ~_FPU_EXTENDED) | _FPU_DOUBLE;
  _FPU_SETCW(cw);
#endif /* _WIN32 && */
#endif /* __i386__ */

#if defined(__sgi) && defined(HAVE_SYS_FPU_H)
  /* Enable denormalized DOUBLE values support for IRIX */
  union fpc_csr n;
  n.fc_word = get_fpc_csr();
  n.fc_struct.flush = 0;
  set_fpc_csr(n.fc_word);
#endif
}

} /* cplusplus */

#define MYSQL_KILL_SIGNAL SIGTERM

#include <my_pthread.h>     // For thr_setconcurency()

#ifdef SOLARIS
extern "C" int gethostname(char *name, int namelen);
#endif

extern "C" sig_handler handle_segfault(int sig);

#if defined(__linux__)
#define ENABLE_TEMP_POOL 1
#else
#define ENABLE_TEMP_POOL 0
#endif

/* Constants */

#include <welcome_copyright_notice.h> // ORACLE_WELCOME_COPYRIGHT_NOTICE

const char *show_comp_option_name[]= {"YES", "NO", "DISABLED"};

static const char *tc_heuristic_recover_names[]=
{
  "COMMIT", "ROLLBACK", NullS
};
static TYPELIB tc_heuristic_recover_typelib=
{
  array_elements(tc_heuristic_recover_names)-1,"",
  tc_heuristic_recover_names, NULL
};

const char *first_keyword= "first", *binary_keyword= "BINARY";
const char *my_localhost= "localhost", *delayed_user= "DELAYED";

bool opt_large_files= sizeof(my_off_t) > 4;
static my_bool opt_autocommit; ///< for --autocommit command-line option

/*
  Used with --help for detailed option
*/
static my_bool opt_help= 0, opt_verbose= 0;

arg_cmp_func Arg_comparator::comparator_matrix[5][2] =
{{&Arg_comparator::compare_string,     &Arg_comparator::compare_e_string},
 {&Arg_comparator::compare_real,       &Arg_comparator::compare_e_real},
 {&Arg_comparator::compare_int_signed, &Arg_comparator::compare_e_int},
 {&Arg_comparator::compare_row,        &Arg_comparator::compare_e_row},
 {&Arg_comparator::compare_decimal,    &Arg_comparator::compare_e_decimal}};

/* static variables */

#ifdef HAVE_PSI_INTERFACE
#if (defined(_WIN32) || defined(HAVE_SMEM)) && !defined(EMBEDDED_LIBRARY)
static PSI_thread_key key_thread_handle_con_namedpipes;
static PSI_cond_key key_COND_handler_count;
#endif /* _WIN32 || HAVE_SMEM && !EMBEDDED_LIBRARY */

#if defined(HAVE_SMEM) && !defined(EMBEDDED_LIBRARY)
static PSI_thread_key key_thread_handle_con_sharedmem;
#endif /* HAVE_SMEM && !EMBEDDED_LIBRARY */

#if (defined(_WIN32) || defined(HAVE_SMEM)) && !defined(EMBEDDED_LIBRARY)
static PSI_thread_key key_thread_handle_con_sockets;
#endif /* _WIN32 || HAVE_SMEM && !EMBEDDED_LIBRARY */

#ifdef __WIN__
static PSI_thread_key key_thread_handle_shutdown;
#endif /* __WIN__ */

#if defined (HAVE_OPENSSL) && !defined(HAVE_YASSL)
static PSI_rwlock_key key_rwlock_openssl;
#endif
#endif /* HAVE_PSI_INTERFACE */

/* the default log output is log tables */
static bool lower_case_table_names_used= 0;
static bool volatile select_thread_in_use, signal_thread_in_use;
/* See Bug#56666 and Bug#56760 */;
volatile bool ready_to_exit;
static my_bool opt_debugging= 0, opt_external_locking= 0, opt_console= 0;
static my_bool opt_short_log_format= 0;
static uint kill_cached_threads, wake_thread;
static ulong killed_threads;
static ulong max_used_connections;
static volatile ulong cached_thread_count= 0;
static char *mysqld_user, *mysqld_chroot;
static char *default_character_set_name;
static char *character_set_filesystem_name;
static char *lc_messages;
static char *lc_time_names_name;
char *my_bind_addr_str;
static char *default_collation_name;
char *default_storage_engine;
char *default_tmp_storage_engine;
static char compiled_default_collation_name[]= MYSQL_DEFAULT_COLLATION_NAME;
static I_List<THD> thread_cache;
static bool binlog_format_used= false;

LEX_STRING opt_init_connect, opt_init_slave;

static mysql_cond_t COND_thread_cache, COND_flush_thread_cache;

/* Global variables */

bool opt_bin_log, opt_ignore_builtin_innodb= 0;
my_bool opt_log, opt_slow_log, opt_log_raw;
ulonglong log_output_options;
my_bool opt_log_queries_not_using_indexes= 0;
bool opt_error_log= IF_WIN(1,0);
bool opt_disable_networking=0, opt_skip_show_db=0;
bool opt_skip_name_resolve=0;
my_bool opt_character_set_client_handshake= 1;
bool server_id_supplied = 0;
bool opt_endinfo, using_udf_functions;
my_bool locked_in_memory;
bool opt_using_transactions;
bool volatile abort_loop;
bool volatile shutdown_in_progress;
/*
  True if the bootstrap thread is running. Protected by LOCK_thread_count,
  just like thread_count.
  Used in bootstrap() function to determine if the bootstrap thread
  has completed. Note, that we can't use 'thread_count' instead,
  since in 5.1, in presence of the Event Scheduler, there may be
  event threads running in parallel, so it's impossible to know
  what value of 'thread_count' is a sign of completion of the
  bootstrap thread.

  At the same time, we can't start the event scheduler after
  bootstrap either, since we want to be able to process event-related
  SQL commands in the init file and in --bootstrap mode.
*/
bool in_bootstrap= FALSE;
/**
   @brief 'grant_option' is used to indicate if privileges needs
   to be checked, in which case the lock, LOCK_grant, is used
   to protect access to the grant table.
   @note This flag is dropped in 5.1
   @see grant_init()
 */
bool volatile grant_option;

my_bool opt_skip_slave_start = 0; ///< If set, slave is not autostarted
my_bool opt_reckless_slave = 0;
my_bool opt_enable_named_pipe= 0;
my_bool opt_local_infile, opt_slave_compressed_protocol;
my_bool opt_safe_user_create = 0;
my_bool opt_show_slave_auth_info;
my_bool opt_log_slave_updates= 0;
char *opt_slave_skip_errors;

/**
  compatibility option:
    - index usage hints (USE INDEX without a FOR clause) behave as in 5.0
*/
my_bool old_mode;

/*
  Legacy global handlerton. These will be removed (please do not add more).
*/
handlerton *heap_hton;
handlerton *myisam_hton;
handlerton *partition_hton;

#ifndef MCP_BUG53205
uint opt_server_id_bits= 0;
ulong opt_server_id_mask= 0;
#endif
#ifndef MCP_BUG46955
extern int(*ndb_wait_setup_func)(ulong);
extern ulong opt_ndb_wait_setup;
#endif
my_bool read_only= 0, opt_readonly= 0;
my_bool use_temp_pool, relay_log_purge;
my_bool relay_log_recovery;
my_bool opt_sync_frm, opt_allow_suspicious_udfs;
my_bool opt_secure_auth= 0;
char* opt_secure_file_priv;
my_bool opt_log_slow_admin_statements= 0;
my_bool opt_log_slow_slave_statements= 0;
my_bool lower_case_file_system= 0;
my_bool opt_large_pages= 0;
my_bool opt_super_large_pages= 0;
my_bool opt_myisam_use_mmap= 0;
uint   opt_large_page_size= 0;
#if defined(ENABLED_DEBUG_SYNC)
MYSQL_PLUGIN_IMPORT uint    opt_debug_sync_timeout= 0;
#endif /* defined(ENABLED_DEBUG_SYNC) */
my_bool opt_old_style_user_limits= 0, trust_function_creators= 0;
/*
  True if there is at least one per-hour limit for some user, so we should
  check them before each query (and possibly reset counters when hour is
  changed). False otherwise.
*/
volatile bool mqh_used = 0;
my_bool opt_noacl;
my_bool sp_automatic_privileges= 1;

ulong opt_binlog_rows_event_max_size;
const char *binlog_checksum_default= "NONE";
ulong binlog_checksum_options;
my_bool opt_master_verify_checksum= 0;
my_bool opt_slave_sql_verify_checksum= 1;
const char *binlog_format_names[]= {"MIXED", "STATEMENT", "ROW", NullS};
#ifdef HAVE_INITGROUPS
static bool calling_initgroups= FALSE; /**< Used in SIGSEGV handler. */
#endif
uint mysqld_port, test_flags, select_errors, dropping_tables, ha_open_options;
uint mysqld_port_timeout;
ulong delay_key_write_options;
uint protocol_version;
uint lower_case_table_names;
ulong tc_heuristic_recover= 0;
uint volatile thread_count;
int32 thread_running;
ulong thread_created;
ulong back_log, connect_timeout, concurrency, server_id;
ulong table_cache_size, table_def_size;
ulong what_to_log;
ulong slow_launch_time;
int32 slave_open_temp_tables;
ulong open_files_limit, max_binlog_size, max_relay_log_size;
ulong slave_trans_retries;
uint  slave_net_timeout;
ulong slave_exec_mode_options;
ulonglong slave_type_conversions_options;
ulong opt_mts_slave_parallel_workers;
ulonglong opt_mts_pending_jobs_size_max;
ulong thread_cache_size=0;
ulong binlog_cache_size=0;
ulonglong  max_binlog_cache_size=0;
ulong binlog_stmt_cache_size=0;
ulonglong  max_binlog_stmt_cache_size=0;
ulong query_cache_size=0;
ulong refresh_version;  /* Increments on each reload */
query_id_t global_query_id;
my_atomic_rwlock_t global_query_id_lock;
my_atomic_rwlock_t thread_running_lock;
my_atomic_rwlock_t slave_open_temp_tables_lock;
ulong aborted_threads, aborted_connects;
ulong delayed_insert_timeout, delayed_insert_limit, delayed_queue_size;
ulong delayed_insert_threads, delayed_insert_writes, delayed_rows_in_use;
ulong delayed_insert_errors,flush_time;
ulong specialflag=0;
ulong binlog_cache_use= 0, binlog_cache_disk_use= 0;
ulong binlog_stmt_cache_use= 0, binlog_stmt_cache_disk_use= 0;
ulong max_connections, max_connect_errors;
<<<<<<< HEAD
=======
/*
  Maximum length of parameter value which can be set through
  mysql_send_long_data() call.
*/
ulong max_long_data_size;
#ifndef MCP_WL5353
my_bool log_bin_use_v1_row_events= 0;
#endif

>>>>>>> 708e1bf8
/**
  Limit of the total number of prepared statements in the server.
  Is necessary to protect the server against out-of-memory attacks.
*/
ulong max_prepared_stmt_count;
/**
  Current total number of prepared statements in the server. This number
  is exact, and therefore may not be equal to the difference between
  `com_stmt_prepare' and `com_stmt_close' (global status variables), as
  the latter ones account for all registered attempts to prepare
  a statement (including unsuccessful ones).  Prepared statements are
  currently connection-local: if the same SQL query text is prepared in
  two different connections, this counts as two distinct prepared
  statements.
*/
ulong prepared_stmt_count=0;
ulong thread_id=1L,current_pid;
ulong slow_launch_threads = 0;
uint sync_binlog_period= 0, sync_relaylog_period= 0,
     sync_relayloginfo_period= 0, sync_masterinfo_period= 0,
     mts_checkpoint_period= 0, mts_checkpoint_group= 0;
ulong expire_logs_days = 0;

const double log_10[] = {
  1e000, 1e001, 1e002, 1e003, 1e004, 1e005, 1e006, 1e007, 1e008, 1e009,
  1e010, 1e011, 1e012, 1e013, 1e014, 1e015, 1e016, 1e017, 1e018, 1e019,
  1e020, 1e021, 1e022, 1e023, 1e024, 1e025, 1e026, 1e027, 1e028, 1e029,
  1e030, 1e031, 1e032, 1e033, 1e034, 1e035, 1e036, 1e037, 1e038, 1e039,
  1e040, 1e041, 1e042, 1e043, 1e044, 1e045, 1e046, 1e047, 1e048, 1e049,
  1e050, 1e051, 1e052, 1e053, 1e054, 1e055, 1e056, 1e057, 1e058, 1e059,
  1e060, 1e061, 1e062, 1e063, 1e064, 1e065, 1e066, 1e067, 1e068, 1e069,
  1e070, 1e071, 1e072, 1e073, 1e074, 1e075, 1e076, 1e077, 1e078, 1e079,
  1e080, 1e081, 1e082, 1e083, 1e084, 1e085, 1e086, 1e087, 1e088, 1e089,
  1e090, 1e091, 1e092, 1e093, 1e094, 1e095, 1e096, 1e097, 1e098, 1e099,
  1e100, 1e101, 1e102, 1e103, 1e104, 1e105, 1e106, 1e107, 1e108, 1e109,
  1e110, 1e111, 1e112, 1e113, 1e114, 1e115, 1e116, 1e117, 1e118, 1e119,
  1e120, 1e121, 1e122, 1e123, 1e124, 1e125, 1e126, 1e127, 1e128, 1e129,
  1e130, 1e131, 1e132, 1e133, 1e134, 1e135, 1e136, 1e137, 1e138, 1e139,
  1e140, 1e141, 1e142, 1e143, 1e144, 1e145, 1e146, 1e147, 1e148, 1e149,
  1e150, 1e151, 1e152, 1e153, 1e154, 1e155, 1e156, 1e157, 1e158, 1e159,
  1e160, 1e161, 1e162, 1e163, 1e164, 1e165, 1e166, 1e167, 1e168, 1e169,
  1e170, 1e171, 1e172, 1e173, 1e174, 1e175, 1e176, 1e177, 1e178, 1e179,
  1e180, 1e181, 1e182, 1e183, 1e184, 1e185, 1e186, 1e187, 1e188, 1e189,
  1e190, 1e191, 1e192, 1e193, 1e194, 1e195, 1e196, 1e197, 1e198, 1e199,
  1e200, 1e201, 1e202, 1e203, 1e204, 1e205, 1e206, 1e207, 1e208, 1e209,
  1e210, 1e211, 1e212, 1e213, 1e214, 1e215, 1e216, 1e217, 1e218, 1e219,
  1e220, 1e221, 1e222, 1e223, 1e224, 1e225, 1e226, 1e227, 1e228, 1e229,
  1e230, 1e231, 1e232, 1e233, 1e234, 1e235, 1e236, 1e237, 1e238, 1e239,
  1e240, 1e241, 1e242, 1e243, 1e244, 1e245, 1e246, 1e247, 1e248, 1e249,
  1e250, 1e251, 1e252, 1e253, 1e254, 1e255, 1e256, 1e257, 1e258, 1e259,
  1e260, 1e261, 1e262, 1e263, 1e264, 1e265, 1e266, 1e267, 1e268, 1e269,
  1e270, 1e271, 1e272, 1e273, 1e274, 1e275, 1e276, 1e277, 1e278, 1e279,
  1e280, 1e281, 1e282, 1e283, 1e284, 1e285, 1e286, 1e287, 1e288, 1e289,
  1e290, 1e291, 1e292, 1e293, 1e294, 1e295, 1e296, 1e297, 1e298, 1e299,
  1e300, 1e301, 1e302, 1e303, 1e304, 1e305, 1e306, 1e307, 1e308
};

time_t server_start_time, flush_status_time;

char server_uuid[UUID_LENGTH+1];
const char *server_uuid_ptr;
char mysql_home[FN_REFLEN], pidfile_name[FN_REFLEN], system_time_zone[30];
char default_logfile_name[FN_REFLEN];
char *default_tz_name;
char log_error_file[FN_REFLEN], glob_hostname[FN_REFLEN];
char mysql_real_data_home[FN_REFLEN],
     lc_messages_dir[FN_REFLEN], reg_ext[FN_EXTLEN],
     mysql_charsets_dir[FN_REFLEN],
     *opt_init_file, *opt_tc_log_file;
char *lc_messages_dir_ptr, *log_error_file_ptr;
char mysql_unpacked_real_data_home[FN_REFLEN];
int mysql_unpacked_real_data_home_len;
uint mysql_real_data_home_len, mysql_data_home_len= 1;
uint reg_ext_length;
const key_map key_map_empty(0);
key_map key_map_full(0);                        // Will be initialized later

DATE_TIME_FORMAT global_date_format, global_datetime_format, global_time_format;
Time_zone *default_tz;

char *mysql_data_home= const_cast<char*>(".");
const char *mysql_real_data_home_ptr= mysql_real_data_home;
char server_version[SERVER_VERSION_LENGTH];
char *mysqld_unix_port, *opt_mysql_tmpdir;
ulong thread_handling;

/** name of reference on left expression in rewritten IN subquery */
const char *in_left_expr_name= "<left expr>";
/** name of additional condition */
const char *in_additional_cond= "<IN COND>";
const char *in_having_cond= "<IN HAVING>";

my_decimal decimal_zero;
/* classes for comparation parsing/processing */
Eq_creator eq_creator;
Ne_creator ne_creator;
Gt_creator gt_creator;
Lt_creator lt_creator;
Ge_creator ge_creator;
Le_creator le_creator;

MYSQL_FILE *bootstrap_file;
int bootstrap_error;

I_List<THD> threads;
Rpl_filter* rpl_filter;
Rpl_filter* binlog_filter;

struct system_variables global_system_variables;
struct system_variables max_system_variables;
struct system_status_var global_status_var;

MY_TMPDIR mysql_tmpdir_list;
MY_BITMAP temp_pool;

CHARSET_INFO *system_charset_info, *files_charset_info ;
CHARSET_INFO *national_charset_info, *table_alias_charset;
CHARSET_INFO *character_set_filesystem;
CHARSET_INFO *error_message_charset_info;

MY_LOCALE *my_default_lc_messages;
MY_LOCALE *my_default_lc_time_names;

SHOW_COMP_OPTION have_ssl, have_symlink, have_dlopen, have_query_cache;
SHOW_COMP_OPTION have_geometry, have_rtree_keys;
SHOW_COMP_OPTION have_crypt, have_compress;
SHOW_COMP_OPTION have_profiling;

/* Thread specific variables */

pthread_key(MEM_ROOT**,THR_MALLOC);
pthread_key(THD*, THR_THD);
mysql_mutex_t LOCK_thread_count;
mysql_mutex_t
  LOCK_status, LOCK_error_log, LOCK_uuid_generator,
  LOCK_delayed_insert, LOCK_delayed_status, LOCK_delayed_create,
  LOCK_crypt,
  LOCK_global_system_variables,
  LOCK_user_conn, LOCK_slave_list, LOCK_active_mi,
  LOCK_connection_count, LOCK_error_messages;
/**
  The below lock protects access to two global server variables:
  max_prepared_stmt_count and prepared_stmt_count. These variables
  set the limit and hold the current total number of prepared statements
  in the server, respectively. As PREPARE/DEALLOCATE rate in a loaded
  server may be fairly high, we need a dedicated lock.
*/
mysql_mutex_t LOCK_prepared_stmt_count;
#ifdef HAVE_OPENSSL
mysql_mutex_t LOCK_des_key_file;
#endif
mysql_rwlock_t LOCK_grant, LOCK_sys_init_connect, LOCK_sys_init_slave;
mysql_rwlock_t LOCK_system_variables_hash;
mysql_cond_t COND_thread_count;
pthread_t signal_thread;
pthread_attr_t connection_attrib;
mysql_mutex_t LOCK_server_started;
mysql_cond_t COND_server_started;

int mysqld_server_started= 0;

File_parser_dummy_hook file_parser_dummy_hook;

/* replication parameters, if master_host is not NULL, we are a slave */
uint report_port= MYSQL_PORT;
ulong master_retry_count=0;
char *master_info_file;
char *relay_log_info_file, *report_user, *report_password, *report_host;
char *opt_relay_logname = 0, *opt_relaylog_index_name=0;
char *opt_logname, *opt_slow_logname;

/* Static variables */

static bool kill_in_progress, segfaulted;
static my_bool opt_bootstrap, opt_myisam_log;
static int cleanup_done;
static ulong opt_specialflag;
static char *opt_update_logname;
char *opt_binlog_index_name;
char *mysql_home_ptr, *pidfile_name_ptr;
/** Initial command line arguments (count), after load_defaults().*/
static int defaults_argc;
/**
  Initial command line arguments (arguments), after load_defaults().
  This memory is allocated by @c load_defaults() and should be freed
  using @c free_defaults().
  Do not modify defaults_argc / defaults_argv,
  use remaining_argc / remaining_argv instead to parse the command
  line arguments in multiple steps.
*/
static char **defaults_argv;
/** Remaining command line arguments (count), filtered by handle_options().*/
static int remaining_argc;
/** Remaining command line arguments (arguments), filtered by handle_options().*/
static char **remaining_argv;
static char *opt_bin_logname;

int orig_argc;
char **orig_argv;

void set_remaining_args(int argc, char **argv)
{
  remaining_argc= argc;
  remaining_argv= argv;
}

/*
  Since buffered_option_error_reporter is only used currently
  for parsing performance schema options, this code is not needed
  when the performance schema is not compiled in.
*/
#ifdef WITH_PERFSCHEMA_STORAGE_ENGINE
/**
  A log message for the error log, buffered in memory.
  Log messages are temporarily buffered when generated before the error log
  is initialized, and then printed once the error log is ready.
*/
class Buffered_log : public Sql_alloc
{
public:
  Buffered_log(enum loglevel level, const char *message);

  ~Buffered_log()
  {}

  void print(void);

private:
  /** Log message level. */
  enum loglevel m_level;
  /** Log message text. */
  String m_message;
};

/**
  Constructor.
  @param level          the message log level
  @param message        the message text
*/
Buffered_log::Buffered_log(enum loglevel level, const char *message)
  : m_level(level), m_message()
{
  m_message.copy(message, strlen(message), &my_charset_latin1);
}

/**
  Print a buffered log to the real log file.
*/
void Buffered_log::print()
{
  /*
    Since messages are buffered, they can be printed out
    of order with other entries in the log.
    Add "Buffered xxx" to the message text to prevent confusion.
  */
  switch(m_level)
  {
  case ERROR_LEVEL:
    sql_print_error("Buffered error: %s\n", m_message.c_ptr_safe());
    break;
  case WARNING_LEVEL:
    sql_print_warning("Buffered warning: %s\n", m_message.c_ptr_safe());
    break;
  case INFORMATION_LEVEL:
    /*
      Messages printed as "information" still end up in the mysqld *error* log,
      but with a [Note] tag instead of an [ERROR] tag.
      While this is probably fine for a human reading the log,
      it is upsetting existing automated scripts used to parse logs,
      because such scripts are likely to not already handle [Note] properly.
      INFORMATION_LEVEL messages are simply silenced, on purpose,
      to avoid un needed verbosity.
    */
    break;
  }
}

/**
  Collection of all the buffered log messages.
*/
class Buffered_logs
{
public:
  Buffered_logs()
  {}

  ~Buffered_logs()
  {}

  void init();
  void cleanup();

  void buffer(enum loglevel m_level, const char *msg);
  void print();
private:
  /**
    Memory root to use to store buffered logs.
    This memory root lifespan is between init and cleanup.
    Once the buffered logs are printed, they are not needed anymore,
    and all the memory used is reclaimed.
  */
  MEM_ROOT m_root;
  /** List of buffered log messages. */
  List<Buffered_log> m_list;
};

void Buffered_logs::init()
{
  init_alloc_root(&m_root, 1024, 0);
}

void Buffered_logs::cleanup()
{
  m_list.delete_elements();
  free_root(&m_root, MYF(0));
}

/**
  Add a log message to the buffer.
*/
void Buffered_logs::buffer(enum loglevel level, const char *msg)
{
  /*
    Do not let Sql_alloc::operator new(size_t) allocate memory,
    there is no memory root associated with the main() thread.
    Give explicitly the proper memory root to use to
    Sql_alloc::operator new(size_t, MEM_ROOT *) instead.
  */
  Buffered_log *log= new (&m_root) Buffered_log(level, msg);
  if (log)
    m_list.push_back(log, &m_root);
}

/**
  Print buffered log messages.
*/
void Buffered_logs::print()
{
  Buffered_log *log;
  List_iterator_fast<Buffered_log> it(m_list);
  while ((log= it++))
    log->print();
}

/** Logs reported before a logger is available. */
static Buffered_logs buffered_logs;

#ifndef EMBEDDED_LIBRARY
/**
  Error reporter that buffer log messages.
  @param level          log message level
  @param format         log message format string
*/
C_MODE_START
static void buffered_option_error_reporter(enum loglevel level,
                                           const char *format, ...)
{
  va_list args;
  char buffer[1024];

  va_start(args, format);
  my_vsnprintf(buffer, sizeof(buffer), format, args);
  va_end(args);
  buffered_logs.buffer(level, buffer);
}
C_MODE_END
#endif /* !EMBEDDED_LIBRARY */
#endif /* WITH_PERFSCHEMA_STORAGE_ENGINE */

static MYSQL_SOCKET unix_sock, ip_sock;
struct rand_struct sql_rand; ///< used by sql_class.cc:THD::THD()

#ifndef EMBEDDED_LIBRARY
struct passwd *user_info;
static pthread_t select_thread;
static uint thr_kill_signal;
#endif

/* OS specific variables */

#ifdef __WIN__
#undef   getpid
#include <process.h>

static mysql_cond_t COND_handler_count;
static uint handler_count;
static bool start_mode=0, use_opt_args;
static int opt_argc;
static char **opt_argv;

#if !defined(EMBEDDED_LIBRARY)
static HANDLE hEventShutdown;
static char shutdown_event_name[40];
#include "nt_servc.h"
static   NTService  Service;        ///< Service object for WinNT
#endif /* EMBEDDED_LIBRARY */
#endif /* __WIN__ */

#ifdef _WIN32
static char pipe_name[512];
static SECURITY_ATTRIBUTES saPipeSecurity;
static SECURITY_DESCRIPTOR sdPipeDescriptor;
static HANDLE hPipe = INVALID_HANDLE_VALUE;
#endif

#ifndef EMBEDDED_LIBRARY
bool mysqld_embedded=0;
#else
bool mysqld_embedded=1;
#endif

static my_bool plugins_are_initialized= FALSE;

#ifndef DBUG_OFF
static const char* default_dbug_option;
#endif
#ifdef HAVE_LIBWRAP
const char *libwrapName= NULL;
int allow_severity = LOG_INFO;
int deny_severity = LOG_WARNING;
#endif
#ifdef HAVE_QUERY_CACHE
ulong query_cache_min_res_unit= QUERY_CACHE_MIN_RESULT_DATA_SIZE;
Query_cache query_cache;
#endif
#ifdef HAVE_SMEM
char *shared_memory_base_name= default_shared_memory_base_name;
my_bool opt_enable_shared_memory;
HANDLE smem_event_connect_request= 0;
#endif

my_bool opt_use_ssl  = 0;
char *opt_ssl_ca= NULL, *opt_ssl_capath= NULL, *opt_ssl_cert= NULL,
     *opt_ssl_cipher= NULL, *opt_ssl_key= NULL, *opt_ssl_crl= NULL,
     *opt_ssl_crlpath= NULL;

#ifdef HAVE_OPENSSL
#include <openssl/crypto.h>
#ifndef HAVE_YASSL
typedef struct CRYPTO_dynlock_value
{
  mysql_rwlock_t lock;
} openssl_lock_t;

static openssl_lock_t *openssl_stdlocks;
static openssl_lock_t *openssl_dynlock_create(const char *, int);
static void openssl_dynlock_destroy(openssl_lock_t *, const char *, int);
static void openssl_lock_function(int, int, const char *, int);
static void openssl_lock(int, openssl_lock_t *, const char *, int);
static unsigned long openssl_id_function();
#endif
char *des_key_file;
#ifndef EMBEDDED_LIBRARY
struct st_VioSSLFd *ssl_acceptor_fd;
#endif
#endif /* HAVE_OPENSSL */

/**
  Number of currently active user connections. The variable is protected by
  LOCK_connection_count.
*/
uint connection_count= 0;

/* Function declarations */

pthread_handler_t signal_hand(void *arg);
static int mysql_init_variables(void);
static int get_options(int *argc_ptr, char ***argv_ptr);
static bool add_terminator(DYNAMIC_ARRAY *options);
extern "C" my_bool mysqld_get_one_option(int, const struct my_option *, char *);
static void set_server_version(void);
static int init_thread_environment();
static char *get_relative_path(const char *path);
static int fix_paths(void);
void handle_connections_sockets();
#ifdef _WIN32
pthread_handler_t handle_connections_sockets_thread(void *arg);
#endif
pthread_handler_t kill_server_thread(void *arg);
static void bootstrap(MYSQL_FILE *file);
static bool read_init_file(char *file_name);
#ifdef _WIN32
pthread_handler_t handle_connections_namedpipes(void *arg);
#endif
#ifdef HAVE_SMEM
pthread_handler_t handle_connections_shared_memory(void *arg);
#endif
pthread_handler_t handle_slave(void *arg);
static void clean_up(bool print_message);
static int test_if_case_insensitive(const char *dir_name);

#ifndef EMBEDDED_LIBRARY
static void usage(void);
static void start_signal_handler(void);
static void close_server_sock();
static void clean_up_mutexes(void);
static void wait_for_signal_thread_to_end(void);
static void create_pid_file();
static void mysqld_exit(int exit_code) __attribute__((noreturn));
#endif
static void end_ssl();


#ifndef EMBEDDED_LIBRARY
/****************************************************************************
** Code to end mysqld
****************************************************************************/

static void close_connections(void)
{
#ifdef EXTRA_DEBUG
  int count=0;
#endif
  DBUG_ENTER("close_connections");

  /* Clear thread cache */
  kill_cached_threads++;
  flush_thread_cache();

  /* kill connection thread */
#if !defined(__WIN__)
  DBUG_PRINT("quit", ("waiting for select thread: 0x%lx",
                      (ulong) select_thread));
  mysql_mutex_lock(&LOCK_thread_count);

  while (select_thread_in_use)
  {
    struct timespec abstime;
    int error;
    LINT_INIT(error);
    DBUG_PRINT("info",("Waiting for select thread"));

#ifndef DONT_USE_THR_ALARM
    if (pthread_kill(select_thread, thr_client_alarm))
      break;          // allready dead
#endif
    set_timespec(abstime, 2);
    for (uint tmp=0 ; tmp < 10 && select_thread_in_use; tmp++)
    {
      error= mysql_cond_timedwait(&COND_thread_count, &LOCK_thread_count,
                                  &abstime);
      if (error != EINTR)
  break;
    }
#ifdef EXTRA_DEBUG
    if (error != 0 && !count++)
      sql_print_error("Got error %d from mysql_cond_timedwait", error);
#endif
    close_server_sock();
  }
  mysql_mutex_unlock(&LOCK_thread_count);
#endif /* __WIN__ */


  /* Abort listening to new connections */
  DBUG_PRINT("quit",("Closing sockets"));
  if (!opt_disable_networking )
  {
    if (mysql_socket_getfd(ip_sock) != INVALID_SOCKET)
    {
      (void) mysql_socket_shutdown(ip_sock, SHUT_RDWR);
      (void) mysql_socket_close(ip_sock);
      ip_sock= MYSQL_INVALID_SOCKET;
    }
  }
#ifdef _WIN32
  if (hPipe != INVALID_HANDLE_VALUE && opt_enable_named_pipe)
  {
    HANDLE temp;
    DBUG_PRINT("quit", ("Closing named pipes") );

    /* Create connection to the handle named pipe handler to break the loop */
    if ((temp = CreateFile(pipe_name,
         GENERIC_READ | GENERIC_WRITE,
         0,
         NULL,
         OPEN_EXISTING,
         0,
         NULL )) != INVALID_HANDLE_VALUE)
    {
      WaitNamedPipe(pipe_name, 1000);
      DWORD dwMode = PIPE_READMODE_BYTE | PIPE_WAIT;
      SetNamedPipeHandleState(temp, &dwMode, NULL, NULL);
      CancelIo(temp);
      DisconnectNamedPipe(temp);
      CloseHandle(temp);
    }
  }
#endif
#ifdef HAVE_SYS_UN_H
  if (mysql_socket_getfd(unix_sock) != INVALID_SOCKET)
  {
    (void) mysql_socket_shutdown(unix_sock, SHUT_RDWR);
    (void) mysql_socket_close(unix_sock);
    (void) unlink(mysqld_unix_port);
    unix_sock= MYSQL_INVALID_SOCKET;
  }
#endif
  end_thr_alarm(0);      // Abort old alarms.

  /*
    First signal all threads that it's time to die
    This will give the threads some time to gracefully abort their
    statements and inform their clients that the server is about to die.
  */

  sql_print_information("Giving client threads a chance to die gracefully");

  THD *tmp;
  mysql_mutex_lock(&LOCK_thread_count); // For unlink from list

  I_List_iterator<THD> it(threads);
  while ((tmp=it++))
  {
    DBUG_PRINT("quit",("Informing thread %ld that it's time to die",
           tmp->thread_id));
    /* We skip slave threads & scheduler on this first loop through. */
    if (tmp->slave_thread)
      continue;

    tmp->killed= THD::KILL_CONNECTION;
    MYSQL_CALLBACK(thread_scheduler, post_kill_notification, (tmp));
    mysql_mutex_lock(&tmp->LOCK_thd_data);
    if (tmp->mysys_var)
    {
      tmp->mysys_var->abort=1;
      mysql_mutex_lock(&tmp->mysys_var->mutex);
      if (tmp->mysys_var->current_cond)
      {
        mysql_mutex_lock(tmp->mysys_var->current_mutex);
        mysql_cond_broadcast(tmp->mysys_var->current_cond);
        mysql_mutex_unlock(tmp->mysys_var->current_mutex);
      }
      mysql_mutex_unlock(&tmp->mysys_var->mutex);
    }
    mysql_mutex_unlock(&tmp->LOCK_thd_data);
  }
  mysql_mutex_unlock(&LOCK_thread_count); // For unlink from list

  Events::deinit();

  sql_print_information("Shutting down slave threads");
  end_slave();

  if (thread_count)
    sleep(2);         // Give threads time to die

  /*
    Force remaining threads to die by closing the connection to the client
    This will ensure that threads that are waiting for a command from the
    client on a blocking read call are aborted.
  */

  sql_print_information("Forcefully disconnecting remaining clients");
  for (;;)
  {
    DBUG_PRINT("quit",("Locking LOCK_thread_count"));
    mysql_mutex_lock(&LOCK_thread_count); // For unlink from list
    if (!(tmp=threads.get()))
    {
      DBUG_PRINT("quit",("Unlocking LOCK_thread_count"));
      mysql_mutex_unlock(&LOCK_thread_count);
      break;
    }
#ifndef __bsdi__        // Bug in BSDI kernel
    if (tmp->vio_ok())
    {
      if (global_system_variables.log_warnings)
        sql_print_warning(ER_DEFAULT(ER_FORCING_CLOSE),my_progname,
                          tmp->thread_id,
                          (tmp->main_security_ctx.user ?
                           tmp->main_security_ctx.user : ""));
      close_connection(tmp);
    }
#endif
    DBUG_PRINT("quit",("Unlocking LOCK_thread_count"));
    mysql_mutex_unlock(&LOCK_thread_count);
  }
  /* All threads has now been aborted */
  DBUG_PRINT("quit",("Waiting for threads to die (count=%u)",thread_count));
  mysql_mutex_lock(&LOCK_thread_count);
  while (thread_count)
  {
    mysql_cond_wait(&COND_thread_count, &LOCK_thread_count);
    DBUG_PRINT("quit",("One thread died (count=%u)",thread_count));
  }
  mysql_mutex_unlock(&LOCK_thread_count);

  close_active_mi();
  DBUG_PRINT("quit",("close_connections thread"));
  DBUG_VOID_RETURN;
}


static void close_server_sock()
{
#ifdef HAVE_CLOSE_SERVER_SOCK
  DBUG_ENTER("close_server_sock");
  MYSQL_SOCKET tmp_sock;
  tmp_sock=ip_sock;
  if (mysql_socket_getfd(tmp_sock) != INVALID_SOCKET)
  {
    ip_sock= MYSQL_INVALID_SOCKET;
    DBUG_PRINT("info",("calling shutdown on TCP/IP socket"));
    (void) mysql_socket_shutdown(tmp_sock, SHUT_RDWR);
  }
  tmp_sock=unix_sock;
  if (mysql_socket_getfd(tmp_sock) != INVALID_SOCKET)
  {
    unix_sock= MYSQL_INVALID_SOCKET;
    DBUG_PRINT("info",("calling shutdown on unix socket"));
    (void) mysql_socket_shutdown(tmp_sock, SHUT_RDWR);
    (void) unlink(mysqld_unix_port);
  }
  DBUG_VOID_RETURN;
#endif
}

#endif /*EMBEDDED_LIBRARY*/


void kill_mysql(void)
{
  DBUG_ENTER("kill_mysql");

#if defined(SIGNALS_DONT_BREAK_READ) && !defined(EMBEDDED_LIBRARY)
  abort_loop=1;         // Break connection loops
  close_server_sock();        // Force accept to wake up
#endif

#if defined(__WIN__)
#if !defined(EMBEDDED_LIBRARY)
  {
    if (!SetEvent(hEventShutdown))
    {
      DBUG_PRINT("error",("Got error: %ld from SetEvent",GetLastError()));
    }
    /*
      or:
      HANDLE hEvent=OpenEvent(0, FALSE, "MySqlShutdown");
      SetEvent(hEventShutdown);
      CloseHandle(hEvent);
    */
  }
#endif
#elif defined(HAVE_PTHREAD_KILL)
  if (pthread_kill(signal_thread, MYSQL_KILL_SIGNAL))
  {
    DBUG_PRINT("error",("Got error %d from pthread_kill",errno)); /* purecov: inspected */
  }
#elif !defined(SIGNALS_DONT_BREAK_READ)
  kill(current_pid, MYSQL_KILL_SIGNAL);
#endif
  DBUG_PRINT("quit",("After pthread_kill"));
  shutdown_in_progress=1;     // Safety if kill didn't work
#ifdef SIGNALS_DONT_BREAK_READ
  if (!kill_in_progress)
  {
    pthread_t tmp;
    abort_loop=1;
    if (mysql_thread_create(0, /* Not instrumented */
                            &tmp, &connection_attrib, kill_server_thread,
                            (void*) 0))
      sql_print_error("Can't create thread to kill server");
  }
#endif
  DBUG_VOID_RETURN;
}

/**
  Force server down. Kill all connections and threads and exit.

  @param  sig_ptr       Signal number that caused kill_server to be called.

  @note
    A signal number of 0 mean that the function was not called
    from a signal handler and there is thus no signal to block
    or stop, we just want to kill the server.
*/

#if !defined(__WIN__)
static void *kill_server(void *sig_ptr)
#define RETURN_FROM_KILL_SERVER return 0
#else
static void __cdecl kill_server(int sig_ptr)
#define RETURN_FROM_KILL_SERVER return
#endif
{
  DBUG_ENTER("kill_server");
#ifndef EMBEDDED_LIBRARY
  int sig=(int) (long) sig_ptr;     // This is passed a int
  // if there is a signal during the kill in progress, ignore the other
  if (kill_in_progress)       // Safety
  {
    DBUG_LEAVE;
    RETURN_FROM_KILL_SERVER;
  }
  kill_in_progress=TRUE;
  abort_loop=1;         // This should be set
  if (sig != 0) // 0 is not a valid signal number
    my_sigset(sig, SIG_IGN);                    /* purify inspected */
  if (sig == MYSQL_KILL_SIGNAL || sig == 0)
    sql_print_information(ER_DEFAULT(ER_NORMAL_SHUTDOWN),my_progname);
  else
    sql_print_error(ER_DEFAULT(ER_GOT_SIGNAL),my_progname,sig); /* purecov: inspected */

#if defined(HAVE_SMEM) && defined(__WIN__)
  /*
   Send event to smem_event_connect_request for aborting
   */
  if (opt_enable_shared_memory)
  {
    if (!SetEvent(smem_event_connect_request))
    {
      DBUG_PRINT("error",
                 ("Got error: %ld from SetEvent of smem_event_connect_request",
                  GetLastError()));
    }
  }
#endif

  close_connections();
  if (sig != MYSQL_KILL_SIGNAL &&
      sig != 0)
    unireg_abort(1);        /* purecov: inspected */
  else
    unireg_end();

  /* purecov: begin deadcode */
  DBUG_LEAVE;                                   // Must match DBUG_ENTER()
  my_thread_end();
  pthread_exit(0);
  /* purecov: end */

  RETURN_FROM_KILL_SERVER;                      // Avoid compiler warnings

#else /* EMBEDDED_LIBRARY*/

  DBUG_LEAVE;
  RETURN_FROM_KILL_SERVER;

#endif /* EMBEDDED_LIBRARY */
}


#if defined(USE_ONE_SIGNAL_HAND)
pthread_handler_t kill_server_thread(void *arg __attribute__((unused)))
{
  my_thread_init();       // Initialize new thread
  kill_server(0);
  /* purecov: begin deadcode */
  my_thread_end();
  pthread_exit(0);
  return 0;
  /* purecov: end */
}
#endif


extern "C" sig_handler print_signal_warning(int sig)
{
  if (global_system_variables.log_warnings)
    sql_print_warning("Got signal %d from thread %ld", sig,my_thread_id());
#ifdef SIGNAL_HANDLER_RESET_ON_DELIVERY
  my_sigset(sig,print_signal_warning);    /* int. thread system calls */
#endif
#if !defined(__WIN__)
  if (sig == SIGALRM)
    alarm(2);         /* reschedule alarm */
#endif
}

#ifndef EMBEDDED_LIBRARY

static void init_error_log_mutex()
{
  mysql_mutex_init(key_LOCK_error_log, &LOCK_error_log, MY_MUTEX_INIT_FAST);
}


static void clean_up_error_log_mutex()
{
  mysql_mutex_destroy(&LOCK_error_log);
}


/**
  cleanup all memory and end program nicely.

    If SIGNALS_DONT_BREAK_READ is defined, this function is called
    by the main thread. To get MySQL to shut down nicely in this case
    (Mac OS X) we have to call exit() instead if pthread_exit().

  @note
    This function never returns.
*/
void unireg_end(void)
{
  clean_up(1);
  my_thread_end();
#if defined(SIGNALS_DONT_BREAK_READ)
  exit(0);
#else
  pthread_exit(0);        // Exit is in main thread
#endif
}


extern "C" void unireg_abort(int exit_code)
{
  DBUG_ENTER("unireg_abort");

  if (opt_help)
    usage();
  if (exit_code)
    sql_print_error("Aborting\n");
  clean_up(!opt_help && (exit_code || !opt_bootstrap)); /* purecov: inspected */
  DBUG_PRINT("quit",("done with cleanup in unireg_abort"));
  mysqld_exit(exit_code);
}

static void mysqld_exit(int exit_code)
{
  /*
    Important note: we wait for the signal thread to end,
    but if a kill -15 signal was sent, the signal thread did
    spawn the kill_server_thread thread, which is running concurrently.
  */
  wait_for_signal_thread_to_end();
  mysql_audit_finalize();
  clean_up_mutexes();
  clean_up_error_log_mutex();
#ifdef WITH_PERFSCHEMA_STORAGE_ENGINE
  /*
    Bug#56666 needs to be fixed before calling:
    shutdown_performance_schema();
  */
#endif
  my_end(opt_endinfo ? MY_CHECK_ERROR | MY_GIVE_INFO : 0);
  exit(exit_code); /* purecov: inspected */
}

#endif /* !EMBEDDED_LIBRARY */

void clean_up(bool print_message)
{
  DBUG_PRINT("exit",("clean_up"));
  if (cleanup_done++)
    return; /* purecov: inspected */

  stop_handle_manager();
  release_ddl_log();

  /*
    make sure that handlers finish up
    what they have that is dependent on the binlog
  */
  sql_print_information("Binlog end");
  ha_binlog_end(current_thd);

  logger.cleanup_base();

  injector::free_instance();
  mysql_bin_log.cleanup();

#ifdef HAVE_REPLICATION
  if (use_slave_mask)
    bitmap_free(&slave_error_mask);
#endif
  my_tz_free();
  my_dboptions_cache_free();
  ignore_db_dirs_free();
#ifndef NO_EMBEDDED_ACCESS_CHECKS
  servers_free(1);
  acl_free(1);
  grant_free();
#endif
  query_cache_destroy();
  hostname_cache_free();
  item_user_lock_free();
  lex_free();       /* Free some memory */
  item_create_cleanup();
  free_charsets();
  if (!opt_noacl)
  {
#ifdef HAVE_DLOPEN
    udf_free();
#endif
  }
  table_def_start_shutdown();
  plugin_shutdown();
  ha_end();
  if (tc_log)
    tc_log->close();
  delegates_destroy();
  xid_cache_free();
  table_def_free();
  mdl_destroy();
  key_caches.delete_elements((void (*)(const char*, uchar*)) free_key_cache);
  multi_keycache_free();
  free_status_vars();
  end_thr_alarm(1);     /* Free allocated memory */
  my_free_open_file_info();
  if (defaults_argv)
    free_defaults(defaults_argv);
  free_tmpdir(&mysql_tmpdir_list);
  my_free(opt_bin_logname);
  bitmap_free(&temp_pool);
  free_max_user_conn();
#ifdef HAVE_REPLICATION
  end_slave_list();
#endif
  delete binlog_filter;
  delete rpl_filter;
  end_ssl();
  vio_end();
  my_regex_end();
#if defined(ENABLED_DEBUG_SYNC)
  /* End the debug sync facility. See debug_sync.cc. */
  debug_sync_end();
#endif /* defined(ENABLED_DEBUG_SYNC) */

#if !defined(EMBEDDED_LIBRARY)
  if (!opt_bootstrap)
    mysql_file_delete(key_file_pid, pidfile_name, MYF(0)); // This may not always exist
#endif
  if (print_message && my_default_lc_messages && server_start_time)
    sql_print_information(ER_DEFAULT(ER_SHUTDOWN_COMPLETE),my_progname);
  cleanup_errmsgs();
  MYSQL_CALLBACK(thread_scheduler, end, ());
  mysql_client_plugin_deinit();
  finish_client_errs();
  (void) my_error_unregister(ER_ERROR_FIRST, ER_ERROR_LAST); // finish server errs
  DBUG_PRINT("quit", ("Error messages freed"));
  /* Tell main we are ready */
  logger.cleanup_end();
  my_atomic_rwlock_destroy(&global_query_id_lock);
  my_atomic_rwlock_destroy(&thread_running_lock);
  mysql_mutex_lock(&LOCK_thread_count);
  DBUG_PRINT("quit", ("got thread count lock"));
  ready_to_exit=1;
  /* do the broadcast inside the lock to ensure that my_end() is not called */
  mysql_cond_broadcast(&COND_thread_count);
  mysql_mutex_unlock(&LOCK_thread_count);
  sys_var_end();

  my_free(const_cast<char*>(log_bin_basename));
  my_free(const_cast<char*>(log_bin_index));
#ifndef EMBEDDED_LIBRARY
  my_free(const_cast<char*>(relay_log_basename));
  my_free(const_cast<char*>(relay_log_index));
#endif
  free_list(opt_plugin_load_list_ptr);

  /*
    The following lines may never be executed as the main thread may have
    killed us
  */
  DBUG_PRINT("quit", ("done with cleanup"));
} /* clean_up */


#ifndef EMBEDDED_LIBRARY

/**
  This is mainly needed when running with purify, but it's still nice to
  know that all child threads have died when mysqld exits.
*/
static void wait_for_signal_thread_to_end()
{
  uint i;
  /*
    Wait up to 10 seconds for signal thread to die. We use this mainly to
    avoid getting warnings that my_thread_end has not been called
  */
  for (i= 0 ; i < 100 && signal_thread_in_use; i++)
  {
    if (pthread_kill(signal_thread, MYSQL_KILL_SIGNAL) != ESRCH)
      break;
    my_sleep(100);        // Give it time to die
  }
}


static void clean_up_mutexes()
{
  mysql_rwlock_destroy(&LOCK_grant);
  mysql_mutex_destroy(&LOCK_thread_count);
  mysql_mutex_destroy(&LOCK_status);
  mysql_mutex_destroy(&LOCK_delayed_insert);
  mysql_mutex_destroy(&LOCK_delayed_status);
  mysql_mutex_destroy(&LOCK_delayed_create);
  mysql_mutex_destroy(&LOCK_manager);
  mysql_mutex_destroy(&LOCK_crypt);
  mysql_mutex_destroy(&LOCK_user_conn);
  mysql_mutex_destroy(&LOCK_connection_count);
#ifdef HAVE_OPENSSL
  mysql_mutex_destroy(&LOCK_des_key_file);
#ifndef HAVE_YASSL
  for (int i= 0; i < CRYPTO_num_locks(); ++i)
    mysql_rwlock_destroy(&openssl_stdlocks[i].lock);
  OPENSSL_free(openssl_stdlocks);
#endif
#endif
  mysql_mutex_destroy(&LOCK_active_mi);
  mysql_rwlock_destroy(&LOCK_sys_init_connect);
  mysql_rwlock_destroy(&LOCK_sys_init_slave);
  mysql_mutex_destroy(&LOCK_global_system_variables);
  mysql_rwlock_destroy(&LOCK_system_variables_hash);
  mysql_mutex_destroy(&LOCK_uuid_generator);
  mysql_mutex_destroy(&LOCK_prepared_stmt_count);
  mysql_mutex_destroy(&LOCK_error_messages);
  mysql_cond_destroy(&COND_thread_count);
  mysql_cond_destroy(&COND_thread_cache);
  mysql_cond_destroy(&COND_flush_thread_cache);
  mysql_cond_destroy(&COND_manager);
}
#endif /*EMBEDDED_LIBRARY*/


/****************************************************************************
** Init IP and UNIX socket
****************************************************************************/

#ifndef EMBEDDED_LIBRARY
static void set_ports()
{
  char  *env;
  if (!mysqld_port && !opt_disable_networking)
  {         // Get port if not from commandline
    mysqld_port= MYSQL_PORT;

    /*
      if builder specifically requested a default port, use that
      (even if it coincides with our factory default).
      only if they didn't do we check /etc/services (and, failing
      on that, fall back to the factory default of 3306).
      either default can be overridden by the environment variable
      MYSQL_TCP_PORT, which in turn can be overridden with command
      line options.
    */

#if MYSQL_PORT_DEFAULT == 0
    struct  servent *serv_ptr;
    if ((serv_ptr= getservbyname("mysql", "tcp")))
      mysqld_port= ntohs((u_short) serv_ptr->s_port); /* purecov: inspected */
#endif
    if ((env = getenv("MYSQL_TCP_PORT")))
      mysqld_port= (uint) atoi(env);    /* purecov: inspected */
  }
  if (!mysqld_unix_port)
  {
#ifdef __WIN__
    mysqld_unix_port= (char*) MYSQL_NAMEDPIPE;
#else
    mysqld_unix_port= (char*) MYSQL_UNIX_ADDR;
#endif
    if ((env = getenv("MYSQL_UNIX_PORT")))
      mysqld_unix_port= env;      /* purecov: inspected */
  }
}

/* Change to run as another user if started with --user */

static struct passwd *check_user(const char *user)
{
#if !defined(__WIN__)
  struct passwd *tmp_user_info;
  uid_t user_id= geteuid();

  // Don't bother if we aren't superuser
  if (user_id)
  {
    if (user)
    {
      /* Don't give a warning, if real user is same as given with --user */
      /* purecov: begin tested */
      tmp_user_info= getpwnam(user);
      if ((!tmp_user_info || user_id != tmp_user_info->pw_uid) &&
    global_system_variables.log_warnings)
        sql_print_warning(
                    "One can only use the --user switch if running as root\n");
      /* purecov: end */
    }
    return NULL;
  }
  if (!user)
  {
    if (!opt_bootstrap)
    {
      sql_print_error("Fatal error: Please read \"Security\" section of the manual to find out how to run mysqld as root!\n");
      unireg_abort(1);
    }
    return NULL;
  }
  /* purecov: begin tested */
  if (!strcmp(user,"root"))
    return NULL;                        // Avoid problem with dynamic libraries

  if (!(tmp_user_info= getpwnam(user)))
  {
    // Allow a numeric uid to be used
    const char *pos;
    for (pos= user; my_isdigit(mysqld_charset,*pos); pos++) ;
    if (*pos)                                   // Not numeric id
      goto err;
    if (!(tmp_user_info= getpwuid(atoi(user))))
      goto err;
  }
  return tmp_user_info;
  /* purecov: end */

err:
  sql_print_error("Fatal error: Can't change to run as user '%s' ;  Please check that the user exists!\n",user);
  unireg_abort(1);

#ifdef PR_SET_DUMPABLE
  if (test_flags & TEST_CORE_ON_SIGNAL)
  {
    /* inform kernel that process is dumpable */
    (void) prctl(PR_SET_DUMPABLE, 1);
  }
#endif

#endif
  return NULL;
}

static void set_user(const char *user, struct passwd *user_info_arg)
{
  /* purecov: begin tested */
#if !defined(__WIN__)
  DBUG_ASSERT(user_info_arg != 0);
#ifdef HAVE_INITGROUPS
  /*
    We can get a SIGSEGV when calling initgroups() on some systems when NSS
    is configured to use LDAP and the server is statically linked.  We set
    calling_initgroups as a flag to the SIGSEGV handler that is then used to
    output a specific message to help the user resolve this problem.
  */
  calling_initgroups= TRUE;
  initgroups((char*) user, user_info_arg->pw_gid);
  calling_initgroups= FALSE;
#endif
  if (setgid(user_info_arg->pw_gid) == -1)
  {
    sql_perror("setgid");
    unireg_abort(1);
  }
  if (setuid(user_info_arg->pw_uid) == -1)
  {
    sql_perror("setuid");
    unireg_abort(1);
  }
#endif
  /* purecov: end */
}


static void set_effective_user(struct passwd *user_info_arg)
{
#if !defined(__WIN__)
  DBUG_ASSERT(user_info_arg != 0);
  if (setregid((gid_t)-1, user_info_arg->pw_gid) == -1)
  {
    sql_perror("setregid");
    unireg_abort(1);
  }
  if (setreuid((uid_t)-1, user_info_arg->pw_uid) == -1)
  {
    sql_perror("setreuid");
    unireg_abort(1);
  }
#endif
}


/** Change root user if started with @c --chroot . */
static void set_root(const char *path)
{
#if !defined(__WIN__)
  if (chroot(path) == -1)
  {
    sql_perror("chroot");
    unireg_abort(1);
  }
  my_setwd("/", MYF(0));
#endif
}


static void network_init(void)
{
#ifdef HAVE_SYS_UN_H
  struct sockaddr_un  UNIXaddr;
#endif
  int arg;
  int   ret;
  uint  waited;
  uint  this_wait;
  uint  retry;
  char port_buf[NI_MAXSERV];
  DBUG_ENTER("network_init");
  LINT_INIT(ret);

  if (MYSQL_CALLBACK_ELSE(thread_scheduler, init, (), 0))
    unireg_abort(1);      /* purecov: inspected */

  set_ports();

  if (mysqld_port != 0 && !opt_disable_networking && !opt_bootstrap)
  {
    struct addrinfo *ai, *a;
    struct addrinfo hints;
    int error;
    DBUG_PRINT("general",("IP Socket is %d",mysqld_port));

    memset(&hints, 0, sizeof (hints));
    hints.ai_flags= AI_PASSIVE;
    hints.ai_socktype= SOCK_STREAM;
    hints.ai_family= AF_UNSPEC;

    my_snprintf(port_buf, NI_MAXSERV, "%d", mysqld_port);
    error= getaddrinfo(my_bind_addr_str, port_buf, &hints, &ai);
    if (error != 0)
    {
      DBUG_PRINT("error",("Got error: %d from getaddrinfo()", error));
      sql_perror(ER_DEFAULT(ER_IPSOCK_ERROR));  /* purecov: tested */
      unireg_abort(1);        /* purecov: tested */
    }

    for (a= ai; a != NULL; a= a->ai_next)
    {
      ip_sock= mysql_socket_socket(key_socket_tcpip, a->ai_family, a->ai_socktype, a->ai_protocol);
      if (mysql_socket_getfd(ip_sock) != INVALID_SOCKET)
        break;
    }

    if (mysql_socket_getfd(ip_sock) == INVALID_SOCKET)
    {
      DBUG_PRINT("error",("Got error: %d from socket()",socket_errno));
      sql_perror(ER_DEFAULT(ER_IPSOCK_ERROR));  /* purecov: tested */
      unireg_abort(1);        /* purecov: tested */
    }

    mysql_socket_set_thread_owner(ip_sock);

#ifndef __WIN__
    /*
      We should not use SO_REUSEADDR on windows as this would enable a
      user to open two mysqld servers with the same TCP/IP port.
    */
    arg= 1;
    (void) mysql_socket_setsockopt(ip_sock, SOL_SOCKET, SO_REUSEADDR, (char*)&arg,sizeof(arg));
#endif /* __WIN__ */

#ifdef IPV6_V6ONLY
     /*
       For interoperability with older clients, IPv6 socket should
       listen on both IPv6 and IPv4 wildcard addresses.
       Turn off IPV6_V6ONLY option.

       NOTE: this will work starting from Windows Vista only.
       On Windows XP dual stack is not available, so it will not
       listen on the corresponding IPv4-address.
     */
    if (a->ai_family == AF_INET6)
    {
      arg= 0;
      (void) mysql_socket_setsockopt(ip_sock, IPPROTO_IPV6, IPV6_V6ONLY, (char*)&arg,
                sizeof(arg));
    }
#endif
    /*
      Sometimes the port is not released fast enough when stopping and
      restarting the server. This happens quite often with the test suite
      on busy Linux systems. Retry to bind the address at these intervals:
      Sleep intervals: 1, 2, 4,  6,  9, 13, 17, 22, ...
      Retry at second: 1, 3, 7, 13, 22, 35, 52, 74, ...
      Limit the sequence by mysqld_port_timeout (set --port-open-timeout=#).
    */
    for (waited= 0, retry= 1; ; retry++, waited+= this_wait)
    {
      if (((ret= mysql_socket_bind(ip_sock, a->ai_addr, a->ai_addrlen)) >= 0 ) ||
          (socket_errno != SOCKET_EADDRINUSE) ||
          (waited >= mysqld_port_timeout))
        break;
      sql_print_information("Retrying bind on TCP/IP port %u", mysqld_port);
      this_wait= retry * retry / 3 + 1;
      sleep(this_wait);
    }
    freeaddrinfo(ai);
    if (ret < 0)
    {
      DBUG_PRINT("error",("Got error: %d from bind",socket_errno));
      sql_perror("Can't start server: Bind on TCP/IP port");
      sql_print_error("Do you already have another mysqld server running on port: %d ?",mysqld_port);
      unireg_abort(1);
    }
    if (mysql_socket_listen(ip_sock, (int)back_log) < 0)
    {
      sql_perror("Can't start server: listen() on TCP/IP port");
      sql_print_error("listen() on TCP/IP failed with error %d",
          socket_errno);
      unireg_abort(1);
    }
  }

#ifdef _WIN32
  /* create named pipe */
  if (Service.IsNT() && mysqld_unix_port[0] && !opt_bootstrap &&
      opt_enable_named_pipe)
  {
    strxnmov(pipe_name, sizeof(pipe_name)-1, "\\\\.\\pipe\\",
       mysqld_unix_port, NullS);
    memset(&saPipeSecurity, 0, sizeof(saPipeSecurity));
    memset(&sdPipeDescriptor, 0, sizeof(sdPipeDescriptor));
    if (!InitializeSecurityDescriptor(&sdPipeDescriptor,
              SECURITY_DESCRIPTOR_REVISION))
    {
      sql_perror("Can't start server : Initialize security descriptor");
      unireg_abort(1);
    }
    if (!SetSecurityDescriptorDacl(&sdPipeDescriptor, TRUE, NULL, FALSE))
    {
      sql_perror("Can't start server : Set security descriptor");
      unireg_abort(1);
    }
    saPipeSecurity.nLength = sizeof(SECURITY_ATTRIBUTES);
    saPipeSecurity.lpSecurityDescriptor = &sdPipeDescriptor;
    saPipeSecurity.bInheritHandle = FALSE;
    if ((hPipe= CreateNamedPipe(pipe_name,
        PIPE_ACCESS_DUPLEX|FILE_FLAG_OVERLAPPED,
        PIPE_TYPE_BYTE |
        PIPE_READMODE_BYTE |
        PIPE_WAIT,
        PIPE_UNLIMITED_INSTANCES,
        (int) global_system_variables.net_buffer_length,
        (int) global_system_variables.net_buffer_length,
        NMPWAIT_USE_DEFAULT_WAIT,
        &saPipeSecurity)) == INVALID_HANDLE_VALUE)
      {
  LPVOID lpMsgBuf;
  int error=GetLastError();
  FormatMessage(FORMAT_MESSAGE_ALLOCATE_BUFFER |
          FORMAT_MESSAGE_FROM_SYSTEM,
          NULL, error, MAKELANGID(LANG_NEUTRAL, SUBLANG_DEFAULT),
          (LPTSTR) &lpMsgBuf, 0, NULL );
  sql_perror((char *)lpMsgBuf);
  LocalFree(lpMsgBuf);
  unireg_abort(1);
      }
  }
#endif

#if defined(HAVE_SYS_UN_H)
  /*
  ** Create the UNIX socket
  */
  if (mysqld_unix_port[0] && !opt_bootstrap)
  {
    DBUG_PRINT("general",("UNIX Socket is %s",mysqld_unix_port));

    if (strlen(mysqld_unix_port) > (sizeof(UNIXaddr.sun_path) - 1))
    {
      sql_print_error("The socket file path is too long (> %u): %s",
                      (uint) sizeof(UNIXaddr.sun_path) - 1, mysqld_unix_port);
      unireg_abort(1);
    }

    unix_sock= mysql_socket_socket(key_socket_unix, AF_UNIX, SOCK_STREAM, 0);

    if (mysql_socket_getfd(unix_sock) < 0)
    {
      sql_perror("Can't start server : UNIX Socket "); /* purecov: inspected */
      unireg_abort(1);        /* purecov: inspected */
    }

    mysql_socket_set_thread_owner(unix_sock);

    memset(&UNIXaddr, 0, sizeof(UNIXaddr));
    UNIXaddr.sun_family = AF_UNIX;
    strmov(UNIXaddr.sun_path, mysqld_unix_port);
    (void) unlink(mysqld_unix_port);
    arg= 1;
    (void) mysql_socket_setsockopt(unix_sock, SOL_SOCKET, SO_REUSEADDR, (char*)&arg,
          sizeof(arg));
    umask(0);
    if (mysql_socket_bind(unix_sock, reinterpret_cast<struct sockaddr *> (&UNIXaddr),
                          sizeof(UNIXaddr)) < 0)
    {
      sql_perror("Can't start server : Bind on unix socket"); /* purecov: tested */
      sql_print_error("Do you already have another mysqld server running on socket: %s ?",mysqld_unix_port);
      unireg_abort(1);          /* purecov: tested */
    }
    umask(((~my_umask) & 0666));
#if defined(S_IFSOCK) && defined(SECURE_SOCKETS)
    (void) chmod(mysqld_unix_port,S_IFSOCK);  /* Fix solaris 2.6 bug */
#endif
    if (mysql_socket_listen(unix_sock, (int)back_log) < 0)
      sql_print_warning("listen() on Unix socket failed with error %d",
          socket_errno);
  }
#endif
  DBUG_PRINT("info",("server started"));
  DBUG_VOID_RETURN;
}

#endif /*!EMBEDDED_LIBRARY*/


#ifndef EMBEDDED_LIBRARY
/**
  Close a connection.

  @param thd        Thread handle.
  @param sql_errno  The error code to send before disconnect.

  @note
    For the connection that is doing shutdown, this is called twice
*/
void close_connection(THD *thd, uint sql_errno)
{
  DBUG_ENTER("close_connection");

  if (sql_errno)
    net_send_error(thd, sql_errno, ER_DEFAULT(sql_errno), NULL);

  thd->disconnect();

  MYSQL_CONNECTION_DONE((int) sql_errno, thd->thread_id);

  if (MYSQL_CONNECTION_DONE_ENABLED())
  {
    sleep(0); /* Workaround to avoid tailcall optimisation */
  }
  MYSQL_AUDIT_NOTIFY_CONNECTION_DISCONNECT(thd, sql_errno);
  DBUG_VOID_RETURN;
}
#endif /* EMBEDDED_LIBRARY */


/** Called when a thread is aborted. */
/* ARGSUSED */
extern "C" sig_handler end_thread_signal(int sig __attribute__((unused)))
{
  THD *thd=current_thd;
  DBUG_ENTER("end_thread_signal");
  if (thd && ! thd->bootstrap)
  {
    statistic_increment(killed_threads, &LOCK_status);
    MYSQL_CALLBACK(thread_scheduler, end_thread, (thd,0)); /* purecov: inspected */
  }
  DBUG_VOID_RETURN;       /* purecov: deadcode */
}


/*
  Cleanup THD object

  SYNOPSIS
    thd_cleanup()
    thd    Thread handler
*/

void thd_cleanup(THD *thd)
{
  thd->cleanup();
}

/*
  Decrease number of connections

  SYNOPSIS
    dec_connection_count()
*/

void dec_connection_count()
{
  mysql_mutex_lock(&LOCK_connection_count);
  --connection_count;
  mysql_mutex_unlock(&LOCK_connection_count);
}


/*
  Delete the THD object and decrease number of threads

  SYNOPSIS
    delete_thd()
    thd    Thread handler
*/

void delete_thd(THD *thd)
{
  thread_count--;
  delete thd;
}


/*
  Unlink thd from global list of available connections and free thd

  SYNOPSIS
    unlink_thd()
    thd    Thread handler

  NOTES
    LOCK_thread_count is locked and left locked
*/

void unlink_thd(THD *thd)
{
  DBUG_ENTER("unlink_thd");
  DBUG_PRINT("enter", ("thd: 0x%lx", (long) thd));

  thd_cleanup(thd);
  dec_connection_count();
  mysql_mutex_lock(&LOCK_thread_count);
  /*
    Used by binlog_reset_master.  It would be cleaner to use
    DEBUG_SYNC here, but that's not possible because the THD's debug
    sync feature has been shut down at this point.
  */
  DBUG_EXECUTE_IF("sleep_after_lock_thread_count_before_delete_thd", sleep(5););
  delete_thd(thd);
  DBUG_VOID_RETURN;
}


/*
  Store thread in cache for reuse by new connections

  SYNOPSIS
    cache_thread()

  NOTES
    LOCK_thread_count has to be locked

  RETURN
    0  Thread was not put in cache
    1  Thread is to be reused by new connection.
       (ie, caller should return, not abort with pthread_exit())
*/


static bool cache_thread()
{
  mysql_mutex_assert_owner(&LOCK_thread_count);
  if (cached_thread_count < thread_cache_size &&
      ! abort_loop && !kill_cached_threads)
  {
    /* Don't kill the thread, just put it in cache for reuse */
    DBUG_PRINT("info", ("Adding thread to cache"));
    cached_thread_count++;

#ifdef HAVE_PSI_THREAD_INTERFACE
    /*
      Delete the instrumentation for the job that just completed,
      before parking this pthread in the cache (blocked on COND_thread_cache).
    */
    PSI_CALL(delete_current_thread)();
#endif

    while (!abort_loop && ! wake_thread && ! kill_cached_threads)
      mysql_cond_wait(&COND_thread_cache, &LOCK_thread_count);
    cached_thread_count--;
    if (kill_cached_threads)
      mysql_cond_signal(&COND_flush_thread_cache);
    if (wake_thread)
    {
      THD *thd;
      wake_thread--;
      thd= thread_cache.get();
      thd->thread_stack= (char*) &thd;          // For store_globals
      (void) thd->store_globals();

#ifdef HAVE_PSI_THREAD_INTERFACE
      /*
        Create new instrumentation for the new THD job,
        and attach it to this running pthread.
      */
      PSI_thread *psi= PSI_CALL(new_thread)(key_thread_one_connection,
                                            thd, thd->thread_id);
      PSI_CALL(set_thread)(psi);
#endif

      /*
        THD::mysys_var::abort is associated with physical thread rather
        than with THD object. So we need to reset this flag before using
        this thread for handling of new THD object/connection.
      */
      thd->mysys_var->abort= 0;
      thd->thr_create_utime= my_micro_time();
      threads.append(thd);
      return(1);
    }
  }
  return(0);
}


/*
  End thread for the current connection

  SYNOPSIS
    one_thread_per_connection_end()
    thd     Thread handler
    put_in_cache  Store thread in cache, if there is room in it
                  Normally this is true in all cases except when we got
                  out of resources initializing the current thread

  NOTES
    If thread is cached, we will wait until thread is scheduled to be
    reused and then we will return.
    If thread is not cached, we end the thread.

  RETURN
    0    Signal to handle_one_connection to reuse connection
*/

bool one_thread_per_connection_end(THD *thd, bool put_in_cache)
{
  DBUG_ENTER("one_thread_per_connection_end");
  unlink_thd(thd);
  if (put_in_cache)
    put_in_cache= cache_thread();
  mysql_mutex_unlock(&LOCK_thread_count);
  if (put_in_cache)
    DBUG_RETURN(0);                             // Thread is reused

  /* It's safe to broadcast outside a lock (COND... is not deleted here) */
  DBUG_PRINT("signal", ("Broadcasting COND_thread_count"));
  DBUG_LEAVE;                                   // Must match DBUG_ENTER()
  my_thread_end();
  mysql_cond_broadcast(&COND_thread_count);

  pthread_exit(0);
  return 0;                                     // Avoid compiler warnings
}


void flush_thread_cache()
{
  mysql_mutex_lock(&LOCK_thread_count);
  kill_cached_threads++;
  while (cached_thread_count)
  {
    mysql_cond_broadcast(&COND_thread_cache);
    mysql_cond_wait(&COND_flush_thread_cache, &LOCK_thread_count);
  }
  kill_cached_threads--;
  mysql_mutex_unlock(&LOCK_thread_count);
}


#ifdef THREAD_SPECIFIC_SIGPIPE
/**
  Aborts a thread nicely. Comes here on SIGPIPE.

  @todo
    One should have to fix that thr_alarm know about this thread too.
*/
extern "C" sig_handler abort_thread(int sig __attribute__((unused)))
{
  THD *thd=current_thd;
  DBUG_ENTER("abort_thread");
  if (thd)
    thd->killed= THD::KILL_CONNECTION;
  DBUG_VOID_RETURN;
}
#endif


/******************************************************************************
  Setup a signal thread with handles all signals.
  Because Linux doesn't support schemas use a mutex to check that
  the signal thread is ready before continuing
******************************************************************************/

#if defined(__WIN__)


/*
  On Windows, we use native SetConsoleCtrlHandler for handle events like Ctrl-C
  with graceful shutdown.
  Also, we do not use signal(), but SetUnhandledExceptionFilter instead - as it
  provides possibility to pass the exception to just-in-time debugger, collect
  dumps and potentially also the exception and thread context used to output
  callstack.
*/

static BOOL WINAPI console_event_handler( DWORD type )
{
  DBUG_ENTER("console_event_handler");
#ifndef EMBEDDED_LIBRARY
  if(type == CTRL_C_EVENT)
  {
     /*
       Do not shutdown before startup is finished and shutdown
       thread is initialized. Otherwise there is a race condition
       between main thread doing initialization and CTRL-C thread doing
       cleanup, which can result into crash.
     */
#ifndef EMBEDDED_LIBRARY
     if(hEventShutdown)
       kill_mysql();
     else
#endif
       sql_print_warning("CTRL-C ignored during startup");
     DBUG_RETURN(TRUE);
  }
#endif
  DBUG_RETURN(FALSE);
}




#ifdef DEBUG_UNHANDLED_EXCEPTION_FILTER
#define DEBUGGER_ATTACH_TIMEOUT 120
/*
  Wait for debugger to attach and break into debugger. If debugger is not attached,
  resume after timeout.
*/
static void wait_for_debugger(int timeout_sec)
{
   if(!IsDebuggerPresent())
   {
     int i;
     printf("Waiting for debugger to attach, pid=%u\n",GetCurrentProcessId());
     fflush(stdout);
     for(i= 0; i < timeout_sec; i++)
     {
       Sleep(1000);
       if(IsDebuggerPresent())
       {
         /* Break into debugger */
         __debugbreak();
         return;
       }
     }
     printf("pid=%u, debugger not attached after %d seconds, resuming\n",GetCurrentProcessId(),
       timeout_sec);
     fflush(stdout);
   }
}
#endif /* DEBUG_UNHANDLED_EXCEPTION_FILTER */

LONG WINAPI my_unhandler_exception_filter(EXCEPTION_POINTERS *ex_pointers)
{
   static BOOL first_time= TRUE;
   if(!first_time)
   {
     /*
       This routine can be called twice, typically
       when detaching in JIT debugger.
       Return EXCEPTION_EXECUTE_HANDLER to terminate process.
     */
     return EXCEPTION_EXECUTE_HANDLER;
   }
   first_time= FALSE;
#ifdef DEBUG_UNHANDLED_EXCEPTION_FILTER
   /*
    Unfortunately there is no clean way to debug unhandled exception filters,
    as debugger does not stop there(also documented in MSDN)
    To overcome, one could put a MessageBox, but this will not work in service.
    Better solution is to print error message and sleep some minutes
    until debugger is attached
  */
  wait_for_debugger(DEBUGGER_ATTACH_TIMEOUT);
#endif /* DEBUG_UNHANDLED_EXCEPTION_FILTER */
  __try
  {
    my_set_exception_pointers(ex_pointers);
    handle_segfault(ex_pointers->ExceptionRecord->ExceptionCode);
  }
  __except(EXCEPTION_EXECUTE_HANDLER)
  {
    DWORD written;
    const char msg[] = "Got exception in exception handler!\n";
    WriteFile(GetStdHandle(STD_OUTPUT_HANDLE),msg, sizeof(msg)-1,
      &written,NULL);
  }
  /*
    Return EXCEPTION_CONTINUE_SEARCH to give JIT debugger
    (drwtsn32 or vsjitdebugger) possibility to attach,
    if JIT debugger is configured.
    Windows Error reporting might generate a dump here.
  */
  return EXCEPTION_CONTINUE_SEARCH;
}


void my_init_signals(void)
{
  if(opt_console)
    SetConsoleCtrlHandler(console_event_handler,TRUE);

    /* Avoid MessageBox()es*/
  _CrtSetReportMode(_CRT_WARN, _CRTDBG_MODE_FILE);
  _CrtSetReportFile(_CRT_WARN, _CRTDBG_FILE_STDERR);
  _CrtSetReportMode(_CRT_ERROR, _CRTDBG_MODE_FILE);
  _CrtSetReportFile(_CRT_ERROR, _CRTDBG_FILE_STDERR);
  _CrtSetReportMode(_CRT_ASSERT, _CRTDBG_MODE_FILE);
  _CrtSetReportFile(_CRT_ASSERT, _CRTDBG_FILE_STDERR);

   /*
     Do not use SEM_NOGPFAULTERRORBOX in the following SetErrorMode (),
     because it would prevent JIT debugger and Windows error reporting
     from working. We need WER or JIT-debugging, since our own unhandled
     exception filter is not guaranteed to work in all situation
     (like heap corruption or stack overflow)
   */
  SetErrorMode(SetErrorMode(0) | SEM_FAILCRITICALERRORS
                               | SEM_NOOPENFILEERRORBOX);
  SetUnhandledExceptionFilter(my_unhandler_exception_filter);
}


static void start_signal_handler(void)
{
#ifndef EMBEDDED_LIBRARY
  // Save vm id of this process
  if (!opt_bootstrap)
    create_pid_file();
#endif /* EMBEDDED_LIBRARY */
}


static void check_data_home(const char *path)
{}

#endif /* __WIN__ */

#ifdef HAVE_LINUXTHREADS
#define UNSAFE_DEFAULT_LINUX_THREADS 200
#endif


#if BACKTRACE_DEMANGLE
#include <cxxabi.h>
extern "C" char *my_demangle(const char *mangled_name, int *status)
{
  return abi::__cxa_demangle(mangled_name, NULL, NULL, status);
}
#endif


extern "C" sig_handler handle_segfault(int sig)
{
  time_t curr_time;
  struct tm tm;

  /*
    Strictly speaking, one needs a mutex here
    but since we have got SIGSEGV already, things are a mess
    so not having the mutex is not as bad as possibly using a buggy
    mutex - so we keep things simple
  */
  if (segfaulted)
  {
    fprintf(stderr, "Fatal " SIGNAL_FMT " while backtracing\n", sig);
    exit(1);
  }

  segfaulted = 1;

  curr_time= my_time(0);
  localtime_r(&curr_time, &tm);

  fprintf(stderr,"\
%02d%02d%02d %2d:%02d:%02d - mysqld got " SIGNAL_FMT " ;\n\
This could be because you hit a bug. It is also possible that this binary\n\
or one of the libraries it was linked against is corrupt, improperly built,\n\
or misconfigured. This error can also be caused by malfunctioning hardware.\n",
          tm.tm_year % 100, tm.tm_mon+1, tm.tm_mday,
          tm.tm_hour, tm.tm_min, tm.tm_sec,
    sig);
  fprintf(stderr, "\
We will try our best to scrape up some info that will hopefully help diagnose\n\
the problem, but since we have already crashed, something is definitely wrong\n\
and this may fail.\n\n");
  fprintf(stderr, "key_buffer_size=%lu\n",
          (ulong) dflt_key_cache->key_cache_mem_size);
  fprintf(stderr, "read_buffer_size=%ld\n", (long) global_system_variables.read_buff_size);
  fprintf(stderr, "max_used_connections=%lu\n", max_used_connections);
  fprintf(stderr, "max_threads=%u\n", thread_scheduler->max_threads);
  fprintf(stderr, "thread_count=%u\n", thread_count);
  fprintf(stderr, "connection_count=%u\n", connection_count);
  fprintf(stderr, "It is possible that mysqld could use up to \n\
key_buffer_size + (read_buffer_size + sort_buffer_size)*max_threads = %lu K\n\
bytes of memory\n", ((ulong) dflt_key_cache->key_cache_mem_size +
         (global_system_variables.read_buff_size +
          global_system_variables.sortbuff_size) *
         thread_scheduler->max_threads +
                     max_connections * sizeof(THD)) / 1024);
  fprintf(stderr, "Hope that's ok; if not, decrease some variables in the equation.\n\n");

#if defined(HAVE_LINUXTHREADS)
  if (sizeof(char*) == 4 && thread_count > UNSAFE_DEFAULT_LINUX_THREADS)
  {
    fprintf(stderr, "\
You seem to be running 32-bit Linux and have %d concurrent connections.\n\
If you have not changed STACK_SIZE in LinuxThreads and built the binary \n\
yourself, LinuxThreads is quite likely to steal a part of the global heap for\n\
the thread stack. Please read http://dev.mysql.com/doc/mysql/en/linux.html\n\n",
      thread_count);
  }
#endif /* HAVE_LINUXTHREADS */

#ifdef HAVE_STACKTRACE
  THD *thd=current_thd;

  if (!(test_flags & TEST_NO_STACKTRACE))
  {
    fprintf(stderr, "Thread pointer: 0x%lx\n", (long) thd);
    fprintf(stderr, "Attempting backtrace. You can use the following "
                    "information to find out\nwhere mysqld died. If "
                    "you see no messages after this, something went\n"
                    "terribly wrong...\n");
    my_print_stacktrace(thd ? (uchar*) thd->thread_stack : NULL,
                        my_thread_stack_size);
  }
  if (thd)
  {
    const char *kreason= "UNKNOWN";
    switch (thd->killed) {
    case THD::NOT_KILLED:
      kreason= "NOT_KILLED";
      break;
    case THD::KILL_BAD_DATA:
      kreason= "KILL_BAD_DATA";
      break;
    case THD::KILL_CONNECTION:
      kreason= "KILL_CONNECTION";
      break;
    case THD::KILL_QUERY:
      kreason= "KILL_QUERY";
      break;
    case THD::KILLED_NO_VALUE:
      kreason= "KILLED_NO_VALUE";
      break;
    }
    fprintf(stderr, "\nTrying to get some variables.\n"
                    "Some pointers may be invalid and cause the dump to abort.\n");
    fprintf(stderr, "Query (%p): ", thd->query());
    my_safe_print_str(thd->query(), min(1024, thd->query_length()));
    fprintf(stderr, "Connection ID (thread ID): %lu\n", (ulong) thd->thread_id);
    fprintf(stderr, "Status: %s\n", kreason);
#ifdef OPTIMIZER_TRACE
    if (thd->opt_trace.is_started())
    {
      const size_t max_print_len= 4096; // print those final bytes
      const char *tail= thd->opt_trace.get_tail(max_print_len);
      fprintf(stderr, "Tail of Optimizer trace (%p): ", tail);
      my_safe_print_str(tail, max_print_len);
    }
#endif
    fputc('\n', stderr);
  }
  fprintf(stderr, "\
The manual page at http://dev.mysql.com/doc/mysql/en/crashing.html contains\n\
information that should help you find out what is causing the crash.\n");
  fflush(stderr);
#endif /* HAVE_STACKTRACE */

#ifdef HAVE_INITGROUPS
  if (calling_initgroups)
    fprintf(stderr, "\n\
This crash occured while the server was calling initgroups(). This is\n\
often due to the use of a mysqld that is statically linked against glibc\n\
and configured to use LDAP in /etc/nsswitch.conf. You will need to either\n\
upgrade to a version of glibc that does not have this problem (2.3.4 or\n\
later when used with nscd), disable LDAP in your nsswitch.conf, or use a\n\
mysqld that is not statically linked.\n");
#endif

#ifdef HAVE_NPTL
  if (thd_lib_detected == THD_LIB_LT && !getenv("LD_ASSUME_KERNEL"))
    fprintf(stderr,"\n\
You are running a statically-linked LinuxThreads binary on an NPTL system.\n\
This can result in crashes on some distributions due to LT/NPTL conflicts.\n\
You should either build a dynamically-linked binary, or force LinuxThreads\n\
to be used with the LD_ASSUME_KERNEL environment variable. Please consult\n\
the documentation for your distribution on how to do that.\n");
#endif

  if (locked_in_memory)
  {
    fprintf(stderr, "\n\
The \"--memlock\" argument, which was enabled, uses system calls that are\n\
unreliable and unstable on some operating systems and operating-system\n\
versions (notably, some versions of Linux).  This crash could be due to use\n\
of those buggy OS calls.  You should consider whether you really need the\n\
\"--memlock\" parameter and/or consult the OS distributer about \"mlockall\"\n\
bugs.\n");
  }

#ifdef HAVE_WRITE_CORE
  if (test_flags & TEST_CORE_ON_SIGNAL)
  {
    fprintf(stderr, "Writing a core file\n");
    fflush(stderr);
    my_write_core(sig);
  }
#endif

#ifndef __WIN__
  /* On Windows, do not terminate, but pass control to exception filter */
  exit(1);
#endif
}

#if !defined(__WIN__)
#ifndef SA_RESETHAND
#define SA_RESETHAND 0
#endif
#ifndef SA_NODEFER
#define SA_NODEFER 0
#endif

#ifndef EMBEDDED_LIBRARY

void my_init_signals(void)
{
  sigset_t set;
  struct sigaction sa;
  DBUG_ENTER("my_init_signals");

  my_sigset(THR_SERVER_ALARM,print_signal_warning); // Should never be called!

  if (!(test_flags & TEST_NO_STACKTRACE) || (test_flags & TEST_CORE_ON_SIGNAL))
  {
    sa.sa_flags = SA_RESETHAND | SA_NODEFER;
    sigemptyset(&sa.sa_mask);
    sigprocmask(SIG_SETMASK,&sa.sa_mask,NULL);

#ifdef HAVE_STACKTRACE
    my_init_stacktrace();
#endif
#if defined(__amiga__)
    sa.sa_handler=(void(*)())handle_segfault;
#else
    sa.sa_handler=handle_segfault;
#endif
    sigaction(SIGSEGV, &sa, NULL);
    sigaction(SIGABRT, &sa, NULL);
#ifdef SIGBUS
    sigaction(SIGBUS, &sa, NULL);
#endif
    sigaction(SIGILL, &sa, NULL);
    sigaction(SIGFPE, &sa, NULL);
  }

#ifdef HAVE_GETRLIMIT
  if (test_flags & TEST_CORE_ON_SIGNAL)
  {
    /* Change limits so that we will get a core file */
    STRUCT_RLIMIT rl;
    rl.rlim_cur = rl.rlim_max = RLIM_INFINITY;
    if (setrlimit(RLIMIT_CORE, &rl) && global_system_variables.log_warnings)
      sql_print_warning("setrlimit could not change the size of core files to 'infinity';  We may not be able to generate a core file on signals");
  }
#endif
  (void) sigemptyset(&set);
  my_sigset(SIGPIPE,SIG_IGN);
  sigaddset(&set,SIGPIPE);
#ifndef IGNORE_SIGHUP_SIGQUIT
  sigaddset(&set,SIGQUIT);
  sigaddset(&set,SIGHUP);
#endif
  sigaddset(&set,SIGTERM);

  /* Fix signals if blocked by parents (can happen on Mac OS X) */
  sigemptyset(&sa.sa_mask);
  sa.sa_flags = 0;
  sa.sa_handler = print_signal_warning;
  sigaction(SIGTERM, &sa, (struct sigaction*) 0);
  sa.sa_flags = 0;
  sa.sa_handler = print_signal_warning;
  sigaction(SIGHUP, &sa, (struct sigaction*) 0);
#ifdef SIGTSTP
  sigaddset(&set,SIGTSTP);
#endif
  if (thd_lib_detected != THD_LIB_LT)
    sigaddset(&set,THR_SERVER_ALARM);
  if (test_flags & TEST_SIGINT)
  {
    my_sigset(thr_kill_signal, end_thread_signal);
    // May be SIGINT
    sigdelset(&set, thr_kill_signal);
  }
  else
    sigaddset(&set,SIGINT);
  sigprocmask(SIG_SETMASK,&set,NULL);
  pthread_sigmask(SIG_SETMASK,&set,NULL);
  DBUG_VOID_RETURN;
}


static void start_signal_handler(void)
{
  int error;
  pthread_attr_t thr_attr;
  DBUG_ENTER("start_signal_handler");

  (void) pthread_attr_init(&thr_attr);
#if !defined(HAVE_DEC_3_2_THREADS)
  pthread_attr_setscope(&thr_attr,PTHREAD_SCOPE_SYSTEM);
  (void) pthread_attr_setdetachstate(&thr_attr,PTHREAD_CREATE_DETACHED);
#if defined(__ia64__) || defined(__ia64)
  /*
    Peculiar things with ia64 platforms - it seems we only have half the
    stack size in reality, so we have to double it here
  */
  pthread_attr_setstacksize(&thr_attr,my_thread_stack_size*2);
#else
  pthread_attr_setstacksize(&thr_attr,my_thread_stack_size);
#endif
#endif

  mysql_mutex_lock(&LOCK_thread_count);
  if ((error= mysql_thread_create(key_thread_signal_hand,
                                  &signal_thread, &thr_attr, signal_hand, 0)))
  {
    sql_print_error("Can't create interrupt-thread (error %d, errno: %d)",
        error,errno);
    exit(1);
  }
  mysql_cond_wait(&COND_thread_count, &LOCK_thread_count);
  mysql_mutex_unlock(&LOCK_thread_count);

  (void) pthread_attr_destroy(&thr_attr);
  DBUG_VOID_RETURN;
}


/** This threads handles all signals and alarms. */
/* ARGSUSED */
pthread_handler_t signal_hand(void *arg __attribute__((unused)))
{
  sigset_t set;
  int sig;
  my_thread_init();       // Init new thread
  DBUG_ENTER("signal_hand");
  signal_thread_in_use= 1;

  /*
    Setup alarm handler
    This should actually be '+ max_number_of_slaves' instead of +10,
    but the +10 should be quite safe.
  */
  init_thr_alarm(thread_scheduler->max_threads +
     global_system_variables.max_insert_delayed_threads + 10);
  if (thd_lib_detected != THD_LIB_LT && (test_flags & TEST_SIGINT))
  {
    (void) sigemptyset(&set);     // Setup up SIGINT for debug
    (void) sigaddset(&set,SIGINT);    // For debugging
    (void) pthread_sigmask(SIG_UNBLOCK,&set,NULL);
  }
  (void) sigemptyset(&set);     // Setup up SIGINT for debug
#ifdef USE_ONE_SIGNAL_HAND
  (void) sigaddset(&set,THR_SERVER_ALARM);  // For alarms
#endif
#ifndef IGNORE_SIGHUP_SIGQUIT
  (void) sigaddset(&set,SIGQUIT);
  (void) sigaddset(&set,SIGHUP);
#endif
  (void) sigaddset(&set,SIGTERM);
  (void) sigaddset(&set,SIGTSTP);

  /* Save pid to this process (or thread on Linux) */
  if (!opt_bootstrap)
    create_pid_file();

  /*
    signal to start_signal_handler that we are ready
    This works by waiting for start_signal_handler to free mutex,
    after which we signal it that we are ready.
    At this pointer there is no other threads running, so there
    should not be any other mysql_cond_signal() calls.
  */
  mysql_mutex_lock(&LOCK_thread_count);
  mysql_mutex_unlock(&LOCK_thread_count);
  mysql_cond_broadcast(&COND_thread_count);

  (void) pthread_sigmask(SIG_BLOCK,&set,NULL);
  for (;;)
  {
    int error;          // Used when debugging
    if (shutdown_in_progress && !abort_loop)
    {
      sig= SIGTERM;
      error=0;
    }
    else
      while ((error=my_sigwait(&set,&sig)) == EINTR) ;
    if (cleanup_done)
    {
      DBUG_PRINT("quit",("signal_handler: calling my_thread_end()"));
      my_thread_end();
      signal_thread_in_use= 0;
      DBUG_LEAVE;                               // Must match DBUG_ENTER()
      pthread_exit(0);        // Safety
      return 0;                                 // Avoid compiler warnings
    }
    switch (sig) {
    case SIGTERM:
    case SIGQUIT:
    case SIGKILL:
#ifdef EXTRA_DEBUG
      sql_print_information("Got signal %d to shutdown mysqld",sig);
#endif
      /* switch to the old log message processing */
      logger.set_handlers(LOG_FILE, opt_slow_log ? LOG_FILE:LOG_NONE,
                          opt_log ? LOG_FILE:LOG_NONE);
      DBUG_PRINT("info",("Got signal: %d  abort_loop: %d",sig,abort_loop));
      if (!abort_loop)
      {
  abort_loop=1;       // mark abort for threads
#ifdef HAVE_PSI_THREAD_INTERFACE
        /* Delete the instrumentation for the signal thread */
        PSI_CALL(delete_current_thread)();
#endif
#ifdef USE_ONE_SIGNAL_HAND
  pthread_t tmp;
        if (mysql_thread_create(0, /* Not instrumented */
                                &tmp, &connection_attrib, kill_server_thread,
                                (void*) &sig))
    sql_print_error("Can't create thread to kill server");
#else
  kill_server((void*) sig); // MIT THREAD has a alarm thread
#endif
      }
      break;
    case SIGHUP:
      if (!abort_loop)
      {
        int not_used;
  mysql_print_status();   // Print some debug info
  reload_acl_and_cache((THD*) 0,
           (REFRESH_LOG | REFRESH_TABLES | REFRESH_FAST |
            REFRESH_GRANT |
            REFRESH_THREADS | REFRESH_HOSTS),
           (TABLE_LIST*) 0, &not_used); // Flush logs
      }
      /* reenable logs after the options were reloaded */
      if (log_output_options & LOG_NONE)
      {
        logger.set_handlers(LOG_FILE,
                            opt_slow_log ? LOG_TABLE : LOG_NONE,
                            opt_log ? LOG_TABLE : LOG_NONE);
      }
      else
      {
        logger.set_handlers(LOG_FILE,
                            opt_slow_log ? log_output_options : LOG_NONE,
                            opt_log ? log_output_options : LOG_NONE);
      }
      break;
#ifdef USE_ONE_SIGNAL_HAND
    case THR_SERVER_ALARM:
      process_alarm(sig);     // Trigger alarms.
      break;
#endif
    default:
#ifdef EXTRA_DEBUG
      sql_print_warning("Got signal: %d  error: %d",sig,error); /* purecov: tested */
#endif
      break;          /* purecov: tested */
    }
  }
  return(0);          /* purecov: deadcode */
}

static void check_data_home(const char *path)
{}

#endif /*!EMBEDDED_LIBRARY*/
#endif  /* __WIN__*/


/**
  All global error messages are sent here where the first one is stored
  for the client.
*/
/* ARGSUSED */
extern "C" void my_message_sql(uint error, const char *str, myf MyFlags);

void my_message_sql(uint error, const char *str, myf MyFlags)
{
  THD *thd= current_thd;
  DBUG_ENTER("my_message_sql");
  DBUG_PRINT("error", ("error: %u  message: '%s'", error, str));

  DBUG_ASSERT(str != NULL);
  /*
    An error should have a valid error number (!= 0), so it can be caught
    in stored procedures by SQL exception handlers.
    Calling my_error() with error == 0 is a bug.
    Remaining known places to fix:
    - storage/myisam/mi_create.c, my_printf_error()
    TODO:
    DBUG_ASSERT(error != 0);
  */

  if (error == 0)
  {
    /* At least, prevent new abuse ... */
    DBUG_ASSERT(strncmp(str, "MyISAM table", 12) == 0);
    error= ER_UNKNOWN_ERROR;
  }

  mysql_audit_general(thd, MYSQL_AUDIT_GENERAL_ERROR, error, str);

  if (thd)
  {
    if (MyFlags & ME_FATALERROR)
      thd->is_fatal_error= 1;
    (void) thd->raise_condition(error,
                                NULL,
                                Sql_condition::WARN_LEVEL_ERROR,
                                str);
  }

  /* When simulating OOM, skip writing to error log to avoid mtr errors */
  DBUG_EXECUTE_IF("simulate_out_of_memory", DBUG_VOID_RETURN;);

  if (!thd || MyFlags & ME_NOREFRESH)
    sql_print_error("%s: %s",my_progname,str); /* purecov: inspected */
  DBUG_VOID_RETURN;
}


#ifndef EMBEDDED_LIBRARY
extern "C" void *my_str_malloc_mysqld(size_t size);
extern "C" void my_str_free_mysqld(void *ptr);

void *my_str_malloc_mysqld(size_t size)
{
  return my_malloc(size, MYF(MY_FAE));
}


void my_str_free_mysqld(void *ptr)
{
  my_free(ptr);
}
#endif /* EMBEDDED_LIBRARY */


#ifdef __WIN__

pthread_handler_t handle_shutdown(void *arg)
{
  MSG msg;
  my_thread_init();

  /* this call should create the message queue for this thread */
  PeekMessage(&msg, NULL, 1, 65534,PM_NOREMOVE);
#if !defined(EMBEDDED_LIBRARY)
  if (WaitForSingleObject(hEventShutdown,INFINITE)==WAIT_OBJECT_0)
#endif /* EMBEDDED_LIBRARY */
     kill_server(MYSQL_KILL_SIGNAL);
  return 0;
}
#endif

const char *load_default_groups[]= {
#ifdef WITH_NDBCLUSTER_STORAGE_ENGINE
"mysql_cluster",
#endif
"mysqld","server", MYSQL_BASE_VERSION, 0, 0};

#if defined(__WIN__) && !defined(EMBEDDED_LIBRARY)
static const int load_default_groups_sz=
sizeof(load_default_groups)/sizeof(load_default_groups[0]);
#endif


#ifndef EMBEDDED_LIBRARY
namespace {
extern "C"
int
check_enough_stack_size()
{
  uchar stack_top;

  return check_stack_overrun(current_thd, STACK_MIN_SIZE,
                             &stack_top);
}
}
#endif


/**
  Initialize one of the global date/time format variables.

  @param format_type    What kind of format should be supported
  @param var_ptr    Pointer to variable that should be updated

  @retval
    0 ok
  @retval
    1 error
*/

static bool init_global_datetime_format(timestamp_type format_type,
                                        DATE_TIME_FORMAT *format)
{
  /*
    Get command line option
    format->format.str is already set by my_getopt
  */
  format->format.length= strlen(format->format.str);

  if (parse_date_time_format(format_type, format))
  {
    fprintf(stderr, "Wrong date/time format specifier: %s\n",
            format->format.str);
    return true;
  }
  return false;
}

SHOW_VAR com_status_vars[]= {
  {"admin_commands",       (char*) offsetof(STATUS_VAR, com_other), SHOW_LONG_STATUS},
  {"assign_to_keycache",   (char*) offsetof(STATUS_VAR, com_stat[(uint) SQLCOM_ASSIGN_TO_KEYCACHE]), SHOW_LONG_STATUS},
  {"alter_db",             (char*) offsetof(STATUS_VAR, com_stat[(uint) SQLCOM_ALTER_DB]), SHOW_LONG_STATUS},
  {"alter_db_upgrade",     (char*) offsetof(STATUS_VAR, com_stat[(uint) SQLCOM_ALTER_DB_UPGRADE]), SHOW_LONG_STATUS},
  {"alter_event",          (char*) offsetof(STATUS_VAR, com_stat[(uint) SQLCOM_ALTER_EVENT]), SHOW_LONG_STATUS},
  {"alter_function",       (char*) offsetof(STATUS_VAR, com_stat[(uint) SQLCOM_ALTER_FUNCTION]), SHOW_LONG_STATUS},
  {"alter_procedure",      (char*) offsetof(STATUS_VAR, com_stat[(uint) SQLCOM_ALTER_PROCEDURE]), SHOW_LONG_STATUS},
  {"alter_server",         (char*) offsetof(STATUS_VAR, com_stat[(uint) SQLCOM_ALTER_SERVER]), SHOW_LONG_STATUS},
  {"alter_table",          (char*) offsetof(STATUS_VAR, com_stat[(uint) SQLCOM_ALTER_TABLE]), SHOW_LONG_STATUS},
  {"alter_tablespace",     (char*) offsetof(STATUS_VAR, com_stat[(uint) SQLCOM_ALTER_TABLESPACE]), SHOW_LONG_STATUS},
  {"analyze",              (char*) offsetof(STATUS_VAR, com_stat[(uint) SQLCOM_ANALYZE]), SHOW_LONG_STATUS},
  {"begin",                (char*) offsetof(STATUS_VAR, com_stat[(uint) SQLCOM_BEGIN]), SHOW_LONG_STATUS},
  {"binlog",               (char*) offsetof(STATUS_VAR, com_stat[(uint) SQLCOM_BINLOG_BASE64_EVENT]), SHOW_LONG_STATUS},
  {"call_procedure",       (char*) offsetof(STATUS_VAR, com_stat[(uint) SQLCOM_CALL]), SHOW_LONG_STATUS},
  {"change_db",            (char*) offsetof(STATUS_VAR, com_stat[(uint) SQLCOM_CHANGE_DB]), SHOW_LONG_STATUS},
  {"change_master",        (char*) offsetof(STATUS_VAR, com_stat[(uint) SQLCOM_CHANGE_MASTER]), SHOW_LONG_STATUS},
  {"check",                (char*) offsetof(STATUS_VAR, com_stat[(uint) SQLCOM_CHECK]), SHOW_LONG_STATUS},
  {"checksum",             (char*) offsetof(STATUS_VAR, com_stat[(uint) SQLCOM_CHECKSUM]), SHOW_LONG_STATUS},
  {"commit",               (char*) offsetof(STATUS_VAR, com_stat[(uint) SQLCOM_COMMIT]), SHOW_LONG_STATUS},
  {"create_db",            (char*) offsetof(STATUS_VAR, com_stat[(uint) SQLCOM_CREATE_DB]), SHOW_LONG_STATUS},
  {"create_event",         (char*) offsetof(STATUS_VAR, com_stat[(uint) SQLCOM_CREATE_EVENT]), SHOW_LONG_STATUS},
  {"create_function",      (char*) offsetof(STATUS_VAR, com_stat[(uint) SQLCOM_CREATE_SPFUNCTION]), SHOW_LONG_STATUS},
  {"create_index",         (char*) offsetof(STATUS_VAR, com_stat[(uint) SQLCOM_CREATE_INDEX]), SHOW_LONG_STATUS},
  {"create_procedure",     (char*) offsetof(STATUS_VAR, com_stat[(uint) SQLCOM_CREATE_PROCEDURE]), SHOW_LONG_STATUS},
  {"create_server",        (char*) offsetof(STATUS_VAR, com_stat[(uint) SQLCOM_CREATE_SERVER]), SHOW_LONG_STATUS},
  {"create_table",         (char*) offsetof(STATUS_VAR, com_stat[(uint) SQLCOM_CREATE_TABLE]), SHOW_LONG_STATUS},
  {"create_trigger",       (char*) offsetof(STATUS_VAR, com_stat[(uint) SQLCOM_CREATE_TRIGGER]), SHOW_LONG_STATUS},
  {"create_udf",           (char*) offsetof(STATUS_VAR, com_stat[(uint) SQLCOM_CREATE_FUNCTION]), SHOW_LONG_STATUS},
  {"create_user",          (char*) offsetof(STATUS_VAR, com_stat[(uint) SQLCOM_CREATE_USER]), SHOW_LONG_STATUS},
  {"create_view",          (char*) offsetof(STATUS_VAR, com_stat[(uint) SQLCOM_CREATE_VIEW]), SHOW_LONG_STATUS},
  {"dealloc_sql",          (char*) offsetof(STATUS_VAR, com_stat[(uint) SQLCOM_DEALLOCATE_PREPARE]), SHOW_LONG_STATUS},
  {"delete",               (char*) offsetof(STATUS_VAR, com_stat[(uint) SQLCOM_DELETE]), SHOW_LONG_STATUS},
  {"delete_multi",         (char*) offsetof(STATUS_VAR, com_stat[(uint) SQLCOM_DELETE_MULTI]), SHOW_LONG_STATUS},
  {"do",                   (char*) offsetof(STATUS_VAR, com_stat[(uint) SQLCOM_DO]), SHOW_LONG_STATUS},
  {"drop_db",              (char*) offsetof(STATUS_VAR, com_stat[(uint) SQLCOM_DROP_DB]), SHOW_LONG_STATUS},
  {"drop_event",           (char*) offsetof(STATUS_VAR, com_stat[(uint) SQLCOM_DROP_EVENT]), SHOW_LONG_STATUS},
  {"drop_function",        (char*) offsetof(STATUS_VAR, com_stat[(uint) SQLCOM_DROP_FUNCTION]), SHOW_LONG_STATUS},
  {"drop_index",           (char*) offsetof(STATUS_VAR, com_stat[(uint) SQLCOM_DROP_INDEX]), SHOW_LONG_STATUS},
  {"drop_procedure",       (char*) offsetof(STATUS_VAR, com_stat[(uint) SQLCOM_DROP_PROCEDURE]), SHOW_LONG_STATUS},
  {"drop_server",          (char*) offsetof(STATUS_VAR, com_stat[(uint) SQLCOM_DROP_SERVER]), SHOW_LONG_STATUS},
  {"drop_table",           (char*) offsetof(STATUS_VAR, com_stat[(uint) SQLCOM_DROP_TABLE]), SHOW_LONG_STATUS},
  {"drop_trigger",         (char*) offsetof(STATUS_VAR, com_stat[(uint) SQLCOM_DROP_TRIGGER]), SHOW_LONG_STATUS},
  {"drop_user",            (char*) offsetof(STATUS_VAR, com_stat[(uint) SQLCOM_DROP_USER]), SHOW_LONG_STATUS},
  {"drop_view",            (char*) offsetof(STATUS_VAR, com_stat[(uint) SQLCOM_DROP_VIEW]), SHOW_LONG_STATUS},
  {"empty_query",          (char*) offsetof(STATUS_VAR, com_stat[(uint) SQLCOM_EMPTY_QUERY]), SHOW_LONG_STATUS},
  {"execute_sql",          (char*) offsetof(STATUS_VAR, com_stat[(uint) SQLCOM_EXECUTE]), SHOW_LONG_STATUS},
  {"flush",                (char*) offsetof(STATUS_VAR, com_stat[(uint) SQLCOM_FLUSH]), SHOW_LONG_STATUS},
  {"grant",                (char*) offsetof(STATUS_VAR, com_stat[(uint) SQLCOM_GRANT]), SHOW_LONG_STATUS},
  {"ha_close",             (char*) offsetof(STATUS_VAR, com_stat[(uint) SQLCOM_HA_CLOSE]), SHOW_LONG_STATUS},
  {"ha_open",              (char*) offsetof(STATUS_VAR, com_stat[(uint) SQLCOM_HA_OPEN]), SHOW_LONG_STATUS},
  {"ha_read",              (char*) offsetof(STATUS_VAR, com_stat[(uint) SQLCOM_HA_READ]), SHOW_LONG_STATUS},
  {"help",                 (char*) offsetof(STATUS_VAR, com_stat[(uint) SQLCOM_HELP]), SHOW_LONG_STATUS},
  {"insert",               (char*) offsetof(STATUS_VAR, com_stat[(uint) SQLCOM_INSERT]), SHOW_LONG_STATUS},
  {"insert_select",        (char*) offsetof(STATUS_VAR, com_stat[(uint) SQLCOM_INSERT_SELECT]), SHOW_LONG_STATUS},
  {"install_plugin",       (char*) offsetof(STATUS_VAR, com_stat[(uint) SQLCOM_INSTALL_PLUGIN]), SHOW_LONG_STATUS},
  {"kill",                 (char*) offsetof(STATUS_VAR, com_stat[(uint) SQLCOM_KILL]), SHOW_LONG_STATUS},
  {"load",                 (char*) offsetof(STATUS_VAR, com_stat[(uint) SQLCOM_LOAD]), SHOW_LONG_STATUS},
  {"lock_tables",          (char*) offsetof(STATUS_VAR, com_stat[(uint) SQLCOM_LOCK_TABLES]), SHOW_LONG_STATUS},
  {"optimize",             (char*) offsetof(STATUS_VAR, com_stat[(uint) SQLCOM_OPTIMIZE]), SHOW_LONG_STATUS},
  {"preload_keys",         (char*) offsetof(STATUS_VAR, com_stat[(uint) SQLCOM_PRELOAD_KEYS]), SHOW_LONG_STATUS},
  {"prepare_sql",          (char*) offsetof(STATUS_VAR, com_stat[(uint) SQLCOM_PREPARE]), SHOW_LONG_STATUS},
  {"purge",                (char*) offsetof(STATUS_VAR, com_stat[(uint) SQLCOM_PURGE]), SHOW_LONG_STATUS},
  {"purge_before_date",    (char*) offsetof(STATUS_VAR, com_stat[(uint) SQLCOM_PURGE_BEFORE]), SHOW_LONG_STATUS},
  {"release_savepoint",    (char*) offsetof(STATUS_VAR, com_stat[(uint) SQLCOM_RELEASE_SAVEPOINT]), SHOW_LONG_STATUS},
  {"rename_table",         (char*) offsetof(STATUS_VAR, com_stat[(uint) SQLCOM_RENAME_TABLE]), SHOW_LONG_STATUS},
  {"rename_user",          (char*) offsetof(STATUS_VAR, com_stat[(uint) SQLCOM_RENAME_USER]), SHOW_LONG_STATUS},
  {"repair",               (char*) offsetof(STATUS_VAR, com_stat[(uint) SQLCOM_REPAIR]), SHOW_LONG_STATUS},
  {"replace",              (char*) offsetof(STATUS_VAR, com_stat[(uint) SQLCOM_REPLACE]), SHOW_LONG_STATUS},
  {"replace_select",       (char*) offsetof(STATUS_VAR, com_stat[(uint) SQLCOM_REPLACE_SELECT]), SHOW_LONG_STATUS},
  {"reset",                (char*) offsetof(STATUS_VAR, com_stat[(uint) SQLCOM_RESET]), SHOW_LONG_STATUS},
  {"resignal",             (char*) offsetof(STATUS_VAR, com_stat[(uint) SQLCOM_RESIGNAL]), SHOW_LONG_STATUS},
  {"revoke",               (char*) offsetof(STATUS_VAR, com_stat[(uint) SQLCOM_REVOKE]), SHOW_LONG_STATUS},
  {"revoke_all",           (char*) offsetof(STATUS_VAR, com_stat[(uint) SQLCOM_REVOKE_ALL]), SHOW_LONG_STATUS},
  {"rollback",             (char*) offsetof(STATUS_VAR, com_stat[(uint) SQLCOM_ROLLBACK]), SHOW_LONG_STATUS},
  {"rollback_to_savepoint",(char*) offsetof(STATUS_VAR, com_stat[(uint) SQLCOM_ROLLBACK_TO_SAVEPOINT]), SHOW_LONG_STATUS},
  {"savepoint",            (char*) offsetof(STATUS_VAR, com_stat[(uint) SQLCOM_SAVEPOINT]), SHOW_LONG_STATUS},
  {"select",               (char*) offsetof(STATUS_VAR, com_stat[(uint) SQLCOM_SELECT]), SHOW_LONG_STATUS},
  {"set_option",           (char*) offsetof(STATUS_VAR, com_stat[(uint) SQLCOM_SET_OPTION]), SHOW_LONG_STATUS},
  {"signal",               (char*) offsetof(STATUS_VAR, com_stat[(uint) SQLCOM_SIGNAL]), SHOW_LONG_STATUS},
  {"show_authors",         (char*) offsetof(STATUS_VAR, com_stat[(uint) SQLCOM_SHOW_AUTHORS]), SHOW_LONG_STATUS},
  {"show_binlog_events",   (char*) offsetof(STATUS_VAR, com_stat[(uint) SQLCOM_SHOW_BINLOG_EVENTS]), SHOW_LONG_STATUS},
  {"show_binlogs",         (char*) offsetof(STATUS_VAR, com_stat[(uint) SQLCOM_SHOW_BINLOGS]), SHOW_LONG_STATUS},
  {"show_charsets",        (char*) offsetof(STATUS_VAR, com_stat[(uint) SQLCOM_SHOW_CHARSETS]), SHOW_LONG_STATUS},
  {"show_collations",      (char*) offsetof(STATUS_VAR, com_stat[(uint) SQLCOM_SHOW_COLLATIONS]), SHOW_LONG_STATUS},
  {"show_contributors",    (char*) offsetof(STATUS_VAR, com_stat[(uint) SQLCOM_SHOW_CONTRIBUTORS]), SHOW_LONG_STATUS},
  {"show_create_db",       (char*) offsetof(STATUS_VAR, com_stat[(uint) SQLCOM_SHOW_CREATE_DB]), SHOW_LONG_STATUS},
  {"show_create_event",    (char*) offsetof(STATUS_VAR, com_stat[(uint) SQLCOM_SHOW_CREATE_EVENT]), SHOW_LONG_STATUS},
  {"show_create_func",     (char*) offsetof(STATUS_VAR, com_stat[(uint) SQLCOM_SHOW_CREATE_FUNC]), SHOW_LONG_STATUS},
  {"show_create_proc",     (char*) offsetof(STATUS_VAR, com_stat[(uint) SQLCOM_SHOW_CREATE_PROC]), SHOW_LONG_STATUS},
  {"show_create_table",    (char*) offsetof(STATUS_VAR, com_stat[(uint) SQLCOM_SHOW_CREATE]), SHOW_LONG_STATUS},
  {"show_create_trigger",  (char*) offsetof(STATUS_VAR, com_stat[(uint) SQLCOM_SHOW_CREATE_TRIGGER]), SHOW_LONG_STATUS},
  {"show_databases",       (char*) offsetof(STATUS_VAR, com_stat[(uint) SQLCOM_SHOW_DATABASES]), SHOW_LONG_STATUS},
  {"show_engine_logs",     (char*) offsetof(STATUS_VAR, com_stat[(uint) SQLCOM_SHOW_ENGINE_LOGS]), SHOW_LONG_STATUS},
  {"show_engine_mutex",    (char*) offsetof(STATUS_VAR, com_stat[(uint) SQLCOM_SHOW_ENGINE_MUTEX]), SHOW_LONG_STATUS},
  {"show_engine_status",   (char*) offsetof(STATUS_VAR, com_stat[(uint) SQLCOM_SHOW_ENGINE_STATUS]), SHOW_LONG_STATUS},
  {"show_events",          (char*) offsetof(STATUS_VAR, com_stat[(uint) SQLCOM_SHOW_EVENTS]), SHOW_LONG_STATUS},
  {"show_errors",          (char*) offsetof(STATUS_VAR, com_stat[(uint) SQLCOM_SHOW_ERRORS]), SHOW_LONG_STATUS},
  {"show_fields",          (char*) offsetof(STATUS_VAR, com_stat[(uint) SQLCOM_SHOW_FIELDS]), SHOW_LONG_STATUS},
#ifndef DBUG_OFF
  {"show_function_code",   (char*) offsetof(STATUS_VAR, com_stat[(uint) SQLCOM_SHOW_FUNC_CODE]), SHOW_LONG_STATUS},
#endif
  {"show_function_status", (char*) offsetof(STATUS_VAR, com_stat[(uint) SQLCOM_SHOW_STATUS_FUNC]), SHOW_LONG_STATUS},
  {"show_grants",          (char*) offsetof(STATUS_VAR, com_stat[(uint) SQLCOM_SHOW_GRANTS]), SHOW_LONG_STATUS},
  {"show_keys",            (char*) offsetof(STATUS_VAR, com_stat[(uint) SQLCOM_SHOW_KEYS]), SHOW_LONG_STATUS},
  {"show_master_status",   (char*) offsetof(STATUS_VAR, com_stat[(uint) SQLCOM_SHOW_MASTER_STAT]), SHOW_LONG_STATUS},
  {"show_open_tables",     (char*) offsetof(STATUS_VAR, com_stat[(uint) SQLCOM_SHOW_OPEN_TABLES]), SHOW_LONG_STATUS},
  {"show_plugins",         (char*) offsetof(STATUS_VAR, com_stat[(uint) SQLCOM_SHOW_PLUGINS]), SHOW_LONG_STATUS},
  {"show_privileges",      (char*) offsetof(STATUS_VAR, com_stat[(uint) SQLCOM_SHOW_PRIVILEGES]), SHOW_LONG_STATUS},
#ifndef DBUG_OFF
  {"show_procedure_code",  (char*) offsetof(STATUS_VAR, com_stat[(uint) SQLCOM_SHOW_PROC_CODE]), SHOW_LONG_STATUS},
#endif
  {"show_procedure_status",(char*) offsetof(STATUS_VAR, com_stat[(uint) SQLCOM_SHOW_STATUS_PROC]), SHOW_LONG_STATUS},
  {"show_processlist",     (char*) offsetof(STATUS_VAR, com_stat[(uint) SQLCOM_SHOW_PROCESSLIST]), SHOW_LONG_STATUS},
  {"show_profile",         (char*) offsetof(STATUS_VAR, com_stat[(uint) SQLCOM_SHOW_PROFILE]), SHOW_LONG_STATUS},
  {"show_profiles",        (char*) offsetof(STATUS_VAR, com_stat[(uint) SQLCOM_SHOW_PROFILES]), SHOW_LONG_STATUS},
  {"show_relaylog_events", (char*) offsetof(STATUS_VAR, com_stat[(uint) SQLCOM_SHOW_RELAYLOG_EVENTS]), SHOW_LONG_STATUS},
  {"show_slave_hosts",     (char*) offsetof(STATUS_VAR, com_stat[(uint) SQLCOM_SHOW_SLAVE_HOSTS]), SHOW_LONG_STATUS},
  {"show_slave_status",    (char*) offsetof(STATUS_VAR, com_stat[(uint) SQLCOM_SHOW_SLAVE_STAT]), SHOW_LONG_STATUS},
  {"show_status",          (char*) offsetof(STATUS_VAR, com_stat[(uint) SQLCOM_SHOW_STATUS]), SHOW_LONG_STATUS},
  {"show_storage_engines", (char*) offsetof(STATUS_VAR, com_stat[(uint) SQLCOM_SHOW_STORAGE_ENGINES]), SHOW_LONG_STATUS},
  {"show_table_status",    (char*) offsetof(STATUS_VAR, com_stat[(uint) SQLCOM_SHOW_TABLE_STATUS]), SHOW_LONG_STATUS},
  {"show_tables",          (char*) offsetof(STATUS_VAR, com_stat[(uint) SQLCOM_SHOW_TABLES]), SHOW_LONG_STATUS},
  {"show_triggers",        (char*) offsetof(STATUS_VAR, com_stat[(uint) SQLCOM_SHOW_TRIGGERS]), SHOW_LONG_STATUS},
  {"show_variables",       (char*) offsetof(STATUS_VAR, com_stat[(uint) SQLCOM_SHOW_VARIABLES]), SHOW_LONG_STATUS},
  {"show_warnings",        (char*) offsetof(STATUS_VAR, com_stat[(uint) SQLCOM_SHOW_WARNS]), SHOW_LONG_STATUS},
  {"slave_start",          (char*) offsetof(STATUS_VAR, com_stat[(uint) SQLCOM_SLAVE_START]), SHOW_LONG_STATUS},
  {"slave_stop",           (char*) offsetof(STATUS_VAR, com_stat[(uint) SQLCOM_SLAVE_STOP]), SHOW_LONG_STATUS},
  {"stmt_close",           (char*) offsetof(STATUS_VAR, com_stmt_close), SHOW_LONG_STATUS},
  {"stmt_execute",         (char*) offsetof(STATUS_VAR, com_stmt_execute), SHOW_LONG_STATUS},
  {"stmt_fetch",           (char*) offsetof(STATUS_VAR, com_stmt_fetch), SHOW_LONG_STATUS},
  {"stmt_prepare",         (char*) offsetof(STATUS_VAR, com_stmt_prepare), SHOW_LONG_STATUS},
  {"stmt_reprepare",       (char*) offsetof(STATUS_VAR, com_stmt_reprepare), SHOW_LONG_STATUS},
  {"stmt_reset",           (char*) offsetof(STATUS_VAR, com_stmt_reset), SHOW_LONG_STATUS},
  {"stmt_send_long_data",  (char*) offsetof(STATUS_VAR, com_stmt_send_long_data), SHOW_LONG_STATUS},
  {"truncate",             (char*) offsetof(STATUS_VAR, com_stat[(uint) SQLCOM_TRUNCATE]), SHOW_LONG_STATUS},
  {"uninstall_plugin",     (char*) offsetof(STATUS_VAR, com_stat[(uint) SQLCOM_UNINSTALL_PLUGIN]), SHOW_LONG_STATUS},
  {"unlock_tables",        (char*) offsetof(STATUS_VAR, com_stat[(uint) SQLCOM_UNLOCK_TABLES]), SHOW_LONG_STATUS},
  {"update",               (char*) offsetof(STATUS_VAR, com_stat[(uint) SQLCOM_UPDATE]), SHOW_LONG_STATUS},
  {"update_multi",         (char*) offsetof(STATUS_VAR, com_stat[(uint) SQLCOM_UPDATE_MULTI]), SHOW_LONG_STATUS},
  {"xa_commit",            (char*) offsetof(STATUS_VAR, com_stat[(uint) SQLCOM_XA_COMMIT]),SHOW_LONG_STATUS},
  {"xa_end",               (char*) offsetof(STATUS_VAR, com_stat[(uint) SQLCOM_XA_END]),SHOW_LONG_STATUS},
  {"xa_prepare",           (char*) offsetof(STATUS_VAR, com_stat[(uint) SQLCOM_XA_PREPARE]),SHOW_LONG_STATUS},
  {"xa_recover",           (char*) offsetof(STATUS_VAR, com_stat[(uint) SQLCOM_XA_RECOVER]),SHOW_LONG_STATUS},
  {"xa_rollback",          (char*) offsetof(STATUS_VAR, com_stat[(uint) SQLCOM_XA_ROLLBACK]),SHOW_LONG_STATUS},
  {"xa_start",             (char*) offsetof(STATUS_VAR, com_stat[(uint) SQLCOM_XA_START]),SHOW_LONG_STATUS},
  {NullS, NullS, SHOW_LONG}
};

#ifdef HAVE_PSI_INTERFACE
PSI_statement_info sql_statement_info[(uint) SQLCOM_END + 1];
PSI_statement_info com_statement_info[(uint) COM_END + 1];

/**
  Initialize the command names array.
  Since we do not want to maintain a separate array,
  this is populated from data mined in com_status_vars,
  which already has one name for each command.
*/
void init_sql_statement_info()
{
  char *first_com= (char*) offsetof(STATUS_VAR, com_stat[0]);
  char *last_com= (char*) offsetof(STATUS_VAR, com_stat[(uint) SQLCOM_END]);
  int record_size= (char*) offsetof(STATUS_VAR, com_stat[1])
                   - (char*) offsetof(STATUS_VAR, com_stat[0]);
  char *ptr;
  uint i;
  uint com_index;

  static const char* dummy= "";
  for (i= 0; i < ((uint) SQLCOM_END + 1); i++)
  {
    sql_statement_info[i].m_name= dummy;
    sql_statement_info[i].m_flags= 0;
  }

  SHOW_VAR *var= &com_status_vars[0];
  while (var->name != NULL)
  {
    ptr= var->value;
    if ((first_com <= ptr) && (ptr <= last_com))
    {
      com_index= ((int)(ptr - first_com))/record_size;
      DBUG_ASSERT(com_index < (uint) SQLCOM_END);
      sql_statement_info[com_index].m_name= var->name;
    }
    var++;
  }

  DBUG_ASSERT(strcmp(sql_statement_info[(uint) SQLCOM_SELECT].m_name, "select") == 0);
  DBUG_ASSERT(strcmp(sql_statement_info[(uint) SQLCOM_SIGNAL].m_name, "signal") == 0);

  sql_statement_info[(uint) SQLCOM_END].m_name= "error";
}

void init_com_statement_info()
{
  uint index;

  for (index= 0; index < (uint) COM_END + 1; index++)
  {
    com_statement_info[index].m_name= command_name[index].str;
    com_statement_info[index].m_flags= 0;
  }

  /* "statement/com/query" can mutate into "statement/sql/..." */
  com_statement_info[(uint) COM_QUERY].m_flags= PSI_FLAG_MUTABLE;
}
#endif

/**
  Create the name of the default general log file

  @param[IN] buff    Location for building new string.
  @param[IN] log_ext The extension for the file (e.g .log)
  @returns Pointer to a new string containing the name
*/
static inline char *make_default_log_name(char *buff,const char* log_ext)
{
  return make_log_name(buff, default_logfile_name, log_ext);
}

/**
  Create a replication file name or base for file names.

  @param[in] opt Value of option, or NULL
  @param[in] def Default value if option value is not set.
  @param[in] ext Extension to use for the path

  @returns Pointer to string containing the full file path, or NULL if
  it was not possible to create the path.
 */
static inline const char *
rpl_make_log_name(const char *opt,
                  const char *def,
                  const char *ext)
{
  DBUG_ENTER("rpl_make_log_name");
  DBUG_PRINT("enter", ("opt: %s, def: %s, ext: %s", opt, def, ext));
  char buff[FN_REFLEN];
  const char *base= opt ? opt : def;
  unsigned int options=
    MY_REPLACE_EXT | MY_UNPACK_FILENAME | MY_SAFE_PATH;
  if (fn_format(buff, base, mysql_real_data_home_ptr, ext, options))
    DBUG_RETURN(strdup(buff));
  else
    DBUG_RETURN(NULL);
}


int init_common_variables()
{
  char buff[FN_REFLEN];
  umask(((~my_umask) & 0666));
  my_decimal_set_zero(&decimal_zero); // set decimal_zero constant;
  tzset();      // Set tzname

  max_system_variables.pseudo_thread_id= (ulong)~0;
  server_start_time= flush_status_time= my_time(0);

  rpl_filter= new Rpl_filter;
  binlog_filter= new Rpl_filter;
  if (!rpl_filter || !binlog_filter)
  {
    sql_perror("Could not allocate replication and binlog filters");
    return 1;
  }

  if (init_thread_environment() ||
      mysql_init_variables())
    return 1;

  if (ignore_db_dirs_init())
    return 1;

#ifdef HAVE_TZNAME
  {
    struct tm tm_tmp;
    localtime_r(&server_start_time,&tm_tmp);
    strmake(system_time_zone, tzname[tm_tmp.tm_isdst != 0 ? 1 : 0],
            sizeof(system_time_zone)-1);

 }
#endif
  /*
    We set SYSTEM time zone as reasonable default and
    also for failure of my_tz_init() and bootstrap mode.
    If user explicitly set time zone with --default-time-zone
    option we will change this value in my_tz_init().
  */
  global_system_variables.time_zone= my_tz_SYSTEM;

#ifdef HAVE_PSI_INTERFACE
  /*
    Complete the mysql_bin_log initialization.
    Instrumentation keys are known only after the performance schema initialization,
    and can not be set in the MYSQL_BIN_LOG constructor (called before main()).
  */
  mysql_bin_log.set_psi_keys(key_BINLOG_LOCK_index,
                             key_BINLOG_update_cond,
                             key_file_binlog,
                             key_file_binlog_index);
#endif

  /*
    Init mutexes for the global MYSQL_BIN_LOG objects.
    As safe_mutex depends on what MY_INIT() does, we can't init the mutexes of
    global MYSQL_BIN_LOGs in their constructors, because then they would be
    inited before MY_INIT(). So we do it here.
  */
  mysql_bin_log.init_pthread_objects();

  /* TODO: remove this when my_time_t is 64 bit compatible */
  if (!IS_TIME_T_VALID_FOR_TIMESTAMP(server_start_time))
  {
    sql_print_error("This MySQL server doesn't support dates later then 2038");
    return 1;
  }

  if (gethostname(glob_hostname,sizeof(glob_hostname)) < 0)
  {
    strmake(glob_hostname, STRING_WITH_LEN("localhost"));
    sql_print_warning("gethostname failed, using '%s' as hostname",
                      glob_hostname);
    strmake(default_logfile_name, STRING_WITH_LEN("mysql"));
  }
  else
    strmake(default_logfile_name, glob_hostname,
      sizeof(default_logfile_name)-5);

  strmake(pidfile_name, default_logfile_name, sizeof(pidfile_name)-5);
  strmov(fn_ext(pidfile_name),".pid");    // Add proper extension


  /*
    The default-storage-engine entry in my_long_options should have a
    non-null default value. It was earlier intialized as
    (longlong)"MyISAM" in my_long_options but this triggered a
    compiler error in the Sun Studio 12 compiler. As a work-around we
    set the def_value member to 0 in my_long_options and initialize it
    to the correct value here.

    From MySQL 5.5 onwards, the default storage engine is InnoDB
    (except in the embedded server, where the default continues to
    be MyISAM)
  */
#ifdef EMBEDDED_LIBRARY
  default_storage_engine= const_cast<char *>("MyISAM");
#else
  default_storage_engine= const_cast<char *>("InnoDB");
#endif
  default_tmp_storage_engine= default_storage_engine;

  /*
    Add server status variables to the dynamic list of
    status variables that is shown by SHOW STATUS.
    Later, in plugin_init, and mysql_install_plugin
    new entries could be added to that list.
  */
  if (add_status_vars(status_vars))
    return 1; // an error was already reported

#ifndef DBUG_OFF
  /*
    We have few debug-only commands in com_status_vars, only visible in debug
    builds. for simplicity we enable the assert only in debug builds

    There are 8 Com_ variables which don't have corresponding SQLCOM_ values:
    (TODO strictly speaking they shouldn't be here, should not have Com_ prefix
    that is. Perhaps Stmt_ ? Comstmt_ ? Prepstmt_ ?)

      Com_admin_commands       => com_other
      Com_stmt_close           => com_stmt_close
      Com_stmt_execute         => com_stmt_execute
      Com_stmt_fetch           => com_stmt_fetch
      Com_stmt_prepare         => com_stmt_prepare
      Com_stmt_reprepare       => com_stmt_reprepare
      Com_stmt_reset           => com_stmt_reset
      Com_stmt_send_long_data  => com_stmt_send_long_data

    With this correction the number of Com_ variables (number of elements in
    the array, excluding the last element - terminator) must match the number
    of SQLCOM_ constants.
  */
  compile_time_assert(sizeof(com_status_vars)/sizeof(com_status_vars[0]) - 1 ==
                     SQLCOM_END + 8);
#endif

  if (get_options(&remaining_argc, &remaining_argv))
    return 1;
  set_server_version();

#ifndef EMBEDDED_LIBRARY
  if (opt_help && !opt_verbose)
    unireg_abort(0);
#endif /*!EMBEDDED_LIBRARY*/

  DBUG_PRINT("info",("%s  Ver %s for %s on %s\n",my_progname,
         server_version, SYSTEM_TYPE,MACHINE_TYPE));

#ifdef HAVE_LARGE_PAGES
  /* Initialize large page size */
  if (opt_large_pages && (opt_large_page_size= my_get_large_page_size()))
  {
      DBUG_PRINT("info", ("Large page set, large_page_size = %d",
                 opt_large_page_size));
      my_use_large_pages= 1;
      my_large_page_size= opt_large_page_size;
  }
  else
  {
    opt_large_pages= 0;
    /*
       Either not configured to use large pages or Linux haven't
       been compiled with large page support
    */
  }
#endif /* HAVE_LARGE_PAGES */
#ifdef HAVE_SOLARIS_LARGE_PAGES
#define LARGE_PAGESIZE (4*1024*1024)  /* 4MB */
#define SUPER_LARGE_PAGESIZE (256*1024*1024)  /* 256MB */
  if (opt_large_pages)
  {
  /*
    tell the kernel that we want to use 4/256MB page for heap storage
    and also for the stack. We use 4 MByte as default and if the
    super-large-page is set we increase it to 256 MByte. 256 MByte
    is for server installations with GBytes of RAM memory where
    the MySQL Server will have page caches and other memory regions
    measured in a number of GBytes.
    We use as big pages as possible which isn't bigger than the above
    desired page sizes.
  */
   int nelem;
   size_t max_desired_page_size;
   if (opt_super_large_pages)
     max_desired_page_size= SUPER_LARGE_PAGESIZE;
   else
     max_desired_page_size= LARGE_PAGESIZE;
   nelem = getpagesizes(NULL, 0);
   if (nelem > 0)
   {
     size_t *pagesize = (size_t *) malloc(sizeof(size_t) * nelem);
     if (pagesize != NULL && getpagesizes(pagesize, nelem) > 0)
     {
       size_t max_page_size= 0;
       for (int i= 0; i < nelem; i++)
       {
         if (pagesize[i] > max_page_size &&
             pagesize[i] <= max_desired_page_size)
            max_page_size= pagesize[i];
       }
       free(pagesize);
       if (max_page_size > 0)
       {
         struct memcntl_mha mpss;

         mpss.mha_cmd= MHA_MAPSIZE_BSSBRK;
         mpss.mha_pagesize= max_page_size;
         mpss.mha_flags= 0;
         memcntl(NULL, 0, MC_HAT_ADVISE, (caddr_t)&mpss, 0, 0);
         mpss.mha_cmd= MHA_MAPSIZE_STACK;
         memcntl(NULL, 0, MC_HAT_ADVISE, (caddr_t)&mpss, 0, 0);
       }
     }
   }
  }
#endif /* HAVE_SOLARIS_LARGE_PAGES */

  /* connections and databases needs lots of files */
  {
    uint files, wanted_files, max_open_files;

    /* MyISAM requires two file handles per table. */
    wanted_files= 10+max_connections+table_cache_size*2;
    /*
      We are trying to allocate no less than max_connections*5 file
      handles (i.e. we are trying to set the limit so that they will
      be available).  In addition, we allocate no less than how much
      was already allocated.  However below we report a warning and
      recompute values only if we got less file handles than were
      explicitly requested.  No warning and re-computation occur if we
      can't get max_connections*5 but still got no less than was
      requested (value of wanted_files).
    */
    max_open_files= max(max(wanted_files, max_connections*5),
                        open_files_limit);
    files= my_set_max_open_files(max_open_files);

    if (files < wanted_files)
    {
      if (!open_files_limit)
      {
        /*
          If we have requested too much file handles than we bring
          max_connections in supported bounds.
        */
        max_connections= (ulong) min(files-10-TABLE_OPEN_CACHE_MIN*2,
                                     max_connections);
        /*
          Decrease table_cache_size according to max_connections, but
          not below TABLE_OPEN_CACHE_MIN.  Outer min() ensures that we
          never increase table_cache_size automatically (that could
          happen if max_connections is decreased above).
        */
        table_cache_size= (ulong) min(max((files-10-max_connections)/2,
                                          TABLE_OPEN_CACHE_MIN),
                                      table_cache_size);
  DBUG_PRINT("warning",
       ("Changed limits: max_open_files: %u  max_connections: %ld  table_cache: %ld",
        files, max_connections, table_cache_size));
  if (global_system_variables.log_warnings)
    sql_print_warning("Changed limits: max_open_files: %u  max_connections: %ld  table_cache: %ld",
      files, max_connections, table_cache_size);
      }
      else if (global_system_variables.log_warnings)
  sql_print_warning("Could not increase number of max_open_files to more than %u (request: %u)", files, wanted_files);
    }
    open_files_limit= files;
  }
  unireg_init(opt_specialflag); /* Set up extern variabels */
  if (!(my_default_lc_messages=
        my_locale_by_name(lc_messages)))
  {
    sql_print_error("Unknown locale: '%s'", lc_messages);
    return 1;
  }
  global_system_variables.lc_messages= my_default_lc_messages;
  if (init_errmessage())  /* Read error messages from file */
    return 1;
  init_client_errs();
  mysql_client_plugin_init();
  lex_init();
  if (item_create_init())
    return 1;
  item_init();
#ifndef EMBEDDED_LIBRARY
  my_regex_init(&my_charset_latin1, check_enough_stack_size);
#else
  my_regex_init(&my_charset_latin1, NULL);
#endif
  /*
    Process a comma-separated character set list and choose
    the first available character set. This is mostly for
    test purposes, to be able to start "mysqld" even if
    the requested character set is not available (see bug#18743).
  */
  for (;;)
  {
    char *next_character_set_name= strchr(default_character_set_name, ',');
    if (next_character_set_name)
      *next_character_set_name++= '\0';
    if (!(default_charset_info=
          get_charset_by_csname(default_character_set_name,
                                MY_CS_PRIMARY, MYF(MY_WME))))
    {
      if (next_character_set_name)
      {
        default_character_set_name= next_character_set_name;
        default_collation_name= 0;          // Ignore collation
      }
      else
        return 1;                           // Eof of the list
    }
    else
      break;
  }

  if (default_collation_name)
  {
    CHARSET_INFO *default_collation;
    default_collation= get_charset_by_name(default_collation_name, MYF(0));
    if (!default_collation)
    {
#ifdef WITH_PERFSCHEMA_STORAGE_ENGINE
      buffered_logs.print();
      buffered_logs.cleanup();
#endif
      sql_print_error(ER_DEFAULT(ER_UNKNOWN_COLLATION), default_collation_name);
      return 1;
    }
    if (!my_charset_same(default_charset_info, default_collation))
    {
      sql_print_error(ER_DEFAULT(ER_COLLATION_CHARSET_MISMATCH),
          default_collation_name,
          default_charset_info->csname);
      return 1;
    }
    default_charset_info= default_collation;
  }
  /* Set collactions that depends on the default collation */
  global_system_variables.collation_server=  default_charset_info;
  global_system_variables.collation_database=  default_charset_info;
  global_system_variables.collation_connection=  default_charset_info;
  global_system_variables.character_set_results= default_charset_info;
  global_system_variables.character_set_client=  default_charset_info;
  if (!(character_set_filesystem=
        get_charset_by_csname(character_set_filesystem_name,
                              MY_CS_PRIMARY, MYF(MY_WME))))
    return 1;
  global_system_variables.character_set_filesystem= character_set_filesystem;

  if (!(my_default_lc_time_names=
        my_locale_by_name(lc_time_names_name)))
  {
    sql_print_error("Unknown locale: '%s'", lc_time_names_name);
    return 1;
  }
  global_system_variables.lc_time_names= my_default_lc_time_names;

  /* check log options and issue warnings if needed */
  if (opt_log && opt_logname && !(log_output_options & LOG_FILE) &&
      !(log_output_options & LOG_NONE))
    sql_print_warning("Although a path was specified for the "
                      "--log option, log tables are used. "
                      "To enable logging to files use the --log-output option.");

  if (opt_slow_log && opt_slow_logname && !(log_output_options & LOG_FILE)
      && !(log_output_options & LOG_NONE))
    sql_print_warning("Although a path was specified for the "
                      "--log-slow-queries option, log tables are used. "
                      "To enable logging to files use the --log-output=file option.");

#define FIX_LOG_VAR(VAR, ALT)                                   \
  if (!VAR || !*VAR)                                            \
  {                                                             \
    my_free(VAR); /* it could be an allocated empty string "" */ \
    VAR= my_strdup(ALT, MYF(0));                                \
  }

  FIX_LOG_VAR(opt_logname,
              make_default_log_name(buff, ".log"));
  FIX_LOG_VAR(opt_slow_logname,
              make_default_log_name(buff, "-slow.log"));

#if defined(ENABLED_DEBUG_SYNC)
  /* Initialize the debug sync facility. See debug_sync.cc. */
  if (debug_sync_init())
    return 1; /* purecov: tested */
#endif /* defined(ENABLED_DEBUG_SYNC) */

#if (ENABLE_TEMP_POOL)
  if (use_temp_pool && bitmap_init(&temp_pool,0,1024,1))
    return 1;
#else
  use_temp_pool= 0;
#endif

  if (my_dboptions_cache_init())
    return 1;

  /*
    Ensure that lower_case_table_names is set on system where we have case
    insensitive names.  If this is not done the users MyISAM tables will
    get corrupted if accesses with names of different case.
  */
  DBUG_PRINT("info", ("lower_case_table_names: %d", lower_case_table_names));
  lower_case_file_system= test_if_case_insensitive(mysql_real_data_home);
  if (!lower_case_table_names && lower_case_file_system == 1)
  {
    if (lower_case_table_names_used)
    {
      if (global_system_variables.log_warnings)
  sql_print_warning("\
You have forced lower_case_table_names to 0 through a command-line \
option, even though your file system '%s' is case insensitive.  This means \
that you can corrupt a MyISAM table by accessing it with different cases. \
You should consider changing lower_case_table_names to 1 or 2",
      mysql_real_data_home);
    }
    else
    {
      if (global_system_variables.log_warnings)
  sql_print_warning("Setting lower_case_table_names=2 because file system for %s is case insensitive", mysql_real_data_home);
      lower_case_table_names= 2;
    }
  }
  else if (lower_case_table_names == 2 &&
           !(lower_case_file_system=
             (test_if_case_insensitive(mysql_real_data_home) == 1)))
  {
    if (global_system_variables.log_warnings)
      sql_print_warning("lower_case_table_names was set to 2, even though your "
                        "the file system '%s' is case sensitive.  Now setting "
                        "lower_case_table_names to 0 to avoid future problems.",
      mysql_real_data_home);
    lower_case_table_names= 0;
  }
  else
  {
    lower_case_file_system=
      (test_if_case_insensitive(mysql_real_data_home) == 1);
  }

  /* Reset table_alias_charset, now that lower_case_table_names is set. */
  table_alias_charset= (lower_case_table_names ?
      &my_charset_utf8_tolower_ci :
      &my_charset_bin);

  /*
    Build do_table and ignore_table rules to hush
    after the resetting of table_alias_charset
  */
  if (rpl_filter->build_do_table_hash() ||
      rpl_filter->build_ignore_table_hash())
  {
    sql_print_error("An error occurred while building do_table"
                    "and ignore_table rules to hush.");
    return 1;
  }

  if (ignore_db_dirs_process_additions())
  {
    sql_print_error("An error occurred while storing ignore_db_dirs to a hash.");
    return 1;
  }

  return 0;
}


static int init_thread_environment()
{
  mysql_mutex_init(key_LOCK_thread_count, &LOCK_thread_count, MY_MUTEX_INIT_FAST);
  mysql_mutex_init(key_LOCK_status, &LOCK_status, MY_MUTEX_INIT_FAST);
  mysql_mutex_init(key_LOCK_delayed_insert,
                   &LOCK_delayed_insert, MY_MUTEX_INIT_FAST);
  mysql_mutex_init(key_LOCK_delayed_status,
                   &LOCK_delayed_status, MY_MUTEX_INIT_FAST);
  mysql_mutex_init(key_LOCK_delayed_create,
                   &LOCK_delayed_create, MY_MUTEX_INIT_SLOW);
  mysql_mutex_init(key_LOCK_manager,
                   &LOCK_manager, MY_MUTEX_INIT_FAST);
  mysql_mutex_init(key_LOCK_crypt, &LOCK_crypt, MY_MUTEX_INIT_FAST);
  mysql_mutex_init(key_LOCK_user_conn, &LOCK_user_conn, MY_MUTEX_INIT_FAST);
  mysql_mutex_init(key_LOCK_active_mi, &LOCK_active_mi, MY_MUTEX_INIT_FAST);
  mysql_mutex_init(key_LOCK_global_system_variables,
                   &LOCK_global_system_variables, MY_MUTEX_INIT_FAST);
  mysql_rwlock_init(key_rwlock_LOCK_system_variables_hash,
                    &LOCK_system_variables_hash);
  mysql_mutex_init(key_LOCK_prepared_stmt_count,
                   &LOCK_prepared_stmt_count, MY_MUTEX_INIT_FAST);
  mysql_mutex_init(key_LOCK_error_messages,
                   &LOCK_error_messages, MY_MUTEX_INIT_FAST);
  mysql_mutex_init(key_LOCK_uuid_generator,
                   &LOCK_uuid_generator, MY_MUTEX_INIT_FAST);
  mysql_mutex_init(key_LOCK_connection_count,
                   &LOCK_connection_count, MY_MUTEX_INIT_FAST);
#ifdef HAVE_OPENSSL
  mysql_mutex_init(key_LOCK_des_key_file,
                   &LOCK_des_key_file, MY_MUTEX_INIT_FAST);
#ifndef HAVE_YASSL
  openssl_stdlocks= (openssl_lock_t*) OPENSSL_malloc(CRYPTO_num_locks() *
                                                     sizeof(openssl_lock_t));
  for (int i= 0; i < CRYPTO_num_locks(); ++i)
    mysql_rwlock_init(key_rwlock_openssl, &openssl_stdlocks[i].lock);
  CRYPTO_set_dynlock_create_callback(openssl_dynlock_create);
  CRYPTO_set_dynlock_destroy_callback(openssl_dynlock_destroy);
  CRYPTO_set_dynlock_lock_callback(openssl_lock);
  CRYPTO_set_locking_callback(openssl_lock_function);
  CRYPTO_set_id_callback(openssl_id_function);
#endif
#endif
  mysql_rwlock_init(key_rwlock_LOCK_sys_init_connect, &LOCK_sys_init_connect);
  mysql_rwlock_init(key_rwlock_LOCK_sys_init_slave, &LOCK_sys_init_slave);
  mysql_rwlock_init(key_rwlock_LOCK_grant, &LOCK_grant);
  mysql_cond_init(key_COND_thread_count, &COND_thread_count, NULL);
  mysql_cond_init(key_COND_thread_cache, &COND_thread_cache, NULL);
  mysql_cond_init(key_COND_flush_thread_cache, &COND_flush_thread_cache, NULL);
  mysql_cond_init(key_COND_manager, &COND_manager, NULL);
  mysql_mutex_init(key_LOCK_server_started,
                   &LOCK_server_started, MY_MUTEX_INIT_FAST);
  mysql_cond_init(key_COND_server_started, &COND_server_started, NULL);
  sp_cache_init();
#ifdef HAVE_EVENT_SCHEDULER
  Events::init_mutexes();
#endif
  /* Parameter for threads created for connections */
  (void) pthread_attr_init(&connection_attrib);
  (void) pthread_attr_setdetachstate(&connection_attrib,
             PTHREAD_CREATE_DETACHED);
  pthread_attr_setscope(&connection_attrib, PTHREAD_SCOPE_SYSTEM);

  if (pthread_key_create(&THR_THD,NULL) ||
      pthread_key_create(&THR_MALLOC,NULL))
  {
    sql_print_error("Can't create thread-keys");
    return 1;
  }
  return 0;
}


#if defined(HAVE_OPENSSL) && !defined(HAVE_YASSL)
static unsigned long openssl_id_function()
{
  return (unsigned long) pthread_self();
}


static openssl_lock_t *openssl_dynlock_create(const char *file, int line)
{
  openssl_lock_t *lock= new openssl_lock_t;
  mysql_rwlock_init(key_rwlock_openssl, &lock->lock);
  return lock;
}


static void openssl_dynlock_destroy(openssl_lock_t *lock, const char *file,
            int line)
{
  mysql_rwlock_destroy(&lock->lock);
  delete lock;
}


static void openssl_lock_function(int mode, int n, const char *file, int line)
{
  if (n < 0 || n > CRYPTO_num_locks())
  {
    /* Lock number out of bounds. */
    sql_print_error("Fatal: OpenSSL interface problem (n = %d)", n);
    abort();
  }
  openssl_lock(mode, &openssl_stdlocks[n], file, line);
}


static void openssl_lock(int mode, openssl_lock_t *lock, const char *file,
       int line)
{
  int err;
  char const *what;

  switch (mode) {
  case CRYPTO_LOCK|CRYPTO_READ:
    what = "read lock";
    err= mysql_rwlock_rdlock(&lock->lock);
    break;
  case CRYPTO_LOCK|CRYPTO_WRITE:
    what = "write lock";
    err= mysql_rwlock_wrlock(&lock->lock);
    break;
  case CRYPTO_UNLOCK|CRYPTO_READ:
  case CRYPTO_UNLOCK|CRYPTO_WRITE:
    what = "unlock";
    err= mysql_rwlock_unlock(&lock->lock);
    break;
  default:
    /* Unknown locking mode. */
    sql_print_error("Fatal: OpenSSL interface problem (mode=0x%x)", mode);
    abort();
  }
  if (err)
  {
    sql_print_error("Fatal: can't %s OpenSSL lock", what);
    abort();
  }
}
#endif /* HAVE_OPENSSL */


static void init_ssl()
{
#ifdef HAVE_OPENSSL
#ifndef EMBEDDED_LIBRARY
  if (opt_use_ssl)
  {
    enum enum_ssl_init_error error= SSL_INITERR_NOERROR;

    /* having ssl_acceptor_fd != 0 signals the use of SSL */
    ssl_acceptor_fd= new_VioSSLAcceptorFd(opt_ssl_key, opt_ssl_cert,
					  opt_ssl_ca, opt_ssl_capath,
					  opt_ssl_cipher, &error,
                                          opt_ssl_crl, opt_ssl_crlpath);
    DBUG_PRINT("info",("ssl_acceptor_fd: 0x%lx", (long) ssl_acceptor_fd));
    if (!ssl_acceptor_fd)
    {
      sql_print_warning("Failed to setup SSL");
      sql_print_warning("SSL error: %s", sslGetErrString(error));
      opt_use_ssl = 0;
      have_ssl= SHOW_OPTION_DISABLED;
    }
  }
  else
  {
    have_ssl= SHOW_OPTION_DISABLED;
  }
#else
  have_ssl= SHOW_OPTION_DISABLED;
#endif /* ! EMBEDDED_LIBRARY */
  if (des_key_file)
    load_des_key_file(des_key_file);
#endif /* HAVE_OPENSSL */
}


static void end_ssl()
{
#ifdef HAVE_OPENSSL
#ifndef EMBEDDED_LIBRARY
  if (ssl_acceptor_fd)
  {
    free_vio_ssl_acceptor_fd(ssl_acceptor_fd);
    ssl_acceptor_fd= 0;
  }
#endif /* ! EMBEDDED_LIBRARY */
#endif /* HAVE_OPENSSL */
}

/**
  Generate a UUID and save it into server_uuid variable.

  @return Retur 0 or 1 if an error occurred.
 */
static int generate_server_uuid()
{
  THD *thd;
  Item_func_uuid *func_uuid;
  String uuid;

  /*
    To be able to run this from boot, we allocate a temporary THD
   */
  if (!(thd=new THD))
  {
    sql_print_error("Failed to generate a server UUID because it is failed"
                    " to allocate the THD.");
    return 1;
  }
  thd->thread_stack= (char*) &thd;
  thd->store_globals();
  lex_start(thd);
  func_uuid= new (thd->mem_root) Item_func_uuid();
  func_uuid->fixed= 1;
  func_uuid->val_str(&uuid);
  delete thd;
  /* Remember that we don't have a THD */
  my_pthread_setspecific_ptr(THR_THD,  0);

  strncpy(server_uuid, uuid.c_ptr(), UUID_LENGTH);
  server_uuid[UUID_LENGTH]= '\0';
  return 0;
}

/**
  Save all options which was auto-generated by server-self into the given file.

  @param fname The name of the file in which the auto-generated options will b
  e saved.

  @return Return 0 or 1 if an error occurred.
 */
int flush_auto_options(const char* fname)
{
  File fd;
  IO_CACHE io_cache;
  int result= 0;

  if ((fd= my_open((const char *)fname, O_CREAT|O_RDWR, MYF(MY_WME))) < 0)
  {
    sql_print_error("Failed to create file(file: '%s', errno %d)", fname, my_errno);
    return 1;
  }

  if (init_io_cache(&io_cache, fd, IO_SIZE*2, WRITE_CACHE, 0L, 0, MYF(MY_WME)))
  {
    sql_print_error("Failed to create a cache on (file: %s', errno %d)", fname, my_errno);
    my_close(fd, MYF(MY_WME));
    return 1;
  }

  my_b_seek(&io_cache, 0L);
  my_b_printf(&io_cache, "%s\n", "[auto]");
  my_b_printf(&io_cache, "server-uuid=%s\n", server_uuid);

  if (flush_io_cache(&io_cache) || my_sync(fd, MYF(MY_WME)))
    result= 1;

  my_close(fd, MYF(MY_WME));
  end_io_cache(&io_cache);
  return result;
}

/**
  File 'auto.cnf' resides in the data directory to hold values of options that
  server evaluates itself and that needs to be durable to sustain the server
  restart. There is only a section ['auto'] in the file. All these options are
  in the section. Only one option exists now, it is server_uuid.
  Note, the user may not supply any literal value to these auto-options, and
  only allowed to trigger (re)evaluation.
  For instance, 'server_uuid' value will be evaluated and stored if there is
  no corresponding line in the file.
  Because of the specifics of the auto-options, they need a seperate storage.
  Meanwhile, it is the 'auto.cnf' that has the same structure as 'my.cnf'.

  @todo consider to implement sql-query-able persistent storage by WL#5279.
  @return Return 0 or 1 if an error occurred.
 */
static int init_server_auto_options()
{
  bool flush= false;
  char fname[FN_REFLEN];
  char *name= (char *)"auto";
  const char *groups[]= {"auto", NULL};
  char *uuid= 0;
  my_option auto_options[]= {
    {"server-uuid", 0, "", &uuid, &uuid,
      0, GET_STR, REQUIRED_ARG, 0, 0, 0, 0, 0, 0},
    {0, 0, 0, 0, 0, 0, GET_NO_ARG, NO_ARG, 0, 0, 0, 0, 0, 0}
  };

  DBUG_ENTER("init_server_auto_options");

  if (NULL == fn_format(fname, "auto.cnf", mysql_data_home, "",
                        MY_UNPACK_FILENAME | MY_SAFE_PATH))
    DBUG_RETURN(1);

  /* load_defaults require argv[0] is not null */
  char **argv= &name;
  int argc= 1;
  /* load all options in 'auto.cnf'. */
  if (my_load_defaults(fname, groups, &argc, &argv, NULL))
    DBUG_RETURN(1);

  /*
    Record the origial pointer allocated by my_load_defaults for free,
    because argv will be changed by handle_options
   */
  char **old_argv= argv;
  if (handle_options(&argc, &argv, auto_options, mysqld_get_one_option))
    DBUG_RETURN(1);

  if (uuid)
  {
    if (strlen(uuid) != UUID_LENGTH)
    {
      sql_print_error("The UUID stored in auto.cnf file is the wrong length.");
      goto err;
    }
    strcpy(server_uuid, uuid);
  }
  else
  {
    flush= TRUE;
    /* server_uuid will be set in the function */
    if (generate_server_uuid())
      goto err;
    sql_print_warning("No existing UUID has been found, so we assume that this"
                      " is the first time that this server has been started."
                      " Generating a new UUID: %s.",
                      server_uuid);
  }
  /*
    The uuid has been copied to server_uuid, so the memory allocated by
    my_load_defaults can be freed now.
   */
  free_defaults(old_argv);

  if (flush)
    DBUG_RETURN(flush_auto_options(fname));
  DBUG_RETURN(0);
err:
  free_defaults(argv);
  DBUG_RETURN(1);
}


static bool
initialize_storage_engine(char *se_name, const char *se_kind,
                          plugin_ref *dest_plugin)
{
  LEX_STRING name= { se_name, strlen(se_name) };
  plugin_ref plugin;
  handlerton *hton;
  if ((plugin= ha_resolve_by_name(0, &name, FALSE)))
    hton= plugin_data(plugin, handlerton*);
  else
  {
    sql_print_error("Unknown/unsupported storage engine: %s", se_name);
    return true;
  }
  if (!ha_storage_engine_is_enabled(hton))
  {
    if (!opt_bootstrap)
    {
      sql_print_error("Default%s storage engine (%s) is not available",
                      se_kind, se_name);
      return true;
    }
    DBUG_ASSERT(*dest_plugin);
  }
  else
  {
    /*
      Need to unlock as global_system_variables.table_plugin
      was acquired during plugin_init()
    */
    plugin_unlock(0, *dest_plugin);
    *dest_plugin= plugin;
  }
  return false;
}


static int init_server_components()
{
  DBUG_ENTER("init_server_components");
  /*
    We need to call each of these following functions to ensure that
    all things are initialized so that unireg_abort() doesn't fail
  */
  mdl_init();
  if (table_def_init() | hostname_cache_init())
    unireg_abort(1);

  query_cache_set_min_res_unit(query_cache_min_res_unit);
  query_cache_init();
  query_cache_resize(query_cache_size);
  randominit(&sql_rand,(ulong) server_start_time,(ulong) server_start_time/2);
  setup_fpu();
  init_thr_lock();
#ifdef HAVE_REPLICATION
  init_slave_list();
#endif

  /* Setup logs */

  /*
    Enable old-fashioned error log, except when the user has requested
    help information. Since the implementation of plugin server
    variables the help output is now written much later.
  */
  if (opt_error_log && !opt_help)
  {
    if (!log_error_file_ptr[0])
      fn_format(log_error_file, pidfile_name, mysql_data_home, ".err",
                MY_REPLACE_EXT); /* replace '.<domain>' by '.err', bug#4997 */
    else
      fn_format(log_error_file, log_error_file_ptr, mysql_data_home, ".err",
                MY_UNPACK_FILENAME | MY_SAFE_PATH);
    /*
      _ptr may have been set to my_disabled_option or "" if no argument was
      passed, but we need to show the real name in SHOW VARIABLES:
    */
    log_error_file_ptr= log_error_file;
    if (!log_error_file[0])
      opt_error_log= 0;                         // Too long file name
    else
    {
      my_bool res;
#ifndef EMBEDDED_LIBRARY
      res= reopen_fstreams(log_error_file, stdout, stderr);
#else
      res= reopen_fstreams(log_error_file, NULL, stderr);
#endif

      if (!res)
        setbuf(stderr, NULL);
    }
  }

  proc_info_hook= set_thd_stage_info;

#ifdef WITH_PERFSCHEMA_STORAGE_ENGINE
  /*
    Parsing the performance schema command line option may have reported
    warnings/information messages.
    Now that the logger is finally available, and redirected
    to the proper file when the --log--error option is used,
    print the buffered messages to the log.
  */
  buffered_logs.print();
  buffered_logs.cleanup();
#endif /* WITH_PERFSCHEMA_STORAGE_ENGINE */

  if (xid_cache_init())
  {
    sql_print_error("Out of memory");
    unireg_abort(1);
  }

  /*
    initialize delegates for extension observers, errors have already
    been reported in the function
  */
  if (delegates_init())
    unireg_abort(1);

  /* need to configure logging before initializing storage engines */
  if (opt_log_slave_updates && !opt_bin_log)
  {
    sql_print_warning("You need to use --log-bin to make "
                    "--log-slave-updates work.");
  }
  if (!opt_bin_log && binlog_format_used)
    sql_print_warning("You need to use --log-bin to make "
                      "--binlog-format work.");

  /* Check that we have not let the format to unspecified at this point */
  DBUG_ASSERT((uint)global_system_variables.binlog_format <=
              array_elements(binlog_format_names)-1);

#ifdef HAVE_REPLICATION
  if (opt_log_slave_updates && replicate_same_server_id)
  {
    if (opt_bin_log)
    {
      sql_print_error("using --replicate-same-server-id in conjunction with \
--log-slave-updates is impossible, it would lead to infinite loops in this \
server.");
      unireg_abort(1);
    }
    else
      sql_print_warning("using --replicate-same-server-id in conjunction with \
--log-slave-updates would lead to infinite loops in this server. However this \
will be ignored as the --log-bin option is not defined.");
  }
#endif

#ifndef MCP_BUG53205
  opt_server_id_mask = ~ulong(0);
#ifdef HAVE_REPLICATION
  opt_server_id_mask = (opt_server_id_bits == 32)?
    ~ ulong(0) : (1 << opt_server_id_bits) -1;
  if (server_id != (server_id & opt_server_id_mask))
  {
    sql_print_error("server-id configured is too large to represent with"
                    "server-id-bits configured.");
    unireg_abort(1);
  }
#endif
#endif

  if (opt_bin_log)
  {
    /* Reports an error and aborts, if the --log-bin's path
       is a directory.*/
    if (opt_bin_logname &&
        opt_bin_logname[strlen(opt_bin_logname) - 1] == FN_LIBCHAR)
    {
      sql_print_error("Path '%s' is a directory name, please specify \
a file name for --log-bin option", opt_bin_logname);
      unireg_abort(1);
    }

    /* Reports an error and aborts, if the --log-bin-index's path
       is a directory.*/
    if (opt_binlog_index_name &&
        opt_binlog_index_name[strlen(opt_binlog_index_name) - 1]
        == FN_LIBCHAR)
    {
      sql_print_error("Path '%s' is a directory name, please specify \
a file name for --log-bin-index option", opt_binlog_index_name);
      unireg_abort(1);
    }

    char buf[FN_REFLEN];
    const char *ln;
    ln= mysql_bin_log.generate_name(opt_bin_logname, "-bin", 1, buf);
    if (!opt_bin_logname && !opt_binlog_index_name)
    {
      /*
        User didn't give us info to name the binlog index file.
        Picking `hostname`-bin.index like did in 4.x, causes replication to
        fail if the hostname is changed later. So, we would like to instead
        require a name. But as we don't want to break many existing setups, we
        only give warning, not error.
      */
      sql_print_warning("No argument was provided to --log-bin, and "
                        "--log-bin-index was not used; so replication "
                        "may break when this MySQL server acts as a "
                        "master and has his hostname changed!! Please "
                        "use '--log-bin=%s' to avoid this problem.", ln);
    }
    if (ln == buf)
    {
      my_free(opt_bin_logname);
      opt_bin_logname=my_strdup(buf, MYF(0));
    }
    if (mysql_bin_log.open_index_file(opt_binlog_index_name, ln, TRUE))
    {
      unireg_abort(1);
    }
  }

  if (opt_bin_log)
  {
    log_bin_basename=
      rpl_make_log_name(opt_bin_logname, pidfile_name,
                        opt_bin_logname ? "" : "-bin");
    log_bin_index=
      rpl_make_log_name(opt_binlog_index_name, log_bin_basename, ".index");
    if (log_bin_basename == NULL || log_bin_index == NULL)
    {
      sql_print_error("Unable to create replication path names:"
                      " out of memory or path names too long"
                      " (path name exceeds " STRINGIFY_ARG(FN_REFLEN)
                      " or file name exceeds " STRINGIFY_ARG(FN_LEN) ").");
      unireg_abort(1);
    }
  }

#ifndef EMBEDDED_LIBRARY
  DBUG_PRINT("debug",
             ("opt_bin_logname: %s, opt_relay_logname: %s, pidfile_name: %s",
              opt_bin_logname, opt_relay_logname, pidfile_name));
  if (opt_relay_logname)
  {
    relay_log_basename=
      rpl_make_log_name(opt_relay_logname, pidfile_name,
                        opt_relay_logname ? "" : "-relay-bin");
    relay_log_index=
      rpl_make_log_name(opt_relaylog_index_name, relay_log_basename, ".index");
    if (relay_log_basename == NULL || relay_log_index == NULL)
    {
      sql_print_error("Unable to create replication path names:"
                      " out of memory or path names too long"
                      " (path name exceeds " STRINGIFY_ARG(FN_REFLEN)
                      " or file name exceeds " STRINGIFY_ARG(FN_LEN) ").");
      unireg_abort(1);
    }
  }
#endif /* !EMBEDDED_LIBRARY */

  /* call ha_init_key_cache() on all key caches to init them */
  process_key_caches(&ha_init_key_cache);

  /* Allow storage engine to give real error messages */
  if (ha_init_errors())
    DBUG_RETURN(1);

  if (plugin_init(&remaining_argc, remaining_argv,
                  (opt_noacl ? PLUGIN_INIT_SKIP_PLUGIN_TABLE : 0) |
                  (opt_help ? PLUGIN_INIT_SKIP_INITIALIZATION : 0)))
  {
    sql_print_error("Failed to initialize plugins.");
    unireg_abort(1);
  }
  plugins_are_initialized= TRUE;  /* Don't separate from init function */

  /* we do want to exit if there are any other unknown options */
  if (remaining_argc > 1)
  {
    int ho_error;
    struct my_option no_opts[]=
    {
      {0, 0, 0, 0, 0, 0, GET_NO_ARG, NO_ARG, 0, 0, 0, 0, 0, 0}
    };
    /*
      We need to eat any 'loose' arguments first before we conclude
      that there are unprocessed options.
    */
    my_getopt_skip_unknown= 0;

    if ((ho_error= handle_options(&remaining_argc, &remaining_argv, no_opts,
                                  mysqld_get_one_option)))
      unireg_abort(ho_error);
    /* Add back the program name handle_options removes */
    remaining_argc++;
    remaining_argv--;
    my_getopt_skip_unknown= TRUE;

    if (remaining_argc > 1)
    {
      fprintf(stderr, "%s: Too many arguments (first extra is '%s').\n"
              "Use --verbose --help to get a list of available options\n",
              my_progname, remaining_argv[1]);
      unireg_abort(1);
    }
  }

  if (opt_help)
    unireg_abort(0);

  /* if the errmsg.sys is not loaded, terminate to maintain behaviour */
  if (!DEFAULT_ERRMSGS[0][0])
    unireg_abort(1);

  /* We have to initialize the storage engines before CSV logging */
  if (ha_init())
  {
    sql_print_error("Can't init databases");
    unireg_abort(1);
  }

#ifdef WITH_CSV_STORAGE_ENGINE
  if (opt_bootstrap)
    log_output_options= LOG_FILE;
  else
    logger.init_log_tables();

  if (log_output_options & LOG_NONE)
  {
    /*
      Issue a warining if there were specified additional options to the
      log-output along with NONE. Probably this wasn't what user wanted.
    */
    if ((log_output_options & LOG_NONE) && (log_output_options & ~LOG_NONE))
      sql_print_warning("There were other values specified to "
                        "log-output besides NONE. Disabling slow "
                        "and general logs anyway.");
    logger.set_handlers(LOG_FILE, LOG_NONE, LOG_NONE);
  }
  else
  {
    /* fall back to the log files if tables are not present */
    LEX_STRING csv_name={C_STRING_WITH_LEN("csv")};
    if (!plugin_is_ready(&csv_name, MYSQL_STORAGE_ENGINE_PLUGIN))
    {
      /* purecov: begin inspected */
      sql_print_error("CSV engine is not present, falling back to the "
                      "log files");
      log_output_options= (log_output_options & ~LOG_TABLE) | LOG_FILE;
      /* purecov: end */
    }

    logger.set_handlers(LOG_FILE, opt_slow_log ? log_output_options:LOG_NONE,
                        opt_log ? log_output_options:LOG_NONE);
  }
#else
  logger.set_handlers(LOG_FILE, opt_slow_log ? LOG_FILE:LOG_NONE,
                      opt_log ? LOG_FILE:LOG_NONE);
#endif

  /*
    Set the default storage engines
  */
  if (initialize_storage_engine(default_storage_engine, "",
                                &global_system_variables.table_plugin))
    unireg_abort(1);
  if (initialize_storage_engine(default_tmp_storage_engine, " temp",
                                &global_system_variables.temp_table_plugin))
    unireg_abort(1);

  tc_log= (total_ha_2pc > 1 ? (opt_bin_log  ?
                               (TC_LOG *) &mysql_bin_log :
                               (TC_LOG *) &tc_log_mmap) :
           (TC_LOG *) &tc_log_dummy);

  if (tc_log->open(opt_bin_log ? opt_bin_logname : opt_tc_log_file))
  {
    sql_print_error("Can't init tc log");
    unireg_abort(1);
  }

  if (ha_recover(0))
  {
    unireg_abort(1);
  }

  if (opt_bin_log && mysql_bin_log.open(opt_bin_logname, LOG_BIN, 0,
                                        WRITE_CACHE, 0, max_binlog_size, 0, TRUE))
    unireg_abort(1);

#ifdef HAVE_REPLICATION
  if (opt_bin_log && expire_logs_days)
  {
    time_t purge_time= server_start_time - expire_logs_days*24*60*60;
    if (purge_time >= 0)
      mysql_bin_log.purge_logs_before_date(purge_time);
  }
#endif

  if (opt_myisam_log)
    (void) mi_log(1);

#if defined(HAVE_MLOCKALL) && defined(MCL_CURRENT) && !defined(EMBEDDED_LIBRARY)
  if (locked_in_memory && !getuid())
  {
    if (setreuid((uid_t)-1, 0) == -1)
    {                        // this should never happen
      sql_perror("setreuid");
      unireg_abort(1);
    }
    if (mlockall(MCL_CURRENT))
    {
      if (global_system_variables.log_warnings)
  sql_print_warning("Failed to lock memory. Errno: %d\n",errno);
      locked_in_memory= 0;
    }
    if (user_info)
      set_user(mysqld_user, user_info);
  }
  else
#endif
    locked_in_memory=0;

  ft_init_stopwords();

  init_max_user_conn();
  init_update_queries();
  DBUG_RETURN(0);
}


#ifndef EMBEDDED_LIBRARY

static void create_shutdown_thread()
{
#ifdef __WIN__
  hEventShutdown=CreateEvent(0, FALSE, FALSE, shutdown_event_name);
  pthread_t hThread;
  if (mysql_thread_create(key_thread_handle_shutdown,
                          &hThread, &connection_attrib, handle_shutdown, 0))
    sql_print_warning("Can't create thread to handle shutdown requests");

  // On "Stop Service" we have to do regular shutdown
  Service.SetShutdownEvent(hEventShutdown);
#endif /* __WIN__ */
}

#endif /* EMBEDDED_LIBRARY */


#if (defined(_WIN32) || defined(HAVE_SMEM)) && !defined(EMBEDDED_LIBRARY)
static void handle_connections_methods()
{
  pthread_t hThread;
  DBUG_ENTER("handle_connections_methods");
  if (hPipe == INVALID_HANDLE_VALUE &&
      (!have_tcpip || opt_disable_networking) &&
      !opt_enable_shared_memory)
  {
    sql_print_error("TCP/IP, --shared-memory, or --named-pipe should be configured on NT OS");
    unireg_abort(1);        // Will not return
  }

  mysql_mutex_lock(&LOCK_thread_count);
  mysql_cond_init(key_COND_handler_count, &COND_handler_count, NULL);
  handler_count=0;
  if (hPipe != INVALID_HANDLE_VALUE)
  {
    handler_count++;
    if (mysql_thread_create(key_thread_handle_con_namedpipes,
                            &hThread, &connection_attrib,
                            handle_connections_namedpipes, 0))
    {
      sql_print_warning("Can't create thread to handle named pipes");
      handler_count--;
    }
  }
  if (have_tcpip && !opt_disable_networking)
  {
    handler_count++;
    if (mysql_thread_create(key_thread_handle_con_sockets,
                            &hThread, &connection_attrib,
                            handle_connections_sockets_thread, 0))
    {
      sql_print_warning("Can't create thread to handle TCP/IP");
      handler_count--;
    }
  }
#ifdef HAVE_SMEM
  if (opt_enable_shared_memory)
  {
    handler_count++;
    if (mysql_thread_create(key_thread_handle_con_sharedmem,
                            &hThread, &connection_attrib,
                            handle_connections_shared_memory, 0))
    {
      sql_print_warning("Can't create thread to handle shared memory");
      handler_count--;
    }
  }
#endif

  while (handler_count > 0)
    mysql_cond_wait(&COND_handler_count, &LOCK_thread_count);
  mysql_mutex_unlock(&LOCK_thread_count);
  DBUG_VOID_RETURN;
}

void decrement_handler_count()
{
  mysql_mutex_lock(&LOCK_thread_count);
  handler_count--;
  mysql_cond_signal(&COND_handler_count);
  mysql_mutex_unlock(&LOCK_thread_count);
  my_thread_end();
}
#else
#define decrement_handler_count()
#endif /* defined(_WIN32) || defined(HAVE_SMEM) */


#ifndef EMBEDDED_LIBRARY
#ifndef DBUG_OFF
/*
  Debugging helper function to keep the locale database
  (see sql_locale.cc) and max_month_name_length and
  max_day_name_length variable values in consistent state.
*/
static void test_lc_time_sz()
{
  DBUG_ENTER("test_lc_time_sz");
  for (MY_LOCALE **loc= my_locales; *loc; loc++)
  {
    uint max_month_len= 0;
    uint max_day_len = 0;
    for (const char **month= (*loc)->month_names->type_names; *month; month++)
    {
      set_if_bigger(max_month_len,
                    my_numchars_mb(&my_charset_utf8_general_ci,
                                   *month, *month + strlen(*month)));
    }
    for (const char **day= (*loc)->day_names->type_names; *day; day++)
    {
      set_if_bigger(max_day_len,
                    my_numchars_mb(&my_charset_utf8_general_ci,
                                   *day, *day + strlen(*day)));
    }
    if ((*loc)->max_month_name_length != max_month_len ||
        (*loc)->max_day_name_length != max_day_len)
    {
      DBUG_PRINT("Wrong max day name(or month name) length for locale:",
                 ("%s", (*loc)->name));
      DBUG_ASSERT(0);
    }
  }
  DBUG_VOID_RETURN;
}
#endif//DBUG_OFF

#ifdef __WIN__
int win_main(int argc, char **argv)
#else
int mysqld_main(int argc, char **argv)
#endif
{
  /*
    Perform basic thread library and malloc initialization,
    to be able to read defaults files and parse options.
  */
  my_progname= argv[0];
#ifndef _WIN32
  // For windows, my_init() is called from the win specific mysqld_main
  if (my_init())                 // init my_sys library & pthreads
  {
    fprintf(stderr, "my_init() failed.");
    return 1;
  }
#endif

  orig_argc= argc;
  orig_argv= argv;
  my_getopt_use_args_separator= TRUE;
  if (load_defaults(MYSQL_CONFIG_NAME, load_default_groups, &argc, &argv))
    return 1;
  my_getopt_use_args_separator= FALSE;
  defaults_argc= argc;
  defaults_argv= argv;
  remaining_argc= argc;
  remaining_argv= argv;

  /* Must be initialized early for comparison of options name */
  system_charset_info= &my_charset_utf8_general_ci;

  sys_var_init();

#ifdef WITH_PERFSCHEMA_STORAGE_ENGINE
  /*
    The performance schema needs to be initialized as early as possible,
    before to-be-instrumented objects of the server are initialized.
  */
  int ho_error;
  DYNAMIC_ARRAY all_early_options;

  my_getopt_register_get_addr(NULL);
  /* Skip unknown options so that they may be processed later */
  my_getopt_skip_unknown= TRUE;

  /* prepare all_early_options array */
  my_init_dynamic_array(&all_early_options, sizeof(my_option), 100, 25);
  sys_var_add_options(&all_early_options, sys_var::PARSE_EARLY);
  add_terminator(&all_early_options);

  /*
    Logs generated while parsing the command line
    options are buffered and printed later.
  */
  buffered_logs.init();
  my_getopt_error_reporter= buffered_option_error_reporter;
  my_charset_error_reporter= buffered_option_error_reporter;

  ho_error= handle_options(&remaining_argc, &remaining_argv,
                           (my_option*)(all_early_options.buffer), NULL);
  delete_dynamic(&all_early_options);
  if (ho_error == 0)
  {
    /* Add back the program name handle_options removes */
    remaining_argc++;
    remaining_argv--;
    if (pfs_param.m_enabled)
    {
      PSI_hook= initialize_performance_schema(&pfs_param);
      if (PSI_hook == NULL)
      {
        pfs_param.m_enabled= false;
        buffered_logs.buffer(WARNING_LEVEL,
                             "Performance schema disabled (reason: init failed).");
      }
    }
  }
#else
  /*
    Other provider of the instrumentation interface should
    initialize PSI_hook here:
    - HAVE_PSI_INTERFACE is for the instrumentation interface
    - WITH_PERFSCHEMA_STORAGE_ENGINE is for one implementation
      of the interface,
    but there could be alternate implementations, which is why
    these two defines are kept separate.
  */
#endif /* WITH_PERFSCHEMA_STORAGE_ENGINE */

#ifdef HAVE_PSI_INTERFACE
  /*
    Obtain the current performance schema instrumentation interface,
    if available.
  */
  if (PSI_hook)
  {
    PSI *psi_server= (PSI*) PSI_hook->get_interface(PSI_CURRENT_VERSION);
    if (likely(psi_server != NULL))
    {
      set_psi_server(psi_server);

      /*
        Now that we have parsed the command line arguments, and have initialized
        the performance schema itself, the next step is to register all the
        server instruments.
      */
      init_server_psi_keys();
      /* Instrument the main thread */
      PSI_thread *psi= PSI_CALL(new_thread)(key_thread_main, NULL, 0);
      PSI_CALL(set_thread)(psi);

      /*
        Now that some instrumentation is in place,
        recreate objects which were initialised early,
        so that they are instrumented as well.
      */
      my_thread_global_reinit();
    }
  }
#endif /* HAVE_PSI_INTERFACE */

  init_error_log_mutex();

  /* Set signal used to kill MySQL */
#if defined(SIGUSR2)
  thr_kill_signal= thd_lib_detected == THD_LIB_LT ? SIGINT : SIGUSR2;
#else
  thr_kill_signal= SIGINT;
#endif

  /* Initialize audit interface globals. Audit plugins are inited later. */
  mysql_audit_initialize();

  /*
    Perform basic logger initialization logger. Should be called after
    MY_INIT, as it initializes mutexes. Log tables are inited later.
  */
  logger.init_base();

#ifdef WITH_PERFSCHEMA_STORAGE_ENGINE
  if (ho_error)
  {
    /*
      Parsing command line option failed,
      Since we don't have a workable remaining_argc/remaining_argv
      to continue the server initialization, this is as far as this
      code can go.
      This is the best effort to log meaningful messages:
      - messages will be printed to stderr, which is not redirected yet,
      - messages will be printed in the NT event log, for windows.
    */
    buffered_logs.print();
    buffered_logs.cleanup();
    /*
      Not enough initializations for unireg_abort()
      Using exit() for windows.
    */
    exit (ho_error);
  }
#endif /* WITH_PERFSCHEMA_STORAGE_ENGINE */

#ifdef _CUSTOMSTARTUPCONFIG_
  if (_cust_check_startup())
  {
    / * _cust_check_startup will report startup failure error * /
    exit(1);
  }
#endif

  if (init_common_variables())
    unireg_abort(1);        // Will do exit

  my_init_signals();
#if defined(__ia64__) || defined(__ia64)
  /*
    Peculiar things with ia64 platforms - it seems we only have half the
    stack size in reality, so we have to double it here
  */
  pthread_attr_setstacksize(&connection_attrib,my_thread_stack_size*2);
#else
  pthread_attr_setstacksize(&connection_attrib,my_thread_stack_size);
#endif
#ifdef HAVE_PTHREAD_ATTR_GETSTACKSIZE
  {
    /* Retrieve used stack size;  Needed for checking stack overflows */
    size_t stack_size= 0;
    pthread_attr_getstacksize(&connection_attrib, &stack_size);
#if defined(__ia64__) || defined(__ia64)
    stack_size/= 2;
#endif
    /* We must check if stack_size = 0 as Solaris 2.9 can return 0 here */
    if (stack_size && stack_size < my_thread_stack_size)
    {
      if (global_system_variables.log_warnings)
  sql_print_warning("Asked for %lu thread stack, but got %ld",
        my_thread_stack_size, (long) stack_size);
#if defined(__ia64__) || defined(__ia64)
      my_thread_stack_size= stack_size*2;
#else
      my_thread_stack_size= stack_size;
#endif
    }
  }
#endif

  (void) thr_setconcurrency(concurrency); // 10 by default

  select_thread=pthread_self();
  select_thread_in_use=1;

#ifdef HAVE_LIBWRAP
  libwrapName= my_progname+dirname_length(my_progname);
  openlog(libwrapName, LOG_PID, LOG_AUTH);
#endif

#ifndef DBUG_OFF
  test_lc_time_sz();
  srand(time(NULL));
#endif

  /*
    We have enough space for fiddling with the argv, continue
  */
  check_data_home(mysql_real_data_home);
  if (my_setwd(mysql_real_data_home,MYF(MY_WME)) && !opt_help)
    unireg_abort(1);        /* purecov: inspected */

  if ((user_info= check_user(mysqld_user)))
  {
#if defined(HAVE_MLOCKALL) && defined(MCL_CURRENT)
    if (locked_in_memory) // getuid() == 0 here
      set_effective_user(user_info);
    else
#endif
      set_user(mysqld_user, user_info);
  }

  if (opt_bin_log && !server_id)
  {
    server_id= 1;
#ifdef EXTRA_DEBUG
    sql_print_warning("You have enabled the binary log, but you haven't set "
                      "server-id to a non-zero value: we force server id to 1; "
                      "updates will be logged to the binary log, but "
                      "connections from slaves will not be accepted.");
#endif
  }

  if (init_server_components())
    unireg_abort(1);

  /*
    Each server should have one UUID. We will create it automatically, if it
    does not exist.
   */
  if (!opt_bootstrap && init_server_auto_options())
  {
    sql_print_error("Initialzation of the server's UUID failed because it could"
                    " not be read from the auto.cnf file. If this is a new"
                    " server, the initialization failed because it was not"
                    " possible to generate a new UUID.");
    unireg_abort(1);
  }

  init_ssl();
  network_init();

#ifdef __WIN__
  if (!opt_console)
  {
    if (reopen_fstreams(log_error_file, stdout, stderr))
      unireg_abort(1);
    setbuf(stderr, NULL);
    FreeConsole();        // Remove window
  }
#endif

  /*
   Initialize my_str_malloc() and my_str_free()
  */
  my_str_malloc= &my_str_malloc_mysqld;
  my_str_free= &my_str_free_mysqld;

  /*
    init signals & alarm
    After this we can't quit by a simple unireg_abort
  */
  error_handler_hook= my_message_sql;
  start_signal_handler();       // Creates pidfile

  if (mysql_rm_tmp_tables() || acl_init(opt_noacl) ||
      my_tz_init((THD *)0, default_tz_name, opt_bootstrap))
  {
    abort_loop=1;
    select_thread_in_use=0;

    (void) pthread_kill(signal_thread, MYSQL_KILL_SIGNAL);


    if (!opt_bootstrap)
      mysql_file_delete(key_file_pid, pidfile_name, MYF(MY_WME)); // Not needed anymore

    if (mysql_socket_getfd(unix_sock) != INVALID_SOCKET)
      unlink(mysqld_unix_port);
    exit(1);
  }

  if (!opt_noacl)
    (void) grant_init();

  if (!opt_bootstrap)
    servers_init(0);

  if (!opt_noacl)
  {
#ifdef HAVE_DLOPEN
    udf_init();
#endif
  }

  init_status_vars();
  if (opt_bootstrap) /* If running with bootstrap, do not start replication. */
    opt_skip_slave_start= 1;

  check_binlog_cache_size(NULL);
  check_binlog_stmt_cache_size(NULL);

  binlog_unsafe_map_init();
  /*
    init_slave() must be called after the thread keys are created.
    Some parts of the code (e.g. SHOW STATUS LIKE 'slave_running' and other
    places) assume that active_mi != 0, so let's fail if it's 0 (out of
    memory); a message has already been printed.
  */
  if (init_slave() && !active_mi)
  {
    unireg_abort(1);
  }

#ifdef WITH_PERFSCHEMA_STORAGE_ENGINE
  initialize_performance_schema_acl(opt_bootstrap);
  /*
    Do not check the structure of the performance schema tables
    during bootstrap:
    - the tables are not supposed to exist yet, bootstrap will create them
    - a check would print spurious error messages
  */
  if (! opt_bootstrap)
    check_performance_schema();
#endif

  initialize_information_schema_acl();

  execute_ddl_log_recovery();

  if (Events::init(opt_noacl || opt_bootstrap))
    unireg_abort(1);

  if (opt_bootstrap)
  {
    select_thread_in_use= 0;                    // Allow 'kill' to work
    bootstrap(mysql_stdin);
    unireg_abort(bootstrap_error ? 1 : 0);
  }
  if (opt_init_file && *opt_init_file)
  {
    if (read_init_file(opt_init_file))
      unireg_abort(1);
  }

  create_shutdown_thread();
  start_handle_manager();

  sql_print_information(ER_DEFAULT(ER_STARTUP),my_progname,server_version,
                        ((mysql_socket_getfd(unix_sock) == INVALID_SOCKET) ? (char*) ""
                                                       : mysqld_unix_port),
                         mysqld_port,
                         MYSQL_COMPILATION_COMMENT);
#if defined(_WIN32) && !defined(EMBEDDED_LIBRARY)
  Service.SetRunning();
#endif


  /* Signal threads waiting for server to be started */
  mysql_mutex_lock(&LOCK_server_started);
  mysqld_server_started= 1;
  mysql_cond_signal(&COND_server_started);
  mysql_mutex_unlock(&LOCK_server_started);

#ifndef MCP_BUG46955
#ifdef WITH_NDBCLUSTER_STORAGE_ENGINE
  if (ndb_wait_setup_func && ndb_wait_setup_func(opt_ndb_wait_setup))
  {
    sql_print_warning("NDB : Tables not available after %lu seconds."
                      "  Consider increasing --ndb-wait-setup value",
                      opt_ndb_wait_setup);
  }
#endif
#endif

#if defined(_WIN32) || defined(HAVE_SMEM)
  handle_connections_methods();
#else
  handle_connections_sockets();
#endif /* _WIN32 || HAVE_SMEM */

  /* (void) pthread_attr_destroy(&connection_attrib); */

  DBUG_PRINT("quit",("Exiting main thread"));

#ifndef __WIN__
#ifdef EXTRA_DEBUG2
  sql_print_error("Before Lock_thread_count");
#endif
  mysql_mutex_lock(&LOCK_thread_count);
  DBUG_PRINT("quit", ("Got thread_count mutex"));
  select_thread_in_use=0;     // For close_connections
  mysql_mutex_unlock(&LOCK_thread_count);
  mysql_cond_broadcast(&COND_thread_count);
#ifdef EXTRA_DEBUG2
  sql_print_error("After lock_thread_count");
#endif
#endif /* __WIN__ */

#ifdef HAVE_PSI_THREAD_INTERFACE
  /*
    Disable the main thread instrumentation,
    to avoid recording events during the shutdown.
  */
  PSI_CALL(delete_current_thread)();
#endif

  /* Wait until cleanup is done */
  mysql_mutex_lock(&LOCK_thread_count);
  while (!ready_to_exit)
    mysql_cond_wait(&COND_thread_count, &LOCK_thread_count);
  mysql_mutex_unlock(&LOCK_thread_count);

#if defined(__WIN__) && !defined(EMBEDDED_LIBRARY)
  if (Service.IsNT() && start_mode)
    Service.Stop();
  else
  {
    Service.SetShutdownEvent(0);
    if (hEventShutdown)
      CloseHandle(hEventShutdown);
  }
#endif
  clean_up(1);
  mysqld_exit(0);
}

#endif /* !EMBEDDED_LIBRARY */


/****************************************************************************
  Main and thread entry function for Win32
  (all this is needed only to run mysqld as a service on WinNT)
****************************************************************************/

#if defined(__WIN__) && !defined(EMBEDDED_LIBRARY)
int mysql_service(void *p)
{
  if (my_thread_init())
    return 1;

  if (use_opt_args)
    win_main(opt_argc, opt_argv);
  else
    win_main(Service.my_argc, Service.my_argv);

  my_thread_end();
  return 0;
}


/* Quote string if it contains space, else copy */

static char *add_quoted_string(char *to, const char *from, char *to_end)
{
  uint length= (uint) (to_end-to);

  if (!strchr(from, ' '))
    return strmake(to, from, length-1);
  return strxnmov(to, length-1, "\"", from, "\"", NullS);
}


/**
  Handle basic handling of services, like installation and removal.

  @param argv             Pointer to argument list
  @param servicename    Internal name of service
  @param displayname    Display name of service (in taskbar ?)
  @param file_path    Path to this program
  @param startup_option Startup option to mysqld

  @retval
    0   option handled
  @retval
    1   Could not handle option
*/

static bool
default_service_handling(char **argv,
       const char *servicename,
       const char *displayname,
       const char *file_path,
       const char *extra_opt,
       const char *account_name)
{
  char path_and_service[FN_REFLEN+FN_REFLEN+32], *pos, *end;
  const char *opt_delim;
  end= path_and_service + sizeof(path_and_service)-3;

  /* We have to quote filename if it contains spaces */
  pos= add_quoted_string(path_and_service, file_path, end);
  if (*extra_opt)
  {
    /*
     Add option after file_path. There will be zero or one extra option.  It's
     assumed to be --defaults-file=file but isn't checked.  The variable (not
     the option name) should be quoted if it contains a string.
    */
    *pos++= ' ';
    if (opt_delim= strchr(extra_opt, '='))
    {
      size_t length= ++opt_delim - extra_opt;
      pos= strnmov(pos, extra_opt, length);
    }
    else
      opt_delim= extra_opt;

    pos= add_quoted_string(pos, opt_delim, end);
  }
  /* We must have servicename last */
  *pos++= ' ';
  (void) add_quoted_string(pos, servicename, end);

  if (Service.got_service_option(argv, "install"))
  {
    Service.Install(1, servicename, displayname, path_and_service,
                    account_name);
    return 0;
  }
  if (Service.got_service_option(argv, "install-manual"))
  {
    Service.Install(0, servicename, displayname, path_and_service,
                    account_name);
    return 0;
  }
  if (Service.got_service_option(argv, "remove"))
  {
    Service.Remove(servicename);
    return 0;
  }
  return 1;
}


int mysqld_main(int argc, char **argv)
{
  /*
    When several instances are running on the same machine, we
    need to have an  unique  named  hEventShudown  through the
    application PID e.g.: MySQLShutdown1890; MySQLShutdown2342
  */
  int10_to_str((int) GetCurrentProcessId(),strmov(shutdown_event_name,
                                                  "MySQLShutdown"), 10);

  /* Must be initialized early for comparison of service name */
  system_charset_info= &my_charset_utf8_general_ci;

  if (my_init())
  {
    fprintf(stderr, "my_init() failed.");
    return 1;
  }

  if (Service.GetOS())  /* true NT family */
  {
    char file_path[FN_REFLEN];
    my_path(file_path, argv[0], "");          /* Find name in path */
    fn_format(file_path,argv[0],file_path,"",
        MY_REPLACE_DIR | MY_UNPACK_FILENAME | MY_RESOLVE_SYMLINKS);

    if (argc == 2)
    {
      if (!default_service_handling(argv, MYSQL_SERVICENAME, MYSQL_SERVICENAME,
           file_path, "", NULL))
  return 0;
      if (Service.IsService(argv[1]))        /* Start an optional service */
      {
  /*
    Only add the service name to the groups read from the config file
    if it's not "MySQL". (The default service name should be 'mysqld'
    but we started a bad tradition by calling it MySQL from the start
    and we are now stuck with it.
  */
  if (my_strcasecmp(system_charset_info, argv[1],"mysql"))
    load_default_groups[load_default_groups_sz-2]= argv[1];
        start_mode= 1;
        Service.Init(argv[1], mysql_service);
        return 0;
      }
    }
    else if (argc == 3) /* install or remove any optional service */
    {
      if (!default_service_handling(argv, argv[2], argv[2], file_path, "",
                                    NULL))
  return 0;
      if (Service.IsService(argv[2]))
      {
  /*
    mysqld was started as
    mysqld --defaults-file=my_path\my.ini service-name
  */
  use_opt_args=1;
  opt_argc= 2;        // Skip service-name
  opt_argv=argv;
  start_mode= 1;
  if (my_strcasecmp(system_charset_info, argv[2],"mysql"))
    load_default_groups[load_default_groups_sz-2]= argv[2];
  Service.Init(argv[2], mysql_service);
  return 0;
      }
    }
    else if (argc == 4 || argc == 5)
    {
      /*
        This may seem strange, because we handle --local-service while
        preserving 4.1's behavior of allowing any one other argument that is
        passed to the service on startup. (The assumption is that this is
        --defaults-file=file, but that was not enforced in 4.1, so we don't
        enforce it here.)
      */
      const char *extra_opt= NullS;
      const char *account_name = NullS;
      int index;
      for (index = 3; index < argc; index++)
      {
        if (!strcmp(argv[index], "--local-service"))
          account_name= "NT AUTHORITY\\LocalService";
        else
          extra_opt= argv[index];
      }

      if (argc == 4 || account_name)
        if (!default_service_handling(argv, argv[2], argv[2], file_path,
                                      extra_opt, account_name))
          return 0;
    }
    else if (argc == 1 && Service.IsService(MYSQL_SERVICENAME))
    {
      /* start the default service */
      start_mode= 1;
      Service.Init(MYSQL_SERVICENAME, mysql_service);
      return 0;
    }
  }
  /* Start as standalone server */
  Service.my_argc=argc;
  Service.my_argv=argv;
  mysql_service(NULL);
  return 0;
}
#endif


/**
  Execute all commands from a file. Used by the mysql_install_db script to
  create MySQL privilege tables without having to start a full MySQL server.
*/

static void bootstrap(MYSQL_FILE *file)
{
  DBUG_ENTER("bootstrap");

  THD *thd= new THD;
  thd->bootstrap=1;
  my_net_init(&thd->net,(st_vio*) 0);
  thd->max_client_packet_length= thd->net.max_packet;
  thd->security_ctx->master_access= ~(ulong)0;
  thd->thread_id= thd->variables.pseudo_thread_id= thread_id++;
  thread_count++;
  in_bootstrap= TRUE;

  bootstrap_file=file;
#ifndef EMBEDDED_LIBRARY      // TODO:  Enable this
  if (mysql_thread_create(key_thread_bootstrap,
                          &thd->real_id, &connection_attrib, handle_bootstrap,
                          (void*) thd))
  {
    sql_print_warning("Can't create thread to handle bootstrap");
    bootstrap_error=-1;
    DBUG_VOID_RETURN;
  }
  /* Wait for thread to die */
  mysql_mutex_lock(&LOCK_thread_count);
  while (in_bootstrap)
  {
    mysql_cond_wait(&COND_thread_count, &LOCK_thread_count);
    DBUG_PRINT("quit",("One thread died (count=%u)",thread_count));
  }
  mysql_mutex_unlock(&LOCK_thread_count);
#else
  thd->mysql= 0;
  do_handle_bootstrap(thd);
#endif

  DBUG_VOID_RETURN;
}


static bool read_init_file(char *file_name)
{
  MYSQL_FILE *file;
  DBUG_ENTER("read_init_file");
  DBUG_PRINT("enter",("name: %s",file_name));

  sql_print_information("Execution of init_file \'%s\' started.", file_name);

  if (!(file= mysql_file_fopen(key_file_init, file_name,
                               O_RDONLY, MYF(MY_WME))))
    DBUG_RETURN(TRUE);
  bootstrap(file);
  mysql_file_fclose(file, MYF(MY_WME));

  sql_print_information("Execution of init_file \'%s\' ended.", file_name);

  DBUG_RETURN(FALSE);
}


/**
  Increment number of created threads
*/
void inc_thread_created(void)
{
  thread_created++;
}

#ifndef EMBEDDED_LIBRARY

/*
   Simple scheduler that use the main thread to handle the request

   NOTES
     This is only used for debugging, when starting mysqld with
     --thread-handling=no-threads or --one-thread

     When we enter this function, LOCK_thread_count is hold!
*/

void handle_connection_in_main_thread(THD *thd)
{
  mysql_mutex_assert_owner(&LOCK_thread_count);
  thread_cache_size=0;      // Safety
  threads.append(thd);
  mysql_mutex_unlock(&LOCK_thread_count);
  thd->start_utime= my_micro_time();
  do_handle_one_connection(thd);
}


/*
  Scheduler that uses one thread per connection
*/

void create_thread_to_handle_connection(THD *thd)
{
  if (cached_thread_count > wake_thread)
  {
    /* Get thread from cache */
    thread_cache.append(thd);
    wake_thread++;
    mysql_cond_signal(&COND_thread_cache);
  }
  else
  {
    char error_message_buff[MYSQL_ERRMSG_SIZE];
    /* Create new thread to handle connection */
    int error;
    thread_created++;
    threads.append(thd);
    DBUG_PRINT("info",(("creating thread %lu"), thd->thread_id));
    thd->prior_thr_create_utime= thd->start_utime= my_micro_time();
    if ((error= mysql_thread_create(key_thread_one_connection,
                                    &thd->real_id, &connection_attrib,
                                    handle_one_connection,
                                    (void*) thd)))
    {
      /* purecov: begin inspected */
      DBUG_PRINT("error",
                 ("Can't create thread to handle request (error %d)",
                  error));
      thread_count--;
      thd->killed= THD::KILL_CONNECTION;      // Safety
      mysql_mutex_unlock(&LOCK_thread_count);

      mysql_mutex_lock(&LOCK_connection_count);
      --connection_count;
      mysql_mutex_unlock(&LOCK_connection_count);

      statistic_increment(aborted_connects,&LOCK_status);
      /* Can't use my_error() since store_globals has not been called. */
      my_snprintf(error_message_buff, sizeof(error_message_buff),
                  ER_THD(thd, ER_CANT_CREATE_THREAD), error);
      net_send_error(thd, ER_CANT_CREATE_THREAD, error_message_buff, NULL);
      close_connection(thd);
      mysql_mutex_lock(&LOCK_thread_count);
      delete thd;
      mysql_mutex_unlock(&LOCK_thread_count);
      return;
      /* purecov: end */
    }
  }
  mysql_mutex_unlock(&LOCK_thread_count);
  DBUG_PRINT("info",("Thread created"));
}


/**
  Create new thread to handle incoming connection.

    This function will create new thread to handle the incoming
    connection.  If there are idle cached threads one will be used.
    'thd' will be pushed into 'threads'.

    In single-threaded mode (\#define ONE_THREAD) connection will be
    handled inside this function.

  @param[in,out] thd    Thread handle of future thread.
*/

static void create_new_thread(THD *thd)
{
  DBUG_ENTER("create_new_thread");

  /*
    Don't allow too many connections. We roughly check here that we allow
    only (max_connections + 1) connections.
  */

  mysql_mutex_lock(&LOCK_connection_count);

  if (connection_count >= max_connections + 1 || abort_loop)
  {
    mysql_mutex_unlock(&LOCK_connection_count);

    DBUG_PRINT("error",("Too many connections"));
    close_connection(thd, ER_CON_COUNT_ERROR);
    delete thd;
    DBUG_VOID_RETURN;
  }

  ++connection_count;

  if (connection_count > max_used_connections)
    max_used_connections= connection_count;

  mysql_mutex_unlock(&LOCK_connection_count);

  /* Start a new thread to handle connection. */

  mysql_mutex_lock(&LOCK_thread_count);

  /*
    The initialization of thread_id is done in create_embedded_thd() for
    the embedded library.
    TODO: refactor this to avoid code duplication there
  */
  thd->thread_id= thd->variables.pseudo_thread_id= thread_id++;

  thread_count++;

  MYSQL_CALLBACK(thread_scheduler, add_connection, (thd));

  DBUG_VOID_RETURN;
}
#endif /* EMBEDDED_LIBRARY */


#ifdef SIGNALS_DONT_BREAK_READ
inline void kill_broken_server()
{
  /* hack to get around signals ignored in syscalls for problem OS's */
  if (mysql_get_fd(unix_sock) == INVALID_SOCKET ||
      (!opt_disable_networking && mysql_socket_getfd(ip_sock) == INVALID_SOCKET))
  {
    select_thread_in_use = 0;
    /* The following call will never return */
    kill_server((void*) MYSQL_KILL_SIGNAL);
  }
}
#define MAYBE_BROKEN_SYSCALL kill_broken_server();
#else
#define MAYBE_BROKEN_SYSCALL
#endif

  /* Handle new connections and spawn new process to handle them */

#ifndef EMBEDDED_LIBRARY

void handle_connections_sockets()
{
  MYSQL_SOCKET sock= mysql_socket_invalid();
  MYSQL_SOCKET new_sock= mysql_socket_invalid();
  uint error_count=0;
  THD *thd;
  struct sockaddr_storage cAddr;
  int ip_flags=0,socket_flags=0,flags=0,retval;
  st_vio *vio_tmp;
#ifdef HAVE_POLL
  int socket_count= 0;
  struct pollfd fds[2]; // for ip_sock and unix_sock
  MYSQL_SOCKET pfs_fds[2]; // for performance schema
#else
  fd_set readFDs,clientFDs;
  uint max_used_connection= (uint)(max(mysql_socket_getfd(ip_sock), mysql_socket_getfd(unix_sock))+1);
#endif

  DBUG_ENTER("handle_connections_sockets");

  (void) ip_flags;
  (void) socket_flags;

#ifndef HAVE_POLL
  FD_ZERO(&clientFDs);
#endif

  if (mysql_socket_getfd(ip_sock) != INVALID_SOCKET)
  {
    mysql_socket_set_thread_owner(ip_sock);
#ifdef HAVE_POLL
    fds[socket_count].fd= mysql_socket_getfd(ip_sock);
    fds[socket_count].events= POLLIN;
    pfs_fds[socket_count]= ip_sock;
    socket_count++;
#else
    FD_SET(mysql_socket_getfd(ip_sock), &clientFDs);
#endif
#ifdef HAVE_FCNTL
    ip_flags = fcntl(mysql_socket_getfd(ip_sock), F_GETFL, 0);
#endif
  }
#ifdef HAVE_SYS_UN_H
  mysql_socket_set_thread_owner(unix_sock);
#ifdef HAVE_POLL
  fds[socket_count].fd= mysql_socket_getfd(unix_sock);
  fds[socket_count].events= POLLIN;
  pfs_fds[socket_count]= unix_sock;
  socket_count++;
#else
  FD_SET(mysql_socket_getfd(unix_sock), &clientFDs);
#endif
#ifdef HAVE_FCNTL
  socket_flags=fcntl(mysql_socket_getfd(unix_sock), F_GETFL, 0);
#endif
#endif

  DBUG_PRINT("general",("Waiting for connections."));
  MAYBE_BROKEN_SYSCALL;
  while (!abort_loop)
  {
#ifdef HAVE_POLL
    retval= poll(fds, socket_count, -1);
#else
    readFDs=clientFDs;

    retval= select((int) max_used_connection,&readFDs,0,0,0);
#endif

    if (retval < 0)
    {
      if (socket_errno != SOCKET_EINTR)
      {
        if (!select_errors++ && !abort_loop)  /* purecov: inspected */
          sql_print_error("mysqld: Got error %d from select",socket_errno); /* purecov: inspected */
      }
      MAYBE_BROKEN_SYSCALL
      continue;
    }

    if (abort_loop)
    {
      MAYBE_BROKEN_SYSCALL;
      break;
    }

    /* Is this a new connection request ? */
#ifdef HAVE_POLL
    for (int i= 0; i < socket_count; ++i)
    {
      if (fds[i].revents & POLLIN)
      {
        sock= pfs_fds[i];
#ifdef HAVE_FCNTL
        flags= fcntl(mysql_socket_getfd(sock), F_GETFL, 0);
#else
        flags= 0;
#endif // HAVE_FCNTL
        break;
      }
    }
#else  // HAVE_POLL
#ifdef HAVE_SYS_UN_H
    if (FD_ISSET(mysql_socket_getfd(unix_sock), &readFDs))
    {
      sock = unix_sock;
      flags= socket_flags;
    }
    else
#endif // HAVE_SYS_UN_H
    {
      sock = ip_sock;
      flags= ip_flags;
    }
#endif // HAVE_POLL

#if !defined(NO_FCNTL_NONBLOCK)
    if (!(test_flags & TEST_BLOCKING))
    {
#if defined(O_NONBLOCK)
      fcntl(mysql_socket_getfd(sock), F_SETFL, flags | O_NONBLOCK);
#elif defined(O_NDELAY)
      fcntl(mysql_socket_getfd(sock), F_SETFL, flags | O_NDELAY);
#endif
    }
#endif /* NO_FCNTL_NONBLOCK */
    for (uint retry=0; retry < MAX_ACCEPT_RETRY; retry++)
    {
      size_socket length= sizeof(struct sockaddr_storage);
      new_sock= mysql_socket_accept(key_socket_client_connection, sock,
                                    (struct sockaddr *)(&cAddr), &length);
      if (mysql_socket_getfd(new_sock) != INVALID_SOCKET ||
          (socket_errno != SOCKET_EINTR && socket_errno != SOCKET_EAGAIN))
        break;
      MAYBE_BROKEN_SYSCALL;
#if !defined(NO_FCNTL_NONBLOCK)
      if (!(test_flags & TEST_BLOCKING))
      {
        if (retry == MAX_ACCEPT_RETRY - 1)
          fcntl(mysql_socket_getfd(sock), F_SETFL, flags);    // Try without O_NONBLOCK
      }
#endif
    }
#if !defined(NO_FCNTL_NONBLOCK)
    if (!(test_flags & TEST_BLOCKING))
      fcntl(mysql_socket_getfd(sock), F_SETFL, flags);
#endif
    if (mysql_socket_getfd(new_sock) == INVALID_SOCKET)
    {
      if ((error_count++ & 255) == 0)   // This can happen often
        sql_perror("Error in accept");
      MAYBE_BROKEN_SYSCALL;
      if (socket_errno == SOCKET_ENFILE || socket_errno == SOCKET_EMFILE)
        sleep(1);       // Give other threads some time
      continue;
    }

#ifdef HAVE_LIBWRAP
    {
      if (mysql_socket_getfd(sock) == mysql_socket_getfd(ip_sock))
      {
        struct request_info req;
        signal(SIGCHLD, SIG_DFL);
        request_init(&req, RQ_DAEMON, libwrapName, RQ_FILE, mysql_socket_getfd(new_sock), NULL);
        my_fromhost(&req);

  if (!my_hosts_access(&req))
  {
    /*
      This may be stupid but refuse() includes an exit(0)
      which we surely don't want...
      clean_exit() - same stupid thing ...
    */
    syslog(deny_severity, "refused connect from %s",
     my_eval_client(&req));

    /*
      C++ sucks (the gibberish in front just translates the supplied
      sink function pointer in the req structure from a void (*sink)();
      to a void(*sink)(int) if you omit the cast, the C++ compiler
      will cry...
    */
    if (req.sink)
      ((void (*)(int))req.sink)(req.fd);

          (void) mysql_socket_shutdown(new_sock, SHUT_RDWR);
          (void) mysql_socket_close(new_sock);
          continue;
        }
      }
    }
#endif /* HAVE_LIBWRAP */

    {
      size_socket dummyLen;
      struct sockaddr_storage dummy;
      dummyLen = sizeof(dummy);
      if (  mysql_socket_getsockname(new_sock, (struct sockaddr *)&dummy,
                  (SOCKET_SIZE_TYPE *)&dummyLen) < 0  )
      {
        sql_perror("Error on new connection socket");
        (void) mysql_socket_shutdown(new_sock, SHUT_RDWR);
        (void) mysql_socket_close(new_sock);
        continue;
      }
    }

    /*
    ** Don't allow too many connections
    */

    if (!(thd= new THD))
    {
      (void) mysql_socket_shutdown(new_sock, SHUT_RDWR);
      (void) mysql_socket_close(new_sock);
      continue;
    }

    bool is_unix_sock= (mysql_socket_getfd(sock) == mysql_socket_getfd(unix_sock));
    enum_vio_type vio_type= (is_unix_sock ? VIO_TYPE_SOCKET : VIO_TYPE_TCPIP);
    uint vio_flags= (is_unix_sock ? VIO_LOCALHOST : 0);

    vio_tmp= mysql_socket_vio_new(new_sock, vio_type, vio_flags);

    if (!vio_tmp || my_net_init(&thd->net, vio_tmp))
    {
      /*
        Only delete the temporary vio if we didn't already attach it to the
        NET object. The destructor in THD will delete any initialized net
        structure.
      */
      if (vio_tmp && thd->net.vio != vio_tmp)
        vio_delete(vio_tmp);
      else
      {
        (void) mysql_socket_shutdown(new_sock, SHUT_RDWR);
        (void) mysql_socket_close(new_sock);
      }
      delete thd;
      continue;
    }
    if (mysql_socket_getfd(sock) == mysql_socket_getfd(unix_sock))
      thd->security_ctx->host=(char*) my_localhost;

    create_new_thread(thd);
  }
  DBUG_VOID_RETURN;
}


#ifdef _WIN32
pthread_handler_t handle_connections_sockets_thread(void *arg)
{
  my_thread_init();
  handle_connections_sockets();
  decrement_handler_count();
  return 0;
}

pthread_handler_t handle_connections_namedpipes(void *arg)
{
  HANDLE hConnectedPipe;
  OVERLAPPED connectOverlapped= {0};
  THD *thd;
  my_thread_init();
  DBUG_ENTER("handle_connections_namedpipes");
  connectOverlapped.hEvent= CreateEvent(NULL, TRUE, FALSE, NULL);
  if (!connectOverlapped.hEvent)
  {
    sql_print_error("Can't create event, last error=%u", GetLastError());
    unireg_abort(1);
  }
  DBUG_PRINT("general",("Waiting for named pipe connections."));
  while (!abort_loop)
  {
    /* wait for named pipe connection */
    BOOL fConnected= ConnectNamedPipe(hPipe, &connectOverlapped);
    if (!fConnected && (GetLastError() == ERROR_IO_PENDING))
    {
        /*
          ERROR_IO_PENDING says async IO has started but not yet finished.
          GetOverlappedResult will wait for completion.
        */
        DWORD bytes;
        fConnected= GetOverlappedResult(hPipe, &connectOverlapped,&bytes, TRUE);
    }
    if (abort_loop)
      break;
    if (!fConnected)
      fConnected = GetLastError() == ERROR_PIPE_CONNECTED;
    if (!fConnected)
    {
      CloseHandle(hPipe);
      if ((hPipe= CreateNamedPipe(pipe_name,
                                  PIPE_ACCESS_DUPLEX |
                                  FILE_FLAG_OVERLAPPED,
                                  PIPE_TYPE_BYTE |
                                  PIPE_READMODE_BYTE |
                                  PIPE_WAIT,
                                  PIPE_UNLIMITED_INSTANCES,
                                  (int) global_system_variables.
                                  net_buffer_length,
                                  (int) global_system_variables.
                                  net_buffer_length,
                                  NMPWAIT_USE_DEFAULT_WAIT,
                                  &saPipeSecurity)) ==
    INVALID_HANDLE_VALUE)
      {
  sql_perror("Can't create new named pipe!");
  break;          // Abort
      }
    }
    hConnectedPipe = hPipe;
    /* create new pipe for new connection */
    if ((hPipe = CreateNamedPipe(pipe_name,
                 PIPE_ACCESS_DUPLEX |
                 FILE_FLAG_OVERLAPPED,
         PIPE_TYPE_BYTE |
         PIPE_READMODE_BYTE |
         PIPE_WAIT,
         PIPE_UNLIMITED_INSTANCES,
         (int) global_system_variables.net_buffer_length,
         (int) global_system_variables.net_buffer_length,
         NMPWAIT_USE_DEFAULT_WAIT,
         &saPipeSecurity)) ==
  INVALID_HANDLE_VALUE)
    {
      sql_perror("Can't create new named pipe!");
      hPipe=hConnectedPipe;
      continue;         // We have to try again
    }

    if (!(thd = new THD))
    {
      DisconnectNamedPipe(hConnectedPipe);
      CloseHandle(hConnectedPipe);
      continue;
    }
    if (!(thd->net.vio= vio_new_win32pipe(hConnectedPipe)) ||
  my_net_init(&thd->net, thd->net.vio))
    {
      close_connection(thd, ER_OUT_OF_RESOURCES);
      delete thd;
      continue;
    }
    /* Host is unknown */
    thd->security_ctx->host= my_strdup(my_localhost, MYF(0));
    create_new_thread(thd);
  }
  CloseHandle(connectOverlapped.hEvent);
  DBUG_LEAVE;
  decrement_handler_count();
  return 0;
}
#endif /* _WIN32 */


#ifdef HAVE_SMEM

/**
  Thread of shared memory's service.

  @param arg                              Arguments of thread
*/
pthread_handler_t handle_connections_shared_memory(void *arg)
{
  /* file-mapping object, use for create shared memory */
  HANDLE handle_connect_file_map= 0;
  char  *handle_connect_map= 0;                 // pointer on shared memory
  HANDLE event_connect_answer= 0;
  ulong smem_buffer_length= shared_memory_buffer_length + 4;
  ulong connect_number= 1;
  char *tmp= NULL;
  char *suffix_pos;
  char connect_number_char[22], *p;
  const char *errmsg= 0;
  SECURITY_ATTRIBUTES *sa_event= 0, *sa_mapping= 0;
  my_thread_init();
  DBUG_ENTER("handle_connections_shared_memorys");
  DBUG_PRINT("general",("Waiting for allocated shared memory."));

  /*
     get enough space base-name + '_' + longest suffix we might ever send
   */
  if (!(tmp= (char *)my_malloc(strlen(shared_memory_base_name) + 32L, MYF(MY_FAE))))
    goto error;

  if (my_security_attr_create(&sa_event, &errmsg,
                              GENERIC_ALL, SYNCHRONIZE | EVENT_MODIFY_STATE))
    goto error;

  if (my_security_attr_create(&sa_mapping, &errmsg,
                             GENERIC_ALL, FILE_MAP_READ | FILE_MAP_WRITE))
    goto error;

  /*
    The name of event and file-mapping events create agree next rule:
      shared_memory_base_name+unique_part
    Where:
      shared_memory_base_name is unique value for each server
      unique_part is unique value for each object (events and file-mapping)
  */
  suffix_pos= strxmov(tmp,shared_memory_base_name,"_",NullS);
  strmov(suffix_pos, "CONNECT_REQUEST");
  if ((smem_event_connect_request= CreateEvent(sa_event,
                                               FALSE, FALSE, tmp)) == 0)
  {
    errmsg= "Could not create request event";
    goto error;
  }
  strmov(suffix_pos, "CONNECT_ANSWER");
  if ((event_connect_answer= CreateEvent(sa_event, FALSE, FALSE, tmp)) == 0)
  {
    errmsg="Could not create answer event";
    goto error;
  }
  strmov(suffix_pos, "CONNECT_DATA");
  if ((handle_connect_file_map=
       CreateFileMapping(INVALID_HANDLE_VALUE, sa_mapping,
                         PAGE_READWRITE, 0, sizeof(connect_number), tmp)) == 0)
  {
    errmsg= "Could not create file mapping";
    goto error;
  }
  if ((handle_connect_map= (char *)MapViewOfFile(handle_connect_file_map,
              FILE_MAP_WRITE,0,0,
              sizeof(DWORD))) == 0)
  {
    errmsg= "Could not create shared memory service";
    goto error;
  }

  while (!abort_loop)
  {
    /* Wait a request from client */
    WaitForSingleObject(smem_event_connect_request,INFINITE);

    /*
       it can be after shutdown command
    */
    if (abort_loop)
      goto error;

    HANDLE handle_client_file_map= 0;
    char  *handle_client_map= 0;
    HANDLE event_client_wrote= 0;
    HANDLE event_client_read= 0;    // for transfer data server <-> client
    HANDLE event_server_wrote= 0;
    HANDLE event_server_read= 0;
    HANDLE event_conn_closed= 0;
    THD *thd= 0;

    p= int10_to_str(connect_number, connect_number_char, 10);
    /*
      The name of event and file-mapping events create agree next rule:
        shared_memory_base_name+unique_part+number_of_connection
        Where:
    shared_memory_base_name is uniquel value for each server
    unique_part is unique value for each object (events and file-mapping)
    number_of_connection is connection-number between server and client
    */
    suffix_pos= strxmov(tmp,shared_memory_base_name,"_",connect_number_char,
       "_",NullS);
    strmov(suffix_pos, "DATA");
    if ((handle_client_file_map=
         CreateFileMapping(INVALID_HANDLE_VALUE, sa_mapping,
                           PAGE_READWRITE, 0, smem_buffer_length, tmp)) == 0)
    {
      errmsg= "Could not create file mapping";
      goto errorconn;
    }
    if ((handle_client_map= (char*)MapViewOfFile(handle_client_file_map,
              FILE_MAP_WRITE,0,0,
              smem_buffer_length)) == 0)
    {
      errmsg= "Could not create memory map";
      goto errorconn;
    }
    strmov(suffix_pos, "CLIENT_WROTE");
    if ((event_client_wrote= CreateEvent(sa_event, FALSE, FALSE, tmp)) == 0)
    {
      errmsg= "Could not create client write event";
      goto errorconn;
    }
    strmov(suffix_pos, "CLIENT_READ");
    if ((event_client_read= CreateEvent(sa_event, FALSE, FALSE, tmp)) == 0)
    {
      errmsg= "Could not create client read event";
      goto errorconn;
    }
    strmov(suffix_pos, "SERVER_READ");
    if ((event_server_read= CreateEvent(sa_event, FALSE, FALSE, tmp)) == 0)
    {
      errmsg= "Could not create server read event";
      goto errorconn;
    }
    strmov(suffix_pos, "SERVER_WROTE");
    if ((event_server_wrote= CreateEvent(sa_event,
                                         FALSE, FALSE, tmp)) == 0)
    {
      errmsg= "Could not create server write event";
      goto errorconn;
    }
    strmov(suffix_pos, "CONNECTION_CLOSED");
    if ((event_conn_closed= CreateEvent(sa_event,
                                        TRUE, FALSE, tmp)) == 0)
    {
      errmsg= "Could not create closed connection event";
      goto errorconn;
    }
    if (abort_loop)
      goto errorconn;
    if (!(thd= new THD))
      goto errorconn;
    /* Send number of connection to client */
    int4store(handle_connect_map, connect_number);
    if (!SetEvent(event_connect_answer))
    {
      errmsg= "Could not send answer event";
      goto errorconn;
    }
    /* Set event that client should receive data */
    if (!SetEvent(event_client_read))
    {
      errmsg= "Could not set client to read mode";
      goto errorconn;
    }
    if (!(thd->net.vio= vio_new_win32shared_memory(handle_client_file_map,
                                                   handle_client_map,
                                                   event_client_wrote,
                                                   event_client_read,
                                                   event_server_wrote,
                                                   event_server_read,
                                                   event_conn_closed)) ||
                        my_net_init(&thd->net, thd->net.vio))
    {
      close_connection(thd, ER_OUT_OF_RESOURCES);
      errmsg= 0;
      goto errorconn;
    }
    thd->security_ctx->host= my_strdup(my_localhost, MYF(0)); /* Host is unknown */
    create_new_thread(thd);
    connect_number++;
    continue;

errorconn:
    /* Could not form connection;  Free used handlers/memort and retry */
    if (errmsg)
    {
      char buff[180];
      strxmov(buff, "Can't create shared memory connection: ", errmsg, ".",
        NullS);
      sql_perror(buff);
    }
    if (handle_client_file_map)
      CloseHandle(handle_client_file_map);
    if (handle_client_map)
      UnmapViewOfFile(handle_client_map);
    if (event_server_wrote)
      CloseHandle(event_server_wrote);
    if (event_server_read)
      CloseHandle(event_server_read);
    if (event_client_wrote)
      CloseHandle(event_client_wrote);
    if (event_client_read)
      CloseHandle(event_client_read);
    if (event_conn_closed)
      CloseHandle(event_conn_closed);
    delete thd;
  }

  /* End shared memory handling */
error:
  if (tmp)
    my_free(tmp);

  if (errmsg)
  {
    char buff[180];
    strxmov(buff, "Can't create shared memory service: ", errmsg, ".", NullS);
    sql_perror(buff);
  }
  my_security_attr_free(sa_event);
  my_security_attr_free(sa_mapping);
  if (handle_connect_map) UnmapViewOfFile(handle_connect_map);
  if (handle_connect_file_map)  CloseHandle(handle_connect_file_map);
  if (event_connect_answer) CloseHandle(event_connect_answer);
  if (smem_event_connect_request) CloseHandle(smem_event_connect_request);
  DBUG_LEAVE;
  decrement_handler_count();
  return 0;
}
#endif /* HAVE_SMEM */
#endif /* EMBEDDED_LIBRARY */


/****************************************************************************
  Handle start options
******************************************************************************/

DYNAMIC_ARRAY all_options;

/**
  System variables are automatically command-line options (few
  exceptions are documented in sys_var.h), so don't need
  to be listed here.
*/

struct my_option my_long_options[]=
{
  {"help", '?', "Display this help and exit.",
   &opt_help, &opt_help, 0, GET_BOOL, NO_ARG, 0, 0, 0, 0,
   0, 0},
#ifdef HAVE_REPLICATION
  {"abort-slave-event-count", 0,
   "Option used by mysql-test for debugging and testing of replication.",
   &abort_slave_event_count,  &abort_slave_event_count,
   0, GET_INT, REQUIRED_ARG, 0, 0, 0, 0, 0, 0},
#endif /* HAVE_REPLICATION */
  {"allow-suspicious-udfs", 0,
   "Allows use of UDFs consisting of only one symbol xxx() "
   "without corresponding xxx_init() or xxx_deinit(). That also means "
   "that one can load any function from any library, for example exit() "
   "from libc.so",
   &opt_allow_suspicious_udfs, &opt_allow_suspicious_udfs,
   0, GET_BOOL, NO_ARG, 0, 0, 0, 0, 0, 0},
  {"ansi", 'a', "Use ANSI SQL syntax instead of MySQL syntax. This mode "
   "will also set transaction isolation level 'serializable'.", 0, 0, 0,
   GET_NO_ARG, NO_ARG, 0, 0, 0, 0, 0, 0},
  /*
    Because Sys_var_bit does not support command-line options, we need to
    explicitely add one for --autocommit
  */
  {"autocommit", 0, "Set default value for autocommit (0 or 1)",
   &opt_autocommit, &opt_autocommit, 0,
   GET_BOOL, OPT_ARG, 1, 0, 0, 0, 0, NULL},
  {"binlog-do-db", OPT_BINLOG_DO_DB,
   "Tells the master it should log updates for the specified database, "
   "and exclude all others not explicitly mentioned.",
   0, 0, 0, GET_STR, REQUIRED_ARG, 0, 0, 0, 0, 0, 0},
  {"binlog-ignore-db", OPT_BINLOG_IGNORE_DB,
   "Tells the master that updates to the given database should not be logged to the binary log.",
   0, 0, 0, GET_STR, REQUIRED_ARG, 0, 0, 0, 0, 0, 0},
  {"binlog-row-event-max-size", 0,
   "The maximum size of a row-based binary log event in bytes. Rows will be "
   "grouped into events smaller than this size if possible. "
   "The value has to be a multiple of 256.",
   &opt_binlog_rows_event_max_size, &opt_binlog_rows_event_max_size,
   0, GET_ULONG, REQUIRED_ARG,
   /* def_value */ 1024, /* min_value */  256, /* max_value */ ULONG_MAX,
   /* sub_size */     0, /* block_size */ 256,
   /* app_type */ 0
  },
#ifndef DISABLE_GRANT_OPTIONS
  {"bootstrap", OPT_BOOTSTRAP, "Used by mysql installation scripts.", 0, 0, 0,
   GET_NO_ARG, NO_ARG, 0, 0, 0, 0, 0, 0},
#endif
  {"character-set-client-handshake", 0,
   "Don't ignore client side character set value sent during handshake.",
   &opt_character_set_client_handshake,
   &opt_character_set_client_handshake,
    0, GET_BOOL, NO_ARG, 1, 0, 0, 0, 0, 0},
  {"character-set-filesystem", 0,
   "Set the filesystem character set.",
   &character_set_filesystem_name,
   &character_set_filesystem_name,
   0, GET_STR, REQUIRED_ARG, 0, 0, 0, 0, 0, 0 },
  {"character-set-server", 'C', "Set the default character set.",
   &default_character_set_name, &default_character_set_name,
   0, GET_STR, REQUIRED_ARG, 0, 0, 0, 0, 0, 0 },
  {"chroot", 'r', "Chroot mysqld daemon during startup.",
   &mysqld_chroot, &mysqld_chroot, 0, GET_STR, REQUIRED_ARG,
   0, 0, 0, 0, 0, 0},
  {"collation-server", 0, "Set the default collation.",
   &default_collation_name, &default_collation_name,
   0, GET_STR, REQUIRED_ARG, 0, 0, 0, 0, 0, 0 },
  {"console", OPT_CONSOLE, "Write error output on screen; don't remove the console window on windows.",
   &opt_console, &opt_console, 0, GET_BOOL, NO_ARG, 0, 0, 0,
   0, 0, 0},
  {"core-file", OPT_WANT_CORE, "Write core on errors.", 0, 0, 0, GET_NO_ARG,
   NO_ARG, 0, 0, 0, 0, 0, 0},
  /* default-storage-engine should have "MyISAM" as def_value. Instead
     of initializing it here it is done in init_common_variables() due
     to a compiler bug in Sun Studio compiler. */
  {"default-storage-engine", 0, "The default storage engine for new tables",
   &default_storage_engine, 0, 0, GET_STR, REQUIRED_ARG,
   0, 0, 0, 0, 0, 0 },
  {"default-tmp-storage-engine", 0, 
    "The default storage engine for new explict temporary tables",
   &default_tmp_storage_engine, 0, 0, GET_STR, REQUIRED_ARG,
   0, 0, 0, 0, 0, 0 },
  {"default-time-zone", 0, "Set the default time zone.",
   &default_tz_name, &default_tz_name,
   0, GET_STR, REQUIRED_ARG, 0, 0, 0, 0, 0, 0 },
#ifdef HAVE_OPENSSL
  {"des-key-file", 0,
   "Load keys for des_encrypt() and des_encrypt from given file.",
   &des_key_file, &des_key_file, 0, GET_STR, REQUIRED_ARG,
   0, 0, 0, 0, 0, 0},
#endif /* HAVE_OPENSSL */
#ifdef HAVE_REPLICATION
  {"disconnect-slave-event-count", 0,
   "Option used by mysql-test for debugging and testing of replication.",
   &disconnect_slave_event_count, &disconnect_slave_event_count,
   0, GET_INT, REQUIRED_ARG, 0, 0, 0, 0, 0, 0},
#endif /* HAVE_REPLICATION */
  {"exit-info", 'T', "Used for debugging. Use at your own risk.", 0, 0, 0,
   GET_LONG, OPT_ARG, 0, 0, 0, 0, 0, 0},

  {"external-locking", 0, "Use system (external) locking (disabled by "
   "default).  With this option enabled you can run myisamchk to test "
   "(not repair) tables while the MySQL server is running. Disable with "
   "--skip-external-locking.", &opt_external_locking, &opt_external_locking,
   0, GET_BOOL, NO_ARG, 0, 0, 0, 0, 0, 0},
  /* We must always support the next option to make scripts like mysqltest
     easier to do */
  {"gdb", 0,
   "Set up signals usable for debugging.",
   &opt_debugging, &opt_debugging,
   0, GET_BOOL, NO_ARG, 0, 0, 0, 0, 0, 0},
#ifdef HAVE_LARGE_PAGE_OPTION
  {"super-large-pages", 0, "Enable support for super large pages.",
   &opt_super_large_pages, &opt_super_large_pages, 0,
   GET_BOOL, OPT_ARG, 0, 0, 1, 0, 1, 0},
#endif
  {"ignore-db-dir", OPT_IGNORE_DB_DIRECTORY,
   "Specifies a directory to add to the ignore list when collecting "
   "database names from the datadir. Put a blank argument to reset "
   "the list accumulated so far.", 0, 0, 0, GET_STR, REQUIRED_ARG, 
   0, 0, 0, 0, 0, 0},
  {"language", 'L',
   "Client error messages in given language. May be given as a full path. "
   "Deprecated. Use --lc-messages-dir instead.",
   &lc_messages_dir_ptr, &lc_messages_dir_ptr, 0,
   GET_STR, REQUIRED_ARG, 0, 0, 0, 0, 0, 0},
  {"lc-messages", 0,
   "Set the language used for the error messages.",
   &lc_messages, &lc_messages, 0, GET_STR, REQUIRED_ARG,
   0, 0, 0, 0, 0, 0 },
  {"lc-time-names", 0,
   "Set the language used for the month names and the days of the week.",
   &lc_time_names_name, &lc_time_names_name,
   0, GET_STR, REQUIRED_ARG, 0, 0, 0, 0, 0, 0 },
  {"log-bin", OPT_BIN_LOG,
   "Log update queries in binary format. Optional (but strongly recommended "
   "to avoid replication problems if server's hostname changes) argument "
   "should be the chosen location for the binary log files.",
   &opt_bin_logname, &opt_bin_logname, 0, GET_STR_ALLOC,
   OPT_ARG, 0, 0, 0, 0, 0, 0},
  {"log-bin-index", 0,
   "File that holds the names for binary log files.",
   &opt_binlog_index_name, &opt_binlog_index_name, 0, GET_STR,
   REQUIRED_ARG, 0, 0, 0, 0, 0, 0},
<<<<<<< HEAD
  {"relay-log-index", 0,
   "File that holds the names for relay log files.",
   &opt_relaylog_index_name, &opt_relaylog_index_name, 0, GET_STR,
   REQUIRED_ARG, 0, 0, 0, 0, 0, 0},
=======
#ifndef MCP_WL5353
  {"log-bin-use-v1-row-events", 0,
   "If equal to 1 then version 1 row events are written to a row based "
   "binary log.  If equal to 0, then the latest version of events are "
   "written.  "
   "This option is useful during some upgrades.",
   &log_bin_use_v1_row_events, &log_bin_use_v1_row_events, 0,
   GET_BOOL, NO_ARG, 0, 0, 0, 0, 0, 0},
#endif
>>>>>>> 708e1bf8
  {"log-isam", OPT_ISAM_LOG, "Log all MyISAM changes to file.",
   &myisam_log_filename, &myisam_log_filename, 0, GET_STR,
   OPT_ARG, 0, 0, 0, 0, 0, 0},
  {"log-raw", 0,
   "Log to general log before any rewriting of the query. For use in debugging, not production as "
   "sensitive information may be logged.",
   &opt_log_raw, &opt_log_raw,
   0, GET_BOOL, NO_ARG, 0, 0, 1, 0, 1, 0 },
  {"log-short-format", 0,
   "Don't log extra information to update and slow-query logs.",
   &opt_short_log_format, &opt_short_log_format,
   0, GET_BOOL, NO_ARG, 0, 0, 0, 0, 0, 0},
  {"log-slow-admin-statements", 0,
   "Log slow OPTIMIZE, ANALYZE, ALTER and other administrative statements to "
   "the slow log if it is open.", &opt_log_slow_admin_statements,
   &opt_log_slow_admin_statements, 0, GET_BOOL, NO_ARG, 0, 0, 0, 0, 0, 0},
 {"log-slow-slave-statements", 0,
  "Log slow statements executed by slave thread to the slow log if it is open.",
  &opt_log_slow_slave_statements, &opt_log_slow_slave_statements,
  0, GET_BOOL, NO_ARG, 0, 0, 0, 0, 0, 0},
  {"log-tc", 0,
   "Path to transaction coordinator log (used for transactions that affect "
   "more than one storage engine, when binary log is disabled).",
   &opt_tc_log_file, &opt_tc_log_file, 0, GET_STR,
   REQUIRED_ARG, 0, 0, 0, 0, 0, 0},
#ifdef HAVE_MMAP
  {"log-tc-size", 0, "Size of transaction coordinator log.",
   &opt_tc_log_size, &opt_tc_log_size, 0, GET_ULONG,
   REQUIRED_ARG, TC_LOG_MIN_SIZE, TC_LOG_MIN_SIZE, ULONG_MAX, 0,
   TC_LOG_PAGE_SIZE, 0},
#endif
  {"master-info-file", 0,
   "The location and name of the file that remembers the master and where "
   "the I/O replication thread is in the master's binlogs.",
   &master_info_file, &master_info_file, 0, GET_STR,
   REQUIRED_ARG, 0, 0, 0, 0, 0, 0},
  {"master-retry-count", OPT_MASTER_RETRY_COUNT,
   "The number of tries the slave will make to connect to the master before giving up. "
   "Deprecated option, use 'CHANGE MASTER TO master_retry_count = <num>' instead.",
   &master_retry_count, &master_retry_count, 0, GET_ULONG,
   REQUIRED_ARG, 3600*24, 0, 0, 0, 0, 0},
#ifdef HAVE_REPLICATION
  {"max-binlog-dump-events", 0,
   "Option used by mysql-test for debugging and testing of replication.",
   &max_binlog_dump_events, &max_binlog_dump_events, 0,
   GET_INT, REQUIRED_ARG, 0, 0, 0, 0, 0, 0},
#endif /* HAVE_REPLICATION */
  {"memlock", 0, "Lock mysqld in memory.", &locked_in_memory,
   &locked_in_memory, 0, GET_BOOL, NO_ARG, 0, 0, 0, 0, 0, 0},
  {"old-style-user-limits", 0,
   "Enable old-style user limits (before 5.0.3, user resources were counted "
   "per each user+host vs. per account).",
   &opt_old_style_user_limits, &opt_old_style_user_limits,
   0, GET_BOOL, NO_ARG, 0, 0, 0, 0, 0, 0},
  {"port-open-timeout", 0,
   "Maximum time in seconds to wait for the port to become free. "
   "(Default: No wait).", &mysqld_port_timeout, &mysqld_port_timeout, 0,
   GET_UINT, REQUIRED_ARG, 0, 0, 0, 0, 0, 0},
  {"replicate-do-db", OPT_REPLICATE_DO_DB,
   "Tells the slave thread to restrict replication to the specified database. "
   "To specify more than one database, use the directive multiple times, "
   "once for each database. Note that this will only work if you do not use "
   "cross-database queries such as UPDATE some_db.some_table SET foo='bar' "
   "while having selected a different or no database. If you need cross "
   "database updates to work, make sure you have 3.23.28 or later, and use "
   "replicate-wild-do-table=db_name.%.",
   0, 0, 0, GET_STR, REQUIRED_ARG, 0, 0, 0, 0, 0, 0},
  {"replicate-do-table", OPT_REPLICATE_DO_TABLE,
   "Tells the slave thread to restrict replication to the specified table. "
   "To specify more than one table, use the directive multiple times, once "
   "for each table. This will work for cross-database updates, in contrast "
   "to replicate-do-db.", 0, 0, 0, GET_STR, REQUIRED_ARG, 0, 0, 0, 0, 0, 0},
  {"replicate-ignore-db", OPT_REPLICATE_IGNORE_DB,
   "Tells the slave thread to not replicate to the specified database. To "
   "specify more than one database to ignore, use the directive multiple "
   "times, once for each database. This option will not work if you use "
   "cross database updates. If you need cross database updates to work, "
   "make sure you have 3.23.28 or later, and use replicate-wild-ignore-"
   "table=db_name.%. ", 0, 0, 0, GET_STR, REQUIRED_ARG, 0, 0, 0, 0, 0, 0},
  {"replicate-ignore-table", OPT_REPLICATE_IGNORE_TABLE,
   "Tells the slave thread to not replicate to the specified table. To specify "
   "more than one table to ignore, use the directive multiple times, once for "
   "each table. This will work for cross-database updates, in contrast to "
   "replicate-ignore-db.", 0, 0, 0, GET_STR, REQUIRED_ARG, 0, 0, 0, 0, 0, 0},
  {"replicate-rewrite-db", OPT_REPLICATE_REWRITE_DB,
   "Updates to a database with a different name than the original. Example: "
   "replicate-rewrite-db=master_db_name->slave_db_name.",
   0, 0, 0, GET_STR, REQUIRED_ARG, 0, 0, 0, 0, 0, 0},
#ifdef HAVE_REPLICATION
  {"replicate-same-server-id", 0,
   "In replication, if set to 1, do not skip events having our server id. "
   "Default value is 0 (to break infinite loops in circular replication). "
   "Can't be set to 1 if --log-slave-updates is used.",
   &replicate_same_server_id, &replicate_same_server_id,
   0, GET_BOOL, NO_ARG, 0, 0, 0, 0, 0, 0},
#endif
  {"replicate-wild-do-table", OPT_REPLICATE_WILD_DO_TABLE,
   "Tells the slave thread to restrict replication to the tables that match "
   "the specified wildcard pattern. To specify more than one table, use the "
   "directive multiple times, once for each table. This will work for cross-"
   "database updates. Example: replicate-wild-do-table=foo%.bar% will "
   "replicate only updates to tables in all databases that start with foo "
   "and whose table names start with bar.",
   0, 0, 0, GET_STR, REQUIRED_ARG, 0, 0, 0, 0, 0, 0},
  {"replicate-wild-ignore-table", OPT_REPLICATE_WILD_IGNORE_TABLE,
   "Tells the slave thread to not replicate to the tables that match the "
   "given wildcard pattern. To specify more than one table to ignore, use "
   "the directive multiple times, once for each table. This will work for "
   "cross-database updates. Example: replicate-wild-ignore-table=foo%.bar% "
   "will not do updates to tables in databases that start with foo and whose "
   "table names start with bar.",
   0, 0, 0, GET_STR, REQUIRED_ARG, 0, 0, 0, 0, 0, 0},
  {"safe-mode", OPT_SAFE, "Skip some optimize stages (for testing).",
   0, 0, 0, GET_NO_ARG, NO_ARG, 0, 0, 0, 0, 0, 0},
  {"safe-user-create", 0,
   "Don't allow new user creation by the user who has no write privileges to the mysql.user table.",
   &opt_safe_user_create, &opt_safe_user_create, 0, GET_BOOL,
   NO_ARG, 0, 0, 0, 0, 0, 0},
  {"show-slave-auth-info", 0,
   "Show user and password in SHOW SLAVE HOSTS on this master.",
   &opt_show_slave_auth_info, &opt_show_slave_auth_info, 0,
   GET_BOOL, NO_ARG, 0, 0, 0, 0, 0, 0},
#ifndef DISABLE_GRANT_OPTIONS
  {"skip-grant-tables", 0,
   "Start without grant tables. This gives all users FULL ACCESS to all tables.",
   &opt_noacl, &opt_noacl, 0, GET_BOOL, NO_ARG, 0, 0, 0, 0, 0,
   0},
#endif
  {"skip-host-cache", OPT_SKIP_HOST_CACHE, "Don't cache host names.", 0, 0, 0,
   GET_NO_ARG, NO_ARG, 0, 0, 0, 0, 0, 0},
  {"skip-new", OPT_SKIP_NEW, "Don't use new, possibly wrong routines.",
   0, 0, 0, GET_NO_ARG, NO_ARG, 0, 0, 0, 0, 0, 0},
  {"skip-slave-start", 0,
   "If set, slave is not autostarted.", &opt_skip_slave_start,
   &opt_skip_slave_start, 0, GET_BOOL, NO_ARG, 0, 0, 0, 0, 0, 0},
  {"skip-stack-trace", OPT_SKIP_STACK_TRACE,
   "Don't print a stack trace on failure.", 0, 0, 0, GET_NO_ARG, NO_ARG, 0, 0,
   0, 0, 0, 0},
#ifdef HAVE_REPLICATION
  {"sporadic-binlog-dump-fail", 0,
   "Option used by mysql-test for debugging and testing of replication.",
   &opt_sporadic_binlog_dump_fail,
   &opt_sporadic_binlog_dump_fail, 0, GET_BOOL, NO_ARG, 0, 0, 0, 0, 0,
   0},
#endif /* HAVE_REPLICATION */
#ifdef HAVE_OPENSSL
  {"ssl", 0,
   "Enable SSL for connection (automatically enabled with other flags).",
   &opt_use_ssl, &opt_use_ssl, 0, GET_BOOL, OPT_ARG, 0, 0, 0,
   0, 0, 0},
#endif
#ifdef __WIN__
  {"standalone", 0,
  "Dummy option to start as a standalone program (NT).", 0, 0, 0, GET_NO_ARG,
   NO_ARG, 0, 0, 0, 0, 0, 0},
#endif
  {"symbolic-links", 's', "Enable symbolic link support.",
   &my_use_symdir, &my_use_symdir, 0, GET_BOOL, NO_ARG,
   /*
     The system call realpath() produces warnings under valgrind and
     purify. These are not suppressed: instead we disable symlinks
     option if compiled with valgrind support.
   */
   IF_PURIFY(0,1), 0, 0, 0, 0, 0},
  {"sysdate-is-now", 0,
   "Non-default option to alias SYSDATE() to NOW() to make it safe-replicable. "
   "Since 5.0, SYSDATE() returns a `dynamic' value different for different "
   "invocations, even within the same statement.",
   &global_system_variables.sysdate_is_now,
   0, 0, GET_BOOL, NO_ARG, 0, 0, 1, 0, 1, 0},
  {"tc-heuristic-recover", 0,
   "Decision to use in heuristic recover process. Possible values are COMMIT "
   "or ROLLBACK.", &tc_heuristic_recover, &tc_heuristic_recover,
   &tc_heuristic_recover_typelib, GET_ENUM, REQUIRED_ARG, 0, 0, 0, 0, 0, 0},
#if defined(ENABLED_DEBUG_SYNC)
  {"debug-sync-timeout", OPT_DEBUG_SYNC_TIMEOUT,
   "Enable the debug sync facility "
   "and optionally specify a default wait timeout in seconds. "
   "A zero value keeps the facility disabled.",
   &opt_debug_sync_timeout, 0,
   0, GET_UINT, OPT_ARG, 0, 0, UINT_MAX, 0, 0, 0},
#endif /* defined(ENABLED_DEBUG_SYNC) */
  {"temp-pool", 0,
#if (ENABLE_TEMP_POOL)
   "Using this option will cause most temporary files created to use a small "
   "set of names, rather than a unique name for each new file.",
#else
   "This option is ignored on this OS.",
#endif
   &use_temp_pool, &use_temp_pool, 0, GET_BOOL, NO_ARG, 1,
   0, 0, 0, 0, 0},
  {"transaction-isolation", 0,
   "Default transaction isolation level.",
   &global_system_variables.tx_isolation,
   &global_system_variables.tx_isolation, &tx_isolation_typelib,
   GET_ENUM, REQUIRED_ARG, ISO_REPEATABLE_READ, 0, 0, 0, 0, 0},
  {"user", 'u', "Run mysqld daemon as user.", 0, 0, 0, GET_STR, REQUIRED_ARG,
   0, 0, 0, 0, 0, 0},
  {"verbose", 'v', "Used with --help option for detailed help.",
   &opt_verbose, &opt_verbose, 0, GET_BOOL, NO_ARG, 0, 0, 0, 0, 0, 0},
  {"version", 'V', "Output version information and exit.", 0, 0, 0, GET_NO_ARG,
   NO_ARG, 0, 0, 0, 0, 0, 0},
  {"plugin-load", OPT_PLUGIN_LOAD,
   "Optional semicolon-separated list of plugins to load, where each plugin is "
   "identified as name=library, where name is the plugin name and library "
   "is the plugin library in plugin_dir.",
   0, 0, 0,
   GET_STR, REQUIRED_ARG, 0, 0, 0, 0, 0, 0},
  {"plugin-load-add", OPT_PLUGIN_LOAD_ADD,
   "Optional semicolon-separated list of plugins to load, where each plugin is "
   "identified as name=library, where name is the plugin name and library "
   "is the plugin library in plugin_dir. This option adds to the list "
   "speficied by --plugin-load in an incremental way. "
   "Multiple --plugin-load-add are supported.",
   0, 0, 0,
   GET_STR, REQUIRED_ARG, 0, 0, 0, 0, 0, 0},
  {"table_cache", 0, "Deprecated; use --table-open-cache instead.",
   &table_cache_size, &table_cache_size, 0, GET_ULONG,
   REQUIRED_ARG, TABLE_OPEN_CACHE_DEFAULT, 1, 512*1024L, 0, 1, 0},
  {0, 0, 0, 0, 0, 0, GET_NO_ARG, NO_ARG, 0, 0, 0, 0, 0, 0}
};


static int show_queries(THD *thd, SHOW_VAR *var, char *buff)
{
  var->type= SHOW_LONGLONG;
  var->value= (char *)&thd->query_id;
  return 0;
}


static int show_net_compression(THD *thd, SHOW_VAR *var, char *buff)
{
  var->type= SHOW_MY_BOOL;
  var->value= (char *)&thd->net.compress;
  return 0;
}

static int show_starttime(THD *thd, SHOW_VAR *var, char *buff)
{
  var->type= SHOW_LONGLONG;
  var->value= buff;
  *((longlong *)buff)= (longlong) (thd->query_start() - server_start_time);
  return 0;
}

#ifdef ENABLED_PROFILING
static int show_flushstatustime(THD *thd, SHOW_VAR *var, char *buff)
{
  var->type= SHOW_LONGLONG;
  var->value= buff;
  *((longlong *)buff)= (longlong) (thd->query_start() - flush_status_time);
  return 0;
}
#endif

#ifdef HAVE_REPLICATION
static int show_slave_running(THD *thd, SHOW_VAR *var, char *buff)
{
  var->type= SHOW_MY_BOOL;
  mysql_mutex_lock(&LOCK_active_mi);
  var->value= buff;
  *((my_bool *)buff)= (my_bool) (active_mi &&
                                 active_mi->slave_running == MYSQL_SLAVE_RUN_CONNECT &&
                                 active_mi->rli->slave_running);
  mysql_mutex_unlock(&LOCK_active_mi);
  return 0;
}

static int show_slave_retried_trans(THD *thd, SHOW_VAR *var, char *buff)
{
  /*
    TODO: with multimaster, have one such counter per line in
    SHOW SLAVE STATUS, and have the sum over all lines here.
  */
  mysql_mutex_lock(&LOCK_active_mi);
  if (active_mi)
  {
    var->type= SHOW_LONG;
    var->value= buff;
    mysql_mutex_lock(&active_mi->rli->data_lock);
    *((long *)buff)= (long)active_mi->rli->retried_trans;
    mysql_mutex_unlock(&active_mi->rli->data_lock);
  }
  else
    var->type= SHOW_UNDEF;
  mysql_mutex_unlock(&LOCK_active_mi);
  return 0;
}

static int show_slave_received_heartbeats(THD *thd, SHOW_VAR *var, char *buff)
{
  mysql_mutex_lock(&LOCK_active_mi);
  if (active_mi)
  {
    var->type= SHOW_LONGLONG;
    var->value= buff;
    mysql_mutex_lock(&active_mi->rli->data_lock);
    *((longlong *)buff)= active_mi->received_heartbeats;
    mysql_mutex_unlock(&active_mi->rli->data_lock);
  }
  else
    var->type= SHOW_UNDEF;
  mysql_mutex_unlock(&LOCK_active_mi);
  return 0;
}

static int show_slave_last_heartbeat(THD *thd, SHOW_VAR *var, char *buff)
{
  MYSQL_TIME received_heartbeat_time;
  mysql_mutex_lock(&LOCK_active_mi);
  if (active_mi)
  {
    var->type= SHOW_CHAR;
    var->value= buff;
    if (active_mi->last_heartbeat == 0)
      buff[0]='\0';
    else
    {
      thd->variables.time_zone->gmt_sec_to_TIME(&received_heartbeat_time, 
        active_mi->last_heartbeat);
      my_datetime_to_str(&received_heartbeat_time, buff);
    }
  }
  else
    var->type= SHOW_UNDEF;
  mysql_mutex_unlock(&LOCK_active_mi);
  return 0;
}

static int show_heartbeat_period(THD *thd, SHOW_VAR *var, char *buff)
{
  mysql_mutex_lock(&LOCK_active_mi);
  if (active_mi)
  {
    var->type= SHOW_CHAR;
    var->value= buff;
    sprintf(buff, "%.3f", active_mi->heartbeat_period);
  }
  else
    var->type= SHOW_UNDEF;
  mysql_mutex_unlock(&LOCK_active_mi);
  return 0;
}


#endif /* HAVE_REPLICATION */

static int show_open_tables(THD *thd, SHOW_VAR *var, char *buff)
{
  var->type= SHOW_LONG;
  var->value= buff;
  *((long *)buff)= (long)cached_open_tables();
  return 0;
}

static int show_prepared_stmt_count(THD *thd, SHOW_VAR *var, char *buff)
{
  var->type= SHOW_LONG;
  var->value= buff;
  mysql_mutex_lock(&LOCK_prepared_stmt_count);
  *((long *)buff)= (long)prepared_stmt_count;
  mysql_mutex_unlock(&LOCK_prepared_stmt_count);
  return 0;
}

static int show_table_definitions(THD *thd, SHOW_VAR *var, char *buff)
{
  var->type= SHOW_LONG;
  var->value= buff;
  *((long *)buff)= (long)cached_table_definitions();
  return 0;
}

#if defined(HAVE_OPENSSL) && !defined(EMBEDDED_LIBRARY)
/* Functions relying on CTX */
static int show_ssl_ctx_sess_accept(THD *thd, SHOW_VAR *var, char *buff)
{
  var->type= SHOW_LONG;
  var->value= buff;
  *((long *)buff)= (!ssl_acceptor_fd ? 0 :
                     SSL_CTX_sess_accept(ssl_acceptor_fd->ssl_context));
  return 0;
}

static int show_ssl_ctx_sess_accept_good(THD *thd, SHOW_VAR *var, char *buff)
{
  var->type= SHOW_LONG;
  var->value= buff;
  *((long *)buff)= (!ssl_acceptor_fd ? 0 :
                     SSL_CTX_sess_accept_good(ssl_acceptor_fd->ssl_context));
  return 0;
}

static int show_ssl_ctx_sess_connect_good(THD *thd, SHOW_VAR *var, char *buff)
{
  var->type= SHOW_LONG;
  var->value= buff;
  *((long *)buff)= (!ssl_acceptor_fd ? 0 :
                     SSL_CTX_sess_connect_good(ssl_acceptor_fd->ssl_context));
  return 0;
}

static int show_ssl_ctx_sess_accept_renegotiate(THD *thd, SHOW_VAR *var, char *buff)
{
  var->type= SHOW_LONG;
  var->value= buff;
  *((long *)buff)= (!ssl_acceptor_fd ? 0 :
                     SSL_CTX_sess_accept_renegotiate(ssl_acceptor_fd->ssl_context));
  return 0;
}

static int show_ssl_ctx_sess_connect_renegotiate(THD *thd, SHOW_VAR *var, char *buff)
{
  var->type= SHOW_LONG;
  var->value= buff;
  *((long *)buff)= (!ssl_acceptor_fd ? 0 :
                     SSL_CTX_sess_connect_renegotiate(ssl_acceptor_fd->ssl_context));
  return 0;
}

static int show_ssl_ctx_sess_cb_hits(THD *thd, SHOW_VAR *var, char *buff)
{
  var->type= SHOW_LONG;
  var->value= buff;
  *((long *)buff)= (!ssl_acceptor_fd ? 0 :
                     SSL_CTX_sess_cb_hits(ssl_acceptor_fd->ssl_context));
  return 0;
}

static int show_ssl_ctx_sess_hits(THD *thd, SHOW_VAR *var, char *buff)
{
  var->type= SHOW_LONG;
  var->value= buff;
  *((long *)buff)= (!ssl_acceptor_fd ? 0 :
                     SSL_CTX_sess_hits(ssl_acceptor_fd->ssl_context));
  return 0;
}

static int show_ssl_ctx_sess_cache_full(THD *thd, SHOW_VAR *var, char *buff)
{
  var->type= SHOW_LONG;
  var->value= buff;
  *((long *)buff)= (!ssl_acceptor_fd ? 0 :
                     SSL_CTX_sess_cache_full(ssl_acceptor_fd->ssl_context));
  return 0;
}

static int show_ssl_ctx_sess_misses(THD *thd, SHOW_VAR *var, char *buff)
{
  var->type= SHOW_LONG;
  var->value= buff;
  *((long *)buff)= (!ssl_acceptor_fd ? 0 :
                     SSL_CTX_sess_misses(ssl_acceptor_fd->ssl_context));
  return 0;
}

static int show_ssl_ctx_sess_timeouts(THD *thd, SHOW_VAR *var, char *buff)
{
  var->type= SHOW_LONG;
  var->value= buff;
  *((long *)buff)= (!ssl_acceptor_fd ? 0 :
                     SSL_CTX_sess_timeouts(ssl_acceptor_fd->ssl_context));
  return 0;
}

static int show_ssl_ctx_sess_number(THD *thd, SHOW_VAR *var, char *buff)
{
  var->type= SHOW_LONG;
  var->value= buff;
  *((long *)buff)= (!ssl_acceptor_fd ? 0 :
                     SSL_CTX_sess_number(ssl_acceptor_fd->ssl_context));
  return 0;
}

static int show_ssl_ctx_sess_connect(THD *thd, SHOW_VAR *var, char *buff)
{
  var->type= SHOW_LONG;
  var->value= buff;
  *((long *)buff)= (!ssl_acceptor_fd ? 0 :
                     SSL_CTX_sess_connect(ssl_acceptor_fd->ssl_context));
  return 0;
}

static int show_ssl_ctx_sess_get_cache_size(THD *thd, SHOW_VAR *var, char *buff)
{
  var->type= SHOW_LONG;
  var->value= buff;
  *((long *)buff)= (!ssl_acceptor_fd ? 0 :
                     SSL_CTX_sess_get_cache_size(ssl_acceptor_fd->ssl_context));
  return 0;
}

static int show_ssl_ctx_get_verify_mode(THD *thd, SHOW_VAR *var, char *buff)
{
  var->type= SHOW_LONG;
  var->value= buff;
  *((long *)buff)= (!ssl_acceptor_fd ? 0 :
                     SSL_CTX_get_verify_mode(ssl_acceptor_fd->ssl_context));
  return 0;
}

static int show_ssl_ctx_get_verify_depth(THD *thd, SHOW_VAR *var, char *buff)
{
  var->type= SHOW_LONG;
  var->value= buff;
  *((long *)buff)= (!ssl_acceptor_fd ? 0 :
                     SSL_CTX_get_verify_depth(ssl_acceptor_fd->ssl_context));
  return 0;
}

static int show_ssl_ctx_get_session_cache_mode(THD *thd, SHOW_VAR *var, char *buff)
{
  var->type= SHOW_CHAR;
  if (!ssl_acceptor_fd)
    var->value= const_cast<char*>("NONE");
  else
    switch (SSL_CTX_get_session_cache_mode(ssl_acceptor_fd->ssl_context))
    {
    case SSL_SESS_CACHE_OFF:
      var->value= const_cast<char*>("OFF"); break;
    case SSL_SESS_CACHE_CLIENT:
      var->value= const_cast<char*>("CLIENT"); break;
    case SSL_SESS_CACHE_SERVER:
      var->value= const_cast<char*>("SERVER"); break;
    case SSL_SESS_CACHE_BOTH:
      var->value= const_cast<char*>("BOTH"); break;
    case SSL_SESS_CACHE_NO_AUTO_CLEAR:
      var->value= const_cast<char*>("NO_AUTO_CLEAR"); break;
    case SSL_SESS_CACHE_NO_INTERNAL_LOOKUP:
      var->value= const_cast<char*>("NO_INTERNAL_LOOKUP"); break;
    default:
      var->value= const_cast<char*>("Unknown"); break;
    }
  return 0;
}

/*
   Functions relying on SSL
   Note: In the show_ssl_* functions, we need to check if we have a
         valid vio-object since this isn't always true, specifically
         when session_status or global_status is requested from
         inside an Event.
 */
static int show_ssl_get_version(THD *thd, SHOW_VAR *var, char *buff)
{
  var->type= SHOW_CHAR;
  if( thd->vio_ok() && thd->net.vio->ssl_arg )
    var->value= const_cast<char*>(SSL_get_version((SSL*) thd->net.vio->ssl_arg));
  else
    var->value= (char *)"";
  return 0;
}

static int show_ssl_session_reused(THD *thd, SHOW_VAR *var, char *buff)
{
  var->type= SHOW_LONG;
  var->value= buff;
  if( thd->vio_ok() && thd->net.vio->ssl_arg )
    *((long *)buff)= (long)SSL_session_reused((SSL*) thd->net.vio->ssl_arg);
  else
    *((long *)buff)= 0;
  return 0;
}

static int show_ssl_get_default_timeout(THD *thd, SHOW_VAR *var, char *buff)
{
  var->type= SHOW_LONG;
  var->value= buff;
  if( thd->vio_ok() && thd->net.vio->ssl_arg )
    *((long *)buff)= (long)SSL_get_default_timeout((SSL*)thd->net.vio->ssl_arg);
  else
    *((long *)buff)= 0;
  return 0;
}

static int show_ssl_get_verify_mode(THD *thd, SHOW_VAR *var, char *buff)
{
  var->type= SHOW_LONG;
  var->value= buff;
  if( thd->net.vio && thd->net.vio->ssl_arg )
    *((long *)buff)= (long)SSL_get_verify_mode((SSL*)thd->net.vio->ssl_arg);
  else
    *((long *)buff)= 0;
  return 0;
}

static int show_ssl_get_verify_depth(THD *thd, SHOW_VAR *var, char *buff)
{
  var->type= SHOW_LONG;
  var->value= buff;
  if( thd->vio_ok() && thd->net.vio->ssl_arg )
    *((long *)buff)= (long)SSL_get_verify_depth((SSL*)thd->net.vio->ssl_arg);
  else
    *((long *)buff)= 0;
  return 0;
}

static int show_ssl_get_cipher(THD *thd, SHOW_VAR *var, char *buff)
{
  var->type= SHOW_CHAR;
  if( thd->vio_ok() && thd->net.vio->ssl_arg )
    var->value= const_cast<char*>(SSL_get_cipher((SSL*) thd->net.vio->ssl_arg));
  else
    var->value= (char *)"";
  return 0;
}

static int show_ssl_get_cipher_list(THD *thd, SHOW_VAR *var, char *buff)
{
  var->type= SHOW_CHAR;
  var->value= buff;
  if (thd->vio_ok() && thd->net.vio->ssl_arg)
  {
    int i;
    const char *p;
    char *end= buff + SHOW_VAR_FUNC_BUFF_SIZE;
    for (i=0; (p= SSL_get_cipher_list((SSL*) thd->net.vio->ssl_arg,i)) &&
               buff < end; i++)
    {
      buff= strnmov(buff, p, end-buff-1);
      *buff++= ':';
    }
    if (i)
      buff--;
  }
  *buff=0;
  return 0;
}


#ifdef HAVE_YASSL

static char *
my_asn1_time_to_string(ASN1_TIME *time, char *buf, size_t len)
{
  return yaSSL_ASN1_TIME_to_string(time, buf, len);
}

#else /* openssl */

static char *
my_asn1_time_to_string(ASN1_TIME *time, char *buf, size_t len)
{
  int n_read;
  char *res= NULL;
  BIO *bio= BIO_new(BIO_s_mem());

  if (bio == NULL)
    return NULL;

  if (!ASN1_TIME_print(bio, time))
    goto end;

  n_read= BIO_read(bio, buf, (int) (len - 1));

  if (n_read > 0)
  {
    buf[n_read]= 0;
    res= buf;
  }

end:
  BIO_free(bio);
  return res;
}

#endif


/**
  Handler function for the 'ssl_get_server_not_before' variable

  @param      thd  the mysql thread structure
  @param      var  the data for the variable
  @param[out] buf  the string to put the value of the variable into

  @return          status
  @retval     0    success
*/

static int
show_ssl_get_server_not_before(THD *thd, SHOW_VAR *var, char *buff)
{
  var->type= SHOW_CHAR;
  if(thd->vio_ok() && thd->net.vio->ssl_arg)
  {
    SSL *ssl= (SSL*) thd->net.vio->ssl_arg;
    X509 *cert= SSL_get_certificate(ssl);
    ASN1_TIME *not_before= X509_get_notBefore(cert);

    var->value= my_asn1_time_to_string(not_before, buff,
                                       SHOW_VAR_FUNC_BUFF_SIZE);
    if (!var->value)
      return 1;
    var->value= buff;
  }
  else
    var->value= empty_c_string;
  return 0;
}


/**
  Handler function for the 'ssl_get_server_not_after' variable

  @param      thd  the mysql thread structure
  @param      var  the data for the variable
  @param[out] buf  the string to put the value of the variable into

  @return          status
  @retval     0    success
*/

static int
show_ssl_get_server_not_after(THD *thd, SHOW_VAR *var, char *buff)
{
  var->type= SHOW_CHAR;
  if(thd->vio_ok() && thd->net.vio->ssl_arg)
  {
    SSL *ssl= (SSL*) thd->net.vio->ssl_arg;
    X509 *cert= SSL_get_certificate(ssl);
    ASN1_TIME *not_after= X509_get_notAfter(cert);

    var->value= my_asn1_time_to_string(not_after, buff,
                                       SHOW_VAR_FUNC_BUFF_SIZE);
    if (!var->value)
      return 1;
  }
  else
    var->value= empty_c_string;
  return 0;
}

#endif /* HAVE_OPENSSL && !EMBEDDED_LIBRARY */


/*
  Variables shown by SHOW STATUS in alphabetical order
*/

SHOW_VAR status_vars[]= {
  {"Aborted_clients",          (char*) &aborted_threads,        SHOW_LONG},
  {"Aborted_connects",         (char*) &aborted_connects,       SHOW_LONG},
  {"Binlog_cache_disk_use",    (char*) &binlog_cache_disk_use,  SHOW_LONG},
  {"Binlog_cache_use",         (char*) &binlog_cache_use,       SHOW_LONG},
  {"Binlog_stmt_cache_disk_use",(char*) &binlog_stmt_cache_disk_use,  SHOW_LONG},
  {"Binlog_stmt_cache_use",    (char*) &binlog_stmt_cache_use,       SHOW_LONG},
  {"Bytes_received",           (char*) offsetof(STATUS_VAR, bytes_received), SHOW_LONGLONG_STATUS},
  {"Bytes_sent",               (char*) offsetof(STATUS_VAR, bytes_sent), SHOW_LONGLONG_STATUS},
  {"Com",                      (char*) com_status_vars, SHOW_ARRAY},
  {"Compression",              (char*) &show_net_compression, SHOW_FUNC},
  {"Connections",              (char*) &thread_id,              SHOW_LONG_NOFLUSH},
  {"Created_tmp_disk_tables",  (char*) offsetof(STATUS_VAR, created_tmp_disk_tables), SHOW_LONGLONG_STATUS},
  {"Created_tmp_files",        (char*) &my_tmp_file_created, SHOW_LONG},
  {"Created_tmp_tables",       (char*) offsetof(STATUS_VAR, created_tmp_tables), SHOW_LONGLONG_STATUS},
  {"Delayed_errors",           (char*) &delayed_insert_errors,  SHOW_LONG},
  {"Delayed_insert_threads",   (char*) &delayed_insert_threads, SHOW_LONG_NOFLUSH},
  {"Delayed_writes",           (char*) &delayed_insert_writes,  SHOW_LONG},
  {"Flush_commands",           (char*) &refresh_version,        SHOW_LONG_NOFLUSH},
  {"Handler_commit",           (char*) offsetof(STATUS_VAR, ha_commit_count), SHOW_LONGLONG_STATUS},
  {"Handler_delete",           (char*) offsetof(STATUS_VAR, ha_delete_count), SHOW_LONGLONG_STATUS},
  {"Handler_discover",         (char*) offsetof(STATUS_VAR, ha_discover_count), SHOW_LONGLONG_STATUS},
  {"Handler_external_lock",    (char*) offsetof(STATUS_VAR, ha_external_lock_count), SHOW_LONGLONG_STATUS},
  {"Handler_mrr_init",         (char*) offsetof(STATUS_VAR, ha_multi_range_read_init_count),  SHOW_LONGLONG_STATUS},
  {"Handler_prepare",          (char*) offsetof(STATUS_VAR, ha_prepare_count),  SHOW_LONGLONG_STATUS},
  {"Handler_read_first",       (char*) offsetof(STATUS_VAR, ha_read_first_count), SHOW_LONGLONG_STATUS},
  {"Handler_read_key",         (char*) offsetof(STATUS_VAR, ha_read_key_count), SHOW_LONGLONG_STATUS},
  {"Handler_read_last",        (char*) offsetof(STATUS_VAR, ha_read_last_count), SHOW_LONGLONG_STATUS},
  {"Handler_read_next",        (char*) offsetof(STATUS_VAR, ha_read_next_count), SHOW_LONGLONG_STATUS},
  {"Handler_read_prev",        (char*) offsetof(STATUS_VAR, ha_read_prev_count), SHOW_LONGLONG_STATUS},
  {"Handler_read_rnd",         (char*) offsetof(STATUS_VAR, ha_read_rnd_count), SHOW_LONGLONG_STATUS},
  {"Handler_read_rnd_next",    (char*) offsetof(STATUS_VAR, ha_read_rnd_next_count), SHOW_LONGLONG_STATUS},
  {"Handler_rollback",         (char*) offsetof(STATUS_VAR, ha_rollback_count), SHOW_LONGLONG_STATUS},
  {"Handler_savepoint",        (char*) offsetof(STATUS_VAR, ha_savepoint_count), SHOW_LONGLONG_STATUS},
  {"Handler_savepoint_rollback",(char*) offsetof(STATUS_VAR, ha_savepoint_rollback_count), SHOW_LONGLONG_STATUS},
  {"Handler_update",           (char*) offsetof(STATUS_VAR, ha_update_count), SHOW_LONGLONG_STATUS},
  {"Handler_write",            (char*) offsetof(STATUS_VAR, ha_write_count), SHOW_LONGLONG_STATUS},
  {"Key_blocks_not_flushed",   (char*) offsetof(KEY_CACHE, global_blocks_changed), SHOW_KEY_CACHE_LONG},
  {"Key_blocks_unused",        (char*) offsetof(KEY_CACHE, blocks_unused), SHOW_KEY_CACHE_LONG},
  {"Key_blocks_used",          (char*) offsetof(KEY_CACHE, blocks_used), SHOW_KEY_CACHE_LONG},
  {"Key_read_requests",        (char*) offsetof(KEY_CACHE, global_cache_r_requests), SHOW_KEY_CACHE_LONGLONG},
  {"Key_reads",                (char*) offsetof(KEY_CACHE, global_cache_read), SHOW_KEY_CACHE_LONGLONG},
  {"Key_write_requests",       (char*) offsetof(KEY_CACHE, global_cache_w_requests), SHOW_KEY_CACHE_LONGLONG},
  {"Key_writes",               (char*) offsetof(KEY_CACHE, global_cache_write), SHOW_KEY_CACHE_LONGLONG},
  {"Last_query_cost",          (char*) offsetof(STATUS_VAR, last_query_cost), SHOW_DOUBLE_STATUS},
  {"Max_used_connections",     (char*) &max_used_connections,  SHOW_LONG},
  {"Not_flushed_delayed_rows", (char*) &delayed_rows_in_use,    SHOW_LONG_NOFLUSH},
  {"Open_files",               (char*) &my_file_opened,         SHOW_LONG_NOFLUSH},
  {"Open_streams",             (char*) &my_stream_opened,       SHOW_LONG_NOFLUSH},
  {"Open_table_definitions",   (char*) &show_table_definitions, SHOW_FUNC},
  {"Open_tables",              (char*) &show_open_tables,       SHOW_FUNC},
  {"Opened_files",             (char*) &my_file_total_opened, SHOW_LONG_NOFLUSH},
  {"Opened_tables",            (char*) offsetof(STATUS_VAR, opened_tables), SHOW_LONGLONG_STATUS},
  {"Opened_table_definitions", (char*) offsetof(STATUS_VAR, opened_shares), SHOW_LONGLONG_STATUS},
  {"Prepared_stmt_count",      (char*) &show_prepared_stmt_count, SHOW_FUNC},
#ifdef HAVE_QUERY_CACHE
  {"Qcache_free_blocks",       (char*) &query_cache.free_memory_blocks, SHOW_LONG_NOFLUSH},
  {"Qcache_free_memory",       (char*) &query_cache.free_memory, SHOW_LONG_NOFLUSH},
  {"Qcache_hits",              (char*) &query_cache.hits,       SHOW_LONG},
  {"Qcache_inserts",           (char*) &query_cache.inserts,    SHOW_LONG},
  {"Qcache_lowmem_prunes",     (char*) &query_cache.lowmem_prunes, SHOW_LONG},
  {"Qcache_not_cached",        (char*) &query_cache.refused,    SHOW_LONG},
  {"Qcache_queries_in_cache",  (char*) &query_cache.queries_in_cache, SHOW_LONG_NOFLUSH},
  {"Qcache_total_blocks",      (char*) &query_cache.total_blocks, SHOW_LONG_NOFLUSH},
#endif /*HAVE_QUERY_CACHE*/
  {"Queries",                  (char*) &show_queries,            SHOW_FUNC},
  {"Questions",                (char*) offsetof(STATUS_VAR, questions), SHOW_LONGLONG_STATUS},
  {"Select_full_join",         (char*) offsetof(STATUS_VAR, select_full_join_count), SHOW_LONGLONG_STATUS},
  {"Select_full_range_join",   (char*) offsetof(STATUS_VAR, select_full_range_join_count), SHOW_LONGLONG_STATUS},
  {"Select_range",             (char*) offsetof(STATUS_VAR, select_range_count), SHOW_LONGLONG_STATUS},
  {"Select_range_check",       (char*) offsetof(STATUS_VAR, select_range_check_count), SHOW_LONGLONG_STATUS},
  {"Select_scan",	       (char*) offsetof(STATUS_VAR, select_scan_count), SHOW_LONGLONG_STATUS},
  {"Slave_open_temp_tables",   (char*) &slave_open_temp_tables, SHOW_INT},
#ifdef HAVE_REPLICATION
  {"Slave_retried_transactions",(char*) &show_slave_retried_trans, SHOW_FUNC},
  {"Slave_heartbeat_period",   (char*) &show_heartbeat_period, SHOW_FUNC},
  {"Slave_received_heartbeats",(char*) &show_slave_received_heartbeats, SHOW_FUNC},
  {"Slave_last_heartbeat",     (char*) &show_slave_last_heartbeat, SHOW_FUNC},
  {"Slave_running",            (char*) &show_slave_running,     SHOW_FUNC},
#endif
  {"Slow_launch_threads",      (char*) &slow_launch_threads,    SHOW_LONG},
  {"Slow_queries",             (char*) offsetof(STATUS_VAR, long_query_count), SHOW_LONGLONG_STATUS},
  {"Sort_merge_passes",        (char*) offsetof(STATUS_VAR, filesort_merge_passes), SHOW_LONGLONG_STATUS},
  {"Sort_range",               (char*) offsetof(STATUS_VAR, filesort_range_count), SHOW_LONGLONG_STATUS},
  {"Sort_rows",                (char*) offsetof(STATUS_VAR, filesort_rows), SHOW_LONGLONG_STATUS},
  {"Sort_scan",                (char*) offsetof(STATUS_VAR, filesort_scan_count), SHOW_LONGLONG_STATUS},
#ifdef HAVE_OPENSSL
#ifndef EMBEDDED_LIBRARY
  {"Ssl_accept_renegotiates",  (char*) &show_ssl_ctx_sess_accept_renegotiate, SHOW_FUNC},
  {"Ssl_accepts",              (char*) &show_ssl_ctx_sess_accept, SHOW_FUNC},
  {"Ssl_callback_cache_hits",  (char*) &show_ssl_ctx_sess_cb_hits, SHOW_FUNC},
  {"Ssl_cipher",               (char*) &show_ssl_get_cipher, SHOW_FUNC},
  {"Ssl_cipher_list",          (char*) &show_ssl_get_cipher_list, SHOW_FUNC},
  {"Ssl_client_connects",      (char*) &show_ssl_ctx_sess_connect, SHOW_FUNC},
  {"Ssl_connect_renegotiates", (char*) &show_ssl_ctx_sess_connect_renegotiate, SHOW_FUNC},
  {"Ssl_ctx_verify_depth",     (char*) &show_ssl_ctx_get_verify_depth, SHOW_FUNC},
  {"Ssl_ctx_verify_mode",      (char*) &show_ssl_ctx_get_verify_mode, SHOW_FUNC},
  {"Ssl_default_timeout",      (char*) &show_ssl_get_default_timeout, SHOW_FUNC},
  {"Ssl_finished_accepts",     (char*) &show_ssl_ctx_sess_accept_good, SHOW_FUNC},
  {"Ssl_finished_connects",    (char*) &show_ssl_ctx_sess_connect_good, SHOW_FUNC},
  {"Ssl_session_cache_hits",   (char*) &show_ssl_ctx_sess_hits, SHOW_FUNC},
  {"Ssl_session_cache_misses", (char*) &show_ssl_ctx_sess_misses, SHOW_FUNC},
  {"Ssl_session_cache_mode",   (char*) &show_ssl_ctx_get_session_cache_mode, SHOW_FUNC},
  {"Ssl_session_cache_overflows", (char*) &show_ssl_ctx_sess_cache_full, SHOW_FUNC},
  {"Ssl_session_cache_size",   (char*) &show_ssl_ctx_sess_get_cache_size, SHOW_FUNC},
  {"Ssl_session_cache_timeouts", (char*) &show_ssl_ctx_sess_timeouts, SHOW_FUNC},
  {"Ssl_sessions_reused",      (char*) &show_ssl_session_reused, SHOW_FUNC},
  {"Ssl_used_session_cache_entries",(char*) &show_ssl_ctx_sess_number, SHOW_FUNC},
  {"Ssl_verify_depth",         (char*) &show_ssl_get_verify_depth, SHOW_FUNC},
  {"Ssl_verify_mode",          (char*) &show_ssl_get_verify_mode, SHOW_FUNC},
  {"Ssl_version",              (char*) &show_ssl_get_version, SHOW_FUNC},
  {"Ssl_server_not_before",    (char*) &show_ssl_get_server_not_before,
    SHOW_FUNC},
  {"Ssl_server_not_after",     (char*) &show_ssl_get_server_not_after,
    SHOW_FUNC},
#endif
#endif /* HAVE_OPENSSL */
  {"Table_locks_immediate",    (char*) &locks_immediate,        SHOW_LONG},
  {"Table_locks_waited",       (char*) &locks_waited,           SHOW_LONG},
#ifdef HAVE_MMAP
  {"Tc_log_max_pages_used",    (char*) &tc_log_max_pages_used,  SHOW_LONG},
  {"Tc_log_page_size",         (char*) &tc_log_page_size,       SHOW_LONG},
  {"Tc_log_page_waits",        (char*) &tc_log_page_waits,      SHOW_LONG},
#endif
  {"Threads_cached",           (char*) &cached_thread_count,    SHOW_LONG_NOFLUSH},
  {"Threads_connected",        (char*) &connection_count,       SHOW_INT},
  {"Threads_created",        (char*) &thread_created,   SHOW_LONG_NOFLUSH},
  {"Threads_running",          (char*) &thread_running,         SHOW_INT},
  {"Uptime",                   (char*) &show_starttime,         SHOW_FUNC},
#ifdef ENABLED_PROFILING
  {"Uptime_since_flush_status",(char*) &show_flushstatustime,   SHOW_FUNC},
#endif
  {NullS, NullS, SHOW_LONG}
};

bool add_terminator(DYNAMIC_ARRAY *options)
{
  my_option empty_element= {0, 0, 0, 0, 0, 0, GET_NO_ARG, NO_ARG, 0, 0, 0, 0, 0, 0};
  return insert_dynamic(options, &empty_element);
}

#ifndef EMBEDDED_LIBRARY
static void print_version(void)
{
  set_server_version();

  printf("%s  Ver %s for %s on %s (%s)\n",my_progname,
   server_version,SYSTEM_TYPE,MACHINE_TYPE, MYSQL_COMPILATION_COMMENT);
}

/** Compares two options' names, treats - and _ the same */
static int option_cmp(my_option *a, my_option *b)
{
  const char *sa= a->name;
  const char *sb= b->name;
  for (; *sa || *sb; sa++, sb++)
  {
    if (*sa < *sb)
    {
      if (*sa == '-' && *sb == '_')
        continue;
      else
        return -1;
    }
    if (*sa > *sb)
    {
      if (*sa == '_' && *sb == '-')
        continue;
      else
        return 1;
    }
  }
  DBUG_ASSERT(a->name == b->name);
  return 0;
}

static void print_help()
{
  MEM_ROOT mem_root;
  init_alloc_root(&mem_root, 4096, 4096);

  pop_dynamic(&all_options);
  sys_var_add_options(&all_options, sys_var::PARSE_EARLY);
  add_plugin_options(&all_options, &mem_root);
  sort_dynamic(&all_options, (qsort_cmp) option_cmp);
  add_terminator(&all_options);

  my_print_help((my_option*) all_options.buffer);
  my_print_variables((my_option*) all_options.buffer);

  free_root(&mem_root, MYF(0));
  delete_dynamic(&all_options);
}

static void usage(void)
{
  DBUG_ENTER("usage");
  if (!(default_charset_info= get_charset_by_csname(default_character_set_name,
                     MY_CS_PRIMARY,
               MYF(MY_WME))))
    exit(1);
  if (!default_collation_name)
    default_collation_name= (char*) default_charset_info->name;
  print_version();
  puts(ORACLE_WELCOME_COPYRIGHT_NOTICE("2000, 2011"));
  puts("Starts the MySQL database server.\n");
  printf("Usage: %s [OPTIONS]\n", my_progname);
  if (!opt_verbose)
    puts("\nFor more help options (several pages), use mysqld --verbose --help.");
  else
  {
#ifdef __WIN__
  puts("NT and Win32 specific options:\n\
  --install                     Install the default service (NT).\n\
  --install-manual              Install the default service started manually (NT).\n\
  --install service_name        Install an optional service (NT).\n\
  --install-manual service_name Install an optional service started manually (NT).\n\
  --remove                      Remove the default service from the service list (NT).\n\
  --remove service_name         Remove the service_name from the service list (NT).\n\
  --enable-named-pipe           Only to be used for the default server (NT).\n\
  --standalone                  Dummy option to start as a standalone server (NT).\
");
  puts("");
#endif
  print_defaults(MYSQL_CONFIG_NAME,load_default_groups);
  puts("");
  set_ports();

  /* Print out all the options including plugin supplied options */
  print_help();

  if (! plugins_are_initialized)
  {
    puts("\n\
Plugins have parameters that are not reflected in this list\n\
because execution stopped before plugins were initialized.");
  }

  puts("\n\
To see what values a running MySQL server is using, type\n\
'mysqladmin variables' instead of 'mysqld --verbose --help'.");
  }
  DBUG_VOID_RETURN;
}
#endif /*!EMBEDDED_LIBRARY*/

/**
  Initialize MySQL global variables to default values.

  @note
    The reason to set a lot of global variables to zero is to allow one to
    restart the embedded server with a clean environment
    It's also needed on some exotic platforms where global variables are
    not set to 0 when a program starts.

    We don't need to set variables refered to in my_long_options
    as these are initialized by my_getopt.
*/

static int mysql_init_variables(void)
{
  /* Things reset to zero */
  opt_skip_slave_start= opt_reckless_slave = 0;
  mysql_home[0]= pidfile_name[0]= log_error_file[0]= 0;
  myisam_test_invalid_symlink= test_if_data_home_dir;
  opt_log= opt_slow_log= 0;
  opt_bin_log= 0;
  opt_disable_networking= opt_skip_show_db=0;
  opt_skip_name_resolve= 0;
  opt_ignore_builtin_innodb= 0;
  opt_logname= opt_update_logname= opt_binlog_index_name= opt_slow_logname= 0;
  opt_tc_log_file= (char *)"tc.log";      // no hostname in tc_log file name !
  opt_secure_auth= 0;
  opt_bootstrap= opt_myisam_log= 0;
  mqh_used= 0;
  segfaulted= kill_in_progress= 0;
  cleanup_done= 0;
  server_id_supplied= 0;
  test_flags= select_errors= dropping_tables= ha_open_options=0;
  thread_count= thread_running= kill_cached_threads= wake_thread=0;
  slave_open_temp_tables= 0;
  cached_thread_count= 0;
  opt_endinfo= using_udf_functions= 0;
  opt_using_transactions= 0;
  abort_loop= select_thread_in_use= signal_thread_in_use= 0;
  ready_to_exit= shutdown_in_progress= grant_option= 0;
  aborted_threads= aborted_connects= 0;
  delayed_insert_threads= delayed_insert_writes= delayed_rows_in_use= 0;
  delayed_insert_errors= thread_created= 0;
  specialflag= 0;
  binlog_cache_use=  binlog_cache_disk_use= 0;
  max_used_connections= slow_launch_threads = 0;
  mysqld_user= mysqld_chroot= opt_init_file= opt_bin_logname = 0;
  prepared_stmt_count= 0;
  mysqld_unix_port= opt_mysql_tmpdir= my_bind_addr_str= NullS;
  memset(&mysql_tmpdir_list, 0, sizeof(mysql_tmpdir_list));
  memset(&global_status_var, 0, sizeof(global_status_var));
  opt_large_pages= 0;
  opt_super_large_pages= 0;
#if defined(ENABLED_DEBUG_SYNC)
  opt_debug_sync_timeout= 0;
#endif /* defined(ENABLED_DEBUG_SYNC) */
  key_map_full.set_all();
  server_uuid[0]= 0;

  /* Character sets */
  system_charset_info= &my_charset_utf8_general_ci;
  files_charset_info= &my_charset_utf8_general_ci;
  national_charset_info= &my_charset_utf8_general_ci;
  table_alias_charset= &my_charset_bin;
  character_set_filesystem= &my_charset_bin;

  opt_specialflag= SPECIAL_ENGLISH;
  unix_sock= MYSQL_INVALID_SOCKET;
  ip_sock= MYSQL_INVALID_SOCKET;
  mysql_home_ptr= mysql_home;
  pidfile_name_ptr= pidfile_name;
  log_error_file_ptr= log_error_file;
  lc_messages_dir_ptr= lc_messages_dir;
  protocol_version= PROTOCOL_VERSION;
  what_to_log= ~ (1L << (uint) COM_TIME);
  refresh_version= 1L;  /* Increments on each reload */
  global_query_id= thread_id= 1L;
  my_atomic_rwlock_init(&global_query_id_lock);
  my_atomic_rwlock_init(&thread_running_lock);
  strmov(server_version, MYSQL_SERVER_VERSION);
  threads.empty();
  thread_cache.empty();
  key_caches.empty();
  if (!(dflt_key_cache= get_or_create_key_cache(default_key_cache_base.str,
                                                default_key_cache_base.length)))
  {
    sql_print_error("Cannot allocate the keycache");
    return 1;
  }
  /* set key_cache_hash.default_value = dflt_key_cache */
  multi_keycache_init();

  /* Set directory paths */
  mysql_real_data_home_len=
    strmake(mysql_real_data_home, get_relative_path(MYSQL_DATADIR),
            sizeof(mysql_real_data_home)-1) - mysql_real_data_home;
  /* Replication parameters */
  master_info_file= (char*) "master.info",
    relay_log_info_file= (char*) "relay-log.info";
  report_user= report_password = report_host= 0;  /* TO BE DELETED */
  opt_relay_logname= opt_relaylog_index_name= 0;

  /* Variables in libraries */
  charsets_dir= 0;
  default_character_set_name= (char*) MYSQL_DEFAULT_CHARSET_NAME;
  default_collation_name= compiled_default_collation_name;
  character_set_filesystem_name= (char*) "binary";
  lc_messages= (char*) "en_US";
  lc_time_names_name= (char*) "en_US";

  /* Variables that depends on compile options */
#ifndef DBUG_OFF
  default_dbug_option=IF_WIN("d:t:i:O,\\mysqld.trace",
           "d:t:i:o,/tmp/mysqld.trace");
#endif
  opt_error_log= IF_WIN(1,0);
#ifdef ENABLED_PROFILING
    have_profiling = SHOW_OPTION_YES;
#else
    have_profiling = SHOW_OPTION_NO;
#endif

#ifdef HAVE_OPENSSL
  have_ssl=SHOW_OPTION_YES;
#else
  have_ssl=SHOW_OPTION_NO;
#endif
#ifdef HAVE_BROKEN_REALPATH
  have_symlink=SHOW_OPTION_NO;
#else
  have_symlink=SHOW_OPTION_YES;
#endif
#ifdef HAVE_DLOPEN
  have_dlopen=SHOW_OPTION_YES;
#else
  have_dlopen=SHOW_OPTION_NO;
#endif
#ifdef HAVE_QUERY_CACHE
  have_query_cache=SHOW_OPTION_YES;
#else
  have_query_cache=SHOW_OPTION_NO;
#endif
#ifdef HAVE_SPATIAL
  have_geometry=SHOW_OPTION_YES;
#else
  have_geometry=SHOW_OPTION_NO;
#endif
#ifdef HAVE_RTREE_KEYS
  have_rtree_keys=SHOW_OPTION_YES;
#else
  have_rtree_keys=SHOW_OPTION_NO;
#endif
#ifdef HAVE_CRYPT
  have_crypt=SHOW_OPTION_YES;
#else
  have_crypt=SHOW_OPTION_NO;
#endif
#ifdef HAVE_COMPRESS
  have_compress= SHOW_OPTION_YES;
#else
  have_compress= SHOW_OPTION_NO;
#endif
#ifdef HAVE_LIBWRAP
  libwrapName= NullS;
#endif
#ifdef HAVE_OPENSSL
  des_key_file = 0;
#ifndef EMBEDDED_LIBRARY
  ssl_acceptor_fd= 0;
#endif /* ! EMBEDDED_LIBRARY */
#endif /* HAVE_OPENSSL */
#ifdef HAVE_SMEM
  shared_memory_base_name= default_shared_memory_base_name;
#endif

#if defined(__WIN__)
  /* Allow Win32 users to move MySQL anywhere */
  {
    char prg_dev[LIBLEN];
    char executing_path_name[LIBLEN];
    if (!test_if_hard_path(my_progname))
    {
      // we don't want to use GetModuleFileName inside of my_path since
      // my_path is a generic path dereferencing function and here we care
      // only about the executing binary.
      GetModuleFileName(NULL, executing_path_name, sizeof(executing_path_name));
      my_path(prg_dev, executing_path_name, NULL);
    }
    else
      my_path(prg_dev, my_progname, "mysql/bin");
    strcat(prg_dev,"/../");     // Remove 'bin' to get base dir
    cleanup_dirname(mysql_home,prg_dev);
  }
#else
  const char *tmpenv;
  if (!(tmpenv = getenv("MY_BASEDIR_VERSION")))
    tmpenv = DEFAULT_MYSQL_HOME;
  (void) strmake(mysql_home, tmpenv, sizeof(mysql_home)-1);
#endif
  return 0;
}

my_bool
mysqld_get_one_option(int optid,
                      const struct my_option *opt __attribute__((unused)),
                      char *argument)
{
  switch(optid) {
  case '#':
#ifndef DBUG_OFF
    DBUG_SET_INITIAL(argument ? argument : default_dbug_option);
#endif
    opt_endinfo=1;        /* unireg: memory allocation */
    break;
  case 'a':
    global_system_variables.sql_mode= MODE_ANSI;
    global_system_variables.tx_isolation= ISO_SERIALIZABLE;
    break;
  case 'b':
    strmake(mysql_home,argument,sizeof(mysql_home)-1);
    break;
  case 'C':
    if (default_collation_name == compiled_default_collation_name)
      default_collation_name= 0;
    break;
  case 'h':
    strmake(mysql_real_data_home,argument, sizeof(mysql_real_data_home)-1);
    /* Correct pointer set by my_getopt (for embedded library) */
    mysql_real_data_home_ptr= mysql_real_data_home;
    break;
  case 'u':
    if (!mysqld_user || !strcmp(mysqld_user, argument))
      mysqld_user= argument;
    else
      sql_print_warning("Ignoring user change to '%s' because the user was set to '%s' earlier on the command line\n", argument, mysqld_user);
    break;
  case 'L':
    WARN_DEPRECATED(NULL, "--language/-l", "'--lc-messages-dir'");
    /* Note:  fall-through */
  case OPT_LC_MESSAGES_DIRECTORY:
    strmake(lc_messages_dir, argument, sizeof(lc_messages_dir)-1);
    lc_messages_dir_ptr= lc_messages_dir;
    break;
  case OPT_BINLOG_FORMAT:
    binlog_format_used= true;
    break;
#include <sslopt-case.h>
#ifndef EMBEDDED_LIBRARY
  case 'V':
    print_version();
    exit(0);
#endif /*EMBEDDED_LIBRARY*/
  case 'W':
    if (!argument)
      global_system_variables.log_warnings++;
    else if (argument == disabled_my_option)
      global_system_variables.log_warnings= 0L;
    else
      global_system_variables.log_warnings= atoi(argument);
    break;
  case 'T':
    test_flags= argument ? (uint) atoi(argument) : 0;
    opt_endinfo=1;
    break;
  case (int) OPT_ISAM_LOG:
    opt_myisam_log=1;
    break;
  case (int) OPT_BIN_LOG:
    opt_bin_log= test(argument != disabled_my_option);
    break;
#ifdef HAVE_REPLICATION
  case (int)OPT_REPLICATE_IGNORE_DB:
  {
    rpl_filter->add_ignore_db(argument);
    break;
  }
  case (int)OPT_REPLICATE_DO_DB:
  {
    rpl_filter->add_do_db(argument);
    break;
  }
  case (int)OPT_REPLICATE_REWRITE_DB:
  {
    char* key = argument,*p, *val;

    if (!(p= strstr(argument, "->")))
    {
      sql_print_error("Bad syntax in replicate-rewrite-db - missing '->'!\n");
      return 1;
    }
    val= p--;
    while (my_isspace(mysqld_charset, *p) && p > argument)
      *p-- = 0;
    if (p == argument)
    {
      sql_print_error("Bad syntax in replicate-rewrite-db - empty FROM db!\n");
      return 1;
    }
    *val= 0;
    val+= 2;
    while (*val && my_isspace(mysqld_charset, *val))
      val++;
    if (!*val)
    {
      sql_print_error("Bad syntax in replicate-rewrite-db - empty TO db!\n");
      return 1;
    }

    rpl_filter->add_db_rewrite(key, val);
    break;
  }

  case (int)OPT_BINLOG_IGNORE_DB:
  {
    binlog_filter->add_ignore_db(argument);
    break;
  }
  case (int)OPT_BINLOG_DO_DB:
  {
    binlog_filter->add_do_db(argument);
    break;
  }
  case (int)OPT_REPLICATE_DO_TABLE:
  {
    if (rpl_filter->add_do_table_array(argument))
    {
      sql_print_error("Could not add do table rule '%s'!\n", argument);
      return 1;
    }
    break;
  }
  case (int)OPT_REPLICATE_WILD_DO_TABLE:
  {
    if (rpl_filter->add_wild_do_table(argument))
    {
      sql_print_error("Could not add do table rule '%s'!\n", argument);
      return 1;
    }
    break;
  }
  case (int)OPT_REPLICATE_WILD_IGNORE_TABLE:
  {
    if (rpl_filter->add_wild_ignore_table(argument))
    {
      sql_print_error("Could not add ignore table rule '%s'!\n", argument);
      return 1;
    }
    break;
  }
  case (int)OPT_REPLICATE_IGNORE_TABLE:
  {
    if (rpl_filter->add_ignore_table_array(argument))
    {
      sql_print_error("Could not add ignore table rule '%s'!\n", argument);
      return 1;
    }
    break;
  }
#endif /* HAVE_REPLICATION */
  case (int) OPT_MASTER_RETRY_COUNT:
    WARN_DEPRECATED(NULL, "--master-retry-count", "'CHANGE MASTER TO master_retry_count = <num>'");
    break;
  case (int) OPT_SKIP_NEW:
    opt_specialflag|= SPECIAL_NO_NEW_FUNC;
    delay_key_write_options= DELAY_KEY_WRITE_NONE;
    myisam_concurrent_insert=0;
    myisam_recover_options= HA_RECOVER_OFF;
    sp_automatic_privileges=0;
    my_use_symdir=0;
    ha_open_options&= ~(HA_OPEN_ABORT_IF_CRASHED | HA_OPEN_DELAY_KEY_WRITE);
#ifdef HAVE_QUERY_CACHE
    query_cache_size=0;
#endif
    break;
  case (int) OPT_SAFE:
    opt_specialflag|= SPECIAL_SAFE_MODE;
    delay_key_write_options= DELAY_KEY_WRITE_NONE;
    myisam_recover_options= HA_RECOVER_DEFAULT;
    ha_open_options&= ~(HA_OPEN_DELAY_KEY_WRITE);
    break;
  case (int) OPT_SKIP_HOST_CACHE:
    opt_specialflag|= SPECIAL_NO_HOST_CACHE;
    break;
  case (int) OPT_SKIP_RESOLVE:
    opt_skip_name_resolve= 1;
    opt_specialflag|=SPECIAL_NO_RESOLVE;
    break;
  case (int) OPT_WANT_CORE:
    test_flags |= TEST_CORE_ON_SIGNAL;
    break;
  case (int) OPT_SKIP_STACK_TRACE:
    test_flags|=TEST_NO_STACKTRACE;
    break;
  case (int) OPT_BIND_ADDRESS:
    {
      struct addrinfo *res_lst, hints;

      memset(&hints, 0, sizeof(struct addrinfo));
      hints.ai_socktype= SOCK_STREAM;
      hints.ai_protocol= IPPROTO_TCP;

      if (getaddrinfo(argument, NULL, &hints, &res_lst) != 0)
      {
        sql_print_error("Can't start server: cannot resolve hostname!");
        return 1;
      }

      if (res_lst->ai_next)
      {
        sql_print_error("Can't start server: bind-address refers to multiple interfaces!");
        return 1;
      }
      freeaddrinfo(res_lst);
    }
    break;
  case OPT_CONSOLE:
    if (opt_console)
      opt_error_log= 0;     // Force logs to stdout
    break;
  case OPT_BOOTSTRAP:
    opt_noacl=opt_bootstrap=1;
    break;
  case OPT_SERVER_ID:
    server_id_supplied = 1;
    break;
  case OPT_LOWER_CASE_TABLE_NAMES:
    lower_case_table_names_used= 1;
    break;
#if defined(ENABLED_DEBUG_SYNC)
  case OPT_DEBUG_SYNC_TIMEOUT:
    /*
      Debug Sync Facility. See debug_sync.cc.
      Default timeout for WAIT_FOR action.
      Default value is zero (facility disabled).
      If option is given without an argument, supply a non-zero value.
    */
    if (!argument)
    {
      /* purecov: begin tested */
      opt_debug_sync_timeout= DEBUG_SYNC_DEFAULT_WAIT_TIMEOUT;
      /* purecov: end */
    }
    break;
#endif /* defined(ENABLED_DEBUG_SYNC) */
  case OPT_ENGINE_CONDITION_PUSHDOWN:
    /*
      The last of --engine-condition-pushdown and --optimizer_switch on
      command line wins (see get_options().
    */
    if (global_system_variables.engine_condition_pushdown)
      global_system_variables.optimizer_switch|=
        OPTIMIZER_SWITCH_ENGINE_CONDITION_PUSHDOWN;
    else
      global_system_variables.optimizer_switch&=
        ~OPTIMIZER_SWITCH_ENGINE_CONDITION_PUSHDOWN;
    break;
  case OPT_LOG_ERROR:
    /*
      "No --log-error" == "write errors to stderr",
      "--log-error without argument" == "write errors to a file".
    */
    if (argument == NULL) /* no argument */
      log_error_file_ptr= const_cast<char*>("");
    break;

  case OPT_IGNORE_DB_DIRECTORY:
    if (*argument == 0)
      ignore_db_dirs_reset();
    else
    {
      if (push_ignored_db_dir(argument))
      {
        sql_print_error("Can't start server: "
                        "cannot process --ignore-db-dir=%.*s", 
                        FN_REFLEN, argument);
        return 1;
      }
    }
    break;


  case OPT_PLUGIN_LOAD:
    free_list(opt_plugin_load_list_ptr);
    /* fall through */
  case OPT_PLUGIN_LOAD_ADD:
    opt_plugin_load_list_ptr->push_back(new i_string(argument));
    break;
  }
  return 0;
}


/** Handle arguments for multiple key caches. */

C_MODE_START

static void*
mysql_getopt_value(const char *keyname, uint key_length,
       const struct my_option *option, int *error)
{
  if (error)
    *error= 0;
  switch (option->id) {
  case OPT_KEY_BUFFER_SIZE:
  case OPT_KEY_CACHE_BLOCK_SIZE:
  case OPT_KEY_CACHE_DIVISION_LIMIT:
  case OPT_KEY_CACHE_AGE_THRESHOLD:
  {
    KEY_CACHE *key_cache;
    if (!(key_cache= get_or_create_key_cache(keyname, key_length)))
    {
      if (error)
        *error= EXIT_OUT_OF_MEMORY;
      return 0;
    }
    switch (option->id) {
    case OPT_KEY_BUFFER_SIZE:
      return &key_cache->param_buff_size;
    case OPT_KEY_CACHE_BLOCK_SIZE:
      return &key_cache->param_block_size;
    case OPT_KEY_CACHE_DIVISION_LIMIT:
      return &key_cache->param_division_limit;
    case OPT_KEY_CACHE_AGE_THRESHOLD:
      return &key_cache->param_age_threshold;
    }
  }
  }
  return option->value;
}

static void option_error_reporter(enum loglevel level, const char *format, ...)
{
  va_list args;
  va_start(args, format);

  /* Don't print warnings for --loose options during bootstrap */
  if (level == ERROR_LEVEL || !opt_bootstrap ||
      global_system_variables.log_warnings)
  {
    vprint_msg_to_log(level, format, args);
  }
  va_end(args);
}

C_MODE_END

/**
  Get server options from the command line,
  and perform related server initializations.
  @param [in, out] argc_ptr       command line options (count)
  @param [in, out] argv_ptr       command line options (values)
  @return 0 on success

  @todo
  - FIXME add EXIT_TOO_MANY_ARGUMENTS to "mysys_err.h" and return that code?
*/
static int get_options(int *argc_ptr, char ***argv_ptr)
{
  int ho_error;

  my_getopt_register_get_addr(mysql_getopt_value);
  my_getopt_error_reporter= option_error_reporter;

  /* prepare all_options array */
  my_init_dynamic_array(&all_options, sizeof(my_option),
                        array_elements(my_long_options),
                        array_elements(my_long_options)/4);
  for (my_option *opt= my_long_options;
       opt < my_long_options + array_elements(my_long_options) - 1;
       opt++)
    insert_dynamic(&all_options, opt);
  sys_var_add_options(&all_options, sys_var::PARSE_NORMAL);
  add_terminator(&all_options);

  /* Skip unknown options so that they may be processed later by plugins */
  my_getopt_skip_unknown= TRUE;

  if ((ho_error= handle_options(argc_ptr, argv_ptr, (my_option*)(all_options.buffer),
                                mysqld_get_one_option)))
    return ho_error;

  if (!opt_help)
    delete_dynamic(&all_options);

  /* Add back the program name handle_options removes */
  (*argc_ptr)++;
  (*argv_ptr)--;

  /*
    Options have been parsed. Now some of them need additional special
    handling, like custom value checking, checking of incompatibilites
    between options, setting of multiple variables, etc.
    Do them here.
  */

  if ((opt_log_slow_admin_statements || opt_log_queries_not_using_indexes ||
       opt_log_slow_slave_statements) &&
      !opt_slow_log)
    sql_print_warning("options --log-slow-admin-statements, --log-queries-not-using-indexes and --log-slow-slave-statements have no effect if --log_slow_queries is not set");
  if (global_system_variables.net_buffer_length >
      global_system_variables.max_allowed_packet)
  {
    sql_print_warning("net_buffer_length (%lu) is set to be larger "
                      "than max_allowed_packet (%lu). Please rectify.",
                      global_system_variables.net_buffer_length,
                      global_system_variables.max_allowed_packet);
  }

  if (log_error_file_ptr != disabled_my_option)
    opt_error_log= 1;
  else
    log_error_file_ptr= const_cast<char*>("");

  opt_init_connect.length=strlen(opt_init_connect.str);
  opt_init_slave.length=strlen(opt_init_slave.str);

  if (global_system_variables.low_priority_updates)
    thr_upgraded_concurrent_insert_lock= TL_WRITE_LOW_PRIORITY;

  if (ft_boolean_check_syntax_string((uchar*) ft_boolean_syntax))
  {
    sql_print_error("Invalid ft-boolean-syntax string: %s\n",
                    ft_boolean_syntax);
    return 1;
  }

  if (opt_disable_networking)
    mysqld_port= 0;

  if (opt_skip_show_db)
    opt_specialflag|= SPECIAL_SKIP_SHOW_DB;

  if (myisam_flush)
    flush_time= 0;

#ifdef HAVE_REPLICATION
  if (opt_slave_skip_errors)
    init_slave_skip_errors(opt_slave_skip_errors);
#endif

  if (global_system_variables.max_join_size == HA_POS_ERROR)
    global_system_variables.option_bits|= OPTION_BIG_SELECTS;
  else
    global_system_variables.option_bits&= ~OPTION_BIG_SELECTS;

  // Synchronize @@global.autocommit on --autocommit
  const ulonglong turn_bit_on= opt_autocommit ?
    OPTION_AUTOCOMMIT : OPTION_NOT_AUTOCOMMIT;
  global_system_variables.option_bits=
    (global_system_variables.option_bits &
     ~(OPTION_NOT_AUTOCOMMIT | OPTION_AUTOCOMMIT)) | turn_bit_on;

  global_system_variables.sql_mode=
    expand_sql_mode(global_system_variables.sql_mode);
#if defined(HAVE_BROKEN_REALPATH)
  my_use_symdir=0;
  my_disable_symlinks=1;
  have_symlink=SHOW_OPTION_NO;
#else
  if (!my_use_symdir)
  {
    my_disable_symlinks=1;
    have_symlink=SHOW_OPTION_DISABLED;
  }
#endif
  if (opt_debugging)
  {
    /* Allow break with SIGINT, no core or stack trace */
    test_flags|= TEST_SIGINT | TEST_NO_STACKTRACE;
    test_flags&= ~TEST_CORE_ON_SIGNAL;
  }
  /* Set global MyISAM variables from delay_key_write_options */
  fix_delay_key_write(0, 0, OPT_GLOBAL);

#ifndef EMBEDDED_LIBRARY
  if (mysqld_chroot)
    set_root(mysqld_chroot);
#else
  thread_handling = SCHEDULER_NO_THREADS;
  max_allowed_packet= global_system_variables.max_allowed_packet;
  net_buffer_length= global_system_variables.net_buffer_length;
#endif
  if (fix_paths())
    return 1;

  /*
    Set some global variables from the global_system_variables
    In most cases the global variables will not be used
  */
  my_disable_locking= myisam_single_user= test(opt_external_locking == 0);
  my_default_record_cache_size=global_system_variables.read_buff_size;

  global_system_variables.long_query_time= (ulonglong)
    (global_system_variables.long_query_time_double * 1e6);

  if (opt_short_log_format)
    opt_specialflag|= SPECIAL_SHORT_LOG_FORMAT;

  if (init_global_datetime_format(MYSQL_TIMESTAMP_DATE,
                                  &global_date_format) ||
      init_global_datetime_format(MYSQL_TIMESTAMP_TIME,
                                  &global_time_format) ||
      init_global_datetime_format(MYSQL_TIMESTAMP_DATETIME,
                                  &global_datetime_format))
    return 1;

#ifdef EMBEDDED_LIBRARY
  one_thread_scheduler();
#else
  if (thread_handling <= SCHEDULER_ONE_THREAD_PER_CONNECTION)
    one_thread_per_connection_scheduler();
  else                  /* thread_handling == SCHEDULER_NO_THREADS) */
    one_thread_scheduler();
#endif

  global_system_variables.engine_condition_pushdown=
    test(global_system_variables.optimizer_switch &
         OPTIMIZER_SWITCH_ENGINE_CONDITION_PUSHDOWN);

  opt_readonly= read_only;

  return 0;
}


/*
  Create version name for running mysqld version
  We automaticly add suffixes -debug, -embedded and -log to the version
  name to make the version more descriptive.
  (MYSQL_SERVER_SUFFIX is set by the compilation environment)
*/

static void set_server_version(void)
{
  char *end= strxmov(server_version, MYSQL_SERVER_VERSION,
                     MYSQL_SERVER_SUFFIX_STR, NullS);
#ifdef EMBEDDED_LIBRARY
  end= strmov(end, "-embedded");
#endif
#ifndef DBUG_OFF
  if (!strstr(MYSQL_SERVER_SUFFIX_STR, "-debug"))
    end= strmov(end, "-debug");
#endif
  if (opt_log || opt_slow_log || opt_bin_log)
    strmov(end, "-log");                        // This may slow down system
}


static char *get_relative_path(const char *path)
{
  if (test_if_hard_path(path) &&
      is_prefix(path,DEFAULT_MYSQL_HOME) &&
      strcmp(DEFAULT_MYSQL_HOME,FN_ROOTDIR))
  {
    path+=(uint) strlen(DEFAULT_MYSQL_HOME);
    while (*path == FN_LIBCHAR || *path == FN_LIBCHAR2)
      path++;
  }
  return (char*) path;
}


/**
  Fix filename and replace extension where 'dir' is relative to
  mysql_real_data_home.
  @return
    1 if len(path) > FN_REFLEN
*/

bool
fn_format_relative_to_data_home(char * to, const char *name,
        const char *dir, const char *extension)
{
  char tmp_path[FN_REFLEN];
  if (!test_if_hard_path(dir))
  {
    strxnmov(tmp_path,sizeof(tmp_path)-1, mysql_real_data_home,
       dir, NullS);
    dir=tmp_path;
  }
  return !fn_format(to, name, dir, extension,
        MY_APPEND_EXT | MY_UNPACK_FILENAME | MY_SAFE_PATH);
}


/**
  Test a file path to determine if the path is compatible with the secure file
  path restriction.

  @param path null terminated character string

  @return
    @retval TRUE The path is secure
    @retval FALSE The path isn't secure
*/

bool is_secure_file_path(char *path)
{
  char buff1[FN_REFLEN], buff2[FN_REFLEN];
  size_t opt_secure_file_priv_len;
  /*
    All paths are secure if opt_secure_file_path is 0
  */
  if (!opt_secure_file_priv)
    return TRUE;

  opt_secure_file_priv_len= strlen(opt_secure_file_priv);

  if (strlen(path) >= FN_REFLEN)
    return FALSE;

  if (my_realpath(buff1, path, 0))
  {
    /*
      The supplied file path might have been a file and not a directory.
    */
    int length= (int)dirname_length(path);
    if (length >= FN_REFLEN)
      return FALSE;
    memcpy(buff2, path, length);
    buff2[length]= '\0';
    if (length == 0 || my_realpath(buff1, buff2, 0))
      return FALSE;
  }
  convert_dirname(buff2, buff1, NullS);
  if (!lower_case_file_system)
  {
    if (strncmp(opt_secure_file_priv, buff2, opt_secure_file_priv_len))
      return FALSE;
  }
  else
  {
    if (files_charset_info->coll->strnncoll(files_charset_info,
                                            (uchar *) buff2, strlen(buff2),
                                            (uchar *) opt_secure_file_priv,
                                            opt_secure_file_priv_len,
                                            TRUE))
      return FALSE;
  }
  return TRUE;
}


static int fix_paths(void)
{
  char buff[FN_REFLEN],*pos;
  convert_dirname(mysql_home,mysql_home,NullS);
  /* Resolve symlinks to allow 'mysql_home' to be a relative symlink */
  my_realpath(mysql_home,mysql_home,MYF(0));
  /* Ensure that mysql_home ends in FN_LIBCHAR */
  pos=strend(mysql_home);
  if (pos[-1] != FN_LIBCHAR)
  {
    pos[0]= FN_LIBCHAR;
    pos[1]= 0;
  }
  convert_dirname(lc_messages_dir, lc_messages_dir, NullS);
  convert_dirname(mysql_real_data_home,mysql_real_data_home,NullS);
  (void) my_load_path(mysql_home,mysql_home,""); // Resolve current dir
  (void) my_load_path(mysql_real_data_home,mysql_real_data_home,mysql_home);
  (void) my_load_path(pidfile_name, pidfile_name_ptr, mysql_real_data_home);
  (void) my_load_path(opt_plugin_dir, opt_plugin_dir_ptr ? opt_plugin_dir_ptr :
                                      get_relative_path(PLUGINDIR), mysql_home);
  opt_plugin_dir_ptr= opt_plugin_dir;

  my_realpath(mysql_unpacked_real_data_home, mysql_real_data_home, MYF(0));
  mysql_unpacked_real_data_home_len=
    (int) strlen(mysql_unpacked_real_data_home);
  if (mysql_unpacked_real_data_home[mysql_unpacked_real_data_home_len-1] == FN_LIBCHAR)
    --mysql_unpacked_real_data_home_len;

  char *sharedir=get_relative_path(SHAREDIR);
  if (test_if_hard_path(sharedir))
    strmake(buff,sharedir,sizeof(buff)-1);    /* purecov: tested */
  else
    strxnmov(buff,sizeof(buff)-1,mysql_home,sharedir,NullS);
  convert_dirname(buff,buff,NullS);
  (void) my_load_path(lc_messages_dir, lc_messages_dir, buff);

  /* If --character-sets-dir isn't given, use shared library dir */
  if (charsets_dir)
    strmake(mysql_charsets_dir, charsets_dir, sizeof(mysql_charsets_dir)-1);
  else
    strxnmov(mysql_charsets_dir, sizeof(mysql_charsets_dir)-1, buff,
       CHARSET_DIR, NullS);
  (void) my_load_path(mysql_charsets_dir, mysql_charsets_dir, buff);
  convert_dirname(mysql_charsets_dir, mysql_charsets_dir, NullS);
  charsets_dir=mysql_charsets_dir;

  if (init_tmpdir(&mysql_tmpdir_list, opt_mysql_tmpdir))
    return 1;
  if (!opt_mysql_tmpdir)
    opt_mysql_tmpdir= mysql_tmpdir;
#ifdef HAVE_REPLICATION
  if (!slave_load_tmpdir)
    slave_load_tmpdir= mysql_tmpdir;
#endif /* HAVE_REPLICATION */
  /*
    Convert the secure-file-priv option to system format, allowing
    a quick strcmp to check if read or write is in an allowed dir
   */
  if (opt_secure_file_priv)
  {
    if (*opt_secure_file_priv == 0)
    {
      my_free(opt_secure_file_priv);
      opt_secure_file_priv= 0;
    }
    else
    {
      if (strlen(opt_secure_file_priv) >= FN_REFLEN)
        opt_secure_file_priv[FN_REFLEN-1]= '\0';
      if (my_realpath(buff, opt_secure_file_priv, 0))
      {
        sql_print_warning("Failed to normalize the argument for --secure-file-priv.");
        return 1;
      }
      char *secure_file_real_path= (char *)my_malloc(FN_REFLEN, MYF(MY_FAE));
      convert_dirname(secure_file_real_path, buff, NullS);
      my_free(opt_secure_file_priv);
      opt_secure_file_priv= secure_file_real_path;
    }
  }

  return 0;
}

/**
  Check if file system used for databases is case insensitive.

  @param dir_name     Directory to test

  @retval
    -1  Don't know (Test failed)
  @retval
    0   File system is case sensitive
  @retval
    1   File system is case insensitive
*/

static int test_if_case_insensitive(const char *dir_name)
{
  int result= 0;
  File file;
  char buff[FN_REFLEN], buff2[FN_REFLEN];
  MY_STAT stat_info;
  DBUG_ENTER("test_if_case_insensitive");

  fn_format(buff, glob_hostname, dir_name, ".lower-test",
      MY_UNPACK_FILENAME | MY_REPLACE_EXT | MY_REPLACE_DIR);
  fn_format(buff2, glob_hostname, dir_name, ".LOWER-TEST",
      MY_UNPACK_FILENAME | MY_REPLACE_EXT | MY_REPLACE_DIR);
  mysql_file_delete(key_file_casetest, buff2, MYF(0));
  if ((file= mysql_file_create(key_file_casetest,
                               buff, 0666, O_RDWR, MYF(0))) < 0)
  {
    sql_print_warning("Can't create test file %s", buff);
    DBUG_RETURN(-1);
  }
  mysql_file_close(file, MYF(0));
  if (mysql_file_stat(key_file_casetest, buff2, &stat_info, MYF(0)))
    result= 1;          // Can access file
  mysql_file_delete(key_file_casetest, buff, MYF(MY_WME));
  DBUG_PRINT("exit", ("result: %d", result));
  DBUG_RETURN(result);
}


#ifndef EMBEDDED_LIBRARY

/**
  Create file to store pid number.
*/
static void create_pid_file()
{
  File file;
  if ((file= mysql_file_create(key_file_pid, pidfile_name, 0664,
                               O_WRONLY | O_TRUNC, MYF(MY_WME))) >= 0)
  {
    char buff[21], *end;
    end= int10_to_str((long) getpid(), buff, 10);
    *end++= '\n';
    if (!mysql_file_write(file, (uchar*) buff, (uint) (end-buff),
                          MYF(MY_WME | MY_NABP)))
    {
      mysql_file_close(file, MYF(0));
      return;
    }
    mysql_file_close(file, MYF(0));
  }
  sql_perror("Can't start server: can't create PID file");
  exit(1);
}
#endif /* EMBEDDED_LIBRARY */

/** Clear most status variables. */
void refresh_status(THD *thd)
{
  mysql_mutex_lock(&LOCK_status);

  /* Add thread's status variabes to global status */
  add_to_status(&global_status_var, &thd->status_var);

  /* Reset thread's status variables */
  memset(&thd->status_var, 0, sizeof(thd->status_var));

  /* Reset some global variables */
  reset_status_vars();

  /* Reset the counters of all key caches (default and named). */
  process_key_caches(reset_key_cache_counters);
  flush_status_time= time((time_t*) 0);
  mysql_mutex_unlock(&LOCK_status);

  /*
    Set max_used_connections to the number of currently open
    connections.  Lock LOCK_thread_count out of LOCK_status to avoid
    deadlocks.  Status reset becomes not atomic, but status data is
    not exact anyway.
  */
  mysql_mutex_lock(&LOCK_thread_count);
  max_used_connections= thread_count-delayed_insert_threads;
  mysql_mutex_unlock(&LOCK_thread_count);
}


/*****************************************************************************
  Instantiate variables for missing storage engines
  This section should go away soon
*****************************************************************************/

#ifdef HAVE_PSI_INTERFACE
#ifdef HAVE_MMAP
PSI_mutex_key key_PAGE_lock, key_LOCK_sync, key_LOCK_active, key_LOCK_pool;
#endif /* HAVE_MMAP */

#ifdef HAVE_OPENSSL
PSI_mutex_key key_LOCK_des_key_file;
#endif /* HAVE_OPENSSL */

PSI_mutex_key key_BINLOG_LOCK_index, key_BINLOG_LOCK_prep_xids,
  key_delayed_insert_mutex, key_hash_filo_lock, key_LOCK_active_mi,
  key_LOCK_connection_count, key_LOCK_crypt, key_LOCK_delayed_create,
  key_LOCK_delayed_insert, key_LOCK_delayed_status, key_LOCK_error_log,
  key_LOCK_gdl, key_LOCK_global_system_variables,
  key_LOCK_manager,
  key_LOCK_prepared_stmt_count,
  key_LOCK_server_started, key_LOCK_status,
  key_LOCK_system_variables_hash, key_LOCK_table_share, key_LOCK_thd_data,
  key_LOCK_user_conn, key_LOCK_uuid_generator, key_LOG_LOCK_log,
  key_master_info_data_lock, key_master_info_run_lock,
  key_master_info_sleep_lock,
  key_mutex_slave_reporting_capability_err_lock, key_relay_log_info_data_lock,
  key_relay_log_info_sleep_lock,
  key_relay_log_info_log_space_lock, key_relay_log_info_run_lock,
  key_mutex_slave_parallel_pend_jobs, key_mutex_mts_temp_tables_lock,
  key_mutex_slave_parallel_worker,
  key_structure_guard_mutex, key_TABLE_SHARE_LOCK_ha_data,
  key_LOCK_error_messages, key_LOG_INFO_lock, key_LOCK_thread_count,
  key_PARTITION_LOCK_auto_inc;
PSI_mutex_key key_RELAYLOG_LOCK_index;

static PSI_mutex_info all_server_mutexes[]=
{
#ifdef HAVE_MMAP
  { &key_PAGE_lock, "PAGE::lock", 0},
  { &key_LOCK_sync, "TC_LOG_MMAP::LOCK_sync", 0},
  { &key_LOCK_active, "TC_LOG_MMAP::LOCK_active", 0},
  { &key_LOCK_pool, "TC_LOG_MMAP::LOCK_pool", 0},
#endif /* HAVE_MMAP */

#ifdef HAVE_OPENSSL
  { &key_LOCK_des_key_file, "LOCK_des_key_file", PSI_FLAG_GLOBAL},
#endif /* HAVE_OPENSSL */

  { &key_BINLOG_LOCK_index, "MYSQL_BIN_LOG::LOCK_index", 0},
  { &key_BINLOG_LOCK_prep_xids, "MYSQL_BIN_LOG::LOCK_prep_xids", 0},
  { &key_RELAYLOG_LOCK_index, "MYSQL_RELAY_LOG::LOCK_index", 0},
  { &key_delayed_insert_mutex, "Delayed_insert::mutex", 0},
  { &key_hash_filo_lock, "hash_filo::lock", 0},
  { &key_LOCK_active_mi, "LOCK_active_mi", PSI_FLAG_GLOBAL},
  { &key_LOCK_connection_count, "LOCK_connection_count", PSI_FLAG_GLOBAL},
  { &key_LOCK_crypt, "LOCK_crypt", PSI_FLAG_GLOBAL},
  { &key_LOCK_delayed_create, "LOCK_delayed_create", PSI_FLAG_GLOBAL},
  { &key_LOCK_delayed_insert, "LOCK_delayed_insert", PSI_FLAG_GLOBAL},
  { &key_LOCK_delayed_status, "LOCK_delayed_status", PSI_FLAG_GLOBAL},
  { &key_LOCK_error_log, "LOCK_error_log", PSI_FLAG_GLOBAL},
  { &key_LOCK_gdl, "LOCK_gdl", PSI_FLAG_GLOBAL},
  { &key_LOCK_global_system_variables, "LOCK_global_system_variables", PSI_FLAG_GLOBAL},
  { &key_LOCK_manager, "LOCK_manager", PSI_FLAG_GLOBAL},
  { &key_LOCK_prepared_stmt_count, "LOCK_prepared_stmt_count", PSI_FLAG_GLOBAL},
  { &key_LOCK_server_started, "LOCK_server_started", PSI_FLAG_GLOBAL},
  { &key_LOCK_status, "LOCK_status", PSI_FLAG_GLOBAL},
  { &key_LOCK_system_variables_hash, "LOCK_system_variables_hash", PSI_FLAG_GLOBAL},
  { &key_LOCK_table_share, "LOCK_table_share", PSI_FLAG_GLOBAL},
  { &key_LOCK_thd_data, "THD::LOCK_thd_data", 0},
  { &key_LOCK_user_conn, "LOCK_user_conn", PSI_FLAG_GLOBAL},
  { &key_LOCK_uuid_generator, "LOCK_uuid_generator", PSI_FLAG_GLOBAL},
  { &key_LOG_LOCK_log, "LOG::LOCK_log", 0},
  { &key_master_info_data_lock, "Master_info::data_lock", 0},
  { &key_master_info_run_lock, "Master_info::run_lock", 0},
  { &key_master_info_sleep_lock, "Master_info::sleep_lock", 0},
  { &key_mutex_slave_reporting_capability_err_lock, "Slave_reporting_capability::err_lock", 0},
  { &key_relay_log_info_data_lock, "Relay_log_info::data_lock", 0},
  { &key_relay_log_info_sleep_lock, "Relay_log_info::sleep_lock", 0},
  { &key_relay_log_info_log_space_lock, "Relay_log_info::log_space_lock", 0},
  { &key_relay_log_info_run_lock, "Relay_log_info::run_lock", 0},
  { &key_mutex_slave_parallel_pend_jobs, "Relay_log_info::pending_jobs_lock", 0},
  { &key_mutex_mts_temp_tables_lock, "Relay_log_info::temp_tables_lock", 0},
  { &key_mutex_slave_parallel_worker, "Worker_info::jobs_lock", 0},
  { &key_structure_guard_mutex, "Query_cache::structure_guard_mutex", 0},
  { &key_TABLE_SHARE_LOCK_ha_data, "TABLE_SHARE::LOCK_ha_data", 0},
  { &key_LOCK_error_messages, "LOCK_error_messages", PSI_FLAG_GLOBAL},
  { &key_LOG_INFO_lock, "LOG_INFO::lock", 0},
  { &key_LOCK_thread_count, "LOCK_thread_count", PSI_FLAG_GLOBAL},
  { &key_PARTITION_LOCK_auto_inc, "HA_DATA_PARTITION::LOCK_auto_inc", 0}
};

PSI_rwlock_key key_rwlock_LOCK_grant, key_rwlock_LOCK_logger,
  key_rwlock_LOCK_sys_init_connect, key_rwlock_LOCK_sys_init_slave,
  key_rwlock_LOCK_system_variables_hash, key_rwlock_query_cache_query_lock;

static PSI_rwlock_info all_server_rwlocks[]=
{
#if defined (HAVE_OPENSSL) && !defined(HAVE_YASSL)
  { &key_rwlock_openssl, "CRYPTO_dynlock_value::lock", 0},
#endif
  { &key_rwlock_LOCK_grant, "LOCK_grant", PSI_FLAG_GLOBAL},
  { &key_rwlock_LOCK_logger, "LOGGER::LOCK_logger", 0},
  { &key_rwlock_LOCK_sys_init_connect, "LOCK_sys_init_connect", PSI_FLAG_GLOBAL},
  { &key_rwlock_LOCK_sys_init_slave, "LOCK_sys_init_slave", PSI_FLAG_GLOBAL},
  { &key_rwlock_LOCK_system_variables_hash, "LOCK_system_variables_hash", PSI_FLAG_GLOBAL},
  { &key_rwlock_query_cache_query_lock, "Query_cache_query::lock", 0}
};

#ifdef HAVE_MMAP
PSI_cond_key key_PAGE_cond, key_COND_active, key_COND_pool;
#endif /* HAVE_MMAP */

PSI_cond_key key_BINLOG_COND_prep_xids, key_BINLOG_update_cond,
  key_COND_cache_status_changed, key_COND_manager,
  key_COND_server_started,
  key_delayed_insert_cond, key_delayed_insert_cond_client,
  key_item_func_sleep_cond, key_master_info_data_cond,
  key_master_info_start_cond, key_master_info_stop_cond,
  key_master_info_sleep_cond,
  key_relay_log_info_data_cond, key_relay_log_info_log_space_cond,
  key_relay_log_info_start_cond, key_relay_log_info_stop_cond,
  key_relay_log_info_sleep_cond, key_cond_slave_parallel_pend_jobs,
  key_cond_slave_parallel_worker,
  key_TABLE_SHARE_cond, key_user_level_lock_cond,
  key_COND_thread_count, key_COND_thread_cache, key_COND_flush_thread_cache;
PSI_cond_key key_RELAYLOG_update_cond;

static PSI_cond_info all_server_conds[]=
{
#if (defined(_WIN32) || defined(HAVE_SMEM)) && !defined(EMBEDDED_LIBRARY)
  { &key_COND_handler_count, "COND_handler_count", PSI_FLAG_GLOBAL},
#endif /* _WIN32 || HAVE_SMEM && !EMBEDDED_LIBRARY */
#ifdef HAVE_MMAP
  { &key_PAGE_cond, "PAGE::cond", 0},
  { &key_COND_active, "TC_LOG_MMAP::COND_active", 0},
  { &key_COND_pool, "TC_LOG_MMAP::COND_pool", 0},
#endif /* HAVE_MMAP */
  { &key_BINLOG_COND_prep_xids, "MYSQL_BIN_LOG::COND_prep_xids", 0},
  { &key_BINLOG_update_cond, "MYSQL_BIN_LOG::update_cond", 0},
  { &key_RELAYLOG_update_cond, "MYSQL_RELAY_LOG::update_cond", 0},
  { &key_COND_cache_status_changed, "Query_cache::COND_cache_status_changed", 0},
  { &key_COND_manager, "COND_manager", PSI_FLAG_GLOBAL},
  { &key_COND_server_started, "COND_server_started", PSI_FLAG_GLOBAL},
  { &key_delayed_insert_cond, "Delayed_insert::cond", 0},
  { &key_delayed_insert_cond_client, "Delayed_insert::cond_client", 0},
  { &key_item_func_sleep_cond, "Item_func_sleep::cond", 0},
  { &key_master_info_data_cond, "Master_info::data_cond", 0},
  { &key_master_info_start_cond, "Master_info::start_cond", 0},
  { &key_master_info_stop_cond, "Master_info::stop_cond", 0},
  { &key_master_info_sleep_cond, "Master_info::sleep_cond", 0},
  { &key_relay_log_info_data_cond, "Relay_log_info::data_cond", 0},
  { &key_relay_log_info_log_space_cond, "Relay_log_info::log_space_cond", 0},
  { &key_relay_log_info_start_cond, "Relay_log_info::start_cond", 0},
  { &key_relay_log_info_stop_cond, "Relay_log_info::stop_cond", 0},
  { &key_relay_log_info_sleep_cond, "Relay_log_info::sleep_cond", 0},
  { &key_cond_slave_parallel_pend_jobs, "Relay_log_info::pending_jobs_cond", 0},
  { &key_cond_slave_parallel_worker, "Worker_info::jobs_cond", 0},
  { &key_TABLE_SHARE_cond, "TABLE_SHARE::cond", 0},
  { &key_user_level_lock_cond, "User_level_lock::cond", 0},
  { &key_COND_thread_count, "COND_thread_count", PSI_FLAG_GLOBAL},
  { &key_COND_thread_cache, "COND_thread_cache", PSI_FLAG_GLOBAL},
  { &key_COND_flush_thread_cache, "COND_flush_thread_cache", PSI_FLAG_GLOBAL}
};

PSI_thread_key key_thread_bootstrap, key_thread_delayed_insert,
  key_thread_handle_manager, key_thread_main,
  key_thread_one_connection, key_thread_signal_hand;

static PSI_thread_info all_server_threads[]=
{
#if (defined(_WIN32) || defined(HAVE_SMEM)) && !defined(EMBEDDED_LIBRARY)
  { &key_thread_handle_con_namedpipes, "con_named_pipes", PSI_FLAG_GLOBAL},
#endif /* _WIN32 || HAVE_SMEM && !EMBEDDED_LIBRARY */

#if defined(HAVE_SMEM) && !defined(EMBEDDED_LIBRARY)
  { &key_thread_handle_con_sharedmem, "con_shared_mem", PSI_FLAG_GLOBAL},
#endif /* HAVE_SMEM && !EMBEDDED_LIBRARY */

#if (defined(_WIN32) || defined(HAVE_SMEM)) && !defined(EMBEDDED_LIBRARY)
  { &key_thread_handle_con_sockets, "con_sockets", PSI_FLAG_GLOBAL},
#endif /* _WIN32 || HAVE_SMEM && !EMBEDDED_LIBRARY */

#ifdef __WIN__
  { &key_thread_handle_shutdown, "shutdown", PSI_FLAG_GLOBAL},
#endif /* __WIN__ */

  { &key_thread_bootstrap, "bootstrap", PSI_FLAG_GLOBAL},
  { &key_thread_delayed_insert, "delayed_insert", 0},
  { &key_thread_handle_manager, "manager", PSI_FLAG_GLOBAL},
  { &key_thread_main, "main", PSI_FLAG_GLOBAL},
  { &key_thread_one_connection, "one_connection", 0},
  { &key_thread_signal_hand, "signal_handler", PSI_FLAG_GLOBAL}
};

#ifdef HAVE_MMAP
PSI_file_key key_file_map;
#endif /* HAVE_MMAP */

PSI_file_key key_file_binlog, key_file_binlog_index, key_file_casetest,
  key_file_dbopt, key_file_des_key_file, key_file_ERRMSG, key_select_to_file,
  key_file_fileparser, key_file_frm, key_file_global_ddl_log, key_file_load,
  key_file_loadfile, key_file_log_event_data, key_file_log_event_info,
  key_file_master_info, key_file_misc, key_file_partition,
  key_file_pid, key_file_relay_log_info, key_file_send_file, key_file_tclog,
  key_file_trg, key_file_trn, key_file_init;
PSI_file_key key_file_query_log, key_file_slow_log;
PSI_file_key key_file_relaylog, key_file_relaylog_index;

static PSI_file_info all_server_files[]=
{
#ifdef HAVE_MMAP
  { &key_file_map, "map", 0},
#endif /* HAVE_MMAP */
  { &key_file_binlog, "binlog", 0},
  { &key_file_binlog_index, "binlog_index", 0},
  { &key_file_relaylog, "relaylog", 0},
  { &key_file_relaylog_index, "relaylog_index", 0},
  { &key_file_casetest, "casetest", 0},
  { &key_file_dbopt, "dbopt", 0},
  { &key_file_des_key_file, "des_key_file", 0},
  { &key_file_ERRMSG, "ERRMSG", 0},
  { &key_select_to_file, "select_to_file", 0},
  { &key_file_fileparser, "file_parser", 0},
  { &key_file_frm, "FRM", 0},
  { &key_file_global_ddl_log, "global_ddl_log", 0},
  { &key_file_load, "load", 0},
  { &key_file_loadfile, "LOAD_FILE", 0},
  { &key_file_log_event_data, "log_event_data", 0},
  { &key_file_log_event_info, "log_event_info", 0},
  { &key_file_master_info, "master_info", 0},
  { &key_file_misc, "misc", 0},
  { &key_file_partition, "partition", 0},
  { &key_file_pid, "pid", 0},
  { &key_file_query_log, "query_log", 0},
  { &key_file_relay_log_info, "relay_log_info", 0},
  { &key_file_send_file, "send_file", 0},
  { &key_file_slow_log, "slow_log", 0},
  { &key_file_tclog, "tclog", 0},
  { &key_file_trg, "trigger_name", 0},
  { &key_file_trn, "trigger", 0},
  { &key_file_init, "init", 0}
};
#endif /* HAVE_PSI_INTERFACE */

PSI_stage_info stage_after_create= { 0, "After create", 0};
PSI_stage_info stage_allocating_local_table= { 0, "allocating local table", 0};
PSI_stage_info stage_changing_master= { 0, "Changing master", 0};
PSI_stage_info stage_checking_master_version= { 0, "Checking master version", 0};
PSI_stage_info stage_checking_permissions= { 0, "checking permissions", 0};
PSI_stage_info stage_checking_privileges_on_cached_query= { 0, "checking privileges on cached query", 0};
PSI_stage_info stage_checking_query_cache_for_query= { 0, "checking query cache for query", 0};
PSI_stage_info stage_cleaning_up= { 0, "cleaning up", 0};
PSI_stage_info stage_closing_tables= { 0, "closing tables", 0};
PSI_stage_info stage_connecting_to_master= { 0, "Connecting to master", 0};
PSI_stage_info stage_converting_heap_to_myisam= { 0, "converting HEAP to MyISAM", 0};
PSI_stage_info stage_copying_to_group_table= { 0, "Copying to group table", 0};
PSI_stage_info stage_copying_to_tmp_table= { 0, "Copying to tmp table", 0};
PSI_stage_info stage_copy_to_tmp_table= { 0, "copy to tmp table", 0};
PSI_stage_info stage_creating_delayed_handler= { 0, "Creating delayed handler", 0};
PSI_stage_info stage_creating_sort_index= { 0, "Creating sort index", 0};
PSI_stage_info stage_creating_table= { 0, "creating table", 0};
PSI_stage_info stage_creating_tmp_table= { 0, "Creating tmp table", 0};
PSI_stage_info stage_deleting_from_main_table= { 0, "deleting from main table", 0};
PSI_stage_info stage_deleting_from_reference_tables= { 0, "deleting from reference tables", 0};
PSI_stage_info stage_discard_or_import_tablespace= { 0, "discard_or_import_tablespace", 0};
PSI_stage_info stage_end= { 0, "end", 0};
PSI_stage_info stage_executing= { 0, "executing", 0};
PSI_stage_info stage_execution_of_init_command= { 0, "Execution of init_command", 0};
PSI_stage_info stage_finished_reading_one_binlog_switching_to_next_binlog= { 0, "Finished reading one binlog; switching to next binlog", 0};
PSI_stage_info stage_flushing_relay_log_and_master_info_repository= { 0, "Flushing relay log and master info repository.", 0};
PSI_stage_info stage_flushing_relay_log_info_file= { 0, "Flushing relay-log info file.", 0};
PSI_stage_info stage_freeing_items= { 0, "freeing items", 0};
PSI_stage_info stage_fulltext_initialization= { 0, "FULLTEXT initialization", 0};
PSI_stage_info stage_got_handler_lock= { 0, "got handler lock", 0};
PSI_stage_info stage_got_old_table= { 0, "got old table", 0};
PSI_stage_info stage_init= { 0, "init", 0};
PSI_stage_info stage_insert= { 0, "insert", 0};
PSI_stage_info stage_invalidating_query_cache_entries_table= { 0, "invalidating query cache entries (table)", 0};
PSI_stage_info stage_invalidating_query_cache_entries_table_list= { 0, "invalidating query cache entries (table list)", 0};
PSI_stage_info stage_killing_slave= { 0, "Killing slave", 0};
PSI_stage_info stage_logging_slow_query= { 0, "logging slow query", 0};
PSI_stage_info stage_making_temp_file_append_before_load_data= { 0, "Making temporary file (append) before replaying LOAD DATA INFILE.", 0};
PSI_stage_info stage_making_temp_file_create_before_load_data= { 0, "Making temporary file (create) before replaying LOAD DATA INFILE.", 0};
PSI_stage_info stage_manage_keys= { 0, "manage keys", 0};
PSI_stage_info stage_master_has_sent_all_binlog_to_slave= { 0, "Master has sent all binlog to slave; waiting for binlog to be updated", 0};
PSI_stage_info stage_opening_tables= { 0, "Opening tables", 0};
PSI_stage_info stage_optimizing= { 0, "optimizing", 0};
PSI_stage_info stage_preparing= { 0, "preparing", 0};
PSI_stage_info stage_purging_old_relay_logs= { 0, "Purging old relay logs", 0};
PSI_stage_info stage_query_end= { 0, "query end", 0};
PSI_stage_info stage_queueing_master_event_to_the_relay_log= { 0, "Queueing master event to the relay log", 0};
PSI_stage_info stage_reading_event_from_the_relay_log= { 0, "Reading event from the relay log", 0};
PSI_stage_info stage_registering_slave_on_master= { 0, "Registering slave on master", 0};
PSI_stage_info stage_removing_duplicates= { 0, "Removing duplicates", 0};
PSI_stage_info stage_removing_tmp_table= { 0, "removing tmp table", 0};
PSI_stage_info stage_rename= { 0, "rename", 0};
PSI_stage_info stage_rename_result_table= { 0, "rename result table", 0};
PSI_stage_info stage_requesting_binlog_dump= { 0, "Requesting binlog dump", 0};
PSI_stage_info stage_reschedule= { 0, "reschedule", 0};
PSI_stage_info stage_searching_rows_for_update= { 0, "Searching rows for update", 0};
PSI_stage_info stage_sending_binlog_event_to_slave= { 0, "Sending binlog event to slave", 0};
PSI_stage_info stage_sending_cached_result_to_client= { 0, "sending cached result to client", 0};
PSI_stage_info stage_sending_data= { 0, "Sending data", 0};
PSI_stage_info stage_setup= { 0, "setup", 0};
PSI_stage_info stage_slave_has_read_all_relay_log= { 0, "Slave has read all relay log; waiting for the slave I/O thread to update it", 0};
PSI_stage_info stage_sorting_for_group= { 0, "Sorting for group", 0};
PSI_stage_info stage_sorting_for_order= { 0, "Sorting for order", 0};
PSI_stage_info stage_sorting_result= { 0, "Sorting result", 0};
PSI_stage_info stage_statistics= { 0, "statistics", 0};
PSI_stage_info stage_sql_thd_waiting_until_delay= { 0, "Waiting until MASTER_DELAY seconds after master executed event", 0 };
PSI_stage_info stage_storing_result_in_query_cache= { 0, "storing result in query cache", 0};
PSI_stage_info stage_storing_row_into_queue= { 0, "storing row into queue", 0};
PSI_stage_info stage_system_lock= { 0, "System lock", 0};
PSI_stage_info stage_update= { 0, "update", 0};
PSI_stage_info stage_updating= { 0, "updating", 0};
PSI_stage_info stage_updating_main_table= { 0, "updating main table", 0};
PSI_stage_info stage_updating_reference_tables= { 0, "updating reference tables", 0};
PSI_stage_info stage_upgrading_lock= { 0, "upgrading lock", 0};
PSI_stage_info stage_user_lock= { 0, "User lock", 0};
PSI_stage_info stage_user_sleep= { 0, "User sleep", 0};
PSI_stage_info stage_verifying_table= { 0, "verifying table", 0};
PSI_stage_info stage_waiting_for_delay_list= { 0, "waiting for delay_list", 0};
PSI_stage_info stage_waiting_for_handler_insert= { 0, "waiting for handler insert", 0};
PSI_stage_info stage_waiting_for_handler_lock= { 0, "waiting for handler lock", 0};
PSI_stage_info stage_waiting_for_handler_open= { 0, "waiting for handler open", 0};
PSI_stage_info stage_waiting_for_insert= { 0, "Waiting for INSERT", 0};
PSI_stage_info stage_waiting_for_master_to_send_event= { 0, "Waiting for master to send event", 0};
PSI_stage_info stage_waiting_for_master_update= { 0, "Waiting for master update", 0};
PSI_stage_info stage_waiting_for_relay_log_space= { 0, "Waiting for the slave SQL thread to free enough relay log space", 0};
PSI_stage_info stage_waiting_for_slave_mutex_on_exit= { 0, "Waiting for slave mutex on exit", 0};
PSI_stage_info stage_waiting_for_slave_thread_to_start= { 0, "Waiting for slave thread to start", 0};
PSI_stage_info stage_waiting_for_table_flush= { 0, "Waiting for table flush", 0};
PSI_stage_info stage_waiting_for_query_cache_lock= { 0, "Waiting for query cache lock", 0};
PSI_stage_info stage_waiting_for_the_next_event_in_relay_log= { 0, "Waiting for the next event in relay log", 0};
PSI_stage_info stage_waiting_for_the_slave_thread_to_advance_position= { 0, "Waiting for the slave SQL thread to advance position", 0};
PSI_stage_info stage_waiting_to_finalize_termination= { 0, "Waiting to finalize termination", 0};
PSI_stage_info stage_waiting_to_get_readlock= { 0, "Waiting to get readlock", 0};
PSI_stage_info stage_slave_waiting_workers_to_exit= { 0, "Waiting for workers to exit", 0};
PSI_stage_info stage_slave_waiting_worker_to_release_partition= { 0, "Waiting for Slave Worker to release partition", 0};
PSI_stage_info stage_slave_waiting_worker_to_free_events= { 0, "Waiting for Slave Workers to free pending events", 0};
PSI_stage_info stage_slave_waiting_worker_queue= { 0, "Waiting for Slave Worker queue", 0};
PSI_stage_info stage_slave_waiting_event_from_coordinator= { 0, "Waiting for an event from Coordinator", 0};

#ifdef HAVE_PSI_INTERFACE

PSI_stage_info *all_server_stages[]=
{
  & stage_after_create,
  & stage_allocating_local_table,
  & stage_changing_master,
  & stage_checking_master_version,
  & stage_checking_permissions,
  & stage_checking_privileges_on_cached_query,
  & stage_checking_query_cache_for_query,
  & stage_cleaning_up,
  & stage_closing_tables,
  & stage_connecting_to_master,
  & stage_converting_heap_to_myisam,
  & stage_copying_to_group_table,
  & stage_copying_to_tmp_table,
  & stage_copy_to_tmp_table,
  & stage_creating_delayed_handler,
  & stage_creating_sort_index,
  & stage_creating_table,
  & stage_creating_tmp_table,
  & stage_deleting_from_main_table,
  & stage_deleting_from_reference_tables,
  & stage_discard_or_import_tablespace,
  & stage_end,
  & stage_executing,
  & stage_execution_of_init_command,
  & stage_finished_reading_one_binlog_switching_to_next_binlog,
  & stage_flushing_relay_log_and_master_info_repository,
  & stage_flushing_relay_log_info_file,
  & stage_freeing_items,
  & stage_fulltext_initialization,
  & stage_got_handler_lock,
  & stage_got_old_table,
  & stage_init,
  & stage_insert,
  & stage_invalidating_query_cache_entries_table,
  & stage_invalidating_query_cache_entries_table_list,
  & stage_killing_slave,
  & stage_logging_slow_query,
  & stage_making_temp_file_append_before_load_data,
  & stage_making_temp_file_create_before_load_data,
  & stage_manage_keys,
  & stage_master_has_sent_all_binlog_to_slave,
  & stage_opening_tables,
  & stage_optimizing,
  & stage_preparing,
  & stage_purging_old_relay_logs,
  & stage_query_end,
  & stage_queueing_master_event_to_the_relay_log,
  & stage_reading_event_from_the_relay_log,
  & stage_registering_slave_on_master,
  & stage_removing_duplicates,
  & stage_removing_tmp_table,
  & stage_rename,
  & stage_rename_result_table,
  & stage_requesting_binlog_dump,
  & stage_reschedule,
  & stage_searching_rows_for_update,
  & stage_sending_binlog_event_to_slave,
  & stage_sending_cached_result_to_client,
  & stage_sending_data,
  & stage_setup,
  & stage_slave_has_read_all_relay_log,
  & stage_sorting_for_group,
  & stage_sorting_for_order,
  & stage_sorting_result,
  & stage_sql_thd_waiting_until_delay,
  & stage_statistics,
  & stage_storing_result_in_query_cache,
  & stage_storing_row_into_queue,
  & stage_system_lock,
  & stage_update,
  & stage_updating,
  & stage_updating_main_table,
  & stage_updating_reference_tables,
  & stage_upgrading_lock,
  & stage_user_lock,
  & stage_user_sleep,
  & stage_verifying_table,
  & stage_waiting_for_delay_list,
  & stage_waiting_for_handler_insert,
  & stage_waiting_for_handler_lock,
  & stage_waiting_for_handler_open,
  & stage_waiting_for_insert,
  & stage_waiting_for_master_to_send_event,
  & stage_waiting_for_master_update,
  & stage_waiting_for_slave_mutex_on_exit,
  & stage_waiting_for_slave_thread_to_start,
  & stage_waiting_for_table_flush,
  & stage_waiting_for_query_cache_lock,
  & stage_waiting_for_the_next_event_in_relay_log,
  & stage_waiting_for_the_slave_thread_to_advance_position,
  & stage_waiting_to_finalize_termination,
  & stage_waiting_to_get_readlock
};

PSI_socket_key key_socket_tcpip, key_socket_unix, key_socket_client_connection;

static PSI_socket_info all_server_sockets[]=
{
  { &key_socket_tcpip, "server_tcpip_socket", PSI_FLAG_GLOBAL},
  { &key_socket_unix, "server_unix_socket", PSI_FLAG_GLOBAL},
  { &key_socket_client_connection, "client_connection", 0}
};

/**
  Initialise all the performance schema instrumentation points
  used by the server.
*/
void init_server_psi_keys(void)
{
  const char* category= "sql";
  int count;

  count= array_elements(all_server_mutexes);
  mysql_mutex_register(category, all_server_mutexes, count);

  count= array_elements(all_server_rwlocks);
  mysql_rwlock_register(category, all_server_rwlocks, count);

  count= array_elements(all_server_conds);
  mysql_cond_register(category, all_server_conds, count);

  count= array_elements(all_server_threads);
  mysql_thread_register(category, all_server_threads, count);

  count= array_elements(all_server_files);
  mysql_file_register(category, all_server_files, count);

  count= array_elements(all_server_stages);
  mysql_stage_register(category, all_server_stages, count);

  count= array_elements(all_server_sockets);
  mysql_socket_register(category, all_server_sockets, count);

#ifdef HAVE_PSI_STATEMENT_INTERFACE
  init_sql_statement_info();
  count= array_elements(sql_statement_info);
  mysql_statement_register(category, sql_statement_info, count);

  category= "com";
  init_com_statement_info();
  count= array_elements(com_statement_info);
  mysql_statement_register(category, com_statement_info, count);
#endif
}

#endif /* HAVE_PSI_INTERFACE */
<|MERGE_RESOLUTION|>--- conflicted
+++ resolved
@@ -494,18 +494,10 @@
 ulong binlog_cache_use= 0, binlog_cache_disk_use= 0;
 ulong binlog_stmt_cache_use= 0, binlog_stmt_cache_disk_use= 0;
 ulong max_connections, max_connect_errors;
-<<<<<<< HEAD
-=======
-/*
-  Maximum length of parameter value which can be set through
-  mysql_send_long_data() call.
-*/
-ulong max_long_data_size;
 #ifndef MCP_WL5353
 my_bool log_bin_use_v1_row_events= 0;
 #endif
 
->>>>>>> 708e1bf8
 /**
   Limit of the total number of prepared statements in the server.
   Is necessary to protect the server against out-of-memory attacks.
@@ -6316,12 +6308,10 @@
    "File that holds the names for binary log files.",
    &opt_binlog_index_name, &opt_binlog_index_name, 0, GET_STR,
    REQUIRED_ARG, 0, 0, 0, 0, 0, 0},
-<<<<<<< HEAD
   {"relay-log-index", 0,
    "File that holds the names for relay log files.",
    &opt_relaylog_index_name, &opt_relaylog_index_name, 0, GET_STR,
    REQUIRED_ARG, 0, 0, 0, 0, 0, 0},
-=======
 #ifndef MCP_WL5353
   {"log-bin-use-v1-row-events", 0,
    "If equal to 1 then version 1 row events are written to a row based "
@@ -6331,7 +6321,6 @@
    &log_bin_use_v1_row_events, &log_bin_use_v1_row_events, 0,
    GET_BOOL, NO_ARG, 0, 0, 0, 0, 0, 0},
 #endif
->>>>>>> 708e1bf8
   {"log-isam", OPT_ISAM_LOG, "Log all MyISAM changes to file.",
    &myisam_log_filename, &myisam_log_filename, 0, GET_STR,
    OPT_ARG, 0, 0, 0, 0, 0, 0},
