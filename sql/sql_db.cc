--- conflicted
+++ resolved
@@ -1,8 +1,4 @@
-<<<<<<< HEAD
-/* Copyright (c) 2000, 2010, Oracle and/or its affiliates. All rights reserved.
-=======
 /* Copyright (c) 2000, 2011, Oracle and/or its affiliates. All rights reserved.
->>>>>>> fcf11a4c
 
    This program is free software; you can redistribute it and/or modify
    it under the terms of the GNU General Public License as published by
@@ -14,13 +10,8 @@
    GNU General Public License for more details.
 
    You should have received a copy of the GNU General Public License
-<<<<<<< HEAD
-   along with this program; if not, write to the Free Software Foundation,
-   51 Franklin Street, Suite 500, Boston, MA 02110-1335 USA */
-=======
    along with this program; if not, write to the Free Software
    Foundation, Inc., 51 Franklin St, Fifth Floor, Boston, MA 02110-1301  USA */
->>>>>>> fcf11a4c
 
 
 /* create and drop of databases */
