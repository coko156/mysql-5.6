/*
   Copyright (c) 2000, 2011, Oracle and/or its affiliates. All rights reserved.

   This program is free software; you can redistribute it and/or modify
   it under the terms of the GNU General Public License as published by
   the Free Software Foundation; version 2 of the License.

   This program is distributed in the hope that it will be useful,
   but WITHOUT ANY WARRANTY; without even the implied warranty of
   MERCHANTABILITY or FITNESS FOR A PARTICULAR PURPOSE.  See the
   GNU General Public License for more details.

   You should have received a copy of the GNU General Public License
   along with this program; if not, write to the Free Software
   Foundation, Inc., 51 Franklin St, Fifth Floor, Boston, MA 02110-1301  USA
*/

#include "ha_ndbcluster_glue.h"

#ifdef WITH_NDBCLUSTER_STORAGE_ENGINE
#include "ha_ndbcluster.h"
#include "ha_ndbcluster_connection.h"
#include "ndb_local_connection.h"
#include "ndb_thd.h"
#include "ndb_table_guard.h"
#include "ndb_global_schema_lock.h"
#include "ndb_global_schema_lock_guard.h"

#include "rpl_injector.h"
#include "rpl_filter.h"
#if MYSQL_VERSION_ID > 50600
#include "rpl_slave.h"
#else
#include "slave.h"
#endif
#include "ha_ndbcluster_binlog.h"
#include <ndbapi/NdbDictionary.hpp>
#include <ndbapi/ndb_cluster_connection.hpp>

extern my_bool opt_ndb_log_orig;
extern my_bool opt_ndb_log_bin;
extern my_bool opt_ndb_log_update_as_write;
extern my_bool opt_ndb_log_updated_only;
extern my_bool opt_ndb_log_binlog_index;
extern my_bool opt_ndb_log_apply_status;
extern ulong opt_ndb_extra_logging;
extern st_ndb_slave_state g_ndb_slave_state;
extern my_bool opt_ndb_log_transaction_id;
extern my_bool log_bin_use_v1_row_events;

bool ndb_log_empty_epochs(void);

void ndb_index_stat_restart();

/*
  defines for cluster replication table names
*/
#include "ha_ndbcluster_tables.h"

#include "ndb_dist_priv_util.h"
#include "ndb_anyvalue.h"
#include "ndb_binlog_extra_row_info.h"
#include "ndb_event_data.h"
#include "ndb_schema_object.h"
#include "ndb_schema_dist.h"

/*
  Timeout for syncing schema events between
  mysql servers, and between mysql server and the binlog
*/
static const int DEFAULT_SYNC_TIMEOUT= 120;

/*
  Flag showing if the ndb injector thread is running, if so == 1
  -1 if it was started but later stopped for some reason
   0 if never started
*/
static int ndb_binlog_thread_running= 0;
/*
  Flag showing if the ndb binlog should be created, if so == TRUE
  FALSE if not
*/
my_bool ndb_binlog_running= FALSE;
static my_bool ndb_binlog_tables_inited= FALSE;
static my_bool ndb_binlog_is_ready= FALSE;

bool
ndb_binlog_is_read_only(void)
{
  if(!ndb_binlog_tables_inited)
  {
    /* the ndb_* system tables not setup yet */
    return true;
  }

  if (ndb_binlog_running && !ndb_binlog_is_ready)
  {
    /*
      The binlog thread is supposed to write to binlog
      but not ready (still initializing or has lost connection)
    */
    return true;
  }
  return false;
}

/*
  Global reference to the ndb injector thread THD oject

  Has one sole purpose, for setting the in_use table member variable
  in get_share(...)
*/
extern THD * injector_thd; // Declared in ha_ndbcluster.cc

/*
  Global reference to ndb injector thd object.

  Used mainly by the binlog index thread, but exposed to the client sql
  thread for one reason; to setup the events operations for a table
  to enable ndb injector thread receiving events.

  Must therefore always be used with a surrounding
  pthread_mutex_lock(&injector_mutex), when doing create/dropEventOperation
*/
static Ndb *injector_ndb= 0;
static Ndb *schema_ndb= 0;

static int ndbcluster_binlog_inited= 0;
/*
  Flag "ndbcluster_binlog_terminating" set when shutting down mysqld.
  Server main loop should call handlerton function:

  ndbcluster_hton->binlog_func ==
  ndbcluster_binlog_func(...,BFN_BINLOG_END,...) ==
  ndbcluster_binlog_end

  at shutdown, which sets the flag. And then server needs to wait for it
  to complete.  Otherwise binlog will not be complete.

  ndbcluster_hton->panic == ndbcluster_end() will not return until
  ndb binlog is completed
*/
static int ndbcluster_binlog_terminating= 0;

/*
  Mutex and condition used for interacting between client sql thread
  and injector thread
*/
static pthread_t ndb_binlog_thread;
static pthread_mutex_t injector_mutex;
static pthread_cond_t  injector_cond;

/* NDB Injector thread (used for binlog creation) */
static ulonglong ndb_latest_applied_binlog_epoch= 0;
static ulonglong ndb_latest_handled_binlog_epoch= 0;
static ulonglong ndb_latest_received_binlog_epoch= 0;

NDB_SHARE *ndb_apply_status_share= 0;
NDB_SHARE *ndb_schema_share= 0;
static pthread_mutex_t ndb_schema_share_mutex;

extern my_bool opt_log_slave_updates;
static my_bool g_ndb_log_slave_updates;

#ifndef DBUG_OFF
/* purecov: begin deadcode */
static void print_records(TABLE *table, const uchar *record)
{
  for (uint j= 0; j < table->s->fields; j++)
  {
    char buf[40];
    int pos= 0;
    Field *field= table->field[j];
    const uchar* field_ptr= field->ptr - table->record[0] + record;
    int pack_len= field->pack_length();
    int n= pack_len < 10 ? pack_len : 10;

    for (int i= 0; i < n && pos < 20; i++)
    {
      pos+= sprintf(&buf[pos]," %x", (int) (uchar) field_ptr[i]);
    }
    buf[pos]= 0;
    DBUG_PRINT("info",("[%u]field_ptr[0->%d]: %s", j, n, buf));
  }
}
/* purecov: end */
#else
#define print_records(a,b)
#endif


#ifndef DBUG_OFF
static void dbug_print_table(const char *info, TABLE *table)
{
  if (table == 0)
  {
    DBUG_PRINT("info",("%s: (null)", info));
    return;
  }
  DBUG_PRINT("info",
             ("%s: %s.%s s->fields: %d  "
              "reclength: %lu  rec_buff_length: %u  record[0]: 0x%lx  "
              "record[1]: 0x%lx",
              info,
              table->s->db.str,
              table->s->table_name.str,
              table->s->fields,
              table->s->reclength,
              table->s->rec_buff_length,
              (long) table->record[0],
              (long) table->record[1]));

  for (unsigned int i= 0; i < table->s->fields; i++) 
  {
    Field *f= table->field[i];
    DBUG_PRINT("info",
               ("[%d] \"%s\"(0x%lx:%s%s%s%s%s%s) type: %d  pack_length: %d  "
                "ptr: 0x%lx[+%d]  null_bit: %u  null_ptr: 0x%lx[+%d]",
                i,
                f->field_name,
                (long) f->flags,
                (f->flags & PRI_KEY_FLAG)  ? "pri"       : "attr",
                (f->flags & NOT_NULL_FLAG) ? ""          : ",nullable",
                (f->flags & UNSIGNED_FLAG) ? ",unsigned" : ",signed",
                (f->flags & ZEROFILL_FLAG) ? ",zerofill" : "",
                (f->flags & BLOB_FLAG)     ? ",blob"     : "",
                (f->flags & BINARY_FLAG)   ? ",binary"   : "",
                f->real_type(),
                f->pack_length(),
                (long) f->ptr, (int) (f->ptr - table->record[0]),
                f->null_bit,
                (long) f->null_ptr,
                (int) ((uchar*) f->null_ptr - table->record[0])));
    if (f->type() == MYSQL_TYPE_BIT)
    {
      Field_bit *g= (Field_bit*) f;
      DBUG_PRINT("MYSQL_TYPE_BIT",("field_length: %d  bit_ptr: 0x%lx[+%d] "
                                   "bit_ofs: %d  bit_len: %u",
                                   g->field_length, (long) g->bit_ptr,
                                   (int) ((uchar*) g->bit_ptr -
                                          table->record[0]),
                                   g->bit_ofs, g->bit_len));
    }
  }
}
#else
#define dbug_print_table(a,b)
#endif


static void run_query(THD *thd, char *buf, char *end,
                      const int *no_print_error)
{
  /*
    NOTE! Don't use this function for new implementation, backward
    compat. only
  */

  Ndb_local_connection mysqld(thd);

  /*
    Run the query, suppress some errors from being printed
    to log and ignore any error returned
  */
  (void)mysqld.raw_run_query(buf, (end - buf),
                             no_print_error);
}

static void
ndb_binlog_close_shadow_table(NDB_SHARE *share)
{
  DBUG_ENTER("ndb_binlog_close_shadow_table");
  Ndb_event_data *event_data= share->event_data;
  if (event_data)
  {
    delete event_data;
    share->event_data= 0;
  }
  DBUG_VOID_RETURN;
}


/*
  Open a shadow table for the table given in share.
  - The shadow table is (mainly) used when an event is
    recieved from the data nodes which need to be written
    to the binlog injector.
*/

static int
ndb_binlog_open_shadow_table(THD *thd, NDB_SHARE *share)
{
  int error;
  DBUG_ASSERT(share->event_data == 0);
  Ndb_event_data *event_data= share->event_data= new Ndb_event_data(share);
  DBUG_ENTER("ndb_binlog_open_shadow_table");

  MEM_ROOT **root_ptr=
    my_pthread_getspecific_ptr(MEM_ROOT**, THR_MALLOC);
  MEM_ROOT *old_root= *root_ptr;
  init_sql_alloc(&event_data->mem_root, 1024, 0);
  *root_ptr= &event_data->mem_root;

  TABLE_SHARE *shadow_table_share=
    (TABLE_SHARE*)alloc_root(&event_data->mem_root, sizeof(TABLE_SHARE));
  TABLE *shadow_table=
    (TABLE*)alloc_root(&event_data->mem_root, sizeof(TABLE));

  init_tmp_table_share(thd, shadow_table_share,
                       share->db, 0,
                       share->table_name,
                       share->key);
  if ((error= open_table_def(thd, shadow_table_share, 0)) ||
      (error= open_table_from_share(thd, shadow_table_share, "", 0,
                                    (uint) (OPEN_FRM_FILE_ONLY | DELAYED_OPEN | READ_ALL),
                                    0, shadow_table,
#ifdef NDB_WITHOUT_ONLINE_ALTER
                                    false
#else
                                    OTM_OPEN
#endif
                                    )))
  {
    DBUG_PRINT("error", ("failed to open shadow table, error: %d my_errno: %d",
                         error, my_errno));
    free_table_share(shadow_table_share);
    delete event_data;
    share->event_data= 0;
    *root_ptr= old_root;
    DBUG_RETURN(error);
  }
  event_data->shadow_table= shadow_table;

  mysql_mutex_lock(&LOCK_open);
  assign_new_table_id(shadow_table_share);
  mysql_mutex_unlock(&LOCK_open);

  shadow_table->in_use= injector_thd;
  
  shadow_table->s->db.str= share->db;
  shadow_table->s->db.length= strlen(share->db);
  shadow_table->s->table_name.str= share->table_name;
  shadow_table->s->table_name.length= strlen(share->table_name);
  /* We can't use 'use_all_columns()' as the file object is not setup yet */
  shadow_table->column_bitmaps_set_no_signal(&shadow_table->s->all_set,
                                             &shadow_table->s->all_set);

  if (shadow_table->s->primary_key == MAX_KEY)
   share->flags|= NSF_HIDDEN_PK;

  if (shadow_table->s->blob_fields != 0)
    share->flags|= NSF_BLOB_FLAG;

#ifndef DBUG_OFF
  dbug_print_table("table", shadow_table);
#endif
  *root_ptr= old_root;
  DBUG_RETURN(0);
}


/*
  Initialize the binlog part of the NDB_SHARE
*/
int ndbcluster_binlog_init_share(THD *thd, NDB_SHARE *share, TABLE *_table)
{
  DBUG_ENTER("ndbcluster_binlog_init_share");

  if (!share->need_events(ndb_binlog_running))
  {
    if (_table)
    {
      if (_table->s->primary_key == MAX_KEY)
        share->flags|= NSF_HIDDEN_PK;
      if (_table->s->blob_fields != 0)
        share->flags|= NSF_BLOB_FLAG;
    }
    else
    {
      share->flags|= NSF_NO_BINLOG;
    }
    DBUG_RETURN(0);
  }

  DBUG_RETURN(ndb_binlog_open_shadow_table(thd, share));
}

/*****************************************************************
  functions called from master sql client threads
****************************************************************/

/*
  called in mysql_show_binlog_events and reset_logs to make sure we wait for
  all events originating from this mysql server to arrive in the binlog

  Wait for the last epoch in which the last transaction is a part of.

  Wait a maximum of 30 seconds.
*/
static void ndbcluster_binlog_wait(THD *thd)
{
  if (ndb_binlog_running)
  {
    DBUG_ENTER("ndbcluster_binlog_wait");
    ulonglong wait_epoch= ndb_get_latest_trans_gci();
    /*
      cluster not connected or no transactions done
      so nothing to wait for
    */
    if (!wait_epoch)
      DBUG_VOID_RETURN;
    const char *save_info= thd ? thd->proc_info : 0;
    int count= 30;
    if (thd)
      thd->proc_info= "Waiting for ndbcluster binlog update to "
	"reach current position";
    pthread_mutex_lock(&injector_mutex);
    while (!(thd && thd->killed) && count && ndb_binlog_running &&
           (ndb_latest_handled_binlog_epoch == 0 ||
            ndb_latest_handled_binlog_epoch < wait_epoch))
    {
      count--;
      struct timespec abstime;
      set_timespec(abstime, 1);
      pthread_cond_timedwait(&injector_cond, &injector_mutex, &abstime);
    }
    pthread_mutex_unlock(&injector_mutex);
    if (thd)
      thd->proc_info= save_info;
    DBUG_VOID_RETURN;
  }
}

/*
 Called from MYSQL_BIN_LOG::reset_logs in log.cc when binlog is emptied
*/
static int ndbcluster_reset_logs(THD *thd)
{
  if (!ndb_binlog_running)
    return 0;

  /* only reset master should reset logs */
  if (!((thd->lex->sql_command == SQLCOM_RESET) &&
        (thd->lex->type & REFRESH_MASTER)))
    return 0;

  DBUG_ENTER("ndbcluster_reset_logs");

  /*
    Wait for all events originating from this mysql server has
    reached the binlog before continuing to reset
  */
  ndbcluster_binlog_wait(thd);

  /*
    Truncate mysql.ndb_binlog_index table, if table does not
    exist ignore the error as it is a "consistent" behavior
  */
  Ndb_local_connection mysqld(thd);
  const bool ignore_no_such_table = true;
  if(mysqld.truncate_table(STRING_WITH_LEN("mysql"),
                           STRING_WITH_LEN("ndb_binlog_index"),
                           ignore_no_such_table))
  {
    // Failed to truncate table
    DBUG_RETURN(1);
  }
  DBUG_RETURN(0);
}

/*
  Setup THD object
  'Inspired' from ha_ndbcluster.cc : ndb_util_thread_func
*/
THD *
ndb_create_thd(char * stackptr)
{
  DBUG_ENTER("ndb_create_thd");
  THD * thd= new THD; /* note that contructor of THD uses DBUG_ */
  if (thd == 0)
  {
    DBUG_RETURN(0);
  }
  THD_CHECK_SENTRY(thd);

  thd->thread_id= 0;
  thd->thread_stack= stackptr; /* remember where our stack is */
  if (thd->store_globals())
  {
    thd->cleanup();
    delete thd;
    DBUG_RETURN(0);
  }

  lex_start(thd);

  thd->init_for_queries();
  thd_set_command(thd, COM_DAEMON);
  thd->system_thread= SYSTEM_THREAD_NDBCLUSTER_BINLOG;
#ifndef NDB_THD_HAS_NO_VERSION
  thd->version= refresh_version;
#endif
  thd->client_capabilities= 0;
  thd->lex->start_transaction_opt= 0;
  thd->security_ctx->skip_grants();

  CHARSET_INFO *charset_connection= get_charset_by_csname("utf8",
                                                          MY_CS_PRIMARY,
                                                          MYF(MY_WME));
  thd->variables.character_set_client= charset_connection;
  thd->variables.character_set_results= charset_connection;
  thd->variables.collation_connection= charset_connection;
  thd->update_charset();
  DBUG_RETURN(thd);
}

/*
  Called from MYSQL_BIN_LOG::purge_logs in log.cc when the binlog "file"
  is removed
*/

static int
ndbcluster_binlog_index_purge_file(THD *thd, const char *file)
{
  int error = 0;
  THD * save_thd= thd;
  DBUG_ENTER("ndbcluster_binlog_index_purge_file");
  DBUG_PRINT("enter", ("file: %s", file));

  if (!ndb_binlog_running || (thd && thd->slave_thread))
    DBUG_RETURN(0);

  /**
   * This function really really needs a THD object,
   *   new/delete one if not available...yuck!
   */
  if (thd == 0)
  {
    if ((thd = ndb_create_thd((char*)&save_thd)) == 0)
    {
      /**
       * TODO return proper error code here,
       * BUT! return code is not (currently) checked in
       *      log.cc : purge_index_entry() so we settle for warning printout
       */
      sql_print_warning("NDB: Unable to purge "
                        NDB_REP_DB "." NDB_REP_TABLE
                        " File=%s (failed to setup thd)", file);
      DBUG_RETURN(0);
    }
  }

  /*
    delete rows from mysql.ndb_binlog_index table for the given
    filename, if table does not exist ignore the error as it
    is a "consistent" behavior
  */
  Ndb_local_connection mysqld(thd);
  const bool ignore_no_such_table = true;
  if(mysqld.delete_rows(STRING_WITH_LEN("mysql"),
                        STRING_WITH_LEN("ndb_binlog_index"),
                        ignore_no_such_table,
                        "File='", file, "'", NULL))
  {
    // Failed to delete rows from table
    error = 1;
  }

  if (save_thd == 0)
  {
    thd->cleanup();
    delete thd;
  }

  DBUG_RETURN(error);
}


#ifndef NDB_WITHOUT_DIST_PRIV
// Determine if privilege tables are distributed, ie. stored in NDB
bool
Ndb_dist_priv_util::priv_tables_are_in_ndb(THD* thd)
{
  bool distributed= false;
  Ndb_dist_priv_util dist_priv;
  DBUG_ENTER("ndbcluster_distributed_privileges");

  Ndb *ndb= check_ndb_in_thd(thd);
  if (!ndb)
    DBUG_RETURN(false); // MAGNUS, error message?

  if (ndb->setDatabaseName(dist_priv.database()) != 0)
    DBUG_RETURN(false);

  const char* table_name;
  while((table_name= dist_priv.iter_next_table()))
  {
    DBUG_PRINT("info", ("table_name: %s", table_name));
    Ndb_table_guard ndbtab_g(ndb->getDictionary(), table_name);
    const NDBTAB *ndbtab= ndbtab_g.get_table();
    if (ndbtab)
    {
      distributed= true;
    }
    else if (distributed)
    {
      sql_print_error("NDB: Inconsistency detected in distributed "
                      "privilege tables. Table '%s.%s' is not distributed",
                      dist_priv.database(), table_name);
      DBUG_RETURN(false);
    }
  }
  DBUG_RETURN(distributed);
}
#endif

static void
ndbcluster_binlog_log_query(handlerton *hton, THD *thd, enum_binlog_command binlog_command,
                            const char *query, uint query_length,
                            const char *db, const char *table_name)
{
  DBUG_ENTER("ndbcluster_binlog_log_query");
  DBUG_PRINT("enter", ("db: %s  table_name: %s  query: %s",
                       db, table_name, query));
  enum SCHEMA_OP_TYPE type;
  int log= 0;
  uint32 table_id= 0, table_version= 0;
  /*
    Since databases aren't real ndb schema object
    they don't have any id/version

    But since that id/version is used to make sure that event's on SCHEMA_TABLE
    is correct, we set random numbers
  */
  table_id = (uint32)rand();
  table_version = (uint32)rand();
  switch (binlog_command)
  {
  case LOGCOM_CREATE_TABLE:
    type= SOT_CREATE_TABLE;
    DBUG_ASSERT(FALSE);
    break;
  case LOGCOM_ALTER_TABLE:
    type= SOT_ALTER_TABLE_COMMIT;
    //log= 1;
    break;
  case LOGCOM_RENAME_TABLE:
    type= SOT_RENAME_TABLE;
    DBUG_ASSERT(FALSE);
    break;
  case LOGCOM_DROP_TABLE:
    type= SOT_DROP_TABLE;
    DBUG_ASSERT(FALSE);
    break;
  case LOGCOM_CREATE_DB:
    type= SOT_CREATE_DB;
    log= 1;
    break;
  case LOGCOM_ALTER_DB:
    type= SOT_ALTER_DB;
    log= 1;
    break;
  case LOGCOM_DROP_DB:
    type= SOT_DROP_DB;
    DBUG_ASSERT(FALSE);
    break;
#ifndef NDB_WITHOUT_DIST_PRIV
  case LOGCOM_CREATE_USER:
    type= SOT_CREATE_USER;
    if (Ndb_dist_priv_util::priv_tables_are_in_ndb(thd))
    {
      DBUG_PRINT("info", ("Privilege tables have been distributed, logging statement"));
      log= 1;
    }
    break;
  case LOGCOM_DROP_USER:
    type= SOT_DROP_USER;
    if (Ndb_dist_priv_util::priv_tables_are_in_ndb(thd))
    {
      DBUG_PRINT("info", ("Privilege tables have been distributed, logging statement"));
      log= 1;
    }
    break;
  case LOGCOM_RENAME_USER:
    type= SOT_RENAME_USER;
    if (Ndb_dist_priv_util::priv_tables_are_in_ndb(thd))
    {
      DBUG_PRINT("info", ("Privilege tables have been distributed, logging statement"));
      log= 1;
    }
    break;
  case LOGCOM_GRANT:
    type= SOT_GRANT;
    if (Ndb_dist_priv_util::priv_tables_are_in_ndb(thd))
    {
      DBUG_PRINT("info", ("Privilege tables have been distributed, logging statement"));
      log= 1;
    }
    break;
  case LOGCOM_REVOKE:
    type= SOT_REVOKE;
    if (Ndb_dist_priv_util::priv_tables_are_in_ndb(thd))
    {
      DBUG_PRINT("info", ("Privilege tables have been distributed, logging statement"));
      log= 1;
    }
    break;
#endif
  }
  if (log)
  {
    ndbcluster_log_schema_op(thd, query, query_length,
                             db, table_name, table_id, table_version, type,
                             NULL, NULL);
  }
  DBUG_VOID_RETURN;
}


/*
  End use of the NDB Cluster binlog
   - wait for binlog thread to shutdown
*/

int ndbcluster_binlog_end(THD *thd)
{
  DBUG_ENTER("ndbcluster_binlog_end");

  if (ndb_util_thread.running > 0)
  {
    /*
      Wait for util thread to die (as this uses the injector mutex)
      There is a very small change that ndb_util_thread dies and the
      following mutex is freed before it's accessed. This shouldn't
      however be a likely case as the ndbcluster_binlog_end is supposed to
      be called before ndb_cluster_end().
    */
    sql_print_information("Stopping Cluster Utility thread");
    pthread_mutex_lock(&ndb_util_thread.LOCK);
    /* Ensure mutex are not freed if ndb_cluster_end is running at same time */
    ndb_util_thread.running++;
    ndbcluster_terminating= 1;
    pthread_cond_signal(&ndb_util_thread.COND);
    while (ndb_util_thread.running > 1)
      pthread_cond_wait(&ndb_util_thread.COND_ready, &ndb_util_thread.LOCK);
    ndb_util_thread.running--;
    pthread_mutex_unlock(&ndb_util_thread.LOCK);
  }

  if (ndb_index_stat_thread.running > 0)
  {
    /*
      Index stats thread blindly imitates util thread.  Following actually
      fixes some "[Warning] Plugin 'ndbcluster' will be forced to shutdown".
    */
    sql_print_information("Stopping Cluster Index Stats thread");
    pthread_mutex_lock(&ndb_index_stat_thread.LOCK);
    /* Ensure mutex are not freed if ndb_cluster_end is running at same time */
    ndb_index_stat_thread.running++;
    ndbcluster_terminating= 1;
    pthread_cond_signal(&ndb_index_stat_thread.COND);
    while (ndb_index_stat_thread.running > 1)
      pthread_cond_wait(&ndb_index_stat_thread.COND_ready,
                        &ndb_index_stat_thread.LOCK);
    ndb_index_stat_thread.running--;
    pthread_mutex_unlock(&ndb_index_stat_thread.LOCK);
  }

  if (ndbcluster_binlog_inited)
  {
    ndbcluster_binlog_inited= 0;
    if (ndb_binlog_thread_running)
    {
      /* wait for injector thread to finish */
      ndbcluster_binlog_terminating= 1;
      pthread_mutex_lock(&injector_mutex);
      pthread_cond_signal(&injector_cond);
      while (ndb_binlog_thread_running > 0)
        pthread_cond_wait(&injector_cond, &injector_mutex);
      pthread_mutex_unlock(&injector_mutex);
    }
    pthread_mutex_destroy(&injector_mutex);
    pthread_cond_destroy(&injector_cond);
    pthread_mutex_destroy(&ndb_schema_share_mutex);
  }

  DBUG_RETURN(0);
}

/*****************************************************************
  functions called from slave sql client threads
****************************************************************/
static void ndbcluster_reset_slave(THD *thd)
{
  int error = 0;
  if (!ndb_binlog_running)
    return;

  DBUG_ENTER("ndbcluster_reset_slave");

  /*
    delete all rows from mysql.ndb_apply_status table
    - if table does not exist ignore the error as it
      is a consistent behavior
  */
  Ndb_local_connection mysqld(thd);
  const bool ignore_no_such_table = true;
  if(mysqld.delete_rows(STRING_WITH_LEN("mysql"),
                        STRING_WITH_LEN("ndb_apply_status"),
                        ignore_no_such_table,
                        NULL))
  {
    // Failed to delete rows from table
    error = 1;
  }

  g_ndb_slave_state.atResetSlave();

  // pending fix for bug#59844 will make this function return int
  DBUG_VOID_RETURN;
}

/*
  Initialize the binlog part of the ndb handlerton
*/

/**
  Upon the sql command flush logs, we need to ensure that all outstanding
  ndb data to be logged has made it to the binary log to get a deterministic
  behavior on the rotation of the log.
 */
static bool ndbcluster_flush_logs(handlerton *hton)
{
  ndbcluster_binlog_wait(current_thd);
  return FALSE;
}


static int ndbcluster_binlog_func(handlerton *hton, THD *thd, 
                                  enum_binlog_func fn, 
                                  void *arg)
{
  DBUG_ENTER("ndbcluster_binlog_func");
  int res= 0;
  switch(fn)
  {
  case BFN_RESET_LOGS:
    res= ndbcluster_reset_logs(thd);
    break;
  case BFN_RESET_SLAVE:
    ndbcluster_reset_slave(thd);
    break;
  case BFN_BINLOG_WAIT:
    ndbcluster_binlog_wait(thd);
    break;
  case BFN_BINLOG_END:
    res= ndbcluster_binlog_end(thd);
    break;
  case BFN_BINLOG_PURGE_FILE:
    res= ndbcluster_binlog_index_purge_file(thd, (const char *)arg);
    break;
  }
  DBUG_RETURN(res);
}

void ndbcluster_binlog_init_handlerton()
{
  handlerton *h= ndbcluster_hton;
  h->flush_logs=       ndbcluster_flush_logs;
  h->binlog_func=      ndbcluster_binlog_func;
  h->binlog_log_query= ndbcluster_binlog_log_query;
}


/*
  Convert db and table name into a key to use for searching
  the ndbcluster_open_tables hash
*/
static size_t
ndb_open_tables__create_key(char* key_buf, size_t key_buf_length,
                            const char* db, size_t db_length,
                            const char* table, size_t table_length)
{
  size_t key_length =  my_snprintf(key_buf, key_buf_length,
                                   "./%*s/%*s", db_length, db,
                                   table_length, table) - 1;
  assert(key_length > 0);
  assert(key_length < key_buf_length);

  return key_length;
}


/*
  Check if table with given name is open, ie. is
  in ndbcluster_open_tables hash
*/
static bool
ndb_open_tables__is_table_open(const char* db, size_t db_length,
                               const char* table, size_t table_length)
{
  char key[FN_REFLEN + 1];
  size_t key_length = ndb_open_tables__create_key(key, sizeof(key),
                                                  db, db_length,
                                                  table, table_length);
  DBUG_ENTER("ndb_open_tables__is_table_open");
  DBUG_PRINT("enter", ("db: '%s', table: '%s', key: '%s'",
                       db, table, key));

  pthread_mutex_lock(&ndbcluster_mutex);
  bool result = my_hash_search(&ndbcluster_open_tables,
                               (const uchar*)key,
                               key_length) != NULL;
  pthread_mutex_unlock(&ndbcluster_mutex);

  DBUG_PRINT("exit", ("result: %d", result));
  DBUG_RETURN(result);
}


static bool
ndbcluster_check_ndb_schema_share()
{
  return ndb_open_tables__is_table_open(STRING_WITH_LEN("mysql"),
                                        STRING_WITH_LEN("ndb_schema"));
}


static bool
ndbcluster_check_ndb_apply_status_share()
{
  return ndb_open_tables__is_table_open(STRING_WITH_LEN("mysql"),
                                        STRING_WITH_LEN("ndb_apply_status"));
}


static bool
create_cluster_sys_table(THD *thd, const char* db, size_t db_length,
                         const char* table, size_t table_length,
                         const char* create_definitions,
                         const char* create_options)
{
  if (ndb_open_tables__is_table_open(db, db_length, table, table_length))
    return false;

  if (g_ndb_cluster_connection->get_no_ready() <= 0)
    return false;

  if (opt_ndb_extra_logging)
    sql_print_information("NDB: Creating %s.%s", db, table);

  Ndb_local_connection mysqld(thd);

  /*
    Check if table exists in MySQL "dictionary"(i.e on disk)
    if so, remove it since there is none in Ndb
  */
  {
    char path[FN_REFLEN + 1];
    build_table_filename(path, sizeof(path) - 1,
                         db, table, reg_ext, 0);
    if (my_delete(path, MYF(0)) == 0)
    {
      /*
        The .frm file existed and was deleted from disk.
        It's possible that someone has tried to use it and thus
        it might have been inserted in the table definition cache.
        It must be flushed to avoid that it exist only in the
        table definition cache.
      */
      if (opt_ndb_extra_logging)
        sql_print_information("NDB: Flushing %s.%s", db, table);

      /* Flush mysql.ndb_apply_status table, ignore all errors */
      (void)mysqld.flush_table(db, db_length,
                               table, table_length);
    }
  }

  const bool create_if_not_exists = true;
  const bool res = mysqld.create_sys_table(db, db_length,
                                           table, table_length,
                                           create_if_not_exists,
                                           create_definitions,
                                           create_options);
  return res;
}


static bool
ndb_apply_table__create(THD *thd)
{
  DBUG_ENTER("ndb_apply_table__create");

  /* NOTE! Updating this table schema must be reflected in ndb_restore */
  const bool res =
    create_cluster_sys_table(thd,
                             STRING_WITH_LEN("mysql"),
                             STRING_WITH_LEN("ndb_apply_status"),
                             // table_definition
                             "server_id INT UNSIGNED NOT NULL,"
                             "epoch BIGINT UNSIGNED NOT NULL, "
                             "log_name VARCHAR(255) BINARY NOT NULL, "
                             "start_pos BIGINT UNSIGNED NOT NULL, "
                             "end_pos BIGINT UNSIGNED NOT NULL, "
                             "PRIMARY KEY USING HASH (server_id)",
                             // table_options
                             "ENGINE=NDB CHARACTER SET latin1");
  DBUG_RETURN(res);
}


static bool
ndb_schema_table__create(THD *thd)
{
  DBUG_ENTER("ndb_schema_table__create");

  /* NOTE! Updating this table schema must be reflected in ndb_restore */
  const bool res =
    create_cluster_sys_table(thd,
                             STRING_WITH_LEN("mysql"),
                             STRING_WITH_LEN("ndb_schema"),
                             // table_definition
                             "db VARBINARY(63) NOT NULL,"
                             "name VARBINARY(63) NOT NULL,"
                             "slock BINARY(32) NOT NULL,"
                             "query BLOB NOT NULL,"
                             "node_id INT UNSIGNED NOT NULL,"
                             "epoch BIGINT UNSIGNED NOT NULL,"
                             "id INT UNSIGNED NOT NULL,"
                             "version INT UNSIGNED NOT NULL,"
                             "type INT UNSIGNED NOT NULL,"
                             "PRIMARY KEY USING HASH (db,name)",
                             // table_options
                             "ENGINE=NDB CHARACTER SET latin1");
  DBUG_RETURN(res);
}

class Thd_ndb_options_guard
{
public:
  Thd_ndb_options_guard(Thd_ndb *thd_ndb)
    : m_val(thd_ndb->options), m_save_val(thd_ndb->options) {}
  ~Thd_ndb_options_guard() { m_val= m_save_val; }
  void set(uint32 flag) { m_val|= flag; }
private:
  uint32 &m_val;
  uint32 m_save_val;
};

extern int ndb_setup_complete;
extern pthread_cond_t COND_ndb_setup_complete;

/*
   ndb_notify_tables_writable
   
   Called to notify any waiting threads that Ndb tables are
   now writable
*/ 
static void ndb_notify_tables_writable()
{
  pthread_mutex_lock(&ndbcluster_mutex);
  ndb_setup_complete= 1;
  pthread_cond_broadcast(&COND_ndb_setup_complete);
  pthread_mutex_unlock(&ndbcluster_mutex);
}

/*
  Ndb has no representation of the database schema objects.
  The mysql.ndb_schema table contains the latest schema operations
  done via a mysqld, and thus reflects databases created/dropped/altered
  while a mysqld was disconnected.  This function tries to recover
  the correct state w.r.t created databases using the information in
  that table.


*/
static int ndbcluster_find_all_databases(THD *thd)
{
  Ndb *ndb= check_ndb_in_thd(thd);
  Thd_ndb *thd_ndb= get_thd_ndb(thd);
  Thd_ndb_options_guard thd_ndb_options(thd_ndb);
  NDBDICT *dict= ndb->getDictionary();
  NdbTransaction *trans= NULL;
  NdbError ndb_error;
  int retries= 100;
  int retry_sleep= 30; /* 30 milliseconds, transaction */
  DBUG_ENTER("ndbcluster_find_all_databases");

  /*
    Function should only be called while ndbcluster_global_schema_lock
    is held, to ensure that ndb_schema table is not being updated while
    scanning.
  */
  if (!thd_ndb->has_required_global_schema_lock("ndbcluster_find_all_databases"))
    DBUG_RETURN(1);

  ndb->setDatabaseName(NDB_REP_DB);
  thd_ndb_options.set(TNO_NO_LOG_SCHEMA_OP);
  thd_ndb_options.set(TNO_NO_LOCK_SCHEMA_OP);
  while (1)
  {
    char db_buffer[FN_REFLEN];
    char *db= db_buffer+1;
    char name[FN_REFLEN];
    char query[64000];
    Ndb_table_guard ndbtab_g(dict, NDB_SCHEMA_TABLE);
    const NDBTAB *ndbtab= ndbtab_g.get_table();
    NdbScanOperation *op;
    NdbBlob *query_blob_handle;
    int r= 0;
    if (ndbtab == NULL)
    {
      ndb_error= dict->getNdbError();
      goto error;
    }
    trans= ndb->startTransaction();
    if (trans == NULL)
    {
      ndb_error= ndb->getNdbError();
      goto error;
    }
    op= trans->getNdbScanOperation(ndbtab);
    if (op == NULL)
    {
      ndb_error= trans->getNdbError();
      goto error;
    }

    op->readTuples(NdbScanOperation::LM_Read,
                   NdbScanOperation::SF_TupScan, 1);
    
    r|= op->getValue("db", db_buffer) == NULL;
    r|= op->getValue("name", name) == NULL;
    r|= (query_blob_handle= op->getBlobHandle("query")) == NULL;
    r|= query_blob_handle->getValue(query, sizeof(query));

    if (r)
    {
      ndb_error= op->getNdbError();
      goto error;
    }

    if (trans->execute(NdbTransaction::NoCommit))
    {
      ndb_error= trans->getNdbError();
      goto error;
    }

    while ((r= op->nextResult()) == 0)
    {
      unsigned db_len= db_buffer[0];
      unsigned name_len= name[0];
      /*
        name_len == 0 means no table name, hence the row
        is for a database
      */
      if (db_len > 0 && name_len == 0)
      {
        /* database found */
        db[db_len]= 0;

	/* find query */
        Uint64 query_length= 0;
        if (query_blob_handle->getLength(query_length))
        {
          ndb_error= query_blob_handle->getNdbError();
          goto error;
        }
        query[query_length]= 0;
        build_table_filename(name, sizeof(name), db, "", "", 0);
        int database_exists= !my_access(name, F_OK);
        if (strncasecmp("CREATE", query, 6) == 0)
        {
          /* Database should exist */
          if (!database_exists)
          {
            /* create missing database */
            sql_print_information("NDB: Discovered missing database '%s'", db);
            const int no_print_error[1]= {0};
            run_query(thd, query, query + query_length,
                      no_print_error);
          }
        }
        else if (strncasecmp("ALTER", query, 5) == 0)
        {
          /* Database should exist */
          if (!database_exists)
          {
            /* create missing database */
            sql_print_information("NDB: Discovered missing database '%s'", db);
            const int no_print_error[1]= {0};
            name_len= (unsigned)my_snprintf(name, sizeof(name), "CREATE DATABASE %s", db);
            run_query(thd, name, name + name_len,
                      no_print_error);
            run_query(thd, query, query + query_length,
                      no_print_error);
          }
        }
        else if (strncasecmp("DROP", query, 4) == 0)
        {
          /* Database should not exist */
          if (database_exists)
          {
            /* drop missing database */
            sql_print_information("NDB: Discovered reamining database '%s'", db);
          }
        }
      }
    }
    if (r == -1)
    {
      ndb_error= op->getNdbError();
      goto error;
    }
    ndb->closeTransaction(trans);
    trans= NULL;
    DBUG_RETURN(0); // success
  error:
    if (trans)
    {
      ndb->closeTransaction(trans);
      trans= NULL;
    }
    if (ndb_error.status == NdbError::TemporaryError && !thd->killed)
    {
      if (retries--)
      {
        sql_print_warning("NDB: ndbcluster_find_all_databases retry: %u - %s",
                          ndb_error.code,
                          ndb_error.message);
        do_retry_sleep(retry_sleep);
        continue; // retry
      }
    }
    if (!thd->killed)
    {
      sql_print_error("NDB: ndbcluster_find_all_databases fail: %u - %s",
                      ndb_error.code,
                      ndb_error.message);
    }

    DBUG_RETURN(1); // not temp error or too many retries
  }
}


/*
  find all tables in ndb and discover those needed
*/
static
int ndbcluster_find_all_files(THD *thd)
{
  Ndb* ndb;
  char key[FN_REFLEN + 1];
  NDBDICT *dict;
  int unhandled, retries= 5, skipped;
  DBUG_ENTER("ndbcluster_find_all_files");

  if (!(ndb= check_ndb_in_thd(thd)))
    DBUG_RETURN(HA_ERR_NO_CONNECTION);

  dict= ndb->getDictionary();

  LINT_INIT(unhandled);
  LINT_INIT(skipped);
  do
  {
    NdbDictionary::Dictionary::List list;
    if (dict->listObjects(list, NdbDictionary::Object::UserTable) != 0)
      DBUG_RETURN(1);
    unhandled= 0;
    skipped= 0;
    retries--;
    for (uint i= 0 ; i < list.count ; i++)
    {
      NDBDICT::List::Element& elmt= list.elements[i];
      if (IS_TMP_PREFIX(elmt.name) || IS_NDB_BLOB_PREFIX(elmt.name))
      {
        DBUG_PRINT("info", ("Skipping %s.%s in NDB", elmt.database, elmt.name));
        continue;
      }
      DBUG_PRINT("info", ("Found %s.%s in NDB", elmt.database, elmt.name));
      if (elmt.state != NDBOBJ::StateOnline &&
          elmt.state != NDBOBJ::StateBackup &&
          elmt.state != NDBOBJ::StateBuilding)
      {
        sql_print_information("NDB: skipping setup table %s.%s, in state %d",
                              elmt.database, elmt.name, elmt.state);
        skipped++;
        continue;
      }

      ndb->setDatabaseName(elmt.database);
      Ndb_table_guard ndbtab_g(dict, elmt.name);
      const NDBTAB *ndbtab= ndbtab_g.get_table();
      if (!ndbtab)
      {
        if (retries == 0)
          sql_print_error("NDB: failed to setup table %s.%s, error: %d, %s",
                          elmt.database, elmt.name,
                          dict->getNdbError().code,
                          dict->getNdbError().message);
        unhandled++;
        continue;
      }

      if (ndbtab->getFrmLength() == 0)
        continue;

      /* check if database exists */
      char *end= key +
        build_table_filename(key, sizeof(key) - 1, elmt.database, "", "", 0);
      if (my_access(key, F_OK))
      {
        /* no such database defined, skip table */
        continue;
      }
      /* finalize construction of path */
      end+= tablename_to_filename(elmt.name, end,
                                  (uint)(sizeof(key)-(end-key)));
      uchar *data= 0, *pack_data= 0;
      size_t length, pack_length;
      int discover= 0;
      if (readfrm(key, &data, &length) ||
          packfrm(data, length, &pack_data, &pack_length))
      {
        discover= 1;
        sql_print_information("NDB: missing frm for %s.%s, discovering...",
                              elmt.database, elmt.name);
      }
      else if (cmp_frm(ndbtab, pack_data, pack_length))
      {
        /* ndb_share reference temporary */
        NDB_SHARE *share= get_share(key, 0, FALSE);
        if (share)
        {
          DBUG_PRINT("NDB_SHARE", ("%s temporary  use_count: %u",
                                   share->key, share->use_count));
        }
        if (!share || get_ndb_share_state(share) != NSS_ALTERED)
        {
          discover= 1;
          sql_print_information("NDB: mismatch in frm for %s.%s,"
                                " discovering...",
                                elmt.database, elmt.name);
        }
        if (share)
        {
          /* ndb_share reference temporary free */
          DBUG_PRINT("NDB_SHARE", ("%s temporary free  use_count: %u",
                                   share->key, share->use_count));
          free_share(&share);
        }
      }
      my_free((char*) data, MYF(MY_ALLOW_ZERO_PTR));
      my_free((char*) pack_data, MYF(MY_ALLOW_ZERO_PTR));

      if (discover)
      {
        /* ToDo 4.1 database needs to be created if missing */
        if (ndb_create_table_from_engine(thd, elmt.database, elmt.name))
        {
          /* ToDo 4.1 handle error */
        }
      }
      else
      {
        /* set up replication for this table */
        ndbcluster_create_binlog_setup(thd, ndb, key, (uint)(end-key),
                                       elmt.database, elmt.name,
                                       0);
      }
    }
  }
  while (unhandled && retries);

  DBUG_RETURN(-(skipped + unhandled));
}


bool
ndb_binlog_setup(THD *thd)
{
  if (ndb_binlog_tables_inited)
    return true; // Already setup -> OK

  /*
    Take the global schema lock to make sure that
    the schema is not changed in the cluster while
    running setup.
  */
  Ndb_global_schema_lock_guard global_schema_lock_guard(thd);
  if (global_schema_lock_guard.lock(false, false))
    return false;

  if (!ndb_schema_share &&
      ndbcluster_check_ndb_schema_share() == 0)
  {
    ndb_create_table_from_engine(thd, NDB_REP_DB, NDB_SCHEMA_TABLE);
    if (!ndb_schema_share)
    {
      ndb_schema_table__create(thd);
      // always make sure we create the 'schema' first
      if (!ndb_schema_share)
        return false;
    }
  }
  if (!ndb_apply_status_share &&
      ndbcluster_check_ndb_apply_status_share() == 0)
  {
    ndb_create_table_from_engine(thd, NDB_REP_DB, NDB_APPLY_TABLE);
    if (!ndb_apply_status_share)
    {
      ndb_apply_table__create(thd);
      if (!ndb_apply_status_share)
        return false;
    }
  }

  if (ndbcluster_find_all_databases(thd))
  {
    return false;
  }

  if (ndbcluster_find_all_files(thd))
  {
    return false;
  }

  ndb_binlog_tables_inited= TRUE;

  if (ndb_binlog_running && ndb_binlog_is_ready)
  {
    if (opt_ndb_extra_logging)
      sql_print_information("NDB Binlog: ndb tables writable");

    close_cached_tables(NULL, NULL, TRUE, FALSE, FALSE);

    /*
       Signal any waiting thread that ndb table setup is
       now complete
    */
    ndb_notify_tables_writable();
  }

  /* Signal injector thread that all is setup */
  pthread_cond_signal(&injector_cond);

  return true; // Setup completed -> OK
}

/*
  Defines and struct for schema table.
  Should reflect table definition above.
*/
#define SCHEMA_DB_I 0u
#define SCHEMA_NAME_I 1u
#define SCHEMA_SLOCK_I 2u
#define SCHEMA_QUERY_I 3u
#define SCHEMA_NODE_ID_I 4u
#define SCHEMA_EPOCH_I 5u
#define SCHEMA_ID_I 6u
#define SCHEMA_VERSION_I 7u
#define SCHEMA_TYPE_I 8u
#define SCHEMA_SIZE 9u
#define SCHEMA_SLOCK_SIZE 32u


/*
  log query in schema table
*/
static void ndb_report_waiting(const char *key,
                               int the_time,
                               const char *op,
                               const char *obj,
                               const MY_BITMAP * map)
{
  ulonglong ndb_latest_epoch= 0;
  const char *proc_info= "<no info>";
  pthread_mutex_lock(&injector_mutex);
  if (injector_ndb)
    ndb_latest_epoch= injector_ndb->getLatestGCI();
  if (injector_thd)
    proc_info= injector_thd->proc_info;
  pthread_mutex_unlock(&injector_mutex);
  if (map == 0)
  {
    sql_print_information("NDB %s:"
                          " waiting max %u sec for %s %s."
                          "  epochs: (%u/%u,%u/%u,%u/%u)"
                          "  injector proc_info: %s"
                          ,key, the_time, op, obj
                          ,(uint)(ndb_latest_handled_binlog_epoch >> 32)
                          ,(uint)(ndb_latest_handled_binlog_epoch)
                          ,(uint)(ndb_latest_received_binlog_epoch >> 32)
                          ,(uint)(ndb_latest_received_binlog_epoch)
                          ,(uint)(ndb_latest_epoch >> 32)
                          ,(uint)(ndb_latest_epoch)
                          ,proc_info
                          );
  }
  else
  {
    sql_print_information("NDB %s:"
                          " waiting max %u sec for %s %s."
                          "  epochs: (%u/%u,%u/%u,%u/%u)"
                          "  injector proc_info: %s map: %x%x"
                          ,key, the_time, op, obj
                          ,(uint)(ndb_latest_handled_binlog_epoch >> 32)
                          ,(uint)(ndb_latest_handled_binlog_epoch)
                          ,(uint)(ndb_latest_received_binlog_epoch >> 32)
                          ,(uint)(ndb_latest_received_binlog_epoch)
                          ,(uint)(ndb_latest_epoch >> 32)
                          ,(uint)(ndb_latest_epoch)
                          ,proc_info
                          ,map->bitmap[0]
                          ,map->bitmap[1]
                          );
  }
}


extern void update_slave_api_stats(Ndb*);

int ndbcluster_log_schema_op(THD *thd,
                             const char *query, int query_length,
                             const char *db, const char *table_name,
                             uint32 ndb_table_id,
                             uint32 ndb_table_version,
                             enum SCHEMA_OP_TYPE type,
                             const char *new_db, const char *new_table_name)
{
  DBUG_ENTER("ndbcluster_log_schema_op");
  Thd_ndb *thd_ndb= get_thd_ndb(thd);
  if (!thd_ndb)
  {
    if (!(thd_ndb= Thd_ndb::seize(thd)))
    {
      sql_print_error("Could not allocate Thd_ndb object");
      DBUG_RETURN(1);
    }
    thd_set_thd_ndb(thd, thd_ndb);
  }

  DBUG_PRINT("enter",
             ("query: %s  db: %s  table_name: %s  thd_ndb->options: %d",
              query, db, table_name, thd_ndb->options));
  if (!ndb_schema_share || thd_ndb->options & TNO_NO_LOG_SCHEMA_OP)
  {
    if (thd->slave_thread)
      update_slave_api_stats(thd_ndb->ndb);

    DBUG_RETURN(0);
  }

  char tmp_buf2[FN_REFLEN];
  const char *type_str;
  int also_internal= 0;
  uint32 log_type= (uint32)type;
  switch (type)
  {
  case SOT_DROP_TABLE:
    /* drop database command, do not log at drop table */
    if (thd->lex->sql_command ==  SQLCOM_DROP_DB)
      DBUG_RETURN(0);
    /* redo the drop table query as is may contain several tables */
    query= tmp_buf2;
    query_length= (uint) (strxmov(tmp_buf2, "drop table ",
                                  "`", db, "`", ".",
                                  "`", table_name, "`", NullS) - tmp_buf2);
    type_str= "drop table";
    break;
  case SOT_RENAME_TABLE_PREPARE:
    type_str= "rename table prepare";
    also_internal= 1;
    break;
  case SOT_RENAME_TABLE:
    /* redo the rename table query as is may contain several tables */
    query= tmp_buf2;
    query_length= (uint) (strxmov(tmp_buf2, "rename table ",
                                  "`", db, "`", ".",
                                  "`", table_name, "` to ",
                                  "`", new_db, "`", ".",
                                  "`", new_table_name, "`", NullS) - tmp_buf2);
    type_str= "rename table";
    break;
  case SOT_CREATE_TABLE:
    type_str= "create table";
    break;
  case SOT_ALTER_TABLE_COMMIT:
    type_str= "alter table";
    also_internal= 1;
    break;
  case SOT_ONLINE_ALTER_TABLE_PREPARE:
    type_str= "online alter table prepare";
    also_internal= 1;
    break;
  case SOT_ONLINE_ALTER_TABLE_COMMIT:
    type_str= "online alter table commit";
    also_internal= 1;
    break;
  case SOT_DROP_DB:
    type_str= "drop db";
    break;
  case SOT_CREATE_DB:
    type_str= "create db";
    break;
  case SOT_ALTER_DB:
    type_str= "alter db";
    break;
  case SOT_TABLESPACE:
    type_str= "tablespace";
    break;
  case SOT_LOGFILE_GROUP:
    type_str= "logfile group";
    break;
  case SOT_TRUNCATE_TABLE:
    type_str= "truncate table";
    break;
  case SOT_CREATE_USER:
    type_str= "create user";
    break;
  case SOT_DROP_USER:
    type_str= "drop user";
    break;
  case SOT_RENAME_USER:
    type_str= "rename user";
    break;
  case SOT_GRANT:
    type_str= "grant/revoke";
    break;
  case SOT_REVOKE:
    type_str= "revoke all";
    break;
  default:
    abort(); /* should not happen, programming error */
  }

  NDB_SCHEMA_OBJECT *ndb_schema_object;
  {
    char key[FN_REFLEN + 1];
    build_table_filename(key, sizeof(key) - 1, db, table_name, "", 0);
    ndb_schema_object= ndb_get_schema_object(key, true);
    ndb_schema_object->table_id= ndb_table_id;
    ndb_schema_object->table_version= ndb_table_version;
  }

  const NdbError *ndb_error= 0;
  uint32 node_id= g_ndb_cluster_connection->node_id();
  Uint64 epoch= 0;
  {
    int i;
    int no_storage_nodes= g_ndb_cluster_connection->no_db_nodes();

    /* begin protect ndb_schema_share */
    pthread_mutex_lock(&ndb_schema_share_mutex);
    if (ndb_schema_share == 0)
    {
      pthread_mutex_unlock(&ndb_schema_share_mutex);
      ndb_free_schema_object(&ndb_schema_object);
      DBUG_RETURN(0);    
    }
    pthread_mutex_lock(&ndb_schema_share->mutex);
    for (i= 0; i < no_storage_nodes; i++)
    {
      bitmap_union(&ndb_schema_object->slock_bitmap,
                   &ndb_schema_share->subscriber_bitmap[i]);
    }
    pthread_mutex_unlock(&ndb_schema_share->mutex);
    pthread_mutex_unlock(&ndb_schema_share_mutex);
    /* end protect ndb_schema_share */

    if (also_internal)
      bitmap_set_bit(&ndb_schema_object->slock_bitmap, node_id);
    else
      bitmap_clear_bit(&ndb_schema_object->slock_bitmap, node_id);

    DBUG_DUMP("schema_subscribers", (uchar*)&ndb_schema_object->slock,
              no_bytes_in_map(&ndb_schema_object->slock_bitmap));
  }

  Ndb *ndb= thd_ndb->ndb;
  char save_db[FN_REFLEN];
  strcpy(save_db, ndb->getDatabaseName());

  char tmp_buf[FN_REFLEN];
  NDBDICT *dict= ndb->getDictionary();
  ndb->setDatabaseName(NDB_REP_DB);
  Ndb_table_guard ndbtab_g(dict, NDB_SCHEMA_TABLE);
  const NDBTAB *ndbtab= ndbtab_g.get_table();
  NdbTransaction *trans= 0;
  int retries= 100;
  int retry_sleep= 30; /* 30 milliseconds, transaction */
  const NDBCOL *col[SCHEMA_SIZE];
  unsigned sz[SCHEMA_SIZE];

  if (ndbtab == 0)
  {
    if (strcmp(NDB_REP_DB, db) != 0 ||
        strcmp(NDB_SCHEMA_TABLE, table_name))
    {
      ndb_error= &dict->getNdbError();
    }
    goto end;
  }

  {
    uint i;
    for (i= 0; i < SCHEMA_SIZE; i++)
    {
      col[i]= ndbtab->getColumn(i);
      if (i != SCHEMA_QUERY_I)
      {
        sz[i]= col[i]->getLength();
        DBUG_ASSERT(sz[i] <= sizeof(tmp_buf));
      }
    }
  }

  while (1)
  {
    const char *log_db= db;
    const char *log_tab= table_name;
    const char *log_subscribers= (char*)ndb_schema_object->slock;
    if ((trans= ndb->startTransaction()) == 0)
      goto err;
    while (1)
    {
      NdbOperation *op= 0;
      int r= 0;
      r|= (op= trans->getNdbOperation(ndbtab)) == 0;
      DBUG_ASSERT(r == 0);
      r|= op->writeTuple();
      DBUG_ASSERT(r == 0);
      
      /* db */
      ndb_pack_varchar(col[SCHEMA_DB_I], tmp_buf, log_db, (int)strlen(log_db));
      r|= op->equal(SCHEMA_DB_I, tmp_buf);
      DBUG_ASSERT(r == 0);
      /* name */
      ndb_pack_varchar(col[SCHEMA_NAME_I], tmp_buf, log_tab,
                       (int)strlen(log_tab));
      r|= op->equal(SCHEMA_NAME_I, tmp_buf);
      DBUG_ASSERT(r == 0);
      /* slock */
      DBUG_ASSERT(sz[SCHEMA_SLOCK_I] ==
                  no_bytes_in_map(&ndb_schema_object->slock_bitmap));
      r|= op->setValue(SCHEMA_SLOCK_I, log_subscribers);
      DBUG_ASSERT(r == 0);
      /* query */
      {
        NdbBlob *ndb_blob= op->getBlobHandle(SCHEMA_QUERY_I);
        DBUG_ASSERT(ndb_blob != 0);
        uint blob_len= query_length;
        const char* blob_ptr= query;
        r|= ndb_blob->setValue(blob_ptr, blob_len);
        DBUG_ASSERT(r == 0);
      }
      /* node_id */
      r|= op->setValue(SCHEMA_NODE_ID_I, node_id);
      DBUG_ASSERT(r == 0);
      /* epoch */
      r|= op->setValue(SCHEMA_EPOCH_I, epoch);
      DBUG_ASSERT(r == 0);
      /* id */
      r|= op->setValue(SCHEMA_ID_I, ndb_table_id);
      DBUG_ASSERT(r == 0);
      /* version */
      r|= op->setValue(SCHEMA_VERSION_I, ndb_table_version);
      DBUG_ASSERT(r == 0);
      /* type */
      r|= op->setValue(SCHEMA_TYPE_I, log_type);
      DBUG_ASSERT(r == 0);
      /* any value */
      Uint32 anyValue = 0;
      if (! thd->slave_thread)
      {
        /* Schema change originating from this MySQLD, check SQL_LOG_BIN
         * variable and pass 'setting' to all logging MySQLDs via AnyValue  
         */
        if (thd_options(thd) & OPTION_BIN_LOG) /* e.g. SQL_LOG_BIN == on */
        {
          DBUG_PRINT("info", ("Schema event for binlogging"));
          ndbcluster_anyvalue_set_normal(anyValue);
        }
        else
        {
          DBUG_PRINT("info", ("Schema event not for binlogging")); 
          ndbcluster_anyvalue_set_nologging(anyValue);
        }
      }
      else
      {
        /* 
           Slave propagating replicated schema event in ndb_schema
           In case replicated serverId is composite 
           (server-id-bits < 31) we copy it into the 
           AnyValue as-is
           This is for 'future', as currently Schema operations
           do not have composite AnyValues.
           In future it may be useful to support *not* mapping composite
           AnyValues to/from Binlogged server-ids.
        */
        DBUG_PRINT("info", ("Replicated schema event with original server id %d",
                            thd->server_id));
        anyValue = thd_unmasked_server_id(thd);
      }

#ifndef DBUG_OFF
      /*
        MySQLD will set the user-portion of AnyValue (if any) to all 1s
        This tests code filtering ServerIds on the value of server-id-bits.
      */
      const char* p = getenv("NDB_TEST_ANYVALUE_USERDATA");
      if (p != 0  && *p != 0 && *p != '0' && *p != 'n' && *p != 'N')
      {
        dbug_ndbcluster_anyvalue_set_userbits(anyValue);
      }
#endif  

      r|= op->setAnyValue(anyValue);
      DBUG_ASSERT(r == 0);
      break;
    }
    if (trans->execute(NdbTransaction::Commit, NdbOperation::DefaultAbortOption,
                       1 /* force send */) == 0)
    {
      DBUG_PRINT("info", ("logged: %s", query));
      dict->forceGCPWait(1);
      break;
    }
err:
    const NdbError *this_error= trans ?
      &trans->getNdbError() : &ndb->getNdbError();
    if (this_error->status == NdbError::TemporaryError && !thd->killed)
    {
      if (retries--)
      {
        if (trans)
          ndb->closeTransaction(trans);
        do_retry_sleep(retry_sleep);
        continue; // retry
      }
    }
    ndb_error= this_error;
    break;
  }
end:
  if (ndb_error)
    push_warning_printf(thd, MYSQL_ERROR::WARN_LEVEL_WARN,
                        ER_GET_ERRMSG, ER(ER_GET_ERRMSG),
                        ndb_error->code,
                        ndb_error->message,
                        "Could not log query '%s' on other mysqld's");
          
  if (trans)
    ndb->closeTransaction(trans);
  ndb->setDatabaseName(save_db);

  if (opt_ndb_extra_logging > 19)
  {
    sql_print_information("NDB: distributed %s.%s(%u/%u) type: %s(%u) query: \'%s\' to %x%x",
                          db,
                          table_name,
                          ndb_table_id,
                          ndb_table_version,
                          get_schema_type_name(log_type),
                          log_type,
                          query,
                          ndb_schema_object->slock_bitmap.bitmap[0],
                          ndb_schema_object->slock_bitmap.bitmap[1]);
  }

  /*
    Wait for other mysqld's to acknowledge the table operation
  */
  if (ndb_error == 0 && !bitmap_is_clear_all(&ndb_schema_object->slock_bitmap))
  {
    int max_timeout= DEFAULT_SYNC_TIMEOUT;
    pthread_mutex_lock(&ndb_schema_object->mutex);
    while (1)
    {
      struct timespec abstime;
      int i;
      int no_storage_nodes= g_ndb_cluster_connection->no_db_nodes();
      set_timespec(abstime, 1);
      int ret= pthread_cond_timedwait(&injector_cond,
                                      &ndb_schema_object->mutex,
                                      &abstime);
      if (thd->killed)
        break;

      /* begin protect ndb_schema_share */
      pthread_mutex_lock(&ndb_schema_share_mutex);
      if (ndb_schema_share == 0)
      {
        pthread_mutex_unlock(&ndb_schema_share_mutex);
        break;
      }
      MY_BITMAP servers;
      bitmap_init(&servers, 0, 256, FALSE);
      bitmap_clear_all(&servers);
      bitmap_set_bit(&servers, node_id); // "we" are always alive
      pthread_mutex_lock(&ndb_schema_share->mutex);
      for (i= 0; i < no_storage_nodes; i++)
      {
        /* remove any unsubscribed from schema_subscribers */
        MY_BITMAP *tmp= &ndb_schema_share->subscriber_bitmap[i];
        bitmap_union(&servers, tmp);
      }
      pthread_mutex_unlock(&ndb_schema_share->mutex);
      pthread_mutex_unlock(&ndb_schema_share_mutex);
      /* end protect ndb_schema_share */

      /* remove any unsubscribed from ndb_schema_object->slock */
      bitmap_intersect(&ndb_schema_object->slock_bitmap, &servers);
      bitmap_free(&servers);

      if (bitmap_is_clear_all(&ndb_schema_object->slock_bitmap))
        break;

      if (ret)
      {
        max_timeout--;
        if (max_timeout == 0)
        {
          sql_print_error("NDB %s: distributing %s timed out. Ignoring...",
                          type_str, ndb_schema_object->key);
          DBUG_ASSERT(false);
          break;
        }
        if (opt_ndb_extra_logging)
          ndb_report_waiting(type_str, max_timeout,
                             "distributing", ndb_schema_object->key,
                             &ndb_schema_object->slock_bitmap);
      }
    }
    pthread_mutex_unlock(&ndb_schema_object->mutex);
  }
  else if (ndb_error)
  {
    sql_print_error("NDB %s: distributing %s err: %u",
                    type_str, ndb_schema_object->key,
                    ndb_error->code);
  }
  else if (opt_ndb_extra_logging > 19)
  {
    sql_print_information("NDB %s: not waiting for distributing %s",
                          type_str, ndb_schema_object->key);
  }

  ndb_free_schema_object(&ndb_schema_object);

  if (opt_ndb_extra_logging > 19)
  {
    sql_print_information("NDB: distribution of %s.%s(%u/%u) type: %s(%u) query: \'%s\'"
                          " - complete!",
                          db,
                          table_name,
                          ndb_table_id,
                          ndb_table_version,
                          get_schema_type_name(log_type),
                          log_type,
                          query);
  }

  if (thd->slave_thread)
    update_slave_api_stats(ndb);

  DBUG_RETURN(0);
}

/*
  Handle _non_ data events from the storage nodes
*/

static
int
ndb_handle_schema_change(THD *thd, Ndb *is_ndb, NdbEventOperation *pOp,
                         const Ndb_event_data *event_data)
{
  DBUG_ENTER("ndb_handle_schema_change");

  if (pOp->getEventType() == NDBEVENT::TE_ALTER)
  {
    DBUG_PRINT("exit", ("Event type is TE_ALTER"));
    DBUG_RETURN(0);
  }

  DBUG_ASSERT(event_data);
  DBUG_ASSERT(pOp->getEventType() == NDBEVENT::TE_DROP ||
              pOp->getEventType() == NDBEVENT::TE_CLUSTER_FAILURE);

  NDB_SHARE *share= event_data->share;
  TABLE *shadow_table= event_data->shadow_table;
  const char *tabname= shadow_table->s->table_name.str;
  const char *dbname= shadow_table->s->db.str;
  {
    Thd_ndb *thd_ndb= get_thd_ndb(thd);
    Ndb *ndb= thd_ndb->ndb;
    NDBDICT *dict= ndb->getDictionary();
    ndb->setDatabaseName(dbname);
    Ndb_table_guard ndbtab_g(dict, tabname);
    const NDBTAB *ev_tab= pOp->getTable();
    const NDBTAB *cache_tab= ndbtab_g.get_table();
    if (cache_tab &&
        cache_tab->getObjectId() == ev_tab->getObjectId() &&
        cache_tab->getObjectVersion() <= ev_tab->getObjectVersion())
      ndbtab_g.invalidate();
  }

  pthread_mutex_lock(&share->mutex);
  DBUG_ASSERT(share->state == NSS_DROPPED || 
              share->op == pOp || share->new_op == pOp);
  if (share->new_op)
  {
    share->new_op= 0;
  }
  if (share->op)
  {
    share->op= 0;
  }
  pthread_mutex_unlock(&share->mutex);

  /* Signal ha_ndbcluster::delete/rename_table that drop is done */
  DBUG_PRINT("info", ("signal that drop is done"));
  (void) pthread_cond_signal(&injector_cond);

  pthread_mutex_lock(&ndbcluster_mutex);
  /* ndb_share reference binlog free */
  DBUG_PRINT("NDB_SHARE", ("%s binlog free  use_count: %u",
                           share->key, share->use_count));
  free_share(&share, TRUE);

  bool do_close_cached_tables= FALSE;
  bool is_remote_change= !ndb_has_node_id(pOp->getReqNodeId());
  if (is_remote_change && share && share->state != NSS_DROPPED)
  {
    DBUG_PRINT("info", ("remote change"));
    ndbcluster_mark_share_dropped(share);
    if (share->use_count != 1)
    {
      /* open handler holding reference */
      /* wait with freeing create ndb_share to below */
      do_close_cached_tables= TRUE;
    }
    else
    {
      /* ndb_share reference create free */
      DBUG_PRINT("NDB_SHARE", ("%s create free  use_count: %u",
                               share->key, share->use_count));
      free_share(&share, TRUE);
      share= 0;
    }
  }
  else
    share= 0;
  pthread_mutex_unlock(&ndbcluster_mutex);

  DBUG_PRINT("info", ("Deleting event_data"));
  delete event_data;
  pOp->setCustomData(NULL);

  DBUG_PRINT("info", ("Dropping event operation"));
  pthread_mutex_lock(&injector_mutex);
  is_ndb->dropEventOperation(pOp);
  pthread_mutex_unlock(&injector_mutex);

  if (do_close_cached_tables)
  {
    TABLE_LIST table_list;
    memset(&table_list, 0, sizeof(table_list));
    table_list.db= (char *)dbname;
    table_list.alias= table_list.table_name= (char *)tabname;
    close_cached_tables(thd, &table_list, FALSE, FALSE, FALSE);
    /* ndb_share reference create free */
    DBUG_PRINT("NDB_SHARE", ("%s create free  use_count: %u",
                             share->key, share->use_count));
    free_share(&share);
  }
  DBUG_RETURN(0);
}


class Mutex_guard
{
public:
  Mutex_guard(pthread_mutex_t &mutex) : m_mutex(mutex)
  {
    pthread_mutex_lock(&m_mutex);
  };
  ~Mutex_guard()
  {
    pthread_mutex_unlock(&m_mutex);
  };
private:
  pthread_mutex_t &m_mutex;
};


#include "ndb_local_schema.h"

class Ndb_schema_event_handler {

  class Ndb_schema_op
  {
    // Unpack Ndb_schema_op from event_data pointer
    void unpack_event(const Ndb_event_data *event_data)
    {
      TABLE *table= event_data->shadow_table;
      Field **field;
      /* unpack blob values */
      uchar* blobs_buffer= 0;
      uint blobs_buffer_size= 0;
      my_bitmap_map *old_map= dbug_tmp_use_all_columns(table, table->read_set);
      {
        ptrdiff_t ptrdiff= 0;
        int ret= get_ndb_blobs_value(table, event_data->ndb_value[0],
                                     blobs_buffer, blobs_buffer_size,
                                     ptrdiff);
        if (ret != 0)
        {
          my_free(blobs_buffer, MYF(MY_ALLOW_ZERO_PTR));
          DBUG_PRINT("info", ("blob read error"));
          DBUG_ASSERT(FALSE);
        }
      }
      /* db varchar 1 length uchar */
      field= table->field;
      db_length= *(uint8*)(*field)->ptr;
      DBUG_ASSERT(db_length <= (*field)->field_length);
      DBUG_ASSERT((*field)->field_length + 1 == sizeof(db));
      memcpy(db, (*field)->ptr + 1, db_length);
      db[db_length]= 0;
      /* name varchar 1 length uchar */
      field++;
      name_length= *(uint8*)(*field)->ptr;
      DBUG_ASSERT(name_length <= (*field)->field_length);
      DBUG_ASSERT((*field)->field_length + 1 == sizeof(name));
      memcpy(name, (*field)->ptr + 1, name_length);
      name[name_length]= 0;
      /* slock fixed length */
      field++;
      slock_length= (*field)->field_length;
      DBUG_ASSERT((*field)->field_length == sizeof(slock_buf));
      memcpy(slock_buf, (*field)->ptr, slock_length);
      /* query blob */
      field++;
      {
        Field_blob *field_blob= (Field_blob*)(*field);
        uint blob_len= field_blob->get_length((*field)->ptr);
        uchar *blob_ptr= 0;
        field_blob->get_ptr(&blob_ptr);
        DBUG_ASSERT(blob_len == 0 || blob_ptr != 0);
        query_length= blob_len;
        query= sql_strmake((char*) blob_ptr, blob_len);
      }
      /* node_id */
      field++;
      node_id= (Uint32)((Field_long *)*field)->val_int();
      /* epoch */
      field++;
      epoch= ((Field_long *)*field)->val_int();
      /* id */
      field++;
      id= (Uint32)((Field_long *)*field)->val_int();
      /* version */
      field++;
      version= (Uint32)((Field_long *)*field)->val_int();
      /* type */
      field++;
      type= (Uint32)((Field_long *)*field)->val_int();
      /* free blobs buffer */
      my_free(blobs_buffer, MYF(MY_ALLOW_ZERO_PTR));
      dbug_tmp_restore_column_map(table->read_set, old_map);
    }

  public:
    uchar db_length;
    char db[64];
    uchar name_length;
    char name[64];
    uchar slock_length;
    uint32 slock_buf[SCHEMA_SLOCK_SIZE/4];
    MY_BITMAP slock;
    unsigned short query_length;
    char *query;
    Uint64 epoch;
    uint32 node_id;
    uint32 id;
    uint32 version;
    uint32 type;
    uint32 any_value;

    /**
      Create a Ndb_schema_op from event_data
    */
    static Ndb_schema_op*
    create(const Ndb_event_data* event_data,
           Uint32 any_value)
    {
      DBUG_ENTER("Ndb_schema_op::create");
      Ndb_schema_op* schema_op=
        (Ndb_schema_op*)sql_alloc(sizeof(Ndb_schema_op));
      bitmap_init(&schema_op->slock,
                  schema_op->slock_buf, 8*SCHEMA_SLOCK_SIZE, FALSE);
      schema_op->unpack_event(event_data);
      schema_op->any_value= any_value;
      DBUG_PRINT("exit", ("%s.%s: query: '%s'  type: %d",
                          schema_op->db, schema_op->name,
                          schema_op->query,
                          schema_op->type));
      DBUG_RETURN(schema_op);
    }
  };

  static void
  print_could_not_discover_error(THD *thd,
                                 const Ndb_schema_op *schema)
  {
    sql_print_error("NDB Binlog: Could not discover table '%s.%s' from "
                    "binlog schema event '%s' from node %d. "
                    "my_errno: %d",
                     schema->db, schema->name, schema->query,
                     schema->node_id, my_errno);
    thd_print_warning_list(thd, "NDB Binlog");
  }


  static void
  write_schema_op_to_binlog(THD *thd, Ndb_schema_op *schema)
  {

    if (!ndb_binlog_running)
    {
      // This mysqld is not writing a binlog
      return;
    }

    /* any_value == 0 means local cluster sourced change that
     * should be logged
     */
    if (ndbcluster_anyvalue_is_reserved(schema->any_value))
    {
      /* Originating SQL node did not want this query logged */
      if (!ndbcluster_anyvalue_is_nologging(schema->any_value))
        sql_print_warning("NDB: unknown value for binlog signalling 0x%X, "
                          "query not logged",
                          schema->any_value);
      return;
    }

    Uint32 queryServerId = ndbcluster_anyvalue_get_serverid(schema->any_value);
    /*
       Start with serverId as received AnyValue, in case it's a composite
       (server_id_bits < 31).
       This is for 'future', as currently schema ops do not have composite
       AnyValues.
       In future it may be useful to support *not* mapping composite
       AnyValues to/from Binlogged server-ids.
    */
    Uint32 loggedServerId = schema->any_value;

    if (queryServerId)
    {
      /*
         AnyValue has non-zero serverId, must be a query applied by a slave
         mysqld.
         TODO : Assert that we are running in the Binlog injector thread?
      */
      if (! g_ndb_log_slave_updates)
      {
        /* This MySQLD does not log slave updates */
        return;
      }
    }
    else
    {
      /* No ServerId associated with this query, mark it as ours */
      ndbcluster_anyvalue_set_serverid(loggedServerId, ::server_id);
    }

    uint32 thd_server_id_save= thd->server_id;
    DBUG_ASSERT(sizeof(thd_server_id_save) == sizeof(thd->server_id));
    char *thd_db_save= thd->db;
    thd->server_id = loggedServerId;
    thd->db= schema->db;
    int errcode = query_error_code(thd, thd->killed == THD::NOT_KILLED);
    thd->binlog_query(THD::STMT_QUERY_TYPE, schema->query,
                      schema->query_length, FALSE,
  #ifdef NDB_THD_BINLOG_QUERY_HAS_DIRECT
                      TRUE,
  #endif
                      schema->name[0] == 0 || thd->db[0] == 0,
                      errcode);
    thd->server_id= thd_server_id_save;
    thd->db= thd_db_save;
  }



  /*
    Acknowledge handling of schema operation
    - Inform the other nodes that schema op has
      been completed by this node (by updating the
      row for this op in ndb_schema table)
  */
  int
  ack_schema_op(const char *db, const char *table_name,
                uint32 table_id, uint32 table_version)
  {
    DBUG_ENTER("ack_schema_op");
    if (!ndb_schema_share)
    {
      DBUG_RETURN(0);
    }

    const NdbError *ndb_error= 0;
    Ndb *ndb= check_ndb_in_thd(m_thd);
    char save_db[FN_HEADLEN];
    strcpy(save_db, ndb->getDatabaseName());

    char tmp_buf[FN_REFLEN];
    NDBDICT *dict= ndb->getDictionary();
    ndb->setDatabaseName(NDB_REP_DB);
    Ndb_table_guard ndbtab_g(dict, NDB_SCHEMA_TABLE);
    const NDBTAB *ndbtab= ndbtab_g.get_table();
    NdbTransaction *trans= 0;
    int retries= 100;
    int retry_sleep= 30; /* 30 milliseconds, transaction */
    const NDBCOL *col[SCHEMA_SIZE];

    MY_BITMAP slock;
    uint32 bitbuf[SCHEMA_SLOCK_SIZE/4];
    bitmap_init(&slock, bitbuf, sizeof(bitbuf)*8, false);

    if (ndbtab == 0)
    {
      if (dict->getNdbError().code != 4009)
        abort();
      DBUG_RETURN(0);
    }

    {
      uint i;
      for (i= 0; i < SCHEMA_SIZE; i++)
      {
        col[i]= ndbtab->getColumn(i);
        if (i != SCHEMA_QUERY_I)
        {
          DBUG_ASSERT(col[i]->getLength() <= (int)sizeof(tmp_buf));
        }
      }
    }

    while (1)
    {
      if ((trans= ndb->startTransaction()) == 0)
        goto err;
      {
        NdbOperation *op= 0;
        int r= 0;

        /* read the bitmap exlusive */
        r|= (op= trans->getNdbOperation(ndbtab)) == 0;
        DBUG_ASSERT(r == 0);
        r|= op->readTupleExclusive();
        DBUG_ASSERT(r == 0);

        /* db */
        ndb_pack_varchar(col[SCHEMA_DB_I], tmp_buf, db, (int)strlen(db));
        r|= op->equal(SCHEMA_DB_I, tmp_buf);
        DBUG_ASSERT(r == 0);
        /* name */
        ndb_pack_varchar(col[SCHEMA_NAME_I], tmp_buf, table_name,
                         (int)strlen(table_name));
        r|= op->equal(SCHEMA_NAME_I, tmp_buf);
        DBUG_ASSERT(r == 0);
        /* slock */
        r|= op->getValue(SCHEMA_SLOCK_I, (char*)slock.bitmap) == 0;
        DBUG_ASSERT(r == 0);
      }
      if (trans->execute(NdbTransaction::NoCommit))
        goto err;

      if (opt_ndb_extra_logging > 19)
      {
        uint32 copy[SCHEMA_SLOCK_SIZE/4];
        memcpy(copy, bitbuf, sizeof(copy));
        bitmap_clear_bit(&slock, own_nodeid());
        sql_print_information("NDB: reply to %s.%s(%u/%u) from %x%x to %x%x",
                              db, table_name,
                              table_id, table_version,
                              copy[0], copy[1],
                              slock.bitmap[0],
                              slock.bitmap[1]);
      }
      else
      {
        bitmap_clear_bit(&slock, own_nodeid());
      }

      {
        NdbOperation *op= 0;
        int r= 0;

        /* now update the tuple */
        r|= (op= trans->getNdbOperation(ndbtab)) == 0;
        DBUG_ASSERT(r == 0);
        r|= op->updateTuple();
        DBUG_ASSERT(r == 0);

        /* db */
        ndb_pack_varchar(col[SCHEMA_DB_I], tmp_buf, db, (int)strlen(db));
        r|= op->equal(SCHEMA_DB_I, tmp_buf);
        DBUG_ASSERT(r == 0);
        /* name */
        ndb_pack_varchar(col[SCHEMA_NAME_I], tmp_buf, table_name,
                         (int)strlen(table_name));
        r|= op->equal(SCHEMA_NAME_I, tmp_buf);
        DBUG_ASSERT(r == 0);
        /* slock */
        r|= op->setValue(SCHEMA_SLOCK_I, (char*)slock.bitmap);
        DBUG_ASSERT(r == 0);
        /* node_id */
        r|= op->setValue(SCHEMA_NODE_ID_I, own_nodeid());
        DBUG_ASSERT(r == 0);
        /* type */
        r|= op->setValue(SCHEMA_TYPE_I, (uint32)SOT_CLEAR_SLOCK);
        DBUG_ASSERT(r == 0);
      }
      if (trans->execute(NdbTransaction::Commit,
                         NdbOperation::DefaultAbortOption, 1 /*force send*/) == 0)
      {
        DBUG_PRINT("info", ("node %d cleared lock on '%s.%s'",
                            own_nodeid(), db, table_name));
        dict->forceGCPWait(1);
        break;
      }
    err:
      const NdbError *this_error= trans ?
        &trans->getNdbError() : &ndb->getNdbError();
      if (this_error->status == NdbError::TemporaryError &&
          !thd_killed(m_thd))
      {
        if (retries--)
        {
          if (trans)
            ndb->closeTransaction(trans);
          do_retry_sleep(retry_sleep);
          continue; // retry
        }
      }
      ndb_error= this_error;
      break;
    }

    if (ndb_error)
    {
      sql_print_warning("NDB: Could not release slock on '%s.%s', "
                        "Error code: %d Message: %s",
                        db, table_name,
                        ndb_error->code, ndb_error->message);
    }
    if (trans)
      ndb->closeTransaction(trans);
    ndb->setDatabaseName(save_db);
    DBUG_RETURN(0);
  }


  bool check_is_ndb_schema_event(const Ndb_event_data* event_data) const
  {
    if (!event_data)
    {
      // Received event without event data pointer
      assert(false);
      return false;
    }

    NDB_SHARE *share= event_data->share;
    if (!share)
    {
      // Received event where the event_data is not properly initialized
      assert(false);
      return false;
    }
    assert(event_data->shadow_table);
    assert(event_data->ndb_value[0]);
    assert(event_data->ndb_value[1]);

    pthread_mutex_lock(&ndb_schema_share_mutex);
    if (share != ndb_schema_share)
    {
      // Received event from s_ndb not pointing at the ndb_schema_share
      pthread_mutex_unlock(&ndb_schema_share_mutex);
      assert(false);
      return false;
    }
    assert(!strncmp(share->db, STRING_WITH_LEN(NDB_REP_DB)));
    assert(!strncmp(share->table_name, STRING_WITH_LEN(NDB_SCHEMA_TABLE)));
    pthread_mutex_unlock(&ndb_schema_share_mutex);
    return true;
  }


  void
  handle_after_epoch(Ndb_schema_op* schema)
  {
    DBUG_ENTER("handle_after_epoch");
    DBUG_PRINT("info", ("Pushing Ndb_schema_op on list to be "
                        "handled after epoch"));
    assert(!is_post_epoch()); // Only before epoch
    m_post_epoch_handle_list.push_back(schema, m_mem_root);
    DBUG_VOID_RETURN;
  }


  void
  ack_after_epoch(Ndb_schema_op* schema)
  {
    DBUG_ENTER("ack_after_epoch");
    assert(!is_post_epoch()); // Only before epoch
    m_post_epoch_ack_list.push_back(schema, m_mem_root);
    DBUG_VOID_RETURN;
  }


  uint own_nodeid(void) const
  {
    return m_own_nodeid;
  }


  void
  ndbapi_invalidate_table(const char* db_name, const char* table_name) const
  {
    DBUG_ENTER("ndbapi_invalidate_table");
    Thd_ndb *thd_ndb= get_thd_ndb(m_thd);
    Ndb *ndb= thd_ndb->ndb;

    ndb->setDatabaseName(db_name);
    Ndb_table_guard ndbtab_g(ndb->getDictionary(), table_name);
    ndbtab_g.invalidate();
    DBUG_VOID_RETURN;
  }


  void
  mysqld_close_cached_table(const char* db_name, const char* table_name) const
  {
    DBUG_ENTER("mysqld_close_cached_table");
     // Just mark table as "need reopen"
    const bool wait_for_refresh = false;
    // Not waiting -> no timeout needed
    const ulong timeout = 0;

    TABLE_LIST table_list;
    memset(&table_list, 0, sizeof(table_list));
    table_list.db= (char*)db_name;
    table_list.alias= table_list.table_name= (char*)table_name;

    close_cached_tables(m_thd, &table_list,
                        wait_for_refresh, timeout);
    DBUG_VOID_RETURN;
  }


  void
  mysqld_write_frm_from_ndb(const char* db_name,
                            const char* table_name) const
  {
    DBUG_ENTER("mysqld_write_frm_from_ndb");
    Thd_ndb *thd_ndb= get_thd_ndb(m_thd);
    Ndb *ndb= thd_ndb->ndb;
    Ndb_table_guard ndbtab_g(ndb->getDictionary(), table_name);
    const NDBTAB *ndbtab= ndbtab_g.get_table();

    char key[FN_REFLEN];
    build_table_filename(key, sizeof(key)-1,
                         db_name, table_name, NullS, 0);

    uchar *data= 0, *pack_data= 0;
    size_t length, pack_length;

    if (readfrm(key, &data, &length) == 0 &&
        packfrm(data, length, &pack_data, &pack_length) == 0 &&
        cmp_frm(ndbtab, pack_data, pack_length))
    {
      DBUG_PRINT("info", ("Detected frm change of table %s.%s",
                          db_name, table_name));

      DBUG_DUMP("frm", (uchar*) ndbtab->getFrmData(),
                        ndbtab->getFrmLength());
      my_free(data);
      data= NULL;

      int error;
      if ((error= unpackfrm(&data, &length,
                            (const uchar*) ndbtab->getFrmData())) ||
          (error= writefrm(key, data, length)))
      {
        sql_print_error("NDB: Failed write frm for %s.%s, error %d",
                        db_name, table_name, error);
      }
    }
    my_free(data);
    my_free(pack_data);
    DBUG_VOID_RETURN;
  }


  NDB_SHARE* get_share(Ndb_schema_op* schema) const
  {
    DBUG_ENTER("get_share(Ndb_schema_op*)");
    char key[FN_REFLEN + 1];
    build_table_filename(key, sizeof(key) - 1,
                         schema->db, schema->name, "", 0);
    NDB_SHARE *share= ndbcluster_get_share(key, 0, FALSE, FALSE);
    if (share)
    {
      DBUG_PRINT("NDB_SHARE", ("%s temporary  use_count: %u",
                               share->key, share->use_count));
    }
    DBUG_RETURN(share);
  }


  bool
  check_if_local_tables_in_db(const char *dbname) const
  {
    DBUG_ENTER("check_if_local_tables_in_db");
    DBUG_PRINT("info", ("Looking for files in directory %s", dbname));
    List<LEX_STRING> files;
    char path[FN_REFLEN + 1];

    build_table_filename(path, sizeof(path) - 1, dbname, "", "", 0);
    if (find_files(m_thd, &files, dbname, path, NullS, 0) != FIND_FILES_OK)
    {
      m_thd->clear_error();
      DBUG_PRINT("info", ("Failed to find files"));
      DBUG_RETURN(true);
    }
    DBUG_PRINT("info",("found: %d files", files.elements));

    LEX_STRING *tabname;
    while ((tabname= files.pop()))
    {
      DBUG_PRINT("info", ("Found table %s", tabname->str));
      if (ndbcluster_check_if_local_table(dbname, tabname->str))
        DBUG_RETURN(true);
    }

    DBUG_RETURN(false);
  }


  bool is_local_table(const char* db_name, const char* table_name) const
  {
    return ndbcluster_check_if_local_table(db_name, table_name);
  }


  void handle_clear_slock(Ndb_schema_op* schema)
  {
    DBUG_ENTER("handle_clear_slock");

    assert(is_post_epoch());

    char key[FN_REFLEN + 1];
    build_table_filename(key, sizeof(key) - 1, schema->db, schema->name, "", 0);

    /* Ack to any SQL thread waiting for schema op to complete */
    NDB_SCHEMA_OBJECT *ndb_schema_object= ndb_get_schema_object(key, false);
    if (!ndb_schema_object)
    {
      /* Noone waiting for this schema op in this mysqld */
      if (opt_ndb_extra_logging > 19)
        sql_print_information("NDB: Discarding event...no obj: %s (%u/%u)",
                              key, schema->id, schema->version);
      DBUG_VOID_RETURN;
    }

    if (ndb_schema_object->table_id != schema->id ||
        ndb_schema_object->table_version != schema->version)
    {
      /* Someone waiting, but for another id/version... */
      if (opt_ndb_extra_logging > 19)
        sql_print_information("NDB: Discarding event...key: %s "
                              "non matching id/version [%u/%u] != [%u/%u]",
                              key,
                              ndb_schema_object->table_id,
                              ndb_schema_object->table_version,
                              schema->id,
                              schema->version);
      ndb_free_schema_object(&ndb_schema_object);
      DBUG_VOID_RETURN;
    }

    /*
      Copy the latest slock info into the ndb_schema_object so that
      waiter can check if all nodes it's waiting for has answered
    */
    pthread_mutex_lock(&ndb_schema_object->mutex);
    if (opt_ndb_extra_logging > 19)
    {
      sql_print_information("NDB: CLEAR_SLOCK key: %s(%u/%u) from"
                            " %x%x to %x%x",
                            key, schema->id, schema->version,
                            ndb_schema_object->slock[0],
                            ndb_schema_object->slock[1],
                            schema->slock_buf[0],
                            schema->slock_buf[1]);
    }
    memcpy(ndb_schema_object->slock, schema->slock_buf,
           sizeof(ndb_schema_object->slock));
    DBUG_DUMP("ndb_schema_object->slock_bitmap.bitmap",
              (uchar*)ndb_schema_object->slock_bitmap.bitmap,
              no_bytes_in_map(&ndb_schema_object->slock_bitmap));
    pthread_mutex_unlock(&ndb_schema_object->mutex);

    ndb_free_schema_object(&ndb_schema_object);

    /* Wake up the waiter */
    pthread_cond_signal(&injector_cond);

    DBUG_VOID_RETURN;
  }


  void
  handle_offline_alter_table_commit(Ndb_schema_op* schema)
  {
    DBUG_ENTER("handle_offline_alter_table_commit");

    assert(is_post_epoch()); // Always after epoch

    if (schema->node_id == own_nodeid())
      DBUG_VOID_RETURN;

    write_schema_op_to_binlog(m_thd, schema);
    ndbapi_invalidate_table(schema->db, schema->name);
    mysqld_close_cached_table(schema->db, schema->name);

    NDB_SHARE *share= get_share(schema);
    if (share)
    {
      pthread_mutex_lock(&share->mutex);
      if (share->op)
      {
        Ndb_event_data *event_data=
          (Ndb_event_data *) share->op->getCustomData();
        if (event_data)
          delete event_data;
        share->op->setCustomData(NULL);
        {
          Mutex_guard injector_mutex_g(injector_mutex);
          injector_ndb->dropEventOperation(share->op);
        }
        share->op= 0;
        free_share(&share);
      }
      pthread_mutex_unlock(&share->mutex);

      free_share(&share);
    }

    if (share)
    {
      /*
        Free the share pointer early, ndb_create_table_from_engine()
        may delete what share is pointing to as a sideeffect
      */
      DBUG_PRINT("NDB_SHARE", ("%s early free, use_count: %u",
                               share->key, share->use_count));
      free_share(&share);
    }

    if (is_local_table(schema->db, schema->name) &&
       !Ndb_dist_priv_util::is_distributed_priv_table(schema->db,
                                                      schema->name))
    {
      sql_print_error("NDB Binlog: Skipping locally defined table '%s.%s' "
                      "from binlog schema event '%s' from node %d.",
                      schema->db, schema->name, schema->query,
                      schema->node_id);
      DBUG_VOID_RETURN;
    }

    if (ndb_create_table_from_engine(m_thd, schema->db, schema->name))
    {
      print_could_not_discover_error(m_thd, schema);
    }
    DBUG_VOID_RETURN;
  }


  void
  handle_online_alter_table_prepare(Ndb_schema_op* schema)
  {
    assert(is_post_epoch()); // Always after epoch

    ndbapi_invalidate_table(schema->db, schema->name);
    mysqld_close_cached_table(schema->db, schema->name);

    if (schema->node_id != own_nodeid())
    {
      write_schema_op_to_binlog(m_thd, schema);
      if (!is_local_table(schema->db, schema->name))
      {
        mysqld_write_frm_from_ndb(schema->db, schema->name);
      }
    }
    NDB_SHARE *share= get_share(schema);
    if (share)
    {
      if (opt_ndb_extra_logging > 9)
        sql_print_information("NDB Binlog: handling online alter/rename");

      pthread_mutex_lock(&share->mutex);
      ndb_binlog_close_shadow_table(share);

      if (ndb_binlog_open_shadow_table(m_thd, share))
      {
        sql_print_error("NDB Binlog: Failed to re-open shadow table %s.%s",
                        schema->db, schema->name);
        pthread_mutex_unlock(&share->mutex);
      }
      else
      {
        /*
          Start subscribing to data changes to the new table definition
        */
        String event_name(INJECTOR_EVENT_LEN);
        ndb_rep_event_name(&event_name, schema->db, schema->name,
                           get_binlog_full(share));
        NdbEventOperation *tmp_op= share->op;
        share->new_op= 0;
        share->op= 0;

        Thd_ndb *thd_ndb= get_thd_ndb(m_thd);
        Ndb *ndb= thd_ndb->ndb;
        Ndb_table_guard ndbtab_g(ndb->getDictionary(), schema->name);
        const NDBTAB *ndbtab= ndbtab_g.get_table();
        if (ndbcluster_create_event_ops(m_thd, share, ndbtab,
                                        event_name.c_ptr()))
        {
          sql_print_error("NDB Binlog:"
                          "FAILED CREATE (DISCOVER) EVENT OPERATIONS Event: %s",
                          event_name.c_ptr());
        }
        else
        {
          share->new_op= share->op;
        }
        share->op= tmp_op;
        pthread_mutex_unlock(&share->mutex);

        if (opt_ndb_extra_logging > 9)
          sql_print_information("NDB Binlog: handling online "
                                "alter/rename done");
      }
    }
    if (share)
    {
      free_share(&share);
    }
  }


  void
  handle_online_alter_table_commit(Ndb_schema_op* schema)
  {
    assert(is_post_epoch()); // Always after epoch

    NDB_SHARE *share= get_share(schema);
    if (share)
    {
      pthread_mutex_lock(&share->mutex);
      if (share->op && share->new_op)
      {
        Ndb_event_data *event_data=
          (Ndb_event_data *) share->op->getCustomData();
        if (event_data)
          delete event_data;
        share->op->setCustomData(NULL);
        {
          Mutex_guard injector_mutex_g(injector_mutex);
          injector_ndb->dropEventOperation(share->op);
        }
        share->op= share->new_op;
        share->new_op= 0;
        free_share(&share);
      }
      pthread_mutex_unlock(&share->mutex);

      free_share(&share);
    }
  }


  void
  handle_drop_table(Ndb_schema_op* schema)
  {
    DBUG_ENTER("handle_drop_table");

    assert(is_post_epoch()); // Always after epoch

    if (schema->node_id == own_nodeid())
      DBUG_VOID_RETURN;

    write_schema_op_to_binlog(m_thd, schema);

    Ndb_local_schema::Table tab(m_thd, schema->db, schema->name);
    if (tab.is_local_table())
    {
      /* Table is not a NDB table in this mysqld -> leave it */
      sql_print_error("NDB Binlog: Skipping drop of locally "
                      "defined table '%s.%s' from binlog schema "
                      "event '%s' from node %d. ",
                      schema->db, schema->name, schema->query,
                      schema->node_id);

      // There should be no NDB_SHARE for this table
      assert(!get_share(schema));

      DBUG_VOID_RETURN;
    }

    tab.remove_table();

    NDB_SHARE *share= get_share(schema); // temporary ref.
    if (!share || !share->op)
    {
      ndbapi_invalidate_table(schema->db, schema->name);
      mysqld_close_cached_table(schema->db, schema->name);
    }
    if (share)
    {
      free_share(&share); // temporary ref.
      free_share(&share); // server ref.
    }

    ndbapi_invalidate_table(schema->db, schema->name);
    mysqld_close_cached_table(schema->db, schema->name);

    DBUG_VOID_RETURN;
  }


  /*
    The RENAME is performed in two steps.
    1) PREPARE_RENAME - sends the new table key to participants
    2) RENAME - perform the actual rename
  */

  void
  handle_rename_table_prepare(Ndb_schema_op* schema)
  {
    DBUG_ENTER("handle_rename_table_prepare");

    assert(is_post_epoch()); // Always after epoch

    if (schema->node_id == own_nodeid())
      DBUG_VOID_RETURN;

    const char* new_key_for_table= schema->query;
    DBUG_PRINT("info", ("new_key_for_table: '%s'", new_key_for_table));

    NDB_SHARE *share= get_share(schema); // temporary ref.
    if (!share)
     {
      // The RENAME_PREPARE needs the share as a place to
      // save the new key. Normally it should find the
      // share, but just to be safe... but for example
      // in ndb_share.test there are no share after restore
      // of backup
      // DBUG_ASSERT(share);
      DBUG_VOID_RETURN;
    }

    // Save the new key in the share and hope for the best(i.e
    // that it can be found later when the RENAME arrives)
    ndbcluster_prepare_rename_share(share, new_key_for_table);
    free_share(&share); // temporary ref.

    DBUG_VOID_RETURN;
  }


  void
  handle_rename_table(Ndb_schema_op* schema)
  {
    DBUG_ENTER("handle_rename_table");

    assert(is_post_epoch()); // Always after epoch

    if (schema->node_id == own_nodeid())
      DBUG_VOID_RETURN;

    write_schema_op_to_binlog(m_thd, schema);

    Ndb_local_schema::Table from(m_thd, schema->db, schema->name);
    if (from.is_local_table())
    {
      /* Tables exists as a local table, print error and leave it */
      sql_print_error("NDB Binlog: Skipping renaming locally "
                      "defined table '%s.%s' from binlog schema "
                      "event '%s' from node %d. ",
                      schema->db, schema->name, schema->query,
                      schema->node_id);
      DBUG_VOID_RETURN;
    }

    NDB_SHARE *share= get_share(schema); // temporary ref.
    if (!share || !share->op)
    {
      ndbapi_invalidate_table(schema->db, schema->name);
      mysqld_close_cached_table(schema->db, schema->name);
    }
    if (share)
      free_share(&share);  // temporary ref.

    share= get_share(schema);  // temporary ref.
    if (!share)
    {
      // The RENAME need to find share, since that's where
      // the RENAME_PREPARE has saved the new name
      DBUG_ASSERT(share);
      DBUG_VOID_RETURN;
    }

    const char* new_key_for_table= share->new_key;
    if (!new_key_for_table)
    {
      // The rename need the share to have new_key set
      // by a previous RENAME_PREPARE
      DBUG_ASSERT(new_key_for_table);
      DBUG_VOID_RETURN;
    }

    // Split the new key into db and table name
    char new_db[FN_REFLEN + 1], new_name[FN_REFLEN + 1];
    ha_ndbcluster::set_dbname(new_key_for_table, new_db);
    ha_ndbcluster::set_tabname(new_key_for_table, new_name);
    from.rename_table(new_db, new_name);
    ndbcluster_rename_share(m_thd, share);
    free_share(&share);  // temporary ref.

    ndbapi_invalidate_table(schema->db, schema->name);
    mysqld_close_cached_table(schema->db, schema->name);

    DBUG_VOID_RETURN;
  }


  void
  handle_drop_db(Ndb_schema_op* schema)
  {
    DBUG_ENTER("handle_drop_db");

    assert(is_post_epoch()); // Always after epoch

    if (schema->node_id == own_nodeid())
      DBUG_VOID_RETURN;

    write_schema_op_to_binlog(m_thd, schema);

    Thd_ndb *thd_ndb= get_thd_ndb(m_thd);
    Thd_ndb_options_guard thd_ndb_options(thd_ndb);
    // Set NO_LOCK_SCHEMA_OP before 'check_if_local_tables_indb'
    // until ndbcluster_find_files does not take GSL
    thd_ndb_options.set(TNO_NO_LOCK_SCHEMA_OP);

    if (check_if_local_tables_in_db(schema->db))
    {
      /* Tables exists as a local table, print error and leave it */
      sql_print_error("NDB Binlog: Skipping drop database '%s' since "
                      "it contained local tables "
                      "binlog schema event '%s' from node %d. ",
                      schema->db, schema->query,
                      schema->node_id);
      DBUG_VOID_RETURN;
    }

    const int no_print_error[1]= {0};
    run_query(m_thd, schema->query,
              schema->query + schema->query_length,
              no_print_error);

    DBUG_VOID_RETURN;
  }


  void
  handle_truncate_table(Ndb_schema_op* schema)
  {
    DBUG_ENTER("handle_truncate_table");

    assert(!is_post_epoch()); // Always directly

    if (schema->node_id == own_nodeid())
      DBUG_VOID_RETURN;

    write_schema_op_to_binlog(m_thd, schema);

    NDB_SHARE *share= get_share(schema);
    // invalidation already handled by binlog thread
    if (!share || !share->op)
    {
      ndbapi_invalidate_table(schema->db, schema->name);
      mysqld_close_cached_table(schema->db, schema->name);
    }
    if (share)
      free_share(&share);

    if (is_local_table(schema->db, schema->name))
    {
      sql_print_error("NDB Binlog: Skipping locally defined table "
                      "'%s.%s' from binlog schema event '%s' from "
                      "node %d. ",
                      schema->db, schema->name, schema->query,
                      schema->node_id);
      DBUG_VOID_RETURN;
    }

    if (ndb_create_table_from_engine(m_thd, schema->db, schema->name))
    {
      print_could_not_discover_error(m_thd, schema);
    }

    DBUG_VOID_RETURN;
  }


  void
  handle_create_table(Ndb_schema_op* schema)
  {
    DBUG_ENTER("handle_create_table");

    assert(!is_post_epoch()); // Always directly

    if (schema->node_id == own_nodeid())
      DBUG_VOID_RETURN;

    write_schema_op_to_binlog(m_thd, schema);

    if (is_local_table(schema->db, schema->name))
    {
      sql_print_error("NDB Binlog: Skipping locally defined table '%s.%s' from "
                          "binlog schema event '%s' from node %d. ",
                          schema->db, schema->name, schema->query,
                          schema->node_id);
      DBUG_VOID_RETURN;
    }

    if (ndb_create_table_from_engine(m_thd, schema->db, schema->name))
    {
      print_could_not_discover_error(m_thd, schema);
    }

    DBUG_VOID_RETURN;
  }


  void
  handle_create_db(Ndb_schema_op* schema)
  {
    DBUG_ENTER("handle_create_db");

    assert(!is_post_epoch()); // Always directly

    if (schema->node_id == own_nodeid())
      DBUG_VOID_RETURN;

    write_schema_op_to_binlog(m_thd, schema);

    Thd_ndb *thd_ndb= get_thd_ndb(m_thd);
    Thd_ndb_options_guard thd_ndb_options(thd_ndb);
    thd_ndb_options.set(TNO_NO_LOCK_SCHEMA_OP);
    const int no_print_error[1]= {0};
    run_query(m_thd, schema->query,
              schema->query + schema->query_length,
              no_print_error);

    DBUG_VOID_RETURN;
  }


  void
  handle_alter_db(Ndb_schema_op* schema)
  {
    DBUG_ENTER("handle_alter_db");

    assert(!is_post_epoch()); // Always directly

    if (schema->node_id == own_nodeid())
      DBUG_VOID_RETURN;

    write_schema_op_to_binlog(m_thd, schema);

    Thd_ndb *thd_ndb= get_thd_ndb(m_thd);
    Thd_ndb_options_guard thd_ndb_options(thd_ndb);
    thd_ndb_options.set(TNO_NO_LOCK_SCHEMA_OP);
    const int no_print_error[1]= {0};
    run_query(m_thd, schema->query,
              schema->query + schema->query_length,
              no_print_error);

    DBUG_VOID_RETURN;
  }


  void
  handle_grant_op(Ndb_schema_op* schema)
  {
    DBUG_ENTER("handle_grant_op");

    assert(!is_post_epoch()); // Always directly

    if (schema->node_id == own_nodeid())
      DBUG_VOID_RETURN;

    write_schema_op_to_binlog(m_thd, schema);

    if (opt_ndb_extra_logging > 9)
      sql_print_information("Got dist_priv event: %s, "
                            "flushing privileges",
                            get_schema_type_name(schema->type));

    Thd_ndb *thd_ndb= get_thd_ndb(m_thd);
    Thd_ndb_options_guard thd_ndb_options(thd_ndb);
    thd_ndb_options.set(TNO_NO_LOCK_SCHEMA_OP);
    const int no_print_error[1]= {0};
    char *cmd= (char *) "flush privileges";
    run_query(m_thd, cmd,
              cmd + strlen(cmd),
              no_print_error);

    DBUG_VOID_RETURN;
  }


  int
  handle_schema_op(Ndb_schema_op* schema)
  {
    DBUG_ENTER("handle_schema_op");
    {
      const SCHEMA_OP_TYPE schema_type= (SCHEMA_OP_TYPE)schema->type;

      if (opt_ndb_extra_logging > 19)
      {
        sql_print_information("NDB: got schema event on %s.%s(%u/%u) query: '%s' type: %s(%d) node: %u slock: %x%x",
                              schema->db, schema->name,
                              schema->id, schema->version,
                              schema->query,
                              get_schema_type_name(schema_type),
                              schema_type,
                              schema->node_id,
                              schema->slock.bitmap[0],
                              schema->slock.bitmap[1]);
      }

      if ((schema->db[0] == 0) && (schema->name[0] == 0))
      {
        /**
         * This happens if there is a schema event on a table (object)
         *   that this mysqld does not know about.
         *   E.g it had a local table shadowing a ndb table...
         */
        DBUG_RETURN(0);
      }

      switch (schema_type)
      {
      case SOT_CLEAR_SLOCK:
        /*
          handle slock after epoch is completed to ensure that
          schema events get inserted in the binlog after any data
          events
        */
        handle_after_epoch(schema);
        DBUG_RETURN(0);

      case SOT_ALTER_TABLE_COMMIT:
      case SOT_RENAME_TABLE_PREPARE:
      case SOT_ONLINE_ALTER_TABLE_PREPARE:
      case SOT_ONLINE_ALTER_TABLE_COMMIT:
      case SOT_RENAME_TABLE:
      case SOT_DROP_TABLE:
      case SOT_DROP_DB:
        handle_after_epoch(schema);
        ack_after_epoch(schema);
        DBUG_RETURN(0);

      case SOT_TRUNCATE_TABLE:
        handle_truncate_table(schema);
        break;

      case SOT_CREATE_TABLE:
        handle_create_table(schema);
        break;

      case SOT_CREATE_DB:
        handle_create_db(schema);
        break;

      case SOT_ALTER_DB:
        handle_alter_db(schema);
        break;

      case SOT_CREATE_USER:
      case SOT_DROP_USER:
      case SOT_RENAME_USER:
      case SOT_GRANT:
      case SOT_REVOKE:
        handle_grant_op(schema);
        break;

      case SOT_TABLESPACE:
      case SOT_LOGFILE_GROUP:
        if (schema->node_id == own_nodeid())
          break;
        write_schema_op_to_binlog(m_thd, schema);
        break;

      case SOT_RENAME_TABLE_NEW:
        /*
          Only very old MySQL Server connected to the cluster may
          send this schema operation, ignore it
        */
        sql_print_error("NDB schema: Skipping old schema operation"
                        "(RENAME_TABLE_NEW) on %s.%s",
                        schema->db, schema->name);
        DBUG_ASSERT(false);
        break;

      }

      /* signal that schema operation has been handled */
      DBUG_DUMP("slock", (uchar*) schema->slock_buf, schema->slock_length);
      if (bitmap_is_set(&schema->slock, own_nodeid()))
      {
        ack_schema_op(schema->db, schema->name,
                      schema->id, schema->version);
      }
    }
    DBUG_RETURN(0);
  }


  void
  handle_schema_op_post_epoch(Ndb_schema_op* schema)
  {
    DBUG_ENTER("handle_schema_op_post_epoch");
    DBUG_PRINT("enter", ("%s.%s: query: '%s'  type: %d",
                         schema->db, schema->name,
                         schema->query, schema->type));

    {
      const SCHEMA_OP_TYPE schema_type= (SCHEMA_OP_TYPE)schema->type;
      if (opt_ndb_extra_logging > 9)
        sql_print_information("%s - %s.%s",
                              get_schema_type_name(schema_type),
                              schema->db ? schema->db : "(null)",
                              schema->name ? schema->name : "(null)");

      switch (schema_type)
      {
      case SOT_CLEAR_SLOCK:
        handle_clear_slock(schema);
        break;

      case SOT_DROP_DB:
        handle_drop_db(schema);
        break;

      case SOT_DROP_TABLE:
        handle_drop_table(schema);
        break;

      case SOT_RENAME_TABLE_PREPARE:
        handle_rename_table_prepare(schema);
        break;

      case SOT_RENAME_TABLE:
        handle_rename_table(schema);
        break;

      case SOT_ALTER_TABLE_COMMIT:
        handle_offline_alter_table_commit(schema);
        break;

      case SOT_ONLINE_ALTER_TABLE_PREPARE:
        handle_online_alter_table_prepare(schema);
        break;

      case SOT_ONLINE_ALTER_TABLE_COMMIT:
        handle_online_alter_table_commit(schema);
        break;

      default:
        DBUG_ASSERT(FALSE);
      }
    }

    DBUG_VOID_RETURN;
  }

  THD* m_thd;
  MEM_ROOT* m_mem_root;
  uint m_own_nodeid;
  bool m_post_epoch;

  bool is_post_epoch(void) const { return m_post_epoch; };

  List<Ndb_schema_op> m_post_epoch_handle_list;
  List<Ndb_schema_op> m_post_epoch_ack_list;

public:
  Ndb_schema_event_handler(); // Not implemented
  Ndb_schema_event_handler(const Ndb_schema_event_handler&); // Not implemented

  Ndb_schema_event_handler(THD* thd, MEM_ROOT* mem_root, uint own_nodeid):
    m_thd(thd), m_mem_root(mem_root), m_own_nodeid(own_nodeid),
    m_post_epoch(false)
  {
  }


  ~Ndb_schema_event_handler()
  {
    // There should be no work left todo...
    DBUG_ASSERT(m_post_epoch_handle_list.elements == 0);
    DBUG_ASSERT(m_post_epoch_ack_list.elements == 0);
  }


  void handle_event(Ndb* s_ndb, NdbEventOperation *pOp)
  {
    DBUG_ENTER("handle_event");

    const Ndb_event_data *event_data=
      static_cast<const Ndb_event_data*>(pOp->getCustomData());

    if (!check_is_ndb_schema_event(event_data))
      DBUG_VOID_RETURN;

    const NDBEVENT::TableEvent ev_type= pOp->getEventType();
    switch (ev_type)
    {
    case NDBEVENT::TE_INSERT:
    case NDBEVENT::TE_UPDATE:
    {
      /* ndb_schema table, row INSERTed or UPDATEed*/
      Ndb_schema_op* schema_op=
        Ndb_schema_op::create(event_data, pOp->getAnyValue());
      handle_schema_op(schema_op);
      break;
    }

    case NDBEVENT::TE_DELETE:
      /* ndb_schema table, row DELETEd */
      break;

    case NDBEVENT::TE_CLUSTER_FAILURE:
      if (opt_ndb_extra_logging)
        sql_print_information("NDB Binlog: cluster failure for %s at epoch %u/%u.",
                              ndb_schema_share->key,
                              (uint)(pOp->getGCI() >> 32),
                              (uint)(pOp->getGCI()));
      // fall through
    case NDBEVENT::TE_DROP:
      /* ndb_schema table DROPped */
      if (opt_ndb_extra_logging &&
          ndb_binlog_tables_inited && ndb_binlog_running)
        sql_print_information("NDB Binlog: ndb tables initially "
                              "read only on reconnect.");

      /* release the ndb_schema_share */
      pthread_mutex_lock(&ndb_schema_share_mutex);
      free_share(&ndb_schema_share);
      ndb_schema_share= 0;
      ndb_binlog_tables_inited= FALSE;
      ndb_binlog_is_ready= FALSE;
      pthread_mutex_unlock(&ndb_schema_share_mutex);

      close_cached_tables(NULL, NULL, FALSE, FALSE, FALSE);
      // fall through
    case NDBEVENT::TE_ALTER:
      /* ndb_schema table ALTERed */
      ndb_handle_schema_change(m_thd, s_ndb, pOp, event_data);
      break;

    case NDBEVENT::TE_NODE_FAILURE:
    {
      /* Remove all subscribers for node from bitmap in ndb_schema_share */
      NDB_SHARE *tmp_share= event_data->share;
      uint8 node_id= g_node_id_map[pOp->getNdbdNodeId()];
      DBUG_ASSERT(node_id != 0xFF);
      pthread_mutex_lock(&tmp_share->mutex);
      bitmap_clear_all(&tmp_share->subscriber_bitmap[node_id]);
      DBUG_PRINT("info",("NODE_FAILURE UNSUBSCRIBE[%d]", node_id));
      if (opt_ndb_extra_logging)
      {
        sql_print_information("NDB Binlog: Node: %d, down,"
                              " Subscriber bitmask %x%x",
                              pOp->getNdbdNodeId(),
                              tmp_share->subscriber_bitmap[node_id].bitmap[1],
                              tmp_share->subscriber_bitmap[node_id].bitmap[0]);
      }
      pthread_mutex_unlock(&tmp_share->mutex);
      (void) pthread_cond_signal(&injector_cond);
      break;
    }

    case NDBEVENT::TE_SUBSCRIBE:
    {
      /* Add node as subscriber from bitmap in ndb_schema_share */
      NDB_SHARE *tmp_share= event_data->share;
      uint8 node_id= g_node_id_map[pOp->getNdbdNodeId()];
      uint8 req_id= pOp->getReqNodeId();
      DBUG_ASSERT(req_id != 0 && node_id != 0xFF);
      pthread_mutex_lock(&tmp_share->mutex);
      bitmap_set_bit(&tmp_share->subscriber_bitmap[node_id], req_id);
      DBUG_PRINT("info",("SUBSCRIBE[%d] %d", node_id, req_id));
      if (opt_ndb_extra_logging)
      {
        sql_print_information("NDB Binlog: Node: %d, subscribe from node %d,"
                              " Subscriber bitmask %x%x",
                              pOp->getNdbdNodeId(),
                              req_id,
                              tmp_share->subscriber_bitmap[node_id].bitmap[1],
                              tmp_share->subscriber_bitmap[node_id].bitmap[0]);
      }
      pthread_mutex_unlock(&tmp_share->mutex);
      (void) pthread_cond_signal(&injector_cond);
      break;
    }

    case NDBEVENT::TE_UNSUBSCRIBE:
    {
      /* Remove node as subscriber from bitmap in ndb_schema_share */
      NDB_SHARE *tmp_share= event_data->share;
      uint8 node_id= g_node_id_map[pOp->getNdbdNodeId()];
      uint8 req_id= pOp->getReqNodeId();
      DBUG_ASSERT(req_id != 0 && node_id != 0xFF);
      pthread_mutex_lock(&tmp_share->mutex);
      bitmap_clear_bit(&tmp_share->subscriber_bitmap[node_id], req_id);
      DBUG_PRINT("info",("UNSUBSCRIBE[%d] %d", node_id, req_id));
      if (opt_ndb_extra_logging)
      {
        sql_print_information("NDB Binlog: Node: %d, unsubscribe from node %d,"
                              " Subscriber bitmask %x%x",
                              pOp->getNdbdNodeId(),
                              req_id,
                              tmp_share->subscriber_bitmap[node_id].bitmap[1],
                              tmp_share->subscriber_bitmap[node_id].bitmap[0]);
      }
      pthread_mutex_unlock(&tmp_share->mutex);
      (void) pthread_cond_signal(&injector_cond);
      break;
    }

    default:
    {
      NDB_SHARE *tmp_share= event_data->share;
      sql_print_error("NDB Binlog: unknown non data event %d for %s. "
                      "Ignoring...", (unsigned) ev_type, tmp_share->key);
    }
    }

    DBUG_VOID_RETURN;
  }


  void post_epoch()
  {
    if (unlikely(m_post_epoch_handle_list.elements > 0))
    {
      // Set the flag used to check that functions are called at correct time
      m_post_epoch= true;

      /*
       process any operations that should be done after
       the epoch is complete
      */
      Ndb_schema_op* schema;
      while ((schema= m_post_epoch_handle_list.pop()))
      {
        handle_schema_op_post_epoch(schema);
      }

      /*
       process any operations that should be unlocked/acked after
       the epoch is complete
      */
      while ((schema= m_post_epoch_ack_list.pop()))
      {
        ack_schema_op(schema->db, schema->name,
                      schema->id, schema->version);
      }
    }
    // There should be no work left todo...
    DBUG_ASSERT(m_post_epoch_handle_list.elements == 0);
    DBUG_ASSERT(m_post_epoch_ack_list.elements == 0);
  }
};

/*********************************************************************
  Internal helper functions for handling of the cluster replication tables
  - ndb_binlog_index
  - ndb_apply_status
*********************************************************************/

/*
  struct to hold the data to be inserted into the
  ndb_binlog_index table
*/
struct ndb_binlog_index_row {
  ulonglong epoch;
  const char *master_log_file;
  ulonglong master_log_pos;
  ulong n_inserts;
  ulong n_updates;
  ulong n_deletes;
  ulong n_schemaops;

  ulong orig_server_id;
  ulonglong orig_epoch;

  ulong gci;

  struct ndb_binlog_index_row *next;
};


/*
  Open the ndb_binlog_index table for writing
*/
static int
ndb_binlog_index_table__open(THD *thd,
                             TABLE **ndb_binlog_index)
{
  const char *save_proc_info=
    thd_proc_info(thd, "Opening " NDB_REP_DB "." NDB_REP_TABLE);

  TABLE_LIST tables;
  tables.init_one_table(STRING_WITH_LEN(NDB_REP_DB),    // db
                        STRING_WITH_LEN(NDB_REP_TABLE), // name
                        NDB_REP_TABLE,                  // alias
                        TL_WRITE);                      // for write

  /* Only allow real table to be opened */
  tables.required_type= FRMTYPE_TABLE;

  const bool derived = false;
  const uint flags =
    MYSQL_LOCK_IGNORE_TIMEOUT; /* Wait for lock "infinitely" */
  if (open_and_lock_tables(thd, &tables, derived, flags))
  {
    if (thd->killed)
      DBUG_PRINT("error", ("NDB Binlog: Opening ndb_binlog_index: killed"));
    else
      sql_print_error("NDB Binlog: Opening ndb_binlog_index: %d, '%s'",
                      thd_stmt_da(thd)->sql_errno(),
                      thd_stmt_da(thd)->message());
    thd_proc_info(thd, save_proc_info);
    return -1;
  }
  *ndb_binlog_index= tables.table;
  thd_proc_info(thd, save_proc_info);
  return 0;
}


/*
  Write rows to the ndb_binlog_index table
*/
static int
ndb_binlog_index_table__write_rows(THD *thd,
                                   ndb_binlog_index_row *row)
{
  int error= 0;
  ndb_binlog_index_row *first= row;
  TABLE *ndb_binlog_index= 0;

  /*
    Assume this function is not called with an error set in thd
    (but clear for safety in release version)
   */
  assert(!thd->is_error());
  thd->clear_error();

  /*
    Turn of binlogging to prevent the table changes to be written to
    the binary log.
  */
  tmp_disable_binlog(thd);

  if (ndb_binlog_index_table__open(thd, &ndb_binlog_index))
  {
    if (thd->killed)
      DBUG_PRINT("error", ("NDB Binlog: Unable to lock table ndb_binlog_index, killed"));
    else
      sql_print_error("NDB Binlog: Unable to lock table ndb_binlog_index");
    error= -1;
    goto add_ndb_binlog_index_err;
  }

  // Set all columns to be written
  ndb_binlog_index->use_all_columns();

  do
  {
    ulonglong epoch= 0, orig_epoch= 0;
    uint orig_server_id= 0;

    // Intialize ndb_binlog_index->record[0]
    empty_record(ndb_binlog_index);

    ndb_binlog_index->field[0]->store(first->master_log_pos, true);
    ndb_binlog_index->field[1]->store(first->master_log_file,
                                      (uint)strlen(first->master_log_file),
                                      &my_charset_bin);
    ndb_binlog_index->field[2]->store(epoch= first->epoch, true);
    if (ndb_binlog_index->s->fields > 7)
    {
      ndb_binlog_index->field[3]->store(row->n_inserts, true);
      ndb_binlog_index->field[4]->store(row->n_updates, true);
      ndb_binlog_index->field[5]->store(row->n_deletes, true);
      ndb_binlog_index->field[6]->store(row->n_schemaops, true);
      ndb_binlog_index->field[7]->store(orig_server_id= row->orig_server_id, true);
      ndb_binlog_index->field[8]->store(orig_epoch= row->orig_epoch, true);
      ndb_binlog_index->field[9]->store(first->gci, true);
      row= row->next;
    }
    else
    {
      while ((row= row->next))
      {
        first->n_inserts+= row->n_inserts;
        first->n_updates+= row->n_updates;
        first->n_deletes+= row->n_deletes;
        first->n_schemaops+= row->n_schemaops;
      }
      ndb_binlog_index->field[3]->store((ulonglong)first->n_inserts, true);
      ndb_binlog_index->field[4]->store((ulonglong)first->n_updates, true);
      ndb_binlog_index->field[5]->store((ulonglong)first->n_deletes, true);
      ndb_binlog_index->field[6]->store((ulonglong)first->n_schemaops, true);
    }

    if ((error= ndb_binlog_index->file->ha_write_row(ndb_binlog_index->record[0])))
    {
      char tmp[128];
      if (ndb_binlog_index->s->fields > 7)
        my_snprintf(tmp, sizeof(tmp), "%u/%u,%u,%u/%u",
                    uint(epoch >> 32), uint(epoch),
                    orig_server_id,
                    uint(orig_epoch >> 32), uint(orig_epoch));

      else
        my_snprintf(tmp, sizeof(tmp), "%u/%u", uint(epoch >> 32), uint(epoch));
      sql_print_error("NDB Binlog: Writing row (%s) to ndb_binlog_index: %d",
                      tmp, error);
      error= -1;
      goto add_ndb_binlog_index_err;
    }
  } while (row);

add_ndb_binlog_index_err:
  /*
    Explicitly commit or rollback the writes(although we normally
    use a non transactional engine for the ndb_binlog_index table)
  */
  thd->stmt_da->can_overwrite_status= TRUE;
  thd->is_error() ? trans_rollback_stmt(thd) : trans_commit_stmt(thd);
  thd->stmt_da->can_overwrite_status= FALSE;

  // Close the tables this thread has opened
  close_thread_tables(thd);

  // Release MDL locks on the opened table
  thd->mdl_context.release_transactional_locks();

  reenable_binlog(thd);
  return error;
}

/*********************************************************************
  Functions for start, stop, wait for ndbcluster binlog thread
*********************************************************************/

pthread_handler_t ndb_binlog_thread_func(void *arg);

int ndbcluster_binlog_start()
{
  DBUG_ENTER("ndbcluster_binlog_start");

  if (::server_id == 0)
  {
    sql_print_warning("NDB: server id set to zero - changes logged to "
                      "bin log with server id zero will be logged with "
                      "another server id by slave mysqlds");
  }

  /* 
     Check that ServerId is not using the reserved bit or bits reserved
     for application use
  */
  if ((::server_id & 0x1 << 31) ||                             // Reserved bit
      !ndbcluster_anyvalue_is_serverid_in_range(::server_id))  // server_id_bits
  {
    sql_print_error("NDB: server id provided is too large to be represented in "
                    "opt_server_id_bits or is reserved");
    DBUG_RETURN(-1);
  }

  /*
     Check that v2 events are enabled if log-transaction-id is set
  */
  if (opt_ndb_log_transaction_id &&
      log_bin_use_v1_row_events)
  {
    sql_print_error("NDB: --ndb-log-transaction-id requires v2 Binlog row events "
                    "but server is using v1.");
    DBUG_RETURN(-1);
  }

  pthread_mutex_init(&injector_mutex, MY_MUTEX_INIT_FAST);
  pthread_cond_init(&injector_cond, NULL);
  pthread_mutex_init(&ndb_schema_share_mutex, MY_MUTEX_INIT_FAST);

  /* Create injector thread */
  if (pthread_create(&ndb_binlog_thread, &connection_attrib,
                     ndb_binlog_thread_func, 0))
  {
    DBUG_PRINT("error", ("Could not create ndb injector thread"));
    pthread_cond_destroy(&injector_cond);
    pthread_mutex_destroy(&injector_mutex);
    DBUG_RETURN(-1);
  }

  ndbcluster_binlog_inited= 1;

  /* Wait for the injector thread to start */
  pthread_mutex_lock(&injector_mutex);
  while (!ndb_binlog_thread_running)
    pthread_cond_wait(&injector_cond, &injector_mutex);
  pthread_mutex_unlock(&injector_mutex);

  if (ndb_binlog_thread_running < 0)
    DBUG_RETURN(-1);

  DBUG_RETURN(0);
}


/**************************************************************
  Internal helper functions for creating/dropping ndb events
  used by the client sql threads
**************************************************************/
void
ndb_rep_event_name(String *event_name,const char *db, const char *tbl,
                   my_bool full)
{
  if (full)
    event_name->set_ascii("REPLF$", 6);
  else
    event_name->set_ascii("REPL$", 5);
  event_name->append(db);
#ifdef NDB_WIN32
  /*
   * Some bright spark decided that we should sometimes have backslashes.
   * This causes us pain as the event is db/table and not db\table so trying
   * to drop db\table when we meant db/table ends in the event lying around
   * after drop table, leading to all sorts of pain.
  */
  String backslash_sep(1);
  backslash_sep.set_ascii("\\",1);

  int bsloc;
  if((bsloc= event_name->strstr(backslash_sep,0))!=-1)
	  event_name->replace(bsloc, 1, "/", 1);
#endif
  if (tbl)
  {
    event_name->append('/');
    event_name->append(tbl);
  }
  DBUG_PRINT("info", ("ndb_rep_event_name: %s", event_name->c_ptr()));
}

#ifdef HAVE_NDB_BINLOG

enum Ndb_binlog_type
{
  NBT_DEFAULT                   = 0
  ,NBT_NO_LOGGING               = 1
  ,NBT_UPDATED_ONLY             = 2
  ,NBT_FULL                     = 3
  ,NBT_USE_UPDATE               = 4 /* bit 0x4 indicates USE_UPDATE */
  ,NBT_UPDATED_ONLY_USE_UPDATE  = NBT_UPDATED_ONLY | NBT_USE_UPDATE
  ,NBT_FULL_USE_UPDATE          = NBT_FULL         | NBT_USE_UPDATE
};

static void 
set_binlog_flags(NDB_SHARE *share,
                 Ndb_binlog_type ndb_binlog_type)
{
  DBUG_ENTER("set_binlog_flags");
  switch (ndb_binlog_type)
  {
  case NBT_NO_LOGGING:
    DBUG_PRINT("info", ("NBT_NO_LOGGING"));
    set_binlog_nologging(share);
    DBUG_VOID_RETURN;
  case NBT_DEFAULT:
    DBUG_PRINT("info", ("NBT_DEFAULT"));
    if (opt_ndb_log_updated_only)
    {
      set_binlog_updated_only(share);
    }
    else
    {
      set_binlog_full(share);
    }
    if (opt_ndb_log_update_as_write)
    {
      set_binlog_use_write(share);
    }
    else
    {
      set_binlog_use_update(share);
    }
    break;
  case NBT_UPDATED_ONLY:
    DBUG_PRINT("info", ("NBT_UPDATED_ONLY"));
    set_binlog_updated_only(share);
    set_binlog_use_write(share);
    break;
  case NBT_USE_UPDATE:
    DBUG_PRINT("info", ("NBT_USE_UPDATE"));
  case NBT_UPDATED_ONLY_USE_UPDATE:
    DBUG_PRINT("info", ("NBT_UPDATED_ONLY_USE_UPDATE"));
    set_binlog_updated_only(share);
    set_binlog_use_update(share);
    break;
  case NBT_FULL:
    DBUG_PRINT("info", ("NBT_FULL"));
    set_binlog_full(share);
    set_binlog_use_write(share);
    break;
  case NBT_FULL_USE_UPDATE:
    DBUG_PRINT("info", ("NBT_FULL_USE_UPDATE"));
    set_binlog_full(share);
    set_binlog_use_update(share);
    break;
  }
  set_binlog_logging(share);
  DBUG_VOID_RETURN;
}


inline void slave_reset_conflict_fn(NDB_SHARE *share)
{
  NDB_CONFLICT_FN_SHARE *cfn_share= share->m_cfn_share;
  if (cfn_share)
  {
    memset(cfn_share, 0, sizeof(*cfn_share));
  }
}

static uint
slave_check_resolve_col_type(const NDBTAB *ndbtab,
                             uint field_index)
{
  DBUG_ENTER("slave_check_resolve_col_type");
  const NDBCOL *c= ndbtab->getColumn(field_index);
  uint sz= 0;
  switch (c->getType())
  {
  case  NDBCOL::Unsigned:
    sz= sizeof(Uint32);
    DBUG_PRINT("info", ("resolve column Uint32 %u",
                        field_index));
    break;
  case  NDBCOL::Bigunsigned:
    sz= sizeof(Uint64);
    DBUG_PRINT("info", ("resolve column Uint64 %u",
                        field_index));
    break;
  default:
    DBUG_PRINT("info", ("resolve column %u has wrong type",
                        field_index));
    break;
  }
  DBUG_RETURN(sz);
}

static int
slave_set_resolve_fn(THD *thd, NDB_SHARE *share,
                     const NDBTAB *ndbtab, uint field_index,
                     uint resolve_col_sz,
                     const st_conflict_fn_def* conflict_fn,
                     TABLE *table,
                     uint8 flags)
{
  DBUG_ENTER("slave_set_resolve_fn");

  Thd_ndb *thd_ndb= get_thd_ndb(thd);
  Ndb *ndb= thd_ndb->ndb;
  NDBDICT *dict= ndb->getDictionary();
  NDB_CONFLICT_FN_SHARE *cfn_share= share->m_cfn_share;
  if (cfn_share == NULL)
  {
    share->m_cfn_share= cfn_share= (NDB_CONFLICT_FN_SHARE*)
      alloc_root(&share->mem_root, sizeof(NDB_CONFLICT_FN_SHARE));
    slave_reset_conflict_fn(share);
  }
  cfn_share->m_conflict_fn= conflict_fn;

  /* Calculate resolve col stuff (if relevant) */
  cfn_share->m_resolve_size= resolve_col_sz;
  cfn_share->m_resolve_column= field_index;
  cfn_share->m_resolve_offset= (uint16)(table->field[field_index]->ptr -
                                        table->record[0]);
  cfn_share->m_flags = flags;

  {
    /* get exceptions table */
    char ex_tab_name[FN_REFLEN];
    strxnmov(ex_tab_name, sizeof(ex_tab_name), share->table_name,
             lower_case_table_names ? NDB_EXCEPTIONS_TABLE_SUFFIX_LOWER :
             NDB_EXCEPTIONS_TABLE_SUFFIX, NullS);
    ndb->setDatabaseName(share->db);
    Ndb_table_guard ndbtab_g(dict, ex_tab_name);
    const NDBTAB *ex_tab= ndbtab_g.get_table();
    if (ex_tab)
    {
      const int fixed_cols= 4;
      bool ok=
        ex_tab->getNoOfColumns() >= fixed_cols &&
        ex_tab->getNoOfPrimaryKeys() == 4 &&
        /* server id */
        ex_tab->getColumn(0)->getType() == NDBCOL::Unsigned &&
        ex_tab->getColumn(0)->getPrimaryKey() &&
        /* master_server_id */
        ex_tab->getColumn(1)->getType() == NDBCOL::Unsigned &&
        ex_tab->getColumn(1)->getPrimaryKey() &&
        /* master_epoch */
        ex_tab->getColumn(2)->getType() == NDBCOL::Bigunsigned &&
        ex_tab->getColumn(2)->getPrimaryKey() &&
        /* count */
        ex_tab->getColumn(3)->getType() == NDBCOL::Unsigned &&
        ex_tab->getColumn(3)->getPrimaryKey();
      if (ok)
      {
        int ncol= ndbtab->getNoOfColumns();
        int nkey= ndbtab->getNoOfPrimaryKeys();
        int i, k;
        for (i= k= 0; i < ncol && k < nkey; i++)
        {
          const NdbDictionary::Column* col= ndbtab->getColumn(i);
          if (col->getPrimaryKey())
          {
            const NdbDictionary::Column* ex_col=
              ex_tab->getColumn(fixed_cols + k);
            ok=
              ex_col != NULL &&
              col->getType() == ex_col->getType() &&
              col->getLength() == ex_col->getLength() &&
              col->getNullable() == ex_col->getNullable();
            if (!ok)
              break;
            cfn_share->m_offset[k]=
              (uint16)(table->field[i]->ptr - table->record[0]);
            k++;
          }
        }
        if (ok)
        {
          cfn_share->m_ex_tab= ex_tab;
          cfn_share->m_pk_cols= nkey;
          ndbtab_g.release();
          if (opt_ndb_extra_logging)
            sql_print_information("NDB Slave: Table %s.%s logging exceptions to %s.%s",
                                  table->s->db.str,
                                  table->s->table_name.str,
                                  table->s->db.str,
                                  ex_tab_name);
        }
        else
          sql_print_warning("NDB Slave: exceptions table %s has wrong "
                            "definition (column %d)",
                            ex_tab_name, fixed_cols + k);
      }
      else
        sql_print_warning("NDB Slave: exceptions table %s has wrong "
                          "definition (initial %d columns)",
                          ex_tab_name, fixed_cols);
    }
  }
  DBUG_RETURN(0);
}

/**
  CFT_NDB_OLD

  To perform conflict detection, an interpreted program is used to read
  the timestamp stored locally and compare to what was on the master.
  If timestamp is not equal, an error for this operation (9998) will be raised,
  and new row will not be applied. The error codes for the operations will
  be checked on return.  For this to work is is vital that the operation
  is run with ignore error option.

  As an independent feature, phase 2 also saves the
  conflicts into the table's exceptions table.
*/
int
row_conflict_fn_old(NDB_CONFLICT_FN_SHARE* cfn_share,
                    enum_conflicting_op_type op_type,
                    const uchar* old_data,
                    const uchar* new_data,
                    const MY_BITMAP* write_set,
                    NdbInterpretedCode* code)
{
  DBUG_ENTER("row_conflict_fn_old");
  uint32 resolve_column= cfn_share->m_resolve_column;
  uint32 resolve_size= cfn_share->m_resolve_size;
  const uchar* field_ptr = old_data + cfn_share->m_resolve_offset;

  assert((resolve_size == 4) || (resolve_size == 8));

  if (unlikely(!bitmap_is_set(write_set, resolve_column)))
  {
    sql_print_information("NDB Slave: missing data for %s",
                          cfn_share->m_conflict_fn->name);
    DBUG_RETURN(1);
  }

  const uint label_0= 0;
  const Uint32 RegOldValue= 1, RegCurrentValue= 2;
  int r;

  DBUG_PRINT("info",
             ("Adding interpreted filter, existing value must eq event old value"));
  /*
   * read old value from record
   */
  union {
    uint32 old_value_32;
    uint64 old_value_64;
  };
  {
    if (resolve_size == 4)
    {
      memcpy(&old_value_32, field_ptr, resolve_size);
      DBUG_PRINT("info", ("  old_value_32: %u", old_value_32));
    }
    else
    {
      memcpy(&old_value_64, field_ptr, resolve_size);
      DBUG_PRINT("info", ("  old_value_64: %llu",
                          (unsigned long long) old_value_64));
    }
  }

  /*
   * Load registers RegOldValue and RegCurrentValue
   */
  if (resolve_size == 4)
    r= code->load_const_u32(RegOldValue, old_value_32);
  else
    r= code->load_const_u64(RegOldValue, old_value_64);
  DBUG_ASSERT(r == 0);
  r= code->read_attr(RegCurrentValue, resolve_column);
  DBUG_ASSERT(r == 0);
  /*
   * if RegOldValue == RegCurrentValue goto label_0
   * else raise error for this row
   */
  r= code->branch_eq(RegOldValue, RegCurrentValue, label_0);
  DBUG_ASSERT(r == 0);
  r= code->interpret_exit_nok(error_conflict_fn_violation);
  DBUG_ASSERT(r == 0);
  r= code->def_label(label_0);
  DBUG_ASSERT(r == 0);
  r= code->interpret_exit_ok();
  DBUG_ASSERT(r == 0);
  r= code->finalise();
  DBUG_ASSERT(r == 0);
  DBUG_RETURN(r);
}

int
row_conflict_fn_max_update_only(NDB_CONFLICT_FN_SHARE* cfn_share,
                                enum_conflicting_op_type op_type,
                                const uchar* old_data,
                                const uchar* new_data,
                                const MY_BITMAP* write_set,
                                NdbInterpretedCode* code)
{
  DBUG_ENTER("row_conflict_fn_max_update_only");
  uint32 resolve_column= cfn_share->m_resolve_column;
  uint32 resolve_size= cfn_share->m_resolve_size;
  const uchar* field_ptr = new_data + cfn_share->m_resolve_offset;

  assert((resolve_size == 4) || (resolve_size == 8));

  if (unlikely(!bitmap_is_set(write_set, resolve_column)))
  {
    sql_print_information("NDB Slave: missing data for %s",
                          cfn_share->m_conflict_fn->name);
    DBUG_RETURN(1);
  }

  const uint label_0= 0;
  const Uint32 RegNewValue= 1, RegCurrentValue= 2;
  int r;

  DBUG_PRINT("info",
             ("Adding interpreted filter, existing value must be lt event new"));
  /*
   * read new value from record
   */
  union {
    uint32 new_value_32;
    uint64 new_value_64;
  };
  {
    if (resolve_size == 4)
    {
      memcpy(&new_value_32, field_ptr, resolve_size);
      DBUG_PRINT("info", ("  new_value_32: %u", new_value_32));
    }
    else
    {
      memcpy(&new_value_64, field_ptr, resolve_size);
      DBUG_PRINT("info", ("  new_value_64: %llu",
                          (unsigned long long) new_value_64));
    }
  }
  /*
   * Load registers RegNewValue and RegCurrentValue
   */
  if (resolve_size == 4)
    r= code->load_const_u32(RegNewValue, new_value_32);
  else
    r= code->load_const_u64(RegNewValue, new_value_64);
  DBUG_ASSERT(r == 0);
  r= code->read_attr(RegCurrentValue, resolve_column);
  DBUG_ASSERT(r == 0);
  /*
   * if RegNewValue > RegCurrentValue goto label_0
   * else raise error for this row
   */
  r= code->branch_gt(RegNewValue, RegCurrentValue, label_0);
  DBUG_ASSERT(r == 0);
  r= code->interpret_exit_nok(error_conflict_fn_violation);
  DBUG_ASSERT(r == 0);
  r= code->def_label(label_0);
  DBUG_ASSERT(r == 0);
  r= code->interpret_exit_ok();
  DBUG_ASSERT(r == 0);
  r= code->finalise();
  DBUG_ASSERT(r == 0);
  DBUG_RETURN(r);
}

/**
  CFT_NDB_MAX

  To perform conflict resolution, an interpreted program is used to read
  the timestamp stored locally and compare to what is going to be applied.
  If timestamp is lower, an error for this operation (9999) will be raised,
  and new row will not be applied. The error codes for the operations will
  be checked on return.  For this to work is is vital that the operation
  is run with ignore error option.

  Note that for delete, this algorithm reverts to the OLD algorithm.
*/
int
row_conflict_fn_max(NDB_CONFLICT_FN_SHARE* cfn_share,
                    enum_conflicting_op_type op_type,
                    const uchar* old_data,
                    const uchar* new_data,
                    const MY_BITMAP* write_set,
                    NdbInterpretedCode* code)
{
  switch(op_type)
  {
  case WRITE_ROW:
    abort();
    return 1;
  case UPDATE_ROW:
    return row_conflict_fn_max_update_only(cfn_share,
                                           op_type,
                                           old_data,
                                           new_data,
                                           write_set,
                                           code);
  case DELETE_ROW:
    /* Can't use max of new image, as there's no new image
     * for DELETE
     * Use OLD instead
     */
    return row_conflict_fn_old(cfn_share,
                               op_type,
                               old_data,
                               new_data,
                               write_set,
                               code);
  default:
    abort();
    return 1;
  }
}


/**
  CFT_NDB_MAX_DEL_WIN

  To perform conflict resolution, an interpreted program is used to read
  the timestamp stored locally and compare to what is going to be applied.
  If timestamp is lower, an error for this operation (9999) will be raised,
  and new row will not be applied. The error codes for the operations will
  be checked on return.  For this to work is is vital that the operation
  is run with ignore error option.

  In this variant, replicated DELETEs alway succeed - no filter is added
  to them.
*/

int
row_conflict_fn_max_del_win(NDB_CONFLICT_FN_SHARE* cfn_share,
                            enum_conflicting_op_type op_type,
                            const uchar* old_data,
                            const uchar* new_data,
                            const MY_BITMAP* write_set,
                            NdbInterpretedCode* code)
{
  switch(op_type)
  {
  case WRITE_ROW:
    abort();
    return 1;
  case UPDATE_ROW:
    return row_conflict_fn_max_update_only(cfn_share,
                                           op_type,
                                           old_data,
                                           new_data,
                                           write_set,
                                           code);
  case DELETE_ROW:
    /* This variant always lets a received DELETE_ROW
     * succeed.
     */
    return 1;
  default:
    abort();
    return 1;
  }
};


/**
  CFT_NDB_EPOCH

*/

int
row_conflict_fn_epoch(NDB_CONFLICT_FN_SHARE* cfn_share,
                      enum_conflicting_op_type op_type,
                      const uchar* old_data,
                      const uchar* new_data,
                      const MY_BITMAP* write_set,
                      NdbInterpretedCode* code)
{
  DBUG_ENTER("row_conflict_fn_epoch");
  switch(op_type)
  {
  case WRITE_ROW:
    abort();
    DBUG_RETURN(1);
  case UPDATE_ROW:
  case DELETE_ROW:
  {
    const uint label_0= 0;
    const Uint32
      RegAuthor= 1, RegZero= 2,
      RegMaxRepEpoch= 1, RegRowEpoch= 2;
    int r;

    r= code->load_const_u32(RegZero, 0);
    assert(r == 0);
    r= code->read_attr(RegAuthor, NdbDictionary::Column::ROW_AUTHOR);
    assert(r == 0);
    /* If last author was not local, assume no conflict */
    r= code->branch_ne(RegZero, RegAuthor, label_0);
    assert(r == 0);

    /*
     * Load registers RegMaxRepEpoch and RegRowEpoch
     */
    r= code->load_const_u64(RegMaxRepEpoch, g_ndb_slave_state.max_rep_epoch);
    assert(r == 0);
    r= code->read_attr(RegRowEpoch, NdbDictionary::Column::ROW_GCI64);
    assert(r == 0);

    /*
     * if RegRowEpoch <= RegMaxRepEpoch goto label_0
     * else raise error for this row
     */
    r= code->branch_le(RegRowEpoch, RegMaxRepEpoch, label_0);
    assert(r == 0);
    r= code->interpret_exit_nok(error_conflict_fn_violation);
    assert(r == 0);
    r= code->def_label(label_0);
    assert(r == 0);
    r= code->interpret_exit_ok();
    assert(r == 0);
    r= code->finalise();
    assert(r == 0);
    DBUG_RETURN(r);
  }
  default:
    abort();
    DBUG_RETURN(1);
  }
};

static const st_conflict_fn_arg_def resolve_col_args[]=
{
  /* Arg type              Optional */
  { CFAT_COLUMN_NAME,      false },
  { CFAT_END,              false }
};

static const st_conflict_fn_arg_def epoch_fn_args[]=
{
  /* Arg type              Optional */
  { CFAT_EXTRA_GCI_BITS,   true  },
  { CFAT_END,              false }
};

static const st_conflict_fn_def conflict_fns[]=
{
  { "NDB$MAX_DELETE_WIN", CFT_NDB_MAX_DEL_WIN,
    &resolve_col_args[0], row_conflict_fn_max_del_win, 0 },
  { "NDB$MAX",            CFT_NDB_MAX,
    &resolve_col_args[0], row_conflict_fn_max,         0 },
  { "NDB$OLD",            CFT_NDB_OLD,
    &resolve_col_args[0], row_conflict_fn_old,         0 },
  { "NDB$EPOCH_TRANS",    CFT_NDB_EPOCH_TRANS,
    &epoch_fn_args[0],    row_conflict_fn_epoch,       CF_TRANSACTIONAL},
  { "NDB$EPOCH",          CFT_NDB_EPOCH,
    &epoch_fn_args[0],    row_conflict_fn_epoch,       0 }
};

static unsigned n_conflict_fns=
  sizeof(conflict_fns) / sizeof(struct st_conflict_fn_def);


int
parse_conflict_fn_spec(const char* conflict_fn_spec,
                       const st_conflict_fn_def** conflict_fn,
                       st_conflict_fn_arg* args,
                       Uint32* max_args,
                       const TABLE* table,
                       char *msg, uint msg_len)
{
  DBUG_ENTER("parse_conflict_fn_spec");

  Uint32 no_args = 0;
  const char *ptr= conflict_fn_spec;
  const char *error_str= "unknown conflict resolution function";
  /* remove whitespace */
  while (*ptr == ' ' && *ptr != '\0') ptr++;

  DBUG_PRINT("info", ("parsing %s", conflict_fn_spec));

  for (unsigned i= 0; i < n_conflict_fns; i++)
  {
    const st_conflict_fn_def &fn= conflict_fns[i];

    uint len= (uint)strlen(fn.name);
    if (strncmp(ptr, fn.name, len))
      continue;

    DBUG_PRINT("info", ("found function %s", fn.name));

    /* skip function name */
    ptr+= len;

    /* remove whitespace */
    while (*ptr == ' ' && *ptr != '\0') ptr++;

    /* next '(' */
    if (*ptr != '(')
    {
      error_str= "missing '('";
      DBUG_PRINT("info", ("parse error %s", error_str));
      break;
    }
    ptr++;

    /* find all arguments */
    for (;;)
    {
      if (no_args >= *max_args)
      {
        error_str= "too many arguments";
        DBUG_PRINT("info", ("parse error %s", error_str));
        break;
      }

      /* expected type */
      enum enum_conflict_fn_arg_type type=
        conflict_fns[i].arg_defs[no_args].arg_type;

      /* remove whitespace */
      while (*ptr == ' ' && *ptr != '\0') ptr++;

      if (type == CFAT_END)
      {
        args[no_args].type= type;
        error_str= NULL;
        break;
      }

      /* arg */
      /* Todo : Should support comma as an arg separator? */
      const char *start_arg= ptr;
      while (*ptr != ')' && *ptr != ' ' && *ptr != '\0') ptr++;
      const char *end_arg= ptr;

      bool optional_arg = conflict_fns[i].arg_defs[no_args].optional;
      /* any arg given? */
      if (start_arg == end_arg)
      {
        if (!optional_arg)
        {
          error_str= "missing function argument";
          DBUG_PRINT("info", ("parse error %s", error_str));
          break;
        }
        else
        {
          /* Arg was optional, and not present
           * Must be at end of args, finish parsing
           */
          args[no_args].type= CFAT_END;
          error_str= NULL;
          break;
        }
      }

      uint len= (uint)(end_arg - start_arg);
      args[no_args].type=    type;
      args[no_args].ptr=     start_arg;
      args[no_args].len=     len;
      args[no_args].fieldno= (uint32)-1;
 
      DBUG_PRINT("info", ("found argument %s %u", start_arg, len));

      bool arg_processing_error = false;
      switch (type)
      {
      case CFAT_COLUMN_NAME:
      {
<<<<<<< HEAD
        /* Copy column name out into argument's buffer */
        char* dest= &args[no_args].resolveColNameBuff[0];

        memcpy(dest, start_arg, (len < (uint) NAME_CHAR_LEN ?
                                 len :
                                 NAME_CHAR_LEN));
        dest[len]= '\0';
=======
        /* find column in table */
        DBUG_PRINT("info", ("searching for %s %u", start_arg, len));
        TABLE_SHARE *table_s= table->s;
        for (uint j= 0; j < table_s->fields; j++)
        {
          Field *field= table_s->field[j];
          if (strncmp(start_arg, field->field_name, len) == 0 &&
              field->field_name[len] == '\0')
          {
            DBUG_PRINT("info", ("found %s", field->field_name));
            args[no_args].fieldno= j;
            break;
          }
        }
>>>>>>> da0c4c71
        break;
      }
      case CFAT_EXTRA_GCI_BITS:
      {
        /* Map string to number and check it's in range etc */
        char* end_of_arg = (char*) end_arg;
        Uint32 bits = strtoul(start_arg, &end_of_arg, 0);
        DBUG_PRINT("info", ("Using %u as the number of extra bits", bits));

        if (bits > 31)
        {
          arg_processing_error= true;
          error_str= "Too many extra Gci bits";
          DBUG_PRINT("info", ("%s", error_str));
          break;
        }
        /* Num bits seems ok */
        args[no_args].extraGciBits = bits;
        break;
      }
      case CFAT_END:
        abort();
      }

      if (arg_processing_error)
        break;
      no_args++;
    }

    if (error_str)
      break;

    /* remove whitespace */
    while (*ptr == ' ' && *ptr != '\0') ptr++;

    /* next ')' */
    if (*ptr != ')')
    {
      error_str= "missing ')'";
      break;
    }
    ptr++;

    /* remove whitespace */
    while (*ptr == ' ' && *ptr != '\0') ptr++;

    /* garbage in the end? */
    if (*ptr != '\0')
    {
      error_str= "garbage in the end";
      break;
    }

    /* Update ptrs to conflict fn + # of args */
    *conflict_fn = &conflict_fns[i];
    *max_args = no_args;

    DBUG_RETURN(0);
  }
  /* parse error */
  my_snprintf(msg, msg_len, "%s, %s at '%s'",
           conflict_fn_spec, error_str, ptr);
  DBUG_PRINT("info", ("%s", msg));
  DBUG_RETURN(-1);
}

static int
setup_conflict_fn(THD *thd, NDB_SHARE *share,
                  const NDBTAB *ndbtab,
                  char *msg, uint msg_len,
                  TABLE *table,
                  const st_conflict_fn_def* conflict_fn,
                  const st_conflict_fn_arg* args,
                  const Uint32 num_args)
{
  DBUG_ENTER("setup_conflict_fn");

  /* setup the function */
  switch (conflict_fn->type)
  {
  case CFT_NDB_MAX:
  case CFT_NDB_OLD:
  case CFT_NDB_MAX_DEL_WIN:
  {
    if (num_args != 1)
    {
      my_snprintf(msg, msg_len,
                  "Incorrect arguments to conflict function");
      DBUG_PRINT("info", ("%s", msg));
      DBUG_RETURN(-1);
    }

    uint resolve_col_sz= 0;

    if (0 == (resolve_col_sz =
              slave_check_resolve_col_type(ndbtab, args[0].fieldno)))
    {
      /* wrong data type */
      slave_reset_conflict_fn(share);
      my_snprintf(msg, msg_len,
                  "column '%s' has wrong datatype",
                  table->s->field[args[0].fieldno]->field_name);
      DBUG_PRINT("info", ("%s", msg));
      DBUG_RETURN(-1);
    }

    if (slave_set_resolve_fn(thd, share, ndbtab,
                             args[0].fieldno, resolve_col_sz,
                             conflict_fn, table, CFF_NONE))
    {
      my_snprintf(msg, msg_len,
                  "unable to setup conflict resolution using column '%s'",
                  table->s->field[args[0].fieldno]->field_name);
      DBUG_PRINT("info", ("%s", msg));
      DBUG_RETURN(-1);
    }
    if (opt_ndb_extra_logging)
    {
       sql_print_information("NDB Slave: Table %s.%s using conflict_fn %s on attribute %s.",
                             table->s->db.str,
                             table->s->table_name.str,
                             conflict_fn->name,
                             table->s->field[args[0].fieldno]->field_name);
    }
    break;
  }
  case CFT_NDB_EPOCH:
  case CFT_NDB_EPOCH_TRANS:
  {
    if (num_args > 1)
    {
      my_snprintf(msg, msg_len,
                  "Too many arguments to conflict function");
      DBUG_PRINT("info", ("%s", msg));
      DBUG_RETURN(-1);
    }

    /* Check that table doesn't have Blobs as we don't support that */
    if (share->flags & NSF_BLOB_FLAG)
    {
      my_snprintf(msg, msg_len, "Table has Blob column(s), not suitable for NDB$EPOCH[_TRANS].");
      DBUG_PRINT("info", ("%s", msg));
      DBUG_RETURN(-1);
    }

    /* Check that table has required extra meta-columns */
    /* Todo : Could warn if extra gcibits is insufficient to
     * represent SavePeriod/EpochPeriod
     */
    if (ndbtab->getExtraRowGciBits() == 0)
      sql_print_information("Ndb Slave : CFT_NDB_EPOCH[_TRANS], low epoch resolution");

    if (ndbtab->getExtraRowAuthorBits() == 0)
    {
      my_snprintf(msg, msg_len, "No extra row author bits in table.");
      DBUG_PRINT("info", ("%s", msg));
      DBUG_RETURN(-1);
    }

    if (slave_set_resolve_fn(thd, share, ndbtab,
                             0, // field_no
                             0, // resolve_col_sz
                             conflict_fn, table, CFF_REFRESH_ROWS))
    {
      my_snprintf(msg, msg_len,
                  "unable to setup conflict resolution");
      DBUG_PRINT("info", ("%s", msg));
      DBUG_RETURN(-1);
    }
    if (opt_ndb_extra_logging)
    {
      sql_print_information("NDB Slave: Table %s.%s using conflict_fn %s.",
                            table->s->db.str,
                            table->s->table_name.str,
                            conflict_fn->name);
    }
    break;
  }
  case CFT_NUMBER_OF_CFTS:
  case CFT_NDB_UNDEF:
    abort();
  }
  DBUG_RETURN(0);
}

static const char *ndb_rep_db= NDB_REP_DB;
static const char *ndb_replication_table= NDB_REPLICATION_TABLE;
static const char *nrt_db= "db";
static const char *nrt_table_name= "table_name";
static const char *nrt_server_id= "server_id";
static const char *nrt_binlog_type= "binlog_type";
static const char *nrt_conflict_fn= "conflict_fn";

/*
   ndbcluster_read_replication_table

   This function reads the information for the supplied table from
   the mysql.ndb_replication table.
   Where there is no information (or no table), defaults are
   returned.
*/
int
ndbcluster_read_replication_table(THD *thd, Ndb *ndb,
                                  const char* db,
                                  const char* table_name,
                                  uint server_id,
                                  Uint32* binlog_flags,
                                  char** conflict_fn_spec,
                                  char* conflict_fn_buffer,
                                  Uint32 conflict_fn_buffer_len)
{
  DBUG_ENTER("ndbcluster_read_replication_table");
  NdbError ndberror;
  int error= 0;
  const char *error_str= "<none>";

  ndb->setDatabaseName(ndb_rep_db);
  NDBDICT *dict= ndb->getDictionary();
  Ndb_table_guard ndbtab_g(dict, ndb_replication_table);
  const NDBTAB *reptab= ndbtab_g.get_table();
  if (reptab == NULL &&
      (dict->getNdbError().classification == NdbError::SchemaError ||
       dict->getNdbError().code == 4009))
  {
    DBUG_PRINT("info", ("No %s.%s table", ndb_rep_db, ndb_replication_table));
    *binlog_flags= NBT_DEFAULT;
    *conflict_fn_spec= NULL;
    DBUG_RETURN(0);
  }
  const NDBCOL
    *col_db, *col_table_name, *col_server_id, *col_binlog_type, *col_conflict_fn;
  char tmp_buf[FN_REFLEN];
  uint retries= 100;
  int retry_sleep= 30; /* 30 milliseconds, transaction */
  if (reptab == NULL)
  {
    ndberror= dict->getNdbError();
    goto err;
  }
  if (reptab->getNoOfPrimaryKeys() != 3)
  {
    error= -2;
    error_str= "Wrong number of primary key parts, expected 3";
    goto err;
  }
  error= -1;
  col_db= reptab->getColumn(error_str= nrt_db);
  if (col_db == NULL ||
      !col_db->getPrimaryKey() ||
      col_db->getType() != NDBCOL::Varbinary)
    goto err;
  col_table_name= reptab->getColumn(error_str= nrt_table_name);
  if (col_table_name == NULL ||
      !col_table_name->getPrimaryKey() ||
      col_table_name->getType() != NDBCOL::Varbinary)
    goto err;
  col_server_id= reptab->getColumn(error_str= nrt_server_id);
  if (col_server_id == NULL ||
      !col_server_id->getPrimaryKey() ||
      col_server_id->getType() != NDBCOL::Unsigned)
    goto err;
  col_binlog_type= reptab->getColumn(error_str= nrt_binlog_type);
  if (col_binlog_type == NULL ||
      col_binlog_type->getPrimaryKey() ||
      col_binlog_type->getType() != NDBCOL::Unsigned)
    goto err;
  col_conflict_fn= reptab->getColumn(error_str= nrt_conflict_fn);
  if (col_conflict_fn == NULL)
  {
    col_conflict_fn= NULL;
  }
  else if (col_conflict_fn->getPrimaryKey() ||
           col_conflict_fn->getType() != NDBCOL::Varbinary)
    goto err;

  error= 0;
  for (;;)
  {
    NdbTransaction *trans= ndb->startTransaction();
    if (trans == NULL)
    {
      ndberror= ndb->getNdbError();
      break;
    }
    NdbRecAttr *col_binlog_type_rec_attr[2];
    NdbRecAttr *col_conflict_fn_rec_attr[2]= {NULL, NULL};
    uint32 ndb_binlog_type[2];
    const uint sz= 256;
    char ndb_conflict_fn_buf[2*sz];
    char *ndb_conflict_fn[2]= {ndb_conflict_fn_buf, ndb_conflict_fn_buf+sz};
    NdbOperation *op[2];
    uint32 i, id= 0;
    /* Read generic row (server_id==0) and specific row (server_id == our id)
     * from ndb_replication.
     * Specific overrides generic, if present
     */
    for (i= 0; i < 2; i++)
    {
      NdbOperation *_op;
      DBUG_PRINT("info", ("reading[%u]: %s,%s,%u", i, db, table_name, id));
      if ((_op= trans->getNdbOperation(reptab)) == NULL) abort();
      if (_op->readTuple(NdbOperation::LM_CommittedRead)) abort();
      ndb_pack_varchar(col_db, tmp_buf, db, (int)strlen(db));
      if (_op->equal(col_db->getColumnNo(), tmp_buf)) abort();
      ndb_pack_varchar(col_table_name, tmp_buf, table_name, (int)strlen(table_name));
      if (_op->equal(col_table_name->getColumnNo(), tmp_buf)) abort();
      if (_op->equal(col_server_id->getColumnNo(), id)) abort();
      if ((col_binlog_type_rec_attr[i]=
           _op->getValue(col_binlog_type, (char *)&(ndb_binlog_type[i]))) == 0) abort();
      /* optional columns */
      if (col_conflict_fn)
      {
        if ((col_conflict_fn_rec_attr[i]=
             _op->getValue(col_conflict_fn, ndb_conflict_fn[i])) == 0) abort();
      }
      id= server_id;
      op[i]= _op;
    }

    if (trans->execute(NdbTransaction::Commit,
                       NdbOperation::AO_IgnoreError))
    {
      if (ndb->getNdbError().status == NdbError::TemporaryError)
      {
        if (retries--)
        {
          if (trans)
            ndb->closeTransaction(trans);
          do_retry_sleep(retry_sleep);
          continue;
        }
      }
      ndberror= trans->getNdbError();
      ndb->closeTransaction(trans);
      break;
    }
    for (i= 0; i < 2; i++)
    {
      if (op[i]->getNdbError().code)
      {
        if (op[i]->getNdbError().classification == NdbError::NoDataFound)
        {
          col_binlog_type_rec_attr[i]= NULL;
          col_conflict_fn_rec_attr[i]= NULL;
          DBUG_PRINT("info", ("not found row[%u]", i));
          continue;
        }
        ndberror= op[i]->getNdbError();
        break;
      }
      DBUG_PRINT("info", ("found row[%u]", i));
    }
    if (col_binlog_type_rec_attr[1] == NULL ||
        col_binlog_type_rec_attr[1]->isNULL())
    {
      /* No specific value, use generic */
      col_binlog_type_rec_attr[1]= col_binlog_type_rec_attr[0];
      ndb_binlog_type[1]= ndb_binlog_type[0];
    }
    if (col_conflict_fn_rec_attr[1] == NULL ||
        col_conflict_fn_rec_attr[1]->isNULL())
    {
      /* No specific value, use generic */
      col_conflict_fn_rec_attr[1]= col_conflict_fn_rec_attr[0];
      ndb_conflict_fn[1]= ndb_conflict_fn[0];
    }

    if (col_binlog_type_rec_attr[1] == NULL ||
        col_binlog_type_rec_attr[1]->isNULL())
    {
      DBUG_PRINT("info", ("No binlog flag value, using default"));
      /* No value */
      *binlog_flags= NBT_DEFAULT;
    }
    else
    {
      DBUG_PRINT("info", ("Taking binlog flag value from the table"));
      *binlog_flags= (enum Ndb_binlog_type) ndb_binlog_type[1];
    }

    if (col_conflict_fn_rec_attr[1] == NULL ||
        col_conflict_fn_rec_attr[1]->isNULL())
    {
      /* No conflict function */
      *conflict_fn_spec = NULL;
    }
    else
    {
      const char* conflict_fn = ndb_conflict_fn[1];
      uint len= 0;
      switch (col_conflict_fn->getArrayType())
      {
      case NDBCOL::ArrayTypeShortVar:
        len= *(uchar*)conflict_fn;
        conflict_fn++;
        break;
      case NDBCOL::ArrayTypeMediumVar:
        len= uint2korr(conflict_fn);
        conflict_fn+= 2;
        break;
      default:
        abort();
      }
      if ((len + 1) > conflict_fn_buffer_len)
      {
        ndb->closeTransaction(trans);
        error= -2;
        error_str= "Conflict function specification too long.";
        goto err;
      }
      memcpy(conflict_fn_buffer, conflict_fn, len);
      conflict_fn_buffer[len] = '\0';
      *conflict_fn_spec = conflict_fn_buffer;
    }

    DBUG_PRINT("info", ("Retrieved Binlog flags : %u and function spec : %s",
                        *binlog_flags, (*conflict_fn_spec != NULL ?*conflict_fn_spec:
                                       "NULL")));

    ndb->closeTransaction(trans);

    DBUG_RETURN(0);
  }

err:
  DBUG_PRINT("info", ("error %d, error_str %s, ndberror.code %u",
                      error, error_str, ndberror.code));
  if (error < 0)
  {
    char msg[FN_REFLEN];
    switch (error)
    {
      case -1:
        my_snprintf(msg, sizeof(msg),
                 "Missing or wrong type for column '%s'", error_str);
        break;
      case -2:
        my_snprintf(msg, sizeof(msg), "%s", error_str);
        break;
      default:
        abort();
    }
    push_warning_printf(thd, MYSQL_ERROR::WARN_LEVEL_WARN,
                        ER_NDB_REPLICATION_SCHEMA_ERROR,
                        ER(ER_NDB_REPLICATION_SCHEMA_ERROR),
                        msg);
  }
  else
  {
    char msg[FN_REFLEN];
    my_snprintf(tmp_buf, sizeof(tmp_buf), "ndberror %u", ndberror.code);
    my_snprintf(msg, sizeof(msg), "Unable to retrieve %s.%s, logging and "
             "conflict resolution may not function as intended (%s)",
             ndb_rep_db, ndb_replication_table, tmp_buf);
    push_warning_printf(thd, MYSQL_ERROR::WARN_LEVEL_WARN,
                        ER_ILLEGAL_HA_CREATE_OPTION,
                        ER(ER_ILLEGAL_HA_CREATE_OPTION),
                        ndbcluster_hton_name, msg);  
  }
  *binlog_flags= NBT_DEFAULT;
  *conflict_fn_spec= NULL;

  if (ndberror.code && opt_ndb_extra_logging)
    thd_print_warning_list(thd, "NDB");
  DBUG_RETURN(ndberror.code);
}

/*
  ndbcluster_get_binlog_replication_info

  This function retrieves the data for the given table
  from the ndb_replication table.

  If the table is not found, or the table does not exist,
  then defaults are returned.
*/
int
ndbcluster_get_binlog_replication_info(THD *thd, Ndb *ndb,
                                       const char* db,
                                       const char* table_name,
                                       uint server_id,
                                       const TABLE *table,
                                       Uint32* binlog_flags,
                                       const st_conflict_fn_def** conflict_fn,
                                       st_conflict_fn_arg* args,
                                       Uint32* num_args)
{
  DBUG_ENTER("ndbcluster_get_binlog_replication_info");

  /* Override for ndb_apply_status when logging */
  if (opt_ndb_log_apply_status)
  {
    if (strcmp(db, NDB_REP_DB) == 0 &&
        strcmp(table_name, NDB_APPLY_TABLE) == 0)
    {
      /*
        Ensure that we get all columns from ndb_apply_status updates
        by forcing FULL event type
        Also, ensure that ndb_apply_status events are always logged as
        WRITES.
      */
      DBUG_PRINT("info", ("ndb_apply_status defaulting to FULL, USE_WRITE"));
      sql_print_information("NDB : ndb-log-apply-status forcing "
                            "%s.%s to FULL USE_WRITE",
                            NDB_REP_DB, NDB_APPLY_TABLE);
      *binlog_flags = NBT_FULL;
      *conflict_fn = NULL;
      *num_args = 0;
      DBUG_RETURN(0);
    }
  }

  const Uint32 MAX_CONFLICT_FN_SPEC_LEN = 256;
  char conflict_fn_buffer[MAX_CONFLICT_FN_SPEC_LEN];
  char* conflict_fn_spec;

  if (ndbcluster_read_replication_table(thd,
                                        ndb,
                                        db,
                                        table_name,
                                        server_id,
                                        binlog_flags,
                                        &conflict_fn_spec,
                                        conflict_fn_buffer,
                                        MAX_CONFLICT_FN_SPEC_LEN) != 0)
  {
    DBUG_RETURN(ER_NDB_REPLICATION_SCHEMA_ERROR);
  }

  if (table != NULL)
  {
    if (conflict_fn_spec != NULL)
    {
<<<<<<< HEAD
        push_warning_printf(thd, MYSQL_ERROR::WARN_LEVEL_WARN,
                          ER_CONFLICT_FN_PARSE_ERROR,
                          ER(ER_CONFLICT_FN_PARSE_ERROR),
                          tmp_buf);
=======
      char tmp_buf[FN_REFLEN];
>>>>>>> da0c4c71

      if (parse_conflict_fn_spec(conflict_fn_spec,
                                 conflict_fn,
                                 args,
                                 num_args,
                                 table,
                                 tmp_buf,
                                 sizeof(tmp_buf)) != 0)
      {
        push_warning_printf(thd, MYSQL_ERROR::WARN_LEVEL_ERROR,
                            ER_CONFLICT_FN_PARSE_ERROR,
                            ER(ER_CONFLICT_FN_PARSE_ERROR),
                            tmp_buf);
        DBUG_RETURN(ER_CONFLICT_FN_PARSE_ERROR);
      }
    }
    else
    {
      /* No conflict function specified */
      conflict_fn= NULL;
      num_args= 0;
    }
  }

  DBUG_RETURN(0);
}

int
ndbcluster_apply_binlog_replication_info(THD *thd,
                                         NDB_SHARE *share,
                                         const NDBTAB* ndbtab,
                                         TABLE* table,
                                         const st_conflict_fn_def* conflict_fn,
                                         const st_conflict_fn_arg* args,
                                         Uint32 num_args,
                                         bool do_set_binlog_flags,
                                         Uint32 binlog_flags)
{
  DBUG_ENTER("ndbcluster_apply_binlog_replication_info");
  char tmp_buf[FN_REFLEN];

  if (do_set_binlog_flags)
  {
    DBUG_PRINT("info", ("Setting binlog flags to %u", binlog_flags));
    set_binlog_flags(share, (enum Ndb_binlog_type)binlog_flags);
  }

  if (conflict_fn != NULL)
  {
    if (setup_conflict_fn(thd, share,
                          ndbtab,
                          tmp_buf, sizeof(tmp_buf),
                          table,
                          conflict_fn,
                          args,
                          num_args) != 0)
    {
<<<<<<< HEAD
      /*
        Dump setup failure message to error log
        for cases where thd warning stack is
        ignored
      */
      sql_print_warning("NDB Slave: Table %s.%s : %s",
                        share->db,
                        share->table_name,
                        tmp_buf);

      push_warning_printf(thd, MYSQL_ERROR::WARN_LEVEL_WARN,
=======
      push_warning_printf(thd, MYSQL_ERROR::WARN_LEVEL_ERROR,
>>>>>>> da0c4c71
                          ER_CONFLICT_FN_PARSE_ERROR,
                          ER(ER_CONFLICT_FN_PARSE_ERROR),
                          tmp_buf);
      DBUG_RETURN(-1);
    }
  }
  else
  {
    /* No conflict function specified */
    slave_reset_conflict_fn(share);
  }

  DBUG_RETURN(0);
}

int
ndbcluster_read_binlog_replication(THD *thd, Ndb *ndb,
                                   NDB_SHARE *share,
                                   const NDBTAB *ndbtab,
                                   uint server_id,
                                   TABLE *table,
                                   bool do_set_binlog_flags)
{
  DBUG_ENTER("ndbcluster_read_binlog_replication");
  Uint32 binlog_flags;
  const st_conflict_fn_def* conflict_fn= NULL;
  st_conflict_fn_arg args[MAX_CONFLICT_ARGS];
  Uint32 num_args = MAX_CONFLICT_ARGS;

  if ((ndbcluster_get_binlog_replication_info(thd, ndb,
                                              share->db,
                                              share->table_name,
                                              server_id,
                                              table,
                                              &binlog_flags,
                                              &conflict_fn,
                                              args,
                                              &num_args) != 0) ||
      (ndbcluster_apply_binlog_replication_info(thd,
                                                share,
                                                ndbtab,
                                                table,
                                                conflict_fn,
                                                args,
                                                num_args,
                                                do_set_binlog_flags,
                                                binlog_flags) != 0))
  {
    DBUG_RETURN(-1);
  }

  DBUG_RETURN(0);
}
#endif /* HAVE_NDB_BINLOG */

bool
ndbcluster_check_if_local_table(const char *dbname, const char *tabname)
{
  char key[FN_REFLEN + 1];
  char ndb_file[FN_REFLEN + 1];

  DBUG_ENTER("ndbcluster_check_if_local_table");
  build_table_filename(key, sizeof(key)-1, dbname, tabname, reg_ext, 0);
  build_table_filename(ndb_file, sizeof(ndb_file)-1,
                       dbname, tabname, ha_ndb_ext, 0);
  /* Check that any defined table is an ndb table */
  DBUG_PRINT("info", ("Looking for file %s and %s", key, ndb_file));
  if ((! my_access(key, F_OK)) && my_access(ndb_file, F_OK))
  {
    DBUG_PRINT("info", ("table file %s not on disk, local table", ndb_file));   
  
  
    DBUG_RETURN(true);
  }

  DBUG_RETURN(false);
}


/*
  Common function for setting up everything for logging a table at
  create/discover.
*/
int ndbcluster_create_binlog_setup(THD *thd, Ndb *ndb, const char *key,
                                   uint key_len,
                                   const char *db,
                                   const char *table_name,
                                   TABLE * table)
{
  DBUG_ENTER("ndbcluster_create_binlog_setup");
  DBUG_PRINT("enter",("key: %s  key_len: %d  %s.%s",
                      key, key_len, db, table_name));
  DBUG_ASSERT(! IS_NDB_BLOB_PREFIX(table_name));
  DBUG_ASSERT(strlen(key) == key_len);

  NDB_SHARE* share= get_share(key, table, true, false);
  if (share == 0)
  {
    /**
     * Failed to create share
     */
    DBUG_RETURN(-1);
  }

  pthread_mutex_lock(&share->mutex);
  if (get_binlog_nologging(share) || share->op != 0 || share->new_op != 0)
  {
    pthread_mutex_unlock(&share->mutex);
    free_share(&share);
    DBUG_RETURN(0); // replication already setup, or should not
  }

  if (!share->need_events(ndb_binlog_running))
  {
    set_binlog_nologging(share);
    pthread_mutex_unlock(&share->mutex);
    DBUG_RETURN(0);
  }

  while (share && !IS_TMP_PREFIX(table_name))
  {
    /*
      ToDo make sanity check of share so that the table is actually the same
      I.e. we need to do open file from frm in this case
      Currently awaiting this to be fixed in the 4.1 tree in the general
      case
    */

    /* Create the event in NDB */
    ndb->setDatabaseName(db);

    NDBDICT *dict= ndb->getDictionary();
    Ndb_table_guard ndbtab_g(dict, table_name);
    const NDBTAB *ndbtab= ndbtab_g.get_table();
    if (ndbtab == 0)
    {
      if (opt_ndb_extra_logging)
        sql_print_information("NDB Binlog: Failed to get table %s from ndb: "
                              "%s, %d", key, dict->getNdbError().message,
                              dict->getNdbError().code);
      break; // error
    }
#ifdef HAVE_NDB_BINLOG
    /*
     */
    ndbcluster_read_binlog_replication(thd, ndb, share, ndbtab,
                                       ::server_id, NULL, TRUE);
#endif
    /*
      check if logging turned off for this table
    */
    if ((share->flags & NSF_HIDDEN_PK) &&
        (share->flags & NSF_BLOB_FLAG) &&
        !(share->flags & NSF_NO_BINLOG))
    {
      DBUG_PRINT("NDB_SHARE", ("NSF_HIDDEN_PK && NSF_BLOB_FLAG -> NSF_NO_BINLOG"));
      share->flags |= NSF_NO_BINLOG;
    }
    if (get_binlog_nologging(share))
    {
      if (opt_ndb_extra_logging)
        sql_print_information("NDB Binlog: NOT logging %s", share->key);
      pthread_mutex_unlock(&share->mutex);
      DBUG_RETURN(0);
    }

    String event_name(INJECTOR_EVENT_LEN);
    ndb_rep_event_name(&event_name, db, table_name, get_binlog_full(share));
    /*
      event should have been created by someone else,
      but let's make sure, and create if it doesn't exist
    */
    const NDBEVENT *ev= dict->getEvent(event_name.c_ptr());
    if (!ev)
    {
      if (ndbcluster_create_event(thd, ndb, ndbtab, event_name.c_ptr(), share))
      {
        sql_print_error("NDB Binlog: "
                        "FAILED CREATE (DISCOVER) TABLE Event: %s",
                        event_name.c_ptr());
        break; // error
      }
      if (opt_ndb_extra_logging)
        sql_print_information("NDB Binlog: "
                              "CREATE (DISCOVER) TABLE Event: %s",
                              event_name.c_ptr());
    }
    else
    {
      delete ev;
      if (opt_ndb_extra_logging)
        sql_print_information("NDB Binlog: DISCOVER TABLE Event: %s",
                              event_name.c_ptr());
    }

    /*
      create the event operations for receiving logging events
    */
    if (ndbcluster_create_event_ops(thd, share,
                                    ndbtab, event_name.c_ptr()))
    {
      sql_print_error("NDB Binlog:"
                      "FAILED CREATE (DISCOVER) EVENT OPERATIONS Event: %s",
                      event_name.c_ptr());
      /* a warning has been issued to the client */
      break;
    }
    pthread_mutex_unlock(&share->mutex);
    DBUG_RETURN(0);
  }

  pthread_mutex_unlock(&share->mutex);
  free_share(&share);
  DBUG_RETURN(-1);
}

int
ndbcluster_create_event(THD *thd, Ndb *ndb, const NDBTAB *ndbtab,
                        const char *event_name, NDB_SHARE *share,
                        int push_warning)
{
  DBUG_ENTER("ndbcluster_create_event");
  DBUG_PRINT("info", ("table=%s version=%d event=%s share=%s",
                      ndbtab->getName(), ndbtab->getObjectVersion(),
                      event_name, share ? share->key : "(nil)"));
  DBUG_ASSERT(! IS_NDB_BLOB_PREFIX(ndbtab->getName()));
  DBUG_ASSERT(share);

  if (get_binlog_nologging(share))
  {
    if (opt_ndb_extra_logging && ndb_binlog_running)
      sql_print_information("NDB Binlog: NOT logging %s", share->key);
    DBUG_PRINT("info", ("share->flags & NSF_NO_BINLOG, flags: %x %d",
                        share->flags, share->flags & NSF_NO_BINLOG));
    DBUG_RETURN(0);
  }

  ndb->setDatabaseName(share->db);
  NDBDICT *dict= ndb->getDictionary();
  NDBEVENT my_event(event_name);
  my_event.setTable(*ndbtab);
  my_event.addTableEvent(NDBEVENT::TE_ALL);
  if (share->flags & NSF_HIDDEN_PK)
  {
    if (share->flags & NSF_BLOB_FLAG)
    {
      sql_print_error("NDB Binlog: logging of table %s "
                      "with BLOB attribute and no PK is not supported",
                      share->key);
      if (push_warning)
        push_warning_printf(thd, MYSQL_ERROR::WARN_LEVEL_WARN,
                            ER_ILLEGAL_HA_CREATE_OPTION,
                            ER(ER_ILLEGAL_HA_CREATE_OPTION),
                            ndbcluster_hton_name,
                            "Binlog of table with BLOB attribute and no PK");

      share->flags|= NSF_NO_BINLOG;
      DBUG_RETURN(-1);
    }
    /* No primary key, subscribe for all attributes */
    my_event.setReport((NDBEVENT::EventReport)
                       (NDBEVENT::ER_ALL | NDBEVENT::ER_DDL));
    DBUG_PRINT("info", ("subscription all"));
  }
  else
  {
    if (strcmp(share->db, NDB_REP_DB) == 0 &&
        strcmp(share->table_name, NDB_SCHEMA_TABLE) == 0)
    {
      /**
       * ER_SUBSCRIBE is only needed on NDB_SCHEMA_TABLE
       */
      my_event.setReport((NDBEVENT::EventReport)
                         (NDBEVENT::ER_ALL |
                          NDBEVENT::ER_SUBSCRIBE |
                          NDBEVENT::ER_DDL));
      DBUG_PRINT("info", ("subscription all and subscribe"));
    }
    else
    {
      if (get_binlog_full(share))
      {
        my_event.setReport((NDBEVENT::EventReport)
                           (NDBEVENT::ER_ALL | NDBEVENT::ER_DDL));
        DBUG_PRINT("info", ("subscription all"));
      }
      else
      {
        my_event.setReport((NDBEVENT::EventReport)
                           (NDBEVENT::ER_UPDATED | NDBEVENT::ER_DDL));
        DBUG_PRINT("info", ("subscription only updated"));
      }
    }
  }
  if (share->flags & NSF_BLOB_FLAG)
    my_event.mergeEvents(TRUE);

  /* add all columns to the event */
  int n_cols= ndbtab->getNoOfColumns();
  for(int a= 0; a < n_cols; a++)
    my_event.addEventColumn(a);

  if (dict->createEvent(my_event)) // Add event to database
  {
    if (dict->getNdbError().classification != NdbError::SchemaObjectExists)
    {
      /*
        failed, print a warning
      */
      if (push_warning > 1)
        push_warning_printf(thd, MYSQL_ERROR::WARN_LEVEL_WARN,
                            ER_GET_ERRMSG, ER(ER_GET_ERRMSG),
                            dict->getNdbError().code,
                            dict->getNdbError().message, "NDB");
      sql_print_error("NDB Binlog: Unable to create event in database. "
                      "Event: %s  Error Code: %d  Message: %s", event_name,
                      dict->getNdbError().code, dict->getNdbError().message);
      DBUG_RETURN(-1);
    }

    /*
      try retrieving the event, if table version/id matches, we will get
      a valid event.  Otherwise we have a trailing event from before
    */
    const NDBEVENT *ev;
    if ((ev= dict->getEvent(event_name)))
    {
      delete ev;
      DBUG_RETURN(0);
    }

    /*
      trailing event from before; an error, but try to correct it
    */
    if (dict->getNdbError().code == NDB_INVALID_SCHEMA_OBJECT &&
        dict->dropEvent(my_event.getName(), 1))
    {
      if (push_warning > 1)
        push_warning_printf(thd, MYSQL_ERROR::WARN_LEVEL_WARN,
                            ER_GET_ERRMSG, ER(ER_GET_ERRMSG),
                            dict->getNdbError().code,
                            dict->getNdbError().message, "NDB");
      sql_print_error("NDB Binlog: Unable to create event in database. "
                      " Attempt to correct with drop failed. "
                      "Event: %s Error Code: %d Message: %s",
                      event_name,
                      dict->getNdbError().code,
                      dict->getNdbError().message);
      DBUG_RETURN(-1);
    }

    /*
      try to add the event again
    */
    if (dict->createEvent(my_event))
    {
      if (push_warning > 1)
        push_warning_printf(thd, MYSQL_ERROR::WARN_LEVEL_WARN,
                            ER_GET_ERRMSG, ER(ER_GET_ERRMSG),
                            dict->getNdbError().code,
                            dict->getNdbError().message, "NDB");
      sql_print_error("NDB Binlog: Unable to create event in database. "
                      " Attempt to correct with drop ok, but create failed. "
                      "Event: %s Error Code: %d Message: %s",
                      event_name,
                      dict->getNdbError().code,
                      dict->getNdbError().message);
      DBUG_RETURN(-1);
    }
#ifdef NDB_BINLOG_EXTRA_WARNINGS
    push_warning_printf(thd, MYSQL_ERROR::WARN_LEVEL_WARN,
                        ER_GET_ERRMSG, ER(ER_GET_ERRMSG),
                        0, "NDB Binlog: Removed trailing event",
                        "NDB");
#endif
  }

  DBUG_RETURN(0);
}

inline int is_ndb_compatible_type(Field *field)
{
  return
    !(field->flags & BLOB_FLAG) &&
    field->type() != MYSQL_TYPE_BIT &&
    field->pack_length() != 0;
}

/*
  - create eventOperations for receiving log events
  - setup ndb recattrs for reception of log event data
  - "start" the event operation

  used at create/discover of tables
*/
int
ndbcluster_create_event_ops(THD *thd, NDB_SHARE *share,
                            const NDBTAB *ndbtab, const char *event_name)
{
  /*
    we are in either create table or rename table so table should be
    locked, hence we can work with the share without locks
  */

  DBUG_ENTER("ndbcluster_create_event_ops");
  DBUG_PRINT("enter", ("table: %s event: %s", ndbtab->getName(), event_name));
  DBUG_ASSERT(! IS_NDB_BLOB_PREFIX(ndbtab->getName()));
  DBUG_ASSERT(share);

  if (get_binlog_nologging(share))
  {
    DBUG_PRINT("info", ("share->flags & NSF_NO_BINLOG, flags: %x",
                        share->flags));
    DBUG_RETURN(0);
  }

  // Don't allow event ops to be created on distributed priv tables
  // they are distributed via ndb_schema
  assert(!Ndb_dist_priv_util::is_distributed_priv_table(share->db,
                                                        share->table_name));

  int do_ndb_schema_share= 0, do_ndb_apply_status_share= 0;
#ifdef HAVE_NDB_BINLOG
  uint len= (int)strlen(share->table_name);
#endif
  if (!ndb_schema_share && strcmp(share->db, NDB_REP_DB) == 0 &&
      strcmp(share->table_name, NDB_SCHEMA_TABLE) == 0)
    do_ndb_schema_share= 1;
  else if (!ndb_apply_status_share && strcmp(share->db, NDB_REP_DB) == 0 &&
           strcmp(share->table_name, NDB_APPLY_TABLE) == 0)
    do_ndb_apply_status_share= 1;
  else
#ifdef HAVE_NDB_BINLOG
    if (!binlog_filter->db_ok(share->db) ||
        !ndb_binlog_running ||
        (len >= sizeof(NDB_EXCEPTIONS_TABLE_SUFFIX) &&
         strcmp(share->table_name+len-sizeof(NDB_EXCEPTIONS_TABLE_SUFFIX)+1,
                lower_case_table_names ? NDB_EXCEPTIONS_TABLE_SUFFIX_LOWER :
                NDB_EXCEPTIONS_TABLE_SUFFIX) == 0))
#endif
  {
    share->flags|= NSF_NO_BINLOG;
    DBUG_RETURN(0);
  }

  // Check that the share agrees
  DBUG_ASSERT(share->need_events(ndb_binlog_running));

  Ndb_event_data *event_data= share->event_data;
  if (share->op)
  {
    event_data= (Ndb_event_data *) share->op->getCustomData();
    assert(event_data->share == share);
    assert(share->event_data == 0);

    DBUG_ASSERT(share->use_count > 1);
    sql_print_error("NDB Binlog: discover reusing old ev op");
    /* ndb_share reference ToDo free */
    DBUG_PRINT("NDB_SHARE", ("%s ToDo free  use_count: %u",
                             share->key, share->use_count));
    free_share(&share); // old event op already has reference
    DBUG_RETURN(0);
  }

  DBUG_ASSERT(event_data != 0);
  TABLE *table= event_data->shadow_table;

  int retries= 100;
  /*
    100 milliseconds, temporary error on schema operation can
    take some time to be resolved
  */
  int retry_sleep= 100;
  while (1)
  {
    Mutex_guard injector_mutex_g(injector_mutex);
    Ndb *ndb= injector_ndb;
    if (do_ndb_schema_share)
      ndb= schema_ndb;

    if (ndb == 0)
      DBUG_RETURN(-1);

    NdbEventOperation* op;
    if (do_ndb_schema_share)
      op= ndb->createEventOperation(event_name);
    else
    {
      // set injector_ndb database/schema from table internal name
      int ret= ndb->setDatabaseAndSchemaName(ndbtab);
      assert(ret == 0); NDB_IGNORE_VALUE(ret);
      op= ndb->createEventOperation(event_name);
      // reset to catch errors
      ndb->setDatabaseName("");
    }
    if (!op)
    {
      sql_print_error("NDB Binlog: Creating NdbEventOperation failed for"
                      " %s",event_name);
      push_warning_printf(thd, MYSQL_ERROR::WARN_LEVEL_WARN,
                          ER_GET_ERRMSG, ER(ER_GET_ERRMSG),
                          ndb->getNdbError().code,
                          ndb->getNdbError().message,
                          "NDB");
      DBUG_RETURN(-1);
    }

    if (share->flags & NSF_BLOB_FLAG)
      op->mergeEvents(TRUE); // currently not inherited from event

    uint n_columns= ndbtab->getNoOfColumns();
    uint n_fields= table->s->fields;
    uint val_length= sizeof(NdbValue) * n_columns;

    /*
       Allocate memory globally so it can be reused after online alter table
    */
    if (my_multi_malloc(MYF(MY_WME),
                        &event_data->ndb_value[0],
                        val_length,
                        &event_data->ndb_value[1],
                        val_length,
                        NULL) == 0)
    {
      DBUG_PRINT("info", ("Failed to allocate records for event operation"));
      DBUG_RETURN(-1);
    }

    for (uint j= 0; j < n_columns; j++)
    {
      const char *col_name= ndbtab->getColumn(j)->getName();
      NdbValue attr0, attr1;
      if (j < n_fields)
      {
        Field *f= table->field[j];
        if (is_ndb_compatible_type(f))
        {
          DBUG_PRINT("info", ("%s compatible", col_name));
          attr0.rec= op->getValue(col_name, (char*) f->ptr);
          attr1.rec= op->getPreValue(col_name,
                                     (f->ptr - table->record[0]) +
                                     (char*) table->record[1]);
        }
        else if (! (f->flags & BLOB_FLAG))
        {
          DBUG_PRINT("info", ("%s non compatible", col_name));
          attr0.rec= op->getValue(col_name);
          attr1.rec= op->getPreValue(col_name);
        }
        else
        {
          DBUG_PRINT("info", ("%s blob", col_name));
          DBUG_ASSERT(share->flags & NSF_BLOB_FLAG);
          attr0.blob= op->getBlobHandle(col_name);
          attr1.blob= op->getPreBlobHandle(col_name);
          if (attr0.blob == NULL || attr1.blob == NULL)
          {
            sql_print_error("NDB Binlog: Creating NdbEventOperation"
                            " blob field %u handles failed (code=%d) for %s",
                            j, op->getNdbError().code, event_name);
            push_warning_printf(thd, MYSQL_ERROR::WARN_LEVEL_WARN,
                                ER_GET_ERRMSG, ER(ER_GET_ERRMSG),
                                op->getNdbError().code,
                                op->getNdbError().message,
                                "NDB");
            ndb->dropEventOperation(op);
            DBUG_RETURN(-1);
          }
        }
      }
      else
      {
        DBUG_PRINT("info", ("%s hidden key", col_name));
        attr0.rec= op->getValue(col_name);
        attr1.rec= op->getPreValue(col_name);
      }
      event_data->ndb_value[0][j].ptr= attr0.ptr;
      event_data->ndb_value[1][j].ptr= attr1.ptr;
      DBUG_PRINT("info", ("&event_data->ndb_value[0][%d]: 0x%lx  "
                          "event_data->ndb_value[0][%d]: 0x%lx",
                          j, (long) &event_data->ndb_value[0][j],
                          j, (long) attr0.ptr));
      DBUG_PRINT("info", ("&event_data->ndb_value[1][%d]: 0x%lx  "
                          "event_data->ndb_value[1][%d]: 0x%lx",
                          j, (long) &event_data->ndb_value[0][j],
                          j, (long) attr1.ptr));
    }
    op->setCustomData((void *) event_data); // set before execute
    share->event_data= 0;                   // take over event data
    share->op= op; // assign op in NDB_SHARE

    if (op->execute())
    {
      share->op= NULL;
      retries--;
      if (op->getNdbError().status != NdbError::TemporaryError &&
          op->getNdbError().code != 1407)
        retries= 0;
      if (retries == 0)
      {
        push_warning_printf(thd, MYSQL_ERROR::WARN_LEVEL_WARN,
                            ER_GET_ERRMSG, ER(ER_GET_ERRMSG), 
                            op->getNdbError().code, op->getNdbError().message,
                            "NDB");
        sql_print_error("NDB Binlog: ndbevent->execute failed for %s; %d %s",
                        event_name,
                        op->getNdbError().code, op->getNdbError().message);
      }
      share->event_data= event_data;
      op->setCustomData(NULL);
      ndb->dropEventOperation(op);
      if (retries && !thd->killed)
      {
        do_retry_sleep(retry_sleep);
        continue;
      }
      DBUG_RETURN(-1);
    }
    break;
  }

  /* ndb_share reference binlog */
  get_share(share);
  DBUG_PRINT("NDB_SHARE", ("%s binlog  use_count: %u",
                           share->key, share->use_count));
  if (do_ndb_apply_status_share)
  {
    /* ndb_share reference binlog extra */
    ndb_apply_status_share= get_share(share);
    DBUG_PRINT("NDB_SHARE", ("%s binlog extra  use_count: %u",
                             share->key, share->use_count));
    (void) pthread_cond_signal(&injector_cond);
  }
  else if (do_ndb_schema_share)
  {
    /* ndb_share reference binlog extra */
    ndb_schema_share= get_share(share);
    DBUG_PRINT("NDB_SHARE", ("%s binlog extra  use_count: %u",
                             share->key, share->use_count));
    (void) pthread_cond_signal(&injector_cond);
  }

  DBUG_PRINT("info",("%s share->op: 0x%lx  share->use_count: %u",
                     share->key, (long) share->op, share->use_count));

  if (opt_ndb_extra_logging)
    sql_print_information("NDB Binlog: logging %s (%s,%s)", share->key,
                          get_binlog_full(share) ? "FULL" : "UPDATED",
                          get_binlog_use_update(share) ? "USE_UPDATE" : "USE_WRITE");
  DBUG_RETURN(0);
}

int
ndbcluster_drop_event(THD *thd, Ndb *ndb, NDB_SHARE *share,
                      const char *type_str,
                      const char *dbname,
                      const char *tabname)
{
  DBUG_ENTER("ndbcluster_drop_event");
  /*
    There might be 2 types of events setup for the table, we cannot know
    which ones are supposed to be there as they may have been created
    differently for different mysqld's.  So we drop both
  */
  for (uint i= 0; i < 2; i++)
  {
    NDBDICT *dict= ndb->getDictionary();
    String event_name(INJECTOR_EVENT_LEN);
    ndb_rep_event_name(&event_name, dbname, tabname, i);
    
    if (!dict->dropEvent(event_name.c_ptr()))
      continue;

    if (dict->getNdbError().code != 4710 &&
        dict->getNdbError().code != 1419)
    {
      /* drop event failed for some reason, issue a warning */
      push_warning_printf(thd, MYSQL_ERROR::WARN_LEVEL_WARN,
                          ER_GET_ERRMSG, ER(ER_GET_ERRMSG),
                          dict->getNdbError().code,
                          dict->getNdbError().message, "NDB");
      /* error is not that the event did not exist */
      sql_print_error("NDB Binlog: Unable to drop event in database. "
                      "Event: %s Error Code: %d Message: %s",
                      event_name.c_ptr(),
                      dict->getNdbError().code,
                      dict->getNdbError().message);
      /* ToDo; handle error? */
      if (share && share->op &&
          share->op->getState() == NdbEventOperation::EO_EXECUTING &&
          dict->getNdbError().mysql_code != HA_ERR_NO_CONNECTION)
      {
        DBUG_ASSERT(FALSE);
        DBUG_RETURN(-1);
      }
    }
  }
  DBUG_RETURN(0);
}

/*
  when entering the calling thread should have a share lock id share != 0
  then the injector thread will have  one as well, i.e. share->use_count == 0
  (unless it has already dropped... then share->op == 0)
*/

int
ndbcluster_handle_drop_table(THD *thd, Ndb *ndb, NDB_SHARE *share,
                             const char *type_str,
                             const char * dbname, const char * tabname)
{
  DBUG_ENTER("ndbcluster_handle_drop_table");

  if (dbname && tabname)
  {
    if (ndbcluster_drop_event(thd, ndb, share, type_str, dbname, tabname))
      DBUG_RETURN(-1);
  }

  if (share == 0 || share->op == 0)
  {
    DBUG_RETURN(0);
  }

/*
  Syncronized drop between client thread and injector thread is
  neccessary in order to maintain ordering in the binlog,
  such that the drop occurs _after_ any inserts/updates/deletes.

  The penalty for this is that the drop table becomes slow.

  This wait is however not strictly neccessary to produce a binlog
  that is usable.  However the slave does not currently handle
  these out of order, thus we are keeping the SYNC_DROP_ defined
  for now.
*/
  const char *save_proc_info= thd->proc_info;
#define SYNC_DROP_
#ifdef SYNC_DROP_
  thd->proc_info= "Syncing ndb table schema operation and binlog";
  pthread_mutex_lock(&share->mutex);
  int max_timeout= DEFAULT_SYNC_TIMEOUT;
  while (share->op)
  {
    struct timespec abstime;
    set_timespec(abstime, 1);
    int ret= pthread_cond_timedwait(&injector_cond,
                                    &share->mutex,
                                    &abstime);
    if (thd->killed ||
        share->op == 0)
      break;
    if (ret)
    {
      max_timeout--;
      if (max_timeout == 0)
      {
        sql_print_error("NDB %s: %s timed out. Ignoring...",
                        type_str, share->key);
        DBUG_ASSERT(false);
        break;
      }
      if (opt_ndb_extra_logging)
        ndb_report_waiting(type_str, max_timeout,
                           type_str, share->key, 0);
    }
  }
  pthread_mutex_unlock(&share->mutex);
#else
  pthread_mutex_lock(&share->mutex);
  share->op= 0;
  pthread_mutex_unlock(&share->mutex);
#endif
  thd->proc_info= save_proc_info;

  DBUG_RETURN(0);
}


/********************************************************************
  Internal helper functions for differentd events from the stoarage nodes
  used by the ndb injector thread
********************************************************************/

/*
  Unpack a record read from NDB 

  SYNOPSIS
    ndb_unpack_record()
    buf                 Buffer to store read row

  NOTE
    The data for each row is read directly into the
    destination buffer. This function is primarily 
    called in order to check if any fields should be 
    set to null.
*/

static void ndb_unpack_record(TABLE *table, NdbValue *value,
                              MY_BITMAP *defined, uchar *buf)
{
  Field **p_field= table->field, *field= *p_field;
  my_ptrdiff_t row_offset= (my_ptrdiff_t) (buf - table->record[0]);
  my_bitmap_map *old_map= dbug_tmp_use_all_columns(table, table->write_set);
  DBUG_ENTER("ndb_unpack_record");

  /*
    Set the filler bits of the null byte, since they are
    not touched in the code below.
    
    The filler bits are the MSBs in the last null byte
  */ 
  if (table->s->null_bytes > 0)
       buf[table->s->null_bytes - 1]|= 256U - (1U <<
					       table->s->last_null_bit_pos);
  /*
    Set null flag(s)
  */
  for ( ; field;
       p_field++, value++, field= *p_field)
  {
    field->set_notnull(row_offset);       
    if ((*value).ptr)
    {
      if (!(field->flags & BLOB_FLAG))
      {
        int is_null= (*value).rec->isNULL();
        if (is_null)
        {
          if (is_null > 0)
          {
            DBUG_PRINT("info",("[%u] NULL", field->field_index));
            field->set_null(row_offset);
          }
          else
          {
            DBUG_PRINT("info",("[%u] UNDEFINED", field->field_index));
            bitmap_clear_bit(defined, field->field_index);
          }
        }
        else if (field->type() == MYSQL_TYPE_BIT)
        {
          Field_bit *field_bit= static_cast<Field_bit*>(field);

          /*
            Move internal field pointer to point to 'buf'.  Calling
            the correct member function directly since we know the
            type of the object.
           */
          field_bit->Field_bit::move_field_offset(row_offset);
          if (field->pack_length() < 5)
          {
            DBUG_PRINT("info", ("bit field H'%.8X", 
                                (*value).rec->u_32_value()));
            field_bit->Field_bit::store((longlong) (*value).rec->u_32_value(),
                                        TRUE);
          }
          else
          {
            DBUG_PRINT("info", ("bit field H'%.8X%.8X",
                                *(Uint32 *)(*value).rec->aRef(),
                                *((Uint32 *)(*value).rec->aRef()+1)));
#ifdef WORDS_BIGENDIAN
            /* lsw is stored first */
            Uint32 *buf= (Uint32 *)(*value).rec->aRef();
            field_bit->Field_bit::store((((longlong)*buf)
                                         & 0x00000000FFFFFFFFLL)
                                        |
                                        ((((longlong)*(buf+1)) << 32)
                                         & 0xFFFFFFFF00000000LL),
                                        TRUE);
#else
            field_bit->Field_bit::store((longlong)
                                        (*value).rec->u_64_value(), TRUE);
#endif
          }
          /*
            Move back internal field pointer to point to original
            value (usually record[0]).
           */
          field_bit->Field_bit::move_field_offset(-row_offset);
          DBUG_PRINT("info",("[%u] SET",
                             (*value).rec->getColumn()->getColumnNo()));
          DBUG_DUMP("info", (const uchar*) field->ptr, field->pack_length());
        }
        else
        {
          DBUG_PRINT("info",("[%u] SET",
                             (*value).rec->getColumn()->getColumnNo()));
          DBUG_DUMP("info", (const uchar*) field->ptr, field->pack_length());
        }
      }
      else
      {
        NdbBlob *ndb_blob= (*value).blob;
        uint col_no= field->field_index;
        int isNull;
        ndb_blob->getDefined(isNull);
        if (isNull == 1)
        {
          DBUG_PRINT("info",("[%u] NULL", col_no));
          field->set_null(row_offset);
        }
        else if (isNull == -1)
        {
          DBUG_PRINT("info",("[%u] UNDEFINED", col_no));
          bitmap_clear_bit(defined, col_no);
        }
        else
        {
#ifndef DBUG_OFF
          // pointer vas set in get_ndb_blobs_value
          Field_blob *field_blob= (Field_blob*)field;
          uchar* ptr;
          field_blob->get_ptr(&ptr, row_offset);
          uint32 len= field_blob->get_length(row_offset);
          DBUG_PRINT("info",("[%u] SET ptr: 0x%lx  len: %u",
                             col_no, (long) ptr, len));
#endif
        }
      }
    }
  }
  dbug_tmp_restore_column_map(table->write_set, old_map);
  DBUG_VOID_RETURN;
}

/*
  Handle error states on events from the storage nodes
*/
static int
handle_error(NdbEventOperation *pOp)
{
  Ndb_event_data *event_data= (Ndb_event_data *) pOp->getCustomData();
  NDB_SHARE *share= event_data->share;
  DBUG_ENTER("handle_error");

  int overrun= pOp->isOverrun();
  if (overrun)
  {
    /*
      ToDo: this error should rather clear the ndb_binlog_index...
      and continue
    */
    sql_print_error("NDB Binlog: Overrun in event buffer, "
                    "this means we have dropped events. Cannot "
                    "continue binlog for %s", share->key);
    pOp->clearError();
    DBUG_RETURN(-1);
  }

  if (!pOp->isConsistent())
  {
    /*
      ToDo: this error should rather clear the ndb_binlog_index...
      and continue
    */
    sql_print_error("NDB Binlog: Not Consistent. Cannot "
                    "continue binlog for %s. Error code: %d"
                    " Message: %s", share->key,
                    pOp->getNdbError().code,
                    pOp->getNdbError().message);
    pOp->clearError();
    DBUG_RETURN(-1);
  }
  sql_print_error("NDB Binlog: unhandled error %d for table %s",
                  pOp->hasError(), share->key);
  pOp->clearError();
  DBUG_RETURN(0);
}

static int
handle_non_data_event(THD *thd,
                      NdbEventOperation *pOp,
                      ndb_binlog_index_row &row)
{
  const Ndb_event_data* event_data=
    static_cast<const Ndb_event_data*>(pOp->getCustomData());
  NDB_SHARE *share= event_data->share;
  NDBEVENT::TableEvent type= pOp->getEventType();

  switch (type)
  {
  case NDBEVENT::TE_CLUSTER_FAILURE:
    if (opt_ndb_extra_logging)
      sql_print_information("NDB Binlog: cluster failure for %s at epoch %u/%u.",
                            share->key,
                            (uint)(pOp->getGCI() >> 32),
                            (uint)(pOp->getGCI()));
    if (ndb_apply_status_share == share)
    {
      if (opt_ndb_extra_logging &&
          ndb_binlog_tables_inited && ndb_binlog_running)
        sql_print_information("NDB Binlog: ndb tables initially "
                              "read only on reconnect.");
      /* ndb_share reference binlog extra free */
      DBUG_PRINT("NDB_SHARE", ("%s binlog extra free  use_count: %u",
                               share->key, share->use_count));
      free_share(&ndb_apply_status_share);
      ndb_apply_status_share= 0;
      ndb_binlog_tables_inited= FALSE;
    }
    DBUG_PRINT("error", ("CLUSTER FAILURE EVENT: "
                        "%s  received share: 0x%lx  op: 0x%lx  share op: 0x%lx  "
                        "new_op: 0x%lx",
                         share->key, (long) share, (long) pOp,
                         (long) share->op, (long) share->new_op));
    break;
  case NDBEVENT::TE_DROP:
    if (ndb_apply_status_share == share)
    {
      if (opt_ndb_extra_logging &&
          ndb_binlog_tables_inited && ndb_binlog_running)
        sql_print_information("NDB Binlog: ndb tables initially "
                              "read only on reconnect.");
      /* ndb_share reference binlog extra free */
      DBUG_PRINT("NDB_SHARE", ("%s binlog extra free  use_count: %u",
                               share->key, share->use_count));
      free_share(&ndb_apply_status_share);
      ndb_apply_status_share= 0;
      ndb_binlog_tables_inited= FALSE;
    }
    /* ToDo: remove printout */
    if (opt_ndb_extra_logging)
      sql_print_information("NDB Binlog: drop table %s.", share->key);
    // fall through
  case NDBEVENT::TE_ALTER:
    row.n_schemaops++;
    DBUG_PRINT("info", ("TABLE %s  EVENT: %s  received share: 0x%lx  op: 0x%lx  "
                        "share op: 0x%lx  new_op: 0x%lx",
                        type == NDBEVENT::TE_DROP ? "DROP" : "ALTER",
                        share->key, (long) share, (long) pOp,
                        (long) share->op, (long) share->new_op));
    break;

  case NDBEVENT::TE_NODE_FAILURE:
  case NDBEVENT::TE_SUBSCRIBE:
  case NDBEVENT::TE_UNSUBSCRIBE:
    /* ignore */
    return 0;

  default:
    sql_print_error("NDB Binlog: unknown non data event %d for %s. "
                    "Ignoring...", (unsigned) type, share->key);
    return 0;
  }

  ndb_handle_schema_change(thd, injector_ndb, pOp, event_data);
  return 0;
}

/*
  Handle data events from the storage nodes
*/
inline ndb_binlog_index_row *
ndb_find_binlog_index_row(ndb_binlog_index_row **rows,
                          uint orig_server_id, int flag)
{
  ndb_binlog_index_row *row= *rows;
  if (opt_ndb_log_orig)
  {
    ndb_binlog_index_row *first= row, *found_id= 0;
    for (;;)
    {
      if (row->orig_server_id == orig_server_id)
      {
        /* */
        if (!flag || !row->orig_epoch)
          return row;
        if (!found_id)
          found_id= row;
      }
      if (row->orig_server_id == 0)
        break;
      row= row->next;
      if (row == NULL)
      {
        row= (ndb_binlog_index_row*)sql_alloc(sizeof(ndb_binlog_index_row));
        memset(row, 0, sizeof(ndb_binlog_index_row));
        row->next= first;
        *rows= row;
        if (found_id)
        {
          /*
            If we found index_row with same server id already
            that row will contain the current stats.
            Copy stats over to new and reset old.
          */
          row->n_inserts= found_id->n_inserts;
          row->n_updates= found_id->n_updates;
          row->n_deletes= found_id->n_deletes;
          found_id->n_inserts= 0;
          found_id->n_updates= 0;
          found_id->n_deletes= 0;
        }
        /* keep track of schema ops only on "first" index_row */
        row->n_schemaops= first->n_schemaops;
        first->n_schemaops= 0;
        break;
      }
    }
    row->orig_server_id= orig_server_id;
  }
  return row;
}


static int
handle_data_event(THD* thd, Ndb *ndb, NdbEventOperation *pOp,
                  ndb_binlog_index_row **rows,
                  injector::transaction &trans,
                  unsigned &trans_row_count,
                  unsigned &trans_slave_row_count)
{
  Ndb_event_data *event_data= (Ndb_event_data *) pOp->getCustomData();
  TABLE *table= event_data->shadow_table;
  NDB_SHARE *share= event_data->share;
  if (pOp != share->op)
  {
    return 0;
  }

  uint32 anyValue= pOp->getAnyValue();
  if (ndbcluster_anyvalue_is_reserved(anyValue))
  {
    if (!ndbcluster_anyvalue_is_nologging(anyValue))
      sql_print_warning("NDB: unknown value for binlog signalling 0x%X, "
                        "event not logged",
                        anyValue);
    return 0;
  }
  uint32 originating_server_id= ndbcluster_anyvalue_get_serverid(anyValue);
  bool log_this_slave_update = g_ndb_log_slave_updates;
  bool count_this_event = true;

  if (share == ndb_apply_status_share)
  {
    /* 
       Note that option values are read without synchronisation w.r.t. 
       thread setting option variable or epoch boundaries.
    */
    if (opt_ndb_log_apply_status ||
        opt_ndb_log_orig)
    {
      Uint32 ndb_apply_status_logging_server_id= originating_server_id;
      Uint32 ndb_apply_status_server_id= 0;
      Uint64 ndb_apply_status_epoch= 0;
      bool event_has_data = false;

      switch(pOp->getEventType())
      {
      case NDBEVENT::TE_INSERT:
      case NDBEVENT::TE_UPDATE:
        event_has_data = true;
        break;

      case NDBEVENT::TE_DELETE:
        break;
      default:
        /* We should REALLY never get here */
        abort();
      }
      
      if (likely( event_has_data ))
      {
        /* unpack data to fetch orig_server_id and orig_epoch */
        uint n_fields= table->s->fields;
        MY_BITMAP b;
        uint32 bitbuf[128 / (sizeof(uint32) * 8)];
        bitmap_init(&b, bitbuf, n_fields, FALSE);
        bitmap_set_all(&b);
        ndb_unpack_record(table, event_data->ndb_value[0], &b, table->record[0]);
        ndb_apply_status_server_id= (uint)((Field_long *)table->field[0])->val_int();
        ndb_apply_status_epoch= ((Field_longlong *)table->field[1])->val_int();
        
        if (opt_ndb_log_apply_status)
        {
          /* 
             Determine if event came from our immediate Master server
             Ignore locally manually sourced and reserved events 
          */
          if ((ndb_apply_status_logging_server_id != 0) &&
              (! ndbcluster_anyvalue_is_reserved(ndb_apply_status_logging_server_id)))
          {
            bool isFromImmediateMaster = (ndb_apply_status_server_id ==
                                          ndb_apply_status_logging_server_id);
            
            if (isFromImmediateMaster)
            {
              /* 
                 We log this event with our server-id so that it 
                 propagates back to the originating Master (our
                 immediate Master)
              */
              assert(ndb_apply_status_logging_server_id != ::server_id);
              
              originating_server_id= 0; /* Will be set to our ::serverid below */
            }
          }
        }

        if (opt_ndb_log_orig)
        {
          /* store */
          ndb_binlog_index_row *row= ndb_find_binlog_index_row
            (rows, ndb_apply_status_server_id, 1);
          row->orig_epoch= ndb_apply_status_epoch;
        }
      }
    } // opt_ndb_log_apply_status || opt_ndb_log_orig)

    if (opt_ndb_log_apply_status)
    {
      /* We are logging ndb_apply_status changes
       * Don't count this event as making an epoch non-empty
       * Log this event in the Binlog
       */
      count_this_event = false;
      log_this_slave_update = true;
    }
    else
    {
      /* Not logging ndb_apply_status updates, discard this event now */
      return 0;
    }
  }
  
  if (originating_server_id == 0)
    originating_server_id= ::server_id;
  else 
  {
    /* Track that we received a replicated row event */
    if (likely( count_this_event ))
      trans_slave_row_count++;
    
    if (!log_this_slave_update)
    {
      /*
        This event comes from a slave applier since it has an originating
        server id set. Since option to log slave updates is not set, skip it.
      */
      return 0;
    }
  }

  /* 
     Start with logged_server_id as AnyValue in case it's a composite
     (server_id_bits < 31).  This way any user-values are passed-through
     to the Binlog in the high bits of the event's Server Id.
     In future it may be useful to support *not* mapping composite
     AnyValues to/from Binlogged server-ids.
  */
  uint32 logged_server_id= anyValue;
  ndbcluster_anyvalue_set_serverid(logged_server_id, originating_server_id);

  /*
     Get NdbApi transaction id for this event to put into Binlog
  */
  Ndb_binlog_extra_row_info extra_row_info;
  const uchar* extra_row_info_ptr = NULL;
  if (opt_ndb_log_transaction_id)
  {
    extra_row_info.setFlags(Ndb_binlog_extra_row_info::NDB_ERIF_TRANSID);
    extra_row_info.setTransactionId(pOp->getTransId());
    extra_row_info_ptr = extra_row_info.generateBuffer();
  }

  DBUG_ASSERT(trans.good());
  DBUG_ASSERT(table != 0);

  dbug_print_table("table", table);

  uint n_fields= table->s->fields;
  DBUG_PRINT("info", ("Assuming %u columns for table %s",
                      n_fields, table->s->table_name.str));
  MY_BITMAP b;
  /* Potential buffer for the bitmap */
  uint32 bitbuf[128 / (sizeof(uint32) * 8)];
  const bool own_buffer = n_fields <= sizeof(bitbuf) * 8;
  bitmap_init(&b, own_buffer ? bitbuf : NULL, n_fields, FALSE); 
  bitmap_set_all(&b);

  /*
   row data is already in table->record[0]
   As we told the NdbEventOperation to do this
   (saves moving data about many times)
  */

  /*
    for now malloc/free blobs buffer each time
    TODO if possible share single permanent buffer with handlers
   */
  uchar* blobs_buffer[2] = { 0, 0 };
  uint blobs_buffer_size[2] = { 0, 0 };

  ndb_binlog_index_row *row=
    ndb_find_binlog_index_row(rows, originating_server_id, 0);

  switch(pOp->getEventType())
  {
  case NDBEVENT::TE_INSERT:
    if (likely( count_this_event ))
    {
      row->n_inserts++;
      trans_row_count++;
    }
    DBUG_PRINT("info", ("INSERT INTO %s.%s",
                        table->s->db.str, table->s->table_name.str));
    {
      int ret;
      if (share->flags & NSF_BLOB_FLAG)
      {
        my_ptrdiff_t ptrdiff= 0;
        ret = get_ndb_blobs_value(table, event_data->ndb_value[0],
                                  blobs_buffer[0],
                                  blobs_buffer_size[0],
                                  ptrdiff);
        assert(ret == 0);
      }
      ndb_unpack_record(table, event_data->ndb_value[0], &b, table->record[0]);
      ret = trans.write_row(logged_server_id,
                            injector::transaction::table(table, true),
                            &b, n_fields, table->record[0],
                            extra_row_info_ptr);
      assert(ret == 0);
    }
    break;
  case NDBEVENT::TE_DELETE:
    if (likely( count_this_event ))
    {
      row->n_deletes++;
      trans_row_count++;
    }
    DBUG_PRINT("info",("DELETE FROM %s.%s",
                       table->s->db.str, table->s->table_name.str));
    {
      /*
        table->record[0] contains only the primary key in this case
        since we do not have an after image
      */
      int n;
      if (!get_binlog_full(share) && table->s->primary_key != MAX_KEY)
        n= 0; /*
                use the primary key only as it save time and space and
                it is the only thing needed to log the delete
              */
      else
        n= 1; /*
                we use the before values since we don't have a primary key
                since the mysql server does not handle the hidden primary
                key
              */

      int ret;
      if (share->flags & NSF_BLOB_FLAG)
      {
        my_ptrdiff_t ptrdiff= table->record[n] - table->record[0];
        ret = get_ndb_blobs_value(table, event_data->ndb_value[n],
                                  blobs_buffer[n],
                                  blobs_buffer_size[n],
                                  ptrdiff);
        assert(ret == 0);
      }
      ndb_unpack_record(table, event_data->ndb_value[n], &b, table->record[n]);
      DBUG_EXECUTE("info", print_records(table, table->record[n]););
      ret = trans.delete_row(logged_server_id,
                             injector::transaction::table(table, true),
                             &b, n_fields, table->record[n],
                             extra_row_info_ptr);
      assert(ret == 0);
    }
    break;
  case NDBEVENT::TE_UPDATE:
    if (likely( count_this_event ))
    {
      row->n_updates++;
      trans_row_count++;
    }
    DBUG_PRINT("info", ("UPDATE %s.%s",
                        table->s->db.str, table->s->table_name.str));
    {
      int ret;
      if (share->flags & NSF_BLOB_FLAG)
      {
        my_ptrdiff_t ptrdiff= 0;
        ret = get_ndb_blobs_value(table, event_data->ndb_value[0],
                                  blobs_buffer[0],
                                  blobs_buffer_size[0],
                                  ptrdiff);
        assert(ret == 0);
      }
      ndb_unpack_record(table, event_data->ndb_value[0],
                        &b, table->record[0]);
      DBUG_EXECUTE("info", print_records(table, table->record[0]););
      if (table->s->primary_key != MAX_KEY &&
          !get_binlog_use_update(share)) 
      {
        /*
          since table has a primary key, we can do a write
          using only after values
        */
        ret = trans.write_row(logged_server_id,
                              injector::transaction::table(table, true),
                              &b, n_fields, table->record[0],// after values
                              extra_row_info_ptr);
        assert(ret == 0);
      }
      else
      {
        /*
          mysql server cannot handle the ndb hidden key and
          therefore needs the before image as well
        */
        if (share->flags & NSF_BLOB_FLAG)
        {
          my_ptrdiff_t ptrdiff= table->record[1] - table->record[0];
          ret = get_ndb_blobs_value(table, event_data->ndb_value[1],
                                    blobs_buffer[1],
                                    blobs_buffer_size[1],
                                    ptrdiff);
          assert(ret == 0);
        }
        ndb_unpack_record(table, event_data->ndb_value[1], &b, table->record[1]);
        DBUG_EXECUTE("info", print_records(table, table->record[1]););
        ret = trans.update_row(logged_server_id,
                               injector::transaction::table(table, true),
                               &b, n_fields,
                               table->record[1], // before values
                               table->record[0], // after values
                               extra_row_info_ptr);
        assert(ret == 0);
      }
    }
    break;
  default:
    /* We should REALLY never get here. */
    DBUG_PRINT("info", ("default - uh oh, a brain exploded."));
    break;
  }

  if (share->flags & NSF_BLOB_FLAG)
  {
    my_free(blobs_buffer[0], MYF(MY_ALLOW_ZERO_PTR));
    my_free(blobs_buffer[1], MYF(MY_ALLOW_ZERO_PTR));
  }

  if (!own_buffer)
  {
    bitmap_free(&b);
  }

  return 0;
}


/****************************************************************
  Injector thread main loop
****************************************************************/

static void
remove_event_operations(Ndb* ndb)
{
  DBUG_ENTER("remove_event_operations");
  NdbEventOperation *op;
  while ((op= ndb->getEventOperation()))
  {
    DBUG_ASSERT(!IS_NDB_BLOB_PREFIX(op->getEvent()->getTable()->getName()));
    DBUG_PRINT("info", ("removing event operation on %s",
                        op->getEvent()->getName()));

    Ndb_event_data *event_data= (Ndb_event_data *) op->getCustomData();
    DBUG_ASSERT(event_data);

    NDB_SHARE *share= event_data->share;
    DBUG_ASSERT(share != NULL);
    DBUG_ASSERT(share->op == op || share->new_op == op);

    delete event_data;
    op->setCustomData(NULL);

    pthread_mutex_lock(&share->mutex);
    share->op= 0;
    share->new_op= 0;
    pthread_mutex_unlock(&share->mutex);

    DBUG_PRINT("NDB_SHARE", ("%s binlog free  use_count: %u",
                             share->key, share->use_count));
    free_share(&share);

    ndb->dropEventOperation(op);
  }
  DBUG_VOID_RETURN;
}

extern long long g_event_data_count;
extern long long g_event_nondata_count;
extern long long g_event_bytes_count;

void updateInjectorStats(Ndb* schemaNdb, Ndb* dataNdb)
{
  /* Update globals to sum of totals from each listening
   * Ndb object
   */
  g_event_data_count = 
    schemaNdb->getClientStat(Ndb::DataEventsRecvdCount) + 
    dataNdb->getClientStat(Ndb::DataEventsRecvdCount);
  g_event_nondata_count = 
    schemaNdb->getClientStat(Ndb::NonDataEventsRecvdCount) + 
    dataNdb->getClientStat(Ndb::NonDataEventsRecvdCount);
  g_event_bytes_count = 
    schemaNdb->getClientStat(Ndb::EventBytesRecvdCount) + 
    dataNdb->getClientStat(Ndb::EventBytesRecvdCount);
}

<<<<<<< HEAD
/**
   injectApplyStatusWriteRow

   Inject a WRITE_ROW event on the ndb_apply_status table into
   the Binlog.
   This contains our server_id and the supplied epoch number.
   When applied on the Slave it gives a transactional position
   marker
*/
static
bool
injectApplyStatusWriteRow(injector::transaction& trans,
                          ulonglong gci)
{
  DBUG_ENTER("injectApplyStatusWriteRow");
  if (ndb_apply_status_share == NULL)
  {
    sql_print_error("NDB: Could not get apply status share");
    DBUG_ASSERT(ndb_apply_status_share != NULL);
    DBUG_RETURN(false);
  }

  /* Build row buffer for generated ndb_apply_status
     WRITE_ROW event
     First get the relevant table structure.
  */
  DBUG_ASSERT(!ndb_apply_status_share->event_data);
  DBUG_ASSERT(ndb_apply_status_share->op);
  Ndb_event_data* event_data=
    (Ndb_event_data *) ndb_apply_status_share->op->getCustomData();
  DBUG_ASSERT(event_data);
  DBUG_ASSERT(event_data->shadow_table);
  TABLE* apply_status_table= event_data->shadow_table;

  /*
    Intialize apply_status_table->record[0]
  */
  empty_record(apply_status_table);

  apply_status_table->field[0]->store((longlong)::server_id, true);
  apply_status_table->field[1]->store((longlong)gci, true);
  apply_status_table->field[2]->store("", 0, &my_charset_bin);
  apply_status_table->field[3]->store((longlong)0, true);
  apply_status_table->field[4]->store((longlong)0, true);
#ifndef DBUG_OFF
  const LEX_STRING& name= apply_status_table->s->table_name;
  DBUG_PRINT("info", ("use_table: %.*s",
                      (int) name.length, name.str));
#endif
  injector::transaction::table tbl(apply_status_table, true);
  int ret = trans.use_table(::server_id, tbl);
  assert(ret == 0); NDB_IGNORE_VALUE(ret);

  ret= trans.write_row(::server_id,
                       injector::transaction::table(apply_status_table,
                                                    true),
                       &apply_status_table->s->all_set,
                       apply_status_table->s->fields,
                       apply_status_table->record[0]);

  assert(ret == 0);

  DBUG_RETURN(true);
}

=======
enum Binlog_thread_state
{
  BCCC_running= 0,
  BCCC_exit= 1,
  BCCC_restart= 2
};
>>>>>>> da0c4c71

extern ulong opt_ndb_report_thresh_binlog_epoch_slip;
extern ulong opt_ndb_report_thresh_binlog_mem_usage;

pthread_handler_t
ndb_binlog_thread_func(void *arg)
{
  THD *thd; /* needs to be first for thread_stack */
  Ndb *i_ndb= 0;
  Ndb *s_ndb= 0;
  Thd_ndb *thd_ndb=0;
  injector *inj= injector::instance();
  uint incident_id= 0;

  enum { BCCC_running, BCCC_exit, BCCC_restart } binlog_thread_state;

  /**
   * If we get error after having reported incident
   *   but before binlog started...we do "Restarting Cluster Binlog"
   *   in that case, don't report incident again
   */
  bool do_incident = true;

  pthread_mutex_lock(&injector_mutex);
  /*
    Set up the Thread
  */
  my_thread_init();
  DBUG_ENTER("ndb_binlog_thread");

  thd= new THD; /* note that contructor of THD uses DBUG_ */
  THD_CHECK_SENTRY(thd);

  /* We need to set thd->thread_id before thd->store_globals, or it will
     set an invalid value for thd->variables.pseudo_thread_id.
  */
  mysql_mutex_lock(&LOCK_thread_count);
  thd->thread_id= thread_id++;
  mysql_mutex_unlock(&LOCK_thread_count);

  thd->thread_stack= (char*) &thd; /* remember where our stack is */
  if (thd->store_globals())
  {
    thd->cleanup();
    delete thd;
    ndb_binlog_thread_running= -1;
    pthread_mutex_unlock(&injector_mutex);
    pthread_cond_signal(&injector_cond);

    DBUG_LEAVE;                               // Must match DBUG_ENTER()
    my_thread_end();
    pthread_exit(0);
    return NULL;                              // Avoid compiler warnings
  }
  lex_start(thd);

  thd->init_for_queries();
  thd_set_command(thd, COM_DAEMON);
  thd->system_thread= SYSTEM_THREAD_NDBCLUSTER_BINLOG;
#ifndef NDB_THD_HAS_NO_VERSION
  thd->version= refresh_version;
#endif
  thd->client_capabilities= 0;
  thd->security_ctx->skip_grants();
  my_net_init(&thd->net, 0);

  // Ndb binlog thread always use row format
  thd->set_current_stmt_binlog_format_row();

  /*
    Set up ndb binlog
  */
  sql_print_information("Starting Cluster Binlog Thread");

  pthread_detach_this_thread();
  thd->real_id= pthread_self();
  mysql_mutex_lock(&LOCK_thread_count);
  threads.append(thd);
  mysql_mutex_unlock(&LOCK_thread_count);
  thd->lex->start_transaction_opt= 0;


restart_cluster_failure:
  int have_injector_mutex_lock= 0;
  binlog_thread_state= BCCC_exit;

  if (!(thd_ndb= Thd_ndb::seize(thd)))
  {
    sql_print_error("Could not allocate Thd_ndb object");
    ndb_binlog_thread_running= -1;
    pthread_mutex_unlock(&injector_mutex);
    pthread_cond_signal(&injector_cond);
    goto err;
  }

  if (!(s_ndb= new Ndb(g_ndb_cluster_connection, NDB_REP_DB)) ||
      s_ndb->init())
  {
    sql_print_error("NDB Binlog: Getting Schema Ndb object failed");
    ndb_binlog_thread_running= -1;
    pthread_mutex_unlock(&injector_mutex);
    pthread_cond_signal(&injector_cond);
    goto err;
  }

  // empty database
  if (!(i_ndb= new Ndb(g_ndb_cluster_connection, "")) ||
      i_ndb->init())
  {
    sql_print_error("NDB Binlog: Getting Ndb object failed");
    ndb_binlog_thread_running= -1;
    pthread_mutex_unlock(&injector_mutex);
    pthread_cond_signal(&injector_cond);
    goto err;
  }

  /*
    Expose global reference to our ndb object.

    Used by both sql client thread and binlog thread to interact
    with the storage
    pthread_mutex_lock(&injector_mutex);
  */
  injector_thd= thd;
  injector_ndb= i_ndb;
  schema_ndb= s_ndb;

  if (opt_bin_log && opt_ndb_log_bin)
  {
    ndb_binlog_running= TRUE;
  }

  /* Thread start up completed  */
  ndb_binlog_thread_running= 1;
  pthread_mutex_unlock(&injector_mutex);
  pthread_cond_signal(&injector_cond);

  /*
    wait for mysql server to start (so that the binlog is started
    and thus can receive the first GAP event)
  */
  mysql_mutex_lock(&LOCK_server_started);
  while (!mysqld_server_started)
  {
    struct timespec abstime;
    set_timespec(abstime, 1);
    mysql_cond_timedwait(&COND_server_started, &LOCK_server_started,
                         &abstime);
    if (ndbcluster_terminating)
    {
      mysql_mutex_unlock(&LOCK_server_started);
      goto err;
    }
  }
  mysql_mutex_unlock(&LOCK_server_started);
  /*
    Main NDB Injector loop
  */
  while (do_incident && ndb_binlog_running)
  {
    /*
      check if it is the first log, if so we do not insert a GAP event
      as there is really no log to have a GAP in
    */
    if (incident_id == 0)
    {
      LOG_INFO log_info;
      mysql_bin_log.get_current_log(&log_info);
      int len=  (uint)strlen(log_info.log_file_name);
      uint no= 0;
      if ((sscanf(log_info.log_file_name + len - 6, "%u", &no) == 1) &&
          no == 1)
      {
        /* this is the fist log, so skip GAP event */
        break;
      }
    }

    /*
      Always insert a GAP event as we cannot know what has happened
      in the cluster while not being connected.
    */
    LEX_STRING const msg[2]=
      {
        { C_STRING_WITH_LEN("mysqld startup")    },
        { C_STRING_WITH_LEN("cluster disconnect")}
      };
    int ret = inj->record_incident(thd, INCIDENT_LOST_EVENTS,
                                   msg[incident_id]);
    assert(ret == 0); NDB_IGNORE_VALUE(ret);
    do_incident = false; // Don't report incident again, unless we get started
    break;
  }
  incident_id= 1;
  {
    thd->proc_info= "Waiting for ndbcluster to start";

    pthread_mutex_lock(&injector_mutex);
    while (!ndb_schema_share ||
           (ndb_binlog_running && !ndb_apply_status_share) ||
           !ndb_binlog_tables_inited)
    {
      if (!thd_ndb->valid_ndb())
      {
        /*
          Cluster has gone away before setup was completed.
          Keep lock on injector_mutex to prevent further
          usage of the injector_ndb, and restart binlog
          thread to get rid of any garbage on the ndb objects
        */
        have_injector_mutex_lock= 1;
        binlog_thread_state= BCCC_restart;
        goto err;
      }
      /* ndb not connected yet */
      struct timespec abstime;
      set_timespec(abstime, 1);
      pthread_cond_timedwait(&injector_cond, &injector_mutex, &abstime);
      if (ndbcluster_binlog_terminating)
      {
        pthread_mutex_unlock(&injector_mutex);
        goto err;
      }
    }
    pthread_mutex_unlock(&injector_mutex);

    DBUG_ASSERT(ndbcluster_hton->slot != ~(uint)0);
    thd_set_thd_ndb(thd, thd_ndb);
    thd_ndb->options|= TNO_NO_LOG_SCHEMA_OP;
    thd->query_id= 0; // to keep valgrind quiet
  }

  {
    // wait for the first event
    thd->proc_info= "Waiting for first event from ndbcluster";
    int schema_res, res;
    Uint64 schema_gci;
    do
    {
      DBUG_PRINT("info", ("Waiting for the first event"));

      if (ndbcluster_binlog_terminating)
        goto err;

      schema_res= s_ndb->pollEvents(100, &schema_gci);
    } while (schema_gci == 0 || ndb_latest_received_binlog_epoch == schema_gci);
    if (ndb_binlog_running)
    {
      Uint64 gci= i_ndb->getLatestGCI();
      while (gci < schema_gci || gci == ndb_latest_received_binlog_epoch)
      {
        if (ndbcluster_binlog_terminating)
          goto err;
        res= i_ndb->pollEvents(10, &gci);
      }
      if (gci > schema_gci)
      {
        schema_gci= gci;
      }
    }
    // now check that we have epochs consistant with what we had before the restart
    DBUG_PRINT("info", ("schema_res: %d  schema_gci: %u/%u", schema_res,
                        (uint)(schema_gci >> 32),
                        (uint)(schema_gci)));
    {
      i_ndb->flushIncompleteEvents(schema_gci);
      s_ndb->flushIncompleteEvents(schema_gci);
      if (schema_gci < ndb_latest_handled_binlog_epoch)
      {
        sql_print_error("NDB Binlog: cluster has been restarted --initial or with older filesystem. "
                        "ndb_latest_handled_binlog_epoch: %u/%u, while current epoch: %u/%u. "
                        "RESET MASTER should be issued. Resetting ndb_latest_handled_binlog_epoch.",
                        (uint)(ndb_latest_handled_binlog_epoch >> 32),
                        (uint)(ndb_latest_handled_binlog_epoch),
                        (uint)(schema_gci >> 32),
                        (uint)(schema_gci));
        ndb_set_latest_trans_gci(0);
        ndb_latest_handled_binlog_epoch= 0;
        ndb_latest_applied_binlog_epoch= 0;
        ndb_latest_received_binlog_epoch= 0;
        ndb_index_stat_restart();
      }
      else if (ndb_latest_applied_binlog_epoch > 0)
      {
        sql_print_warning("NDB Binlog: cluster has reconnected. "
                          "Changes to the database that occured while "
                          "disconnected will not be in the binlog");
      }
      if (opt_ndb_extra_logging)
      {
        sql_print_information("NDB Binlog: starting log at epoch %u/%u",
                              (uint)(schema_gci >> 32),
                              (uint)(schema_gci));
      }
    }
  }
  /*
    binlog thread is ready to receive events
    - client threads may now start updating data, i.e. tables are
    no longer read only
  */
  ndb_binlog_is_ready= TRUE;

  if (opt_ndb_extra_logging)
    sql_print_information("NDB Binlog: ndb tables writable");
  close_cached_tables((THD*) 0, (TABLE_LIST*) 0, FALSE, FALSE, FALSE);

  /* 
     Signal any waiting thread that ndb table setup is
     now complete
  */
  ndb_notify_tables_writable();

  {
    static char db[]= "";
    thd->db= db;
  }
  do_incident = true; // If we get disconnected again...do incident report
  binlog_thread_state= BCCC_running;
  for ( ; !((ndbcluster_binlog_terminating ||
             binlog_thread_state) &&
            ndb_latest_handled_binlog_epoch >= ndb_get_latest_trans_gci()) &&
          binlog_thread_state != BCCC_restart; )
  {
#ifndef DBUG_OFF
    if (binlog_thread_state)
    {
      DBUG_PRINT("info", ("binlog_thread_state: %d, "
                          "ndb_latest_handled_binlog_epoch: %u/%u, "
                          "*get_latest_trans_gci(): %u/%u",
                          binlog_thread_state,
                          (uint)(ndb_latest_handled_binlog_epoch >> 32),
                          (uint)(ndb_latest_handled_binlog_epoch),
                          (uint)(ndb_get_latest_trans_gci() >> 32),
                          (uint)(ndb_get_latest_trans_gci())));
    }
#endif

    /*
      now we don't want any events before next gci is complete
    */
    thd->proc_info= "Waiting for event from ndbcluster";
    thd->set_time();
    
    /* wait for event or 1000 ms */
    Uint64 gci= 0, schema_gci;
    int res= 0, tot_poll_wait= 1000;
    if (ndb_binlog_running)
    {
      res= i_ndb->pollEvents(tot_poll_wait, &gci);
      tot_poll_wait= 0;
    }
    int schema_res= s_ndb->pollEvents(tot_poll_wait, &schema_gci);
    ndb_latest_received_binlog_epoch= gci;

    while (gci > schema_gci && schema_res >= 0)
    {
      static char buf[64];
      thd->proc_info= "Waiting for schema epoch";
      my_snprintf(buf, sizeof(buf), "%s %u/%u(%u/%u)", thd->proc_info,
                  (uint)(schema_gci >> 32),
                  (uint)(schema_gci),
                  (uint)(gci >> 32),
                  (uint)(gci));
      thd->proc_info= buf;
      schema_res= s_ndb->pollEvents(10, &schema_gci);
    }

    if ((ndbcluster_binlog_terminating ||
         binlog_thread_state) &&
        (ndb_latest_handled_binlog_epoch >= ndb_get_latest_trans_gci() ||
         !ndb_binlog_running))
      break; /* Shutting down server */

    MEM_ROOT **root_ptr=
      my_pthread_getspecific_ptr(MEM_ROOT**, THR_MALLOC);
    MEM_ROOT *old_root= *root_ptr;
    MEM_ROOT mem_root;
    init_sql_alloc(&mem_root, 4096, 0);

    // The Ndb_schema_event_handler does not necessarily need
    // to use the same memroot(or vice versa)
    Ndb_schema_event_handler
      schema_event_handler(thd, &mem_root,
                           g_ndb_cluster_connection->node_id());

    *root_ptr= &mem_root;

    if (unlikely(schema_res > 0))
    {
      thd->proc_info= "Processing events from schema table";
      g_ndb_log_slave_updates= opt_log_slave_updates;
      s_ndb->
        setReportThreshEventGCISlip(opt_ndb_report_thresh_binlog_epoch_slip);
      s_ndb->
        setReportThreshEventFreeMem(opt_ndb_report_thresh_binlog_mem_usage);
      NdbEventOperation *pOp= s_ndb->nextEvent();
      while (pOp != NULL)
      {
        if (!pOp->hasError())
        {
          schema_event_handler.handle_event(s_ndb, pOp);

          DBUG_PRINT("info", ("s_ndb first: %s", s_ndb->getEventOperation() ?
                              s_ndb->getEventOperation()->getEvent()->getTable()->getName() :
                              "<empty>"));
          DBUG_PRINT("info", ("i_ndb first: %s", i_ndb->getEventOperation() ?
                              i_ndb->getEventOperation()->getEvent()->getTable()->getName() :
                              "<empty>"));
          if (i_ndb->getEventOperation() == NULL &&
              s_ndb->getEventOperation() == NULL &&
              binlog_thread_state == BCCC_running)
          {
            DBUG_PRINT("info", ("binlog_thread_state= BCCC_restart"));
            binlog_thread_state= BCCC_restart;
            if (ndb_latest_received_binlog_epoch < ndb_get_latest_trans_gci() && ndb_binlog_running)
            {
              sql_print_error("NDB Binlog: latest transaction in epoch %u/%u not in binlog "
                              "as latest received epoch is %u/%u",
                              (uint)(ndb_get_latest_trans_gci() >> 32),
                              (uint)(ndb_get_latest_trans_gci()),
                              (uint)(ndb_latest_received_binlog_epoch >> 32),
                              (uint)(ndb_latest_received_binlog_epoch));
            }
          }
        }
        else
          sql_print_error("NDB: error %lu (%s) on handling "
                          "binlog schema event",
                          (ulong) pOp->getNdbError().code,
                          pOp->getNdbError().message);
        pOp= s_ndb->nextEvent();
      }
      updateInjectorStats(s_ndb, i_ndb);
    }

    if (!ndb_binlog_running)
    {
      /*
        Just consume any events, not used if no binlogging
        e.g. node failure events
      */
      Uint64 tmp_gci;
      if (i_ndb->pollEvents(0, &tmp_gci))
      {
        NdbEventOperation *pOp;
        while ((pOp= i_ndb->nextEvent()))
        {
          if ((unsigned) pOp->getEventType() >=
              (unsigned) NDBEVENT::TE_FIRST_NON_DATA_EVENT)
          {
            ndb_binlog_index_row row;
            handle_non_data_event(thd, pOp, row);
          }
        }
        if (i_ndb->getEventOperation() == NULL &&
            s_ndb->getEventOperation() == NULL &&
            binlog_thread_state == BCCC_running)
        {
          DBUG_PRINT("info", ("binlog_thread_state= BCCC_restart"));
          binlog_thread_state= BCCC_restart;
        }
      }
      updateInjectorStats(s_ndb, i_ndb);
    }
    else if (res > 0 ||
             (ndb_log_empty_epochs() &&
              gci > ndb_latest_handled_binlog_epoch))
    {
      DBUG_PRINT("info", ("pollEvents res: %d", res));
      thd->proc_info= "Processing events";
      uchar apply_status_buf[512];
      TABLE *apply_status_table= NULL;
      if (ndb_apply_status_share)
      {
        /*
          We construct the buffer to write the apply status binlog
          event here, as the table->record[0] buffer is referenced
          by the apply status event operation, and will be filled
          with data at the nextEvent call if the first event should
          happen to be from the apply status table
        */
        Ndb_event_data *event_data= ndb_apply_status_share->event_data;
        if (!event_data)
        {
          DBUG_ASSERT(ndb_apply_status_share->op);
          event_data= 
            (Ndb_event_data *) ndb_apply_status_share->op->getCustomData();
          DBUG_ASSERT(event_data);
        }
        apply_status_table= event_data->table;

        /* 
           Intialize apply_status_table->record[0] 
        */
        empty_record(apply_status_table);

        apply_status_table->field[0]->store((longlong)::server_id, true);
        /*
          gci is added later, just before writing to binlog as gci
          is unknown here
        */
        apply_status_table->field[2]->store("", 0, &my_charset_bin);
        apply_status_table->field[3]->store((longlong)0, true);
        apply_status_table->field[4]->store((longlong)0, true);
        DBUG_ASSERT(sizeof(apply_status_buf) >= apply_status_table->s->reclength);
        memcpy(apply_status_buf, apply_status_table->record[0],
               apply_status_table->s->reclength);
      }
      NdbEventOperation *pOp= i_ndb->nextEvent();
      ndb_binlog_index_row _row;
      ndb_binlog_index_row *rows= &_row;
      injector::transaction trans;
      unsigned trans_row_count= 0;
      unsigned trans_slave_row_count= 0;
      if (!pOp)
      {
        /*
          Must be an empty epoch since the condition
          (ndb_log_empty_epochs() &&
           gci > ndb_latest_handled_binlog_epoch)
          must be true we write empty epoch into
          ndb_binlog_index
        */
        DBUG_PRINT("info", ("Writing empty epoch for gci %llu", gci));
        DBUG_PRINT("info", ("Initializing transaction"));
        inj->new_trans(thd, &trans);
        rows= &_row;
        memset(&_row, 0, sizeof(_row));
        thd->variables.character_set_client= &my_charset_latin1;
        goto commit_to_binlog;
      }
      while (pOp != NULL)
      {
        rows= &_row;
        gci= pOp->getGCI();
        DBUG_PRINT("info", ("Handling gci: %u/%u",
                            (uint)(gci >> 32),
                            (uint)(gci)));
        // sometimes get TE_ALTER with invalid table
        DBUG_ASSERT(pOp->getEventType() == NdbDictionary::Event::TE_ALTER ||
                    ! IS_NDB_BLOB_PREFIX(pOp->getEvent()->getTable()->getName()));
        DBUG_ASSERT(gci <= ndb_latest_received_binlog_epoch);

        /* initialize some variables for this epoch */
        g_ndb_log_slave_updates= opt_log_slave_updates;
        i_ndb->
          setReportThreshEventGCISlip(opt_ndb_report_thresh_binlog_epoch_slip);
        i_ndb->setReportThreshEventFreeMem(opt_ndb_report_thresh_binlog_mem_usage);

        memset(&_row, 0, sizeof(_row));
        thd->variables.character_set_client= &my_charset_latin1;
        DBUG_PRINT("info", ("Initializing transaction"));
        inj->new_trans(thd, &trans);
        trans_row_count= 0;
        trans_slave_row_count= 0;
        // pass table map before epoch
        {
          Uint32 iter= 0;
          const NdbEventOperation *gci_op;
          Uint32 event_types;

          if (!i_ndb->isConsistentGCI(gci))
          {
            char errmsg[64];
            uint end= sprintf(&errmsg[0],
                              "Detected missing data in GCI %llu, "
                              "inserting GAP event", gci);
            errmsg[end]= '\0';
            DBUG_PRINT("info",
                       ("Detected missing data in GCI %llu, "
                        "inserting GAP event", gci));
            LEX_STRING const msg= { C_STRING_WITH_LEN(errmsg) };
            inj->record_incident(thd, INCIDENT_LOST_EVENTS, msg);
          }
          while ((gci_op= i_ndb->getGCIEventOperations(&iter, &event_types))
                 != NULL)
          {
            Ndb_event_data *event_data=
              (Ndb_event_data *) gci_op->getCustomData();
            NDB_SHARE *share= (event_data)?event_data->share:NULL;
            DBUG_PRINT("info", ("per gci_op: 0x%lx  share: 0x%lx  event_types: 0x%x",
                                (long) gci_op, (long) share, event_types));
            // workaround for interface returning TE_STOP events
            // which are normally filtered out below in the nextEvent loop
            if ((event_types & ~NdbDictionary::Event::TE_STOP) == 0)
            {
              DBUG_PRINT("info", ("Skipped TE_STOP on table %s",
                                  gci_op->getEvent()->getTable()->getName()));
              continue;
            }
            // this should not happen
            if (share == NULL || event_data->shadow_table == NULL)
            {
              DBUG_PRINT("info", ("no share or table %s!",
                                  gci_op->getEvent()->getTable()->getName()));
              continue;
            }
            if (share == ndb_apply_status_share)
            {
              // skip this table, it is handled specially
              continue;
            }
            TABLE *table= event_data->shadow_table;
#ifndef DBUG_OFF
            const LEX_STRING &name= table->s->table_name;
#endif
            if ((event_types & (NdbDictionary::Event::TE_INSERT |
                                NdbDictionary::Event::TE_UPDATE |
                                NdbDictionary::Event::TE_DELETE)) == 0)
            {
              DBUG_PRINT("info", ("skipping non data event table: %.*s",
                                  (int) name.length, name.str));
              continue;
            }
            if (!trans.good())
            {
              DBUG_PRINT("info",
                         ("Found new data event, initializing transaction"));
              inj->new_trans(thd, &trans);
            }
            DBUG_PRINT("info", ("use_table: %.*s, cols %u",
                                (int) name.length, name.str,
                                table->s->fields));
            injector::transaction::table tbl(table, true);
            int ret = trans.use_table(::server_id, tbl);
            assert(ret == 0); NDB_IGNORE_VALUE(ret);
          }
        }
        if (trans.good())
        {
          if (apply_status_table)
          {
#ifndef DBUG_OFF
            const LEX_STRING& name= apply_status_table->s->table_name;
            DBUG_PRINT("info", ("use_table: %.*s",
                                (int) name.length, name.str));
#endif
            injector::transaction::table tbl(apply_status_table, true);
            int ret = trans.use_table(::server_id, tbl);
            assert(ret == 0); NDB_IGNORE_VALUE(ret);

            /* add the gci to the record */
            Field *field= apply_status_table->field[1];
            my_ptrdiff_t row_offset=
              (my_ptrdiff_t) (apply_status_buf - apply_status_table->record[0]);
            field->move_field_offset(row_offset);
            field->store((longlong)gci, true);
            field->move_field_offset(-row_offset);

            trans.write_row(::server_id,
                            injector::transaction::table(apply_status_table,
                                                         true),
                            &apply_status_table->s->all_set,
                            apply_status_table->s->fields,
                            apply_status_buf);
          }
          else
          {
            sql_print_error("NDB: Could not get apply status share");
          }
        }

        do
        {
          if (pOp->hasError() &&
              handle_error(pOp) < 0)
            goto err;

#ifndef DBUG_OFF
          {
            Ndb_event_data *event_data=
              (Ndb_event_data *) pOp->getCustomData();
            NDB_SHARE *share= (event_data)?event_data->share:NULL;
            DBUG_PRINT("info",
                       ("EVENT TYPE: %d  GCI: %u/%u last applied: %u/%u  "
                        "share: 0x%lx (%s.%s)", pOp->getEventType(),
                        (uint)(gci >> 32),
                        (uint)(gci),
                        (uint)(ndb_latest_applied_binlog_epoch >> 32),
                        (uint)(ndb_latest_applied_binlog_epoch),
                        (long) share,
                        share ? share->db :  "'NULL'",
                        share ? share->table_name : "'NULL'"));
            DBUG_ASSERT(share != 0);
          }
          // assert that there is consistancy between gci op list
          // and event list
          {
            Uint32 iter= 0;
            const NdbEventOperation *gci_op;
            Uint32 event_types;
            while ((gci_op= i_ndb->getGCIEventOperations(&iter, &event_types))
                   != NULL)
            {
              if (gci_op == pOp)
                break;
            }
            DBUG_ASSERT(gci_op == pOp);
            DBUG_ASSERT((event_types & pOp->getEventType()) != 0);
          }
#endif
          if ((unsigned) pOp->getEventType() <
              (unsigned) NDBEVENT::TE_FIRST_NON_DATA_EVENT)
            handle_data_event(thd, i_ndb, pOp, &rows, trans,
                              trans_row_count, trans_slave_row_count);
          else
          {
            handle_non_data_event(thd, pOp, *rows);
            DBUG_PRINT("info", ("s_ndb first: %s", s_ndb->getEventOperation() ?
                                s_ndb->getEventOperation()->getEvent()->getTable()->getName() :
                                "<empty>"));
            DBUG_PRINT("info", ("i_ndb first: %s", i_ndb->getEventOperation() ?
                                i_ndb->getEventOperation()->getEvent()->getTable()->getName() :
                                "<empty>"));
            if (i_ndb->getEventOperation() == NULL &&
                s_ndb->getEventOperation() == NULL &&
                binlog_thread_state == BCCC_running)
            {
              DBUG_PRINT("info", ("binlog_thread_state= BCCC_restart"));
              binlog_thread_state= BCCC_restart;
              if (ndb_latest_received_binlog_epoch < ndb_get_latest_trans_gci() && ndb_binlog_running)
              {
                sql_print_error("NDB Binlog: latest transaction in epoch %lu not in binlog "
                                "as latest received epoch is %lu",
                                (ulong) ndb_get_latest_trans_gci(),
                                (ulong) ndb_latest_received_binlog_epoch);
              }
            }
          }

          pOp= i_ndb->nextEvent();
        } while (pOp && pOp->getGCI() == gci);

         updateInjectorStats(s_ndb, i_ndb);
        
        /*
          note! pOp is not referring to an event in the next epoch
          or is == 0
        */

        while (trans.good())
        {
          if (!ndb_log_empty_epochs())
          {
            /*
              If 
                - We did not add any 'real' rows to the Binlog AND
                - We did not apply any slave row updates, only
                  ndb_apply_status updates
              THEN
                Don't write the Binlog transaction which just
                contains ndb_apply_status updates.
                (For cicular rep with log_apply_status, ndb_apply_status
                updates will propagate while some related, real update
                is propagating)
            */
            if ((trans_row_count == 0) &&
                (! (opt_ndb_log_apply_status &&
                    trans_slave_row_count) ))
            {
              /* nothing to commit, rollback instead */
              if (int r= trans.rollback())
              {
                sql_print_error("NDB Binlog: "
                                "Error during ROLLBACK of GCI %u/%u. Error: %d",
                                uint(gci >> 32), uint(gci), r);
                /* TODO: Further handling? */
              }
              break;
            }
          }
      commit_to_binlog:
          thd->proc_info= "Committing events to binlog";
          injector::transaction::binlog_pos start= trans.start_pos();
          if (int r= trans.commit())
          {
            sql_print_error("NDB Binlog: "
                            "Error during COMMIT of GCI. Error: %d",
                            r);
            /* TODO: Further handling? */
          }
          rows->gci= (Uint32)(gci >> 32); // Expose gci hi/lo
          rows->epoch= gci;
          rows->master_log_file= start.file_name();
          rows->master_log_pos= start.file_pos();

          DBUG_PRINT("info", ("COMMIT gci: %lu", (ulong) gci));
          if (opt_ndb_log_binlog_index)
          {
            if (ndb_binlog_index_table__write_rows(thd, rows))
            {
              /* 
                 Writing to ndb_binlog_index failed, check if we are
                 being killed and retry
              */
              if (thd->killed)
              {
                DBUG_PRINT("error", ("Failed to write to ndb_binlog_index at shutdown, retrying"));
                (void) mysql_mutex_lock(&LOCK_thread_count);
                volatile THD::killed_state killed= thd->killed;
                /* We are cleaning up, allow for flushing last epoch */
                thd->killed= THD::NOT_KILLED;
                /* also clear error from last failing write */
                thd->clear_error();
                ndb_binlog_index_table__write_rows(thd, rows);
                /* Restore kill flag */
                thd->killed= killed;
                (void) mysql_mutex_unlock(&LOCK_thread_count);
              }
            }
          }
          ndb_latest_applied_binlog_epoch= gci;
          break;
        }
        ndb_latest_handled_binlog_epoch= gci;
      }

      if(!i_ndb->isConsistent(gci))
      {
        char errmsg[64];
        uint end= sprintf(&errmsg[0],
                          "Detected missing data in GCI %llu, "
                          "inserting GAP event", gci);
        errmsg[end]= '\0';
        DBUG_PRINT("info",
                   ("Detected missing data in GCI %llu, "
                    "inserting GAP event", gci));
        LEX_STRING const msg= { C_STRING_WITH_LEN(errmsg) };
        inj->record_incident(thd, INCIDENT_LOST_EVENTS, msg);
      }
    }

    // Notify the schema event handler about post_epoch so it may finish
    // any outstanding business
    schema_event_handler.post_epoch();

    free_root(&mem_root, MYF(0));
    *root_ptr= old_root;
    ndb_latest_handled_binlog_epoch= ndb_latest_received_binlog_epoch;
  }
 err:
  if (binlog_thread_state != BCCC_restart)
  {
    sql_print_information("Stopping Cluster Binlog");
    DBUG_PRINT("info",("Shutting down cluster binlog thread"));
    thd->proc_info= "Shutting down";
  }
  else
  { 
    sql_print_information("Restarting Cluster Binlog");
    DBUG_PRINT("info",("Restarting cluster binlog thread"));
    thd->proc_info= "Restarting";
  }
  if (!have_injector_mutex_lock)
    pthread_mutex_lock(&injector_mutex);
  /* don't mess with the injector_ndb anymore from other threads */
  injector_thd= 0;
  injector_ndb= 0;
  schema_ndb= 0;
  pthread_mutex_unlock(&injector_mutex);
  thd->db= 0; // as not to try to free memory

  /*
    This will cause the util thread to start to try to initialize again
    via ndbcluster_setup_binlog_table_shares.  But since injector_ndb is
    set to NULL it will not succeed until injector_ndb is reinitialized.
  */
  ndb_binlog_tables_inited= FALSE;

  if (ndb_apply_status_share)
  {
    /* ndb_share reference binlog extra free */
    DBUG_PRINT("NDB_SHARE", ("%s binlog extra free  use_count: %u",
                             ndb_apply_status_share->key,
                             ndb_apply_status_share->use_count));
    free_share(&ndb_apply_status_share);
    ndb_apply_status_share= 0;
  }
  if (ndb_schema_share)
  {
    /* begin protect ndb_schema_share */
    pthread_mutex_lock(&ndb_schema_share_mutex);
    /* ndb_share reference binlog extra free */
    DBUG_PRINT("NDB_SHARE", ("%s binlog extra free  use_count: %u",
                             ndb_schema_share->key,
                             ndb_schema_share->use_count));
    free_share(&ndb_schema_share);
    ndb_schema_share= 0;
    pthread_mutex_unlock(&ndb_schema_share_mutex);
    /* end protect ndb_schema_share */
  }

  /* remove all event operations */
  if (s_ndb)
  {
    remove_event_operations(s_ndb);
    delete s_ndb;
    s_ndb= 0;
  }
  if (i_ndb)
  {
    remove_event_operations(i_ndb);
    delete i_ndb;
    i_ndb= 0;
  }

  if (thd_ndb)
  {
    Thd_ndb::release(thd_ndb);
    thd_set_thd_ndb(thd, NULL);
    thd_ndb= NULL;
  }

  /**
   * release all extra references from tables
   */
  {
    if (opt_ndb_extra_logging > 9)
      sql_print_information("NDB Binlog: Release extra share references");

    pthread_mutex_lock(&ndbcluster_mutex);
    for (uint i= 0; i < ndbcluster_open_tables.records;)
    {
      NDB_SHARE * share = (NDB_SHARE*)my_hash_element(&ndbcluster_open_tables,
                                                      i);
      if (share->state != NSS_DROPPED)
      {
        /*
          The share kept by the server has not been freed, free it
        */
        ndbcluster_mark_share_dropped(share);
        /* ndb_share reference create free */
        DBUG_PRINT("NDB_SHARE", ("%s create free  use_count: %u",
                                 share->key, share->use_count));
        free_share(&share, TRUE);

        /**
         * This might have altered hash table...not sure if it's stable..
         *   so we'll restart instead
         */
        i = 0;
      }
      else
      {
        i++;
      }
    }
    pthread_mutex_unlock(&ndbcluster_mutex);
  }

  close_cached_tables((THD*) 0, (TABLE_LIST*) 0, FALSE, FALSE, FALSE);
  if (opt_ndb_extra_logging > 15)
  {
    sql_print_information("NDB Binlog: remaining open tables: ");
    for (uint i= 0; i < ndbcluster_open_tables.records; i++)
    {
      NDB_SHARE* share = (NDB_SHARE*)my_hash_element(&ndbcluster_open_tables,i);
      sql_print_information("  %s.%s state: %u use_count: %u",
                            share->db,
                            share->table_name,
                            (uint)share->state,
                            share->use_count);
    }
  }

  if (binlog_thread_state == BCCC_restart)
  {
    pthread_mutex_lock(&injector_mutex);
    goto restart_cluster_failure;
  }

  net_end(&thd->net);
  thd->cleanup();
  delete thd;

  ndb_binlog_thread_running= -1;
  ndb_binlog_running= FALSE;
  (void) pthread_cond_signal(&injector_cond);

  DBUG_PRINT("exit", ("ndb_binlog_thread"));

  DBUG_LEAVE;                               // Must match DBUG_ENTER()
  my_thread_end();
  pthread_exit(0);
  return NULL;                              // Avoid compiler warnings
}

bool
ndbcluster_show_status_binlog(THD* thd, stat_print_fn *stat_print,
                              enum ha_stat_type stat_type)
{
  char buf[IO_SIZE];
  uint buflen;
  ulonglong ndb_latest_epoch= 0;
  DBUG_ENTER("ndbcluster_show_status_binlog");
  
  pthread_mutex_lock(&injector_mutex);
  if (injector_ndb)
  {
    char buff1[22],buff2[22],buff3[22],buff4[22],buff5[22];
    ndb_latest_epoch= injector_ndb->getLatestGCI();
    pthread_mutex_unlock(&injector_mutex);

    buflen= (uint)
      my_snprintf(buf, sizeof(buf),
                  "latest_epoch=%s, "
                  "latest_trans_epoch=%s, "
                  "latest_received_binlog_epoch=%s, "
                  "latest_handled_binlog_epoch=%s, "
                  "latest_applied_binlog_epoch=%s",
                  llstr(ndb_latest_epoch, buff1),
                  llstr(ndb_get_latest_trans_gci(), buff2),
                  llstr(ndb_latest_received_binlog_epoch, buff3),
                  llstr(ndb_latest_handled_binlog_epoch, buff4),
                  llstr(ndb_latest_applied_binlog_epoch, buff5));
    if (stat_print(thd, ndbcluster_hton_name, ndbcluster_hton_name_length,
                   "binlog", (uint)strlen("binlog"),
                   buf, buflen))
      DBUG_RETURN(TRUE);
  }
  else
    pthread_mutex_unlock(&injector_mutex);
  DBUG_RETURN(FALSE);
}


#ifdef NDB_WITHOUT_SERVER_ID_BITS

/* No --server-id-bits=<bits> -> implement constant opt_server_id_mask */
ulong opt_server_id_mask = ~0;

#endif

// #ifdef WITH_NDBCLUSTER_STORAGE_ENGINE
#endif<|MERGE_RESOLUTION|>--- conflicted
+++ resolved
@@ -4570,15 +4570,6 @@
       {
       case CFAT_COLUMN_NAME:
       {
-<<<<<<< HEAD
-        /* Copy column name out into argument's buffer */
-        char* dest= &args[no_args].resolveColNameBuff[0];
-
-        memcpy(dest, start_arg, (len < (uint) NAME_CHAR_LEN ?
-                                 len :
-                                 NAME_CHAR_LEN));
-        dest[len]= '\0';
-=======
         /* find column in table */
         DBUG_PRINT("info", ("searching for %s %u", start_arg, len));
         TABLE_SHARE *table_s= table->s;
@@ -4593,7 +4584,6 @@
             break;
           }
         }
->>>>>>> da0c4c71
         break;
       }
       case CFAT_EXTRA_GCI_BITS:
@@ -5127,14 +5117,7 @@
   {
     if (conflict_fn_spec != NULL)
     {
-<<<<<<< HEAD
-        push_warning_printf(thd, MYSQL_ERROR::WARN_LEVEL_WARN,
-                          ER_CONFLICT_FN_PARSE_ERROR,
-                          ER(ER_CONFLICT_FN_PARSE_ERROR),
-                          tmp_buf);
-=======
       char tmp_buf[FN_REFLEN];
->>>>>>> da0c4c71
 
       if (parse_conflict_fn_spec(conflict_fn_spec,
                                  conflict_fn,
@@ -5144,7 +5127,7 @@
                                  tmp_buf,
                                  sizeof(tmp_buf)) != 0)
       {
-        push_warning_printf(thd, MYSQL_ERROR::WARN_LEVEL_ERROR,
+        push_warning_printf(thd, MYSQL_ERROR::WARN_LEVEL_WARN,
                             ER_CONFLICT_FN_PARSE_ERROR,
                             ER(ER_CONFLICT_FN_PARSE_ERROR),
                             tmp_buf);
@@ -5192,21 +5175,7 @@
                           args,
                           num_args) != 0)
     {
-<<<<<<< HEAD
-      /*
-        Dump setup failure message to error log
-        for cases where thd warning stack is
-        ignored
-      */
-      sql_print_warning("NDB Slave: Table %s.%s : %s",
-                        share->db,
-                        share->table_name,
-                        tmp_buf);
-
       push_warning_printf(thd, MYSQL_ERROR::WARN_LEVEL_WARN,
-=======
-      push_warning_printf(thd, MYSQL_ERROR::WARN_LEVEL_ERROR,
->>>>>>> da0c4c71
                           ER_CONFLICT_FN_PARSE_ERROR,
                           ER(ER_CONFLICT_FN_PARSE_ERROR),
                           tmp_buf);
@@ -6721,80 +6690,6 @@
     dataNdb->getClientStat(Ndb::EventBytesRecvdCount);
 }
 
-<<<<<<< HEAD
-/**
-   injectApplyStatusWriteRow
-
-   Inject a WRITE_ROW event on the ndb_apply_status table into
-   the Binlog.
-   This contains our server_id and the supplied epoch number.
-   When applied on the Slave it gives a transactional position
-   marker
-*/
-static
-bool
-injectApplyStatusWriteRow(injector::transaction& trans,
-                          ulonglong gci)
-{
-  DBUG_ENTER("injectApplyStatusWriteRow");
-  if (ndb_apply_status_share == NULL)
-  {
-    sql_print_error("NDB: Could not get apply status share");
-    DBUG_ASSERT(ndb_apply_status_share != NULL);
-    DBUG_RETURN(false);
-  }
-
-  /* Build row buffer for generated ndb_apply_status
-     WRITE_ROW event
-     First get the relevant table structure.
-  */
-  DBUG_ASSERT(!ndb_apply_status_share->event_data);
-  DBUG_ASSERT(ndb_apply_status_share->op);
-  Ndb_event_data* event_data=
-    (Ndb_event_data *) ndb_apply_status_share->op->getCustomData();
-  DBUG_ASSERT(event_data);
-  DBUG_ASSERT(event_data->shadow_table);
-  TABLE* apply_status_table= event_data->shadow_table;
-
-  /*
-    Intialize apply_status_table->record[0]
-  */
-  empty_record(apply_status_table);
-
-  apply_status_table->field[0]->store((longlong)::server_id, true);
-  apply_status_table->field[1]->store((longlong)gci, true);
-  apply_status_table->field[2]->store("", 0, &my_charset_bin);
-  apply_status_table->field[3]->store((longlong)0, true);
-  apply_status_table->field[4]->store((longlong)0, true);
-#ifndef DBUG_OFF
-  const LEX_STRING& name= apply_status_table->s->table_name;
-  DBUG_PRINT("info", ("use_table: %.*s",
-                      (int) name.length, name.str));
-#endif
-  injector::transaction::table tbl(apply_status_table, true);
-  int ret = trans.use_table(::server_id, tbl);
-  assert(ret == 0); NDB_IGNORE_VALUE(ret);
-
-  ret= trans.write_row(::server_id,
-                       injector::transaction::table(apply_status_table,
-                                                    true),
-                       &apply_status_table->s->all_set,
-                       apply_status_table->s->fields,
-                       apply_status_table->record[0]);
-
-  assert(ret == 0);
-
-  DBUG_RETURN(true);
-}
-
-=======
-enum Binlog_thread_state
-{
-  BCCC_running= 0,
-  BCCC_exit= 1,
-  BCCC_restart= 2
-};
->>>>>>> da0c4c71
 
 extern ulong opt_ndb_report_thresh_binlog_epoch_slip;
 extern ulong opt_ndb_report_thresh_binlog_mem_usage;
@@ -7285,7 +7180,7 @@
             (Ndb_event_data *) ndb_apply_status_share->op->getCustomData();
           DBUG_ASSERT(event_data);
         }
-        apply_status_table= event_data->table;
+        apply_status_table= event_data->shadow_table;
 
         /* 
            Intialize apply_status_table->record[0] 
