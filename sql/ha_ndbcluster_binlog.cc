/*
   Copyright (c) 2000, 2013, Oracle and/or its affiliates. All rights reserved.

   This program is free software; you can redistribute it and/or modify
   it under the terms of the GNU General Public License as published by
   the Free Software Foundation; version 2 of the License.

   This program is distributed in the hope that it will be useful,
   but WITHOUT ANY WARRANTY; without even the implied warranty of
   MERCHANTABILITY or FITNESS FOR A PARTICULAR PURPOSE.  See the
   GNU General Public License for more details.

   You should have received a copy of the GNU General Public License
   along with this program; if not, write to the Free Software
   Foundation, Inc., 51 Franklin St, Fifth Floor, Boston, MA 02110-1301  USA
*/

#include "ha_ndbcluster_glue.h"
#include "ha_ndbcluster.h"
#include "ha_ndbcluster_connection.h"
#include "ndb_local_connection.h"
#include "ndb_thd.h"
#include "ndb_table_guard.h"
#include "ndb_global_schema_lock.h"
#include "ndb_global_schema_lock_guard.h"

#include "rpl_injector.h"
#include "rpl_filter.h"
#if MYSQL_VERSION_ID > 50600
#include "rpl_slave.h"
#else
#include "slave.h"
#endif
#include "log_event.h"
#include "ha_ndbcluster_binlog.h"
#include <ndbapi/NdbDictionary.hpp>
#include <ndbapi/ndb_cluster_connection.hpp>

extern my_bool opt_ndb_log_orig;
extern my_bool opt_ndb_log_bin;
extern my_bool opt_ndb_log_update_as_write;
extern my_bool opt_ndb_log_updated_only;
extern my_bool opt_ndb_log_binlog_index;
extern my_bool opt_ndb_log_apply_status;
extern ulong opt_ndb_extra_logging;
extern st_ndb_slave_state g_ndb_slave_state;
extern my_bool opt_ndb_log_transaction_id;
extern my_bool log_bin_use_v1_row_events;

bool ndb_log_empty_epochs(void);

void ndb_index_stat_restart();

/*
  defines for cluster replication table names
*/
#include "ha_ndbcluster_tables.h"

#include "ndb_dist_priv_util.h"
#include "ndb_anyvalue.h"
#include "ndb_binlog_extra_row_info.h"
#include "ndb_event_data.h"
#include "ndb_schema_object.h"
#include "ndb_schema_dist.h"
#include "ndb_repl_tab.h"

/*
  Timeout for syncing schema events between
  mysql servers, and between mysql server and the binlog
*/
static const int DEFAULT_SYNC_TIMEOUT= 120;

/* Column numbers in the ndb_binlog_index table */
enum Ndb_binlog_index_cols
{
  NBICOL_START_POS                 = 0
  ,NBICOL_START_FILE               = 1
  ,NBICOL_EPOCH                    = 2
  ,NBICOL_NUM_INSERTS              = 3
  ,NBICOL_NUM_UPDATES              = 4
  ,NBICOL_NUM_DELETES              = 5
  ,NBICOL_NUM_SCHEMAOPS            = 6
  /* Following colums in schema 'v2' */
  ,NBICOL_ORIG_SERVERID            = 7
  ,NBICOL_ORIG_EPOCH               = 8
  ,NBICOL_GCI                      = 9
  /* Following columns in schema 'v3' */
  ,NBICOL_NEXT_POS                 = 10
  ,NBICOL_NEXT_FILE                = 11
};

/*
  Flag showing if the ndb injector thread is running, if so == 1
  -1 if it was started but later stopped for some reason
   0 if never started
*/
static int ndb_binlog_thread_running= 0;
/*
  Flag showing if the ndb binlog should be created, if so == TRUE
  FALSE if not
*/
my_bool ndb_binlog_running= FALSE;
static my_bool ndb_binlog_tables_inited= FALSE;
static my_bool ndb_binlog_is_ready= FALSE;

bool
ndb_binlog_is_read_only(void)
{
  if(!ndb_binlog_tables_inited)
  {
    /* the ndb_* system tables not setup yet */
    return true;
  }

  if (ndb_binlog_running && !ndb_binlog_is_ready)
  {
    /*
      The binlog thread is supposed to write to binlog
      but not ready (still initializing or has lost connection)
    */
    return true;
  }
  return false;
}

/*
  Global reference to the ndb injector thread THD oject

  Has one sole purpose, for setting the in_use table member variable
  in get_share(...)
*/
extern THD * injector_thd; // Declared in ha_ndbcluster.cc

/*
  Global reference to ndb injector thd object.

  Used mainly by the binlog index thread, but exposed to the client sql
  thread for one reason; to setup the events operations for a table
  to enable ndb injector thread receiving events.

  Must therefore always be used with a surrounding
  pthread_mutex_lock(&injector_mutex), when doing create/dropEventOperation
*/
static Ndb *injector_ndb= 0;
static Ndb *schema_ndb= 0;

static int ndbcluster_binlog_inited= 0;
/*
  Flag "ndbcluster_binlog_terminating" set when shutting down mysqld.
  Server main loop should call handlerton function:

  ndbcluster_hton->binlog_func ==
  ndbcluster_binlog_func(...,BFN_BINLOG_END,...) ==
  ndbcluster_binlog_end

  at shutdown, which sets the flag. And then server needs to wait for it
  to complete.  Otherwise binlog will not be complete.

  ndbcluster_hton->panic == ndbcluster_end() will not return until
  ndb binlog is completed
*/
static int ndbcluster_binlog_terminating= 0;

/*
  Mutex and condition used for interacting between client sql thread
  and injector thread
*/
static pthread_t ndb_binlog_thread;
static pthread_mutex_t injector_mutex;
static pthread_cond_t  injector_cond;

/* NDB Injector thread (used for binlog creation) */
static ulonglong ndb_latest_applied_binlog_epoch= 0;
static ulonglong ndb_latest_handled_binlog_epoch= 0;
static ulonglong ndb_latest_received_binlog_epoch= 0;

NDB_SHARE *ndb_apply_status_share= 0;
NDB_SHARE *ndb_schema_share= 0;
static pthread_mutex_t ndb_schema_share_mutex;

extern my_bool opt_log_slave_updates;
static my_bool g_ndb_log_slave_updates;

#ifndef DBUG_OFF
static void print_records(TABLE *table, const uchar *record)
{
  for (uint j= 0; j < table->s->fields; j++)
  {
    char buf[40];
    int pos= 0;
    Field *field= table->field[j];
    const uchar* field_ptr= field->ptr - table->record[0] + record;
    int pack_len= field->pack_length();
    int n= pack_len < 10 ? pack_len : 10;

    for (int i= 0; i < n && pos < 20; i++)
    {
      pos+= sprintf(&buf[pos]," %x", (int) (uchar) field_ptr[i]);
    }
    buf[pos]= 0;
    DBUG_PRINT("info",("[%u]field_ptr[0->%d]: %s", j, n, buf));
  }
}
#else
#define print_records(a,b)
#endif


#ifndef DBUG_OFF
static void dbug_print_table(const char *info, TABLE *table)
{
  if (table == 0)
  {
    DBUG_PRINT("info",("%s: (null)", info));
    return;
  }
  DBUG_PRINT("info",
             ("%s: %s.%s s->fields: %d  "
              "reclength: %lu  rec_buff_length: %u  record[0]: 0x%lx  "
              "record[1]: 0x%lx",
              info,
              table->s->db.str,
              table->s->table_name.str,
              table->s->fields,
              table->s->reclength,
              table->s->rec_buff_length,
              (long) table->record[0],
              (long) table->record[1]));

  for (unsigned int i= 0; i < table->s->fields; i++) 
  {
    Field *f= table->field[i];
    DBUG_PRINT("info",
               ("[%d] \"%s\"(0x%lx:%s%s%s%s%s%s) type: %d  pack_length: %d  "
                "ptr: 0x%lx[+%d]  null_bit: %u  null_ptr: 0x%lx[+%d]",
                i,
                f->field_name,
                (long) f->flags,
                (f->flags & PRI_KEY_FLAG)  ? "pri"       : "attr",
                (f->flags & NOT_NULL_FLAG) ? ""          : ",nullable",
                (f->flags & UNSIGNED_FLAG) ? ",unsigned" : ",signed",
                (f->flags & ZEROFILL_FLAG) ? ",zerofill" : "",
                (f->flags & BLOB_FLAG)     ? ",blob"     : "",
                (f->flags & BINARY_FLAG)   ? ",binary"   : "",
                f->real_type(),
                f->pack_length(),
                (long) f->ptr, (int) (f->ptr - table->record[0]),
                f->null_bit,
                (long) f->null_ptr,
                (int) ((uchar*) f->null_ptr - table->record[0])));
    if (f->type() == MYSQL_TYPE_BIT)
    {
      Field_bit *g= (Field_bit*) f;
      DBUG_PRINT("MYSQL_TYPE_BIT",("field_length: %d  bit_ptr: 0x%lx[+%d] "
                                   "bit_ofs: %d  bit_len: %u",
                                   g->field_length, (long) g->bit_ptr,
                                   (int) ((uchar*) g->bit_ptr -
                                          table->record[0]),
                                   g->bit_ofs, g->bit_len));
    }
  }
}
#else
#define dbug_print_table(a,b)
#endif


static void run_query(THD *thd, char *buf, char *end,
                      const int *no_print_error)
{
  /*
    NOTE! Don't use this function for new implementation, backward
    compat. only
  */

  Ndb_local_connection mysqld(thd);

  /*
    Run the query, suppress some errors from being printed
    to log and ignore any error returned
  */
  (void)mysqld.raw_run_query(buf, (end - buf),
                             no_print_error);
}

static void
ndb_binlog_close_shadow_table(NDB_SHARE *share)
{
  DBUG_ENTER("ndb_binlog_close_shadow_table");
  Ndb_event_data *event_data= share->event_data;
  if (event_data)
  {
    delete event_data;
    share->event_data= 0;
  }
  DBUG_VOID_RETURN;
}


/*
  Open a shadow table for the table given in share.
  - The shadow table is (mainly) used when an event is
    recieved from the data nodes which need to be written
    to the binlog injector.
*/

static int
ndb_binlog_open_shadow_table(THD *thd, NDB_SHARE *share)
{
  int error;
  DBUG_ASSERT(share->event_data == 0);
  Ndb_event_data *event_data= share->event_data= new Ndb_event_data(share);
  DBUG_ENTER("ndb_binlog_open_shadow_table");

  MEM_ROOT **root_ptr=
    my_pthread_getspecific_ptr(MEM_ROOT**, THR_MALLOC);
  MEM_ROOT *old_root= *root_ptr;
  init_sql_alloc(&event_data->mem_root, 1024, 0);
  *root_ptr= &event_data->mem_root;

  TABLE_SHARE *shadow_table_share=
    (TABLE_SHARE*)alloc_root(&event_data->mem_root, sizeof(TABLE_SHARE));
  TABLE *shadow_table=
    (TABLE*)alloc_root(&event_data->mem_root, sizeof(TABLE));

  init_tmp_table_share(thd, shadow_table_share,
                       share->db, 0,
                       share->table_name,
                       share->key);
  if ((error= open_table_def(thd, shadow_table_share, 0)) ||
      (error= open_table_from_share(thd, shadow_table_share, "", 0,
                                    (uint) (OPEN_FRM_FILE_ONLY | DELAYED_OPEN | READ_ALL),
                                    0, shadow_table,
                                    OTM_OPEN)))
  {
    DBUG_PRINT("error", ("failed to open shadow table, error: %d my_errno: %d",
                         error, my_errno));
    free_table_share(shadow_table_share);
    delete event_data;
    share->event_data= 0;
    *root_ptr= old_root;
    DBUG_RETURN(error);
  }
  event_data->shadow_table= shadow_table;

  mysql_mutex_lock(&LOCK_open);
  assign_new_table_id(shadow_table_share);
  mysql_mutex_unlock(&LOCK_open);

  shadow_table->in_use= injector_thd;
  
  shadow_table->s->db.str= share->db;
  shadow_table->s->db.length= strlen(share->db);
  shadow_table->s->table_name.str= share->table_name;
  shadow_table->s->table_name.length= strlen(share->table_name);
  /* We can't use 'use_all_columns()' as the file object is not setup yet */
  shadow_table->column_bitmaps_set_no_signal(&shadow_table->s->all_set,
                                             &shadow_table->s->all_set);

  if (shadow_table->s->primary_key == MAX_KEY)
   share->flags|= NSF_HIDDEN_PK;

  if (shadow_table->s->blob_fields != 0)
    share->flags|= NSF_BLOB_FLAG;

#ifndef DBUG_OFF
  dbug_print_table("table", shadow_table);
#endif
  *root_ptr= old_root;
  DBUG_RETURN(0);
}


/*
  Initialize the binlog part of the NDB_SHARE
*/
int ndbcluster_binlog_init_share(THD *thd, NDB_SHARE *share, TABLE *_table)
{
  DBUG_ENTER("ndbcluster_binlog_init_share");

  if (!share->need_events(ndb_binlog_running))
  {
    if (_table)
    {
      if (_table->s->primary_key == MAX_KEY)
        share->flags|= NSF_HIDDEN_PK;
      if (_table->s->blob_fields != 0)
        share->flags|= NSF_BLOB_FLAG;
    }
    else
    {
      share->flags|= NSF_NO_BINLOG;
    }
    DBUG_RETURN(0);
  }

  DBUG_RETURN(ndb_binlog_open_shadow_table(thd, share));
}

static int
get_ndb_blobs_value(TABLE* table, NdbValue* value_array,
                    uchar*& buffer, uint& buffer_size,
                    my_ptrdiff_t ptrdiff)
{
  DBUG_ENTER("get_ndb_blobs_value");

  // Field has no field number so cannot use TABLE blob_field
  // Loop twice, first only counting total buffer size
  for (int loop= 0; loop <= 1; loop++)
  {
    uint32 offset= 0;
    for (uint i= 0; i < table->s->fields; i++)
    {
      Field *field= table->field[i];
      NdbValue value= value_array[i];
      if (! (field->flags & BLOB_FLAG))
        continue;
      if (value.blob == NULL)
      {
        DBUG_PRINT("info",("[%u] skipped", i));
        continue;
      }
      Field_blob *field_blob= (Field_blob *)field;
      NdbBlob *ndb_blob= value.blob;
      int isNull;
      if (ndb_blob->getNull(isNull) != 0)
        DBUG_RETURN(-1);
      if (isNull == 0) {
        Uint64 len64= 0;
        if (ndb_blob->getLength(len64) != 0)
          DBUG_RETURN(-1);
        // Align to Uint64
        uint32 size= Uint32(len64);
        if (size % 8 != 0)
          size+= 8 - size % 8;
        if (loop == 1)
        {
          uchar *buf= buffer + offset;
          uint32 len= 0xffffffff;  // Max uint32
          if (ndb_blob->readData(buf, len) != 0)
            DBUG_RETURN(-1);
          DBUG_PRINT("info", ("[%u] offset: %u  buf: 0x%lx  len=%u  [ptrdiff=%d]",
                              i, offset, (long) buf, len, (int)ptrdiff));
          DBUG_ASSERT(len == len64);
          // Ugly hack assumes only ptr needs to be changed
          field_blob->set_ptr_offset(ptrdiff, len, buf);
        }
        offset+= size;
      }
      else if (loop == 1) // undefined or null
      {
        // have to set length even in this case
        uchar *buf= buffer + offset; // or maybe NULL
        uint32 len= 0;
        field_blob->set_ptr_offset(ptrdiff, len, buf);
        DBUG_PRINT("info", ("[%u] isNull=%d", i, isNull));
        }
    }
    if (loop == 0 && offset > buffer_size)
    {
      my_free(buffer);
      buffer_size= 0;
      DBUG_PRINT("info", ("allocate blobs buffer size %u", offset));
      buffer= (uchar*) my_malloc(offset, MYF(MY_WME));
      if (buffer == NULL)
      {
        sql_print_error("get_ndb_blobs_value: my_malloc(%u) failed", offset);
        DBUG_RETURN(-1);
      }
      buffer_size= offset;
    }
  }
  DBUG_RETURN(0);
}


/*****************************************************************
  functions called from master sql client threads
****************************************************************/

/*
  called in mysql_show_binlog_events and reset_logs to make sure we wait for
  all events originating from this mysql server to arrive in the binlog

  Wait for the last epoch in which the last transaction is a part of.

  Wait a maximum of 30 seconds.
*/
static void ndbcluster_binlog_wait(THD *thd)
{
  if (ndb_binlog_running)
  {
    DBUG_ENTER("ndbcluster_binlog_wait");
    ulonglong wait_epoch= ndb_get_latest_trans_gci();
    /*
      cluster not connected or no transactions done
      so nothing to wait for
    */
    if (!wait_epoch)
      DBUG_VOID_RETURN;
    const char *save_info= thd ? thd->proc_info : 0;
    int count= 30;
    if (thd)
      thd->proc_info= "Waiting for ndbcluster binlog update to "
	"reach current position";
    pthread_mutex_lock(&injector_mutex);
    while (!(thd && thd->killed) && count && ndb_binlog_running &&
           (ndb_latest_handled_binlog_epoch == 0 ||
            ndb_latest_handled_binlog_epoch < wait_epoch))
    {
      count--;
      struct timespec abstime;
      set_timespec(abstime, 1);
      pthread_cond_timedwait(&injector_cond, &injector_mutex, &abstime);
    }
    pthread_mutex_unlock(&injector_mutex);
    if (thd)
      thd->proc_info= save_info;
    DBUG_VOID_RETURN;
  }
}

/*
 Called from MYSQL_BIN_LOG::reset_logs in log.cc when binlog is emptied
*/
static int ndbcluster_reset_logs(THD *thd)
{
  if (!ndb_binlog_running)
    return 0;

  /* only reset master should reset logs */
  if (!((thd->lex->sql_command == SQLCOM_RESET) &&
        (thd->lex->type & REFRESH_MASTER)))
    return 0;

  DBUG_ENTER("ndbcluster_reset_logs");

  /*
    Wait for all events originating from this mysql server has
    reached the binlog before continuing to reset
  */
  ndbcluster_binlog_wait(thd);

  /*
    Truncate mysql.ndb_binlog_index table, if table does not
    exist ignore the error as it is a "consistent" behavior
  */
  Ndb_local_connection mysqld(thd);
  const bool ignore_no_such_table = true;
  if(mysqld.truncate_table(STRING_WITH_LEN("mysql"),
                           STRING_WITH_LEN("ndb_binlog_index"),
                           ignore_no_such_table))
  {
    // Failed to truncate table
    DBUG_RETURN(1);
  }
  DBUG_RETURN(0);
}

/*
  Setup THD object
  'Inspired' from ha_ndbcluster.cc : ndb_util_thread_func
*/
THD *
ndb_create_thd(char * stackptr)
{
  DBUG_ENTER("ndb_create_thd");
  THD * thd= new THD; /* note that contructor of THD uses DBUG_ */
  if (thd == 0)
  {
    DBUG_RETURN(0);
  }
  THD_CHECK_SENTRY(thd);

  thd->thread_id= 0;
  thd->thread_stack= stackptr; /* remember where our stack is */
  if (thd->store_globals())
  {
    thd->cleanup();
    delete thd;
    DBUG_RETURN(0);
  }

  lex_start(thd);

  thd->init_for_queries();
  thd_set_command(thd, COM_DAEMON);
  thd->system_thread= SYSTEM_THREAD_NDBCLUSTER_BINLOG;
#ifndef NDB_THD_HAS_NO_VERSION
  thd->version= refresh_version;
#endif
  thd->client_capabilities= 0;
  thd->lex->start_transaction_opt= 0;
  thd->security_ctx->skip_grants();

  CHARSET_INFO *charset_connection= get_charset_by_csname("utf8",
                                                          MY_CS_PRIMARY,
                                                          MYF(MY_WME));
  thd->variables.character_set_client= charset_connection;
  thd->variables.character_set_results= charset_connection;
  thd->variables.collation_connection= charset_connection;
  thd->update_charset();
  DBUG_RETURN(thd);
}

/*
  Called from MYSQL_BIN_LOG::purge_logs in log.cc when the binlog "file"
  is removed
*/

static int
ndbcluster_binlog_index_purge_file(THD *passed_thd, const char *file)
{
  int stack_base = 0;
  int error = 0;
  DBUG_ENTER("ndbcluster_binlog_index_purge_file");
  DBUG_PRINT("enter", ("file: %s", file));

  if (!ndb_binlog_running || (passed_thd && passed_thd->slave_thread))
    DBUG_RETURN(0);

  /**
   * This function cannot safely reuse the passed thd object
   * due to the variety of places from which it is called.
   *   new/delete one...yuck!
   */
  THD* my_thd;
  if ((my_thd = ndb_create_thd((char*)&stack_base) /* stack ptr */) == 0)
  {
    /**
     * TODO return proper error code here,
     * BUT! return code is not (currently) checked in
     *      log.cc : purge_index_entry() so we settle for warning printout
     * Will sql_print_warning fail with no thd?
     */
    sql_print_warning("NDB: Unable to purge "
                      NDB_REP_DB "." NDB_REP_TABLE
                      " File=%s (failed to setup thd)", file);
    DBUG_RETURN(0);
  }


  /*
    delete rows from mysql.ndb_binlog_index table for the given
    filename, if table does not exist ignore the error as it
    is a "consistent" behavior
  */
  Ndb_local_connection mysqld(my_thd);
  const bool ignore_no_such_table = true;
  if(mysqld.delete_rows(STRING_WITH_LEN("mysql"),
                        STRING_WITH_LEN("ndb_binlog_index"),
                        ignore_no_such_table,
                        "File='", file, "'", NULL))
  {
    // Failed to delete rows from table
    error = 1;
  }

  /* Cleanup links between thread and my_thd, then delete it */ 
  my_thd->restore_globals();
  my_thd->cleanup();
  delete my_thd;
  
  if (passed_thd)
  {
    /* Relink passed THD with this thread */
    passed_thd->store_globals();
  }

  DBUG_RETURN(error);
}


// Determine if privilege tables are distributed, ie. stored in NDB
bool
Ndb_dist_priv_util::priv_tables_are_in_ndb(THD* thd)
{
  bool distributed= false;
  Ndb_dist_priv_util dist_priv;
  DBUG_ENTER("ndbcluster_distributed_privileges");

  Ndb *ndb= check_ndb_in_thd(thd);
  if (!ndb)
    DBUG_RETURN(false); // MAGNUS, error message?

  if (ndb->setDatabaseName(dist_priv.database()) != 0)
    DBUG_RETURN(false);

  const char* table_name;
  while((table_name= dist_priv.iter_next_table()))
  {
    DBUG_PRINT("info", ("table_name: %s", table_name));
    Ndb_table_guard ndbtab_g(ndb->getDictionary(), table_name);
    const NDBTAB *ndbtab= ndbtab_g.get_table();
    if (ndbtab)
    {
      distributed= true;
    }
    else if (distributed)
    {
      sql_print_error("NDB: Inconsistency detected in distributed "
                      "privilege tables. Table '%s.%s' is not distributed",
                      dist_priv.database(), table_name);
      DBUG_RETURN(false);
    }
  }
  DBUG_RETURN(distributed);
}

static void
ndbcluster_binlog_log_query(handlerton *hton, THD *thd, enum_binlog_command binlog_command,
                            const char *query, uint query_length,
                            const char *db, const char *table_name)
{
  DBUG_ENTER("ndbcluster_binlog_log_query");
  DBUG_PRINT("enter", ("db: %s  table_name: %s  query: %s",
                       db, table_name, query));
  enum SCHEMA_OP_TYPE type;
  int log= 0;
  uint32 table_id= 0, table_version= 0;
  /*
    Since databases aren't real ndb schema object
    they don't have any id/version

    But since that id/version is used to make sure that event's on SCHEMA_TABLE
    is correct, we set random numbers
  */
  table_id = (uint32)rand();
  table_version = (uint32)rand();
  switch (binlog_command)
  {
  case LOGCOM_CREATE_TABLE:
    type= SOT_CREATE_TABLE;
    DBUG_ASSERT(FALSE);
    break;
  case LOGCOM_ALTER_TABLE:
    type= SOT_ALTER_TABLE_COMMIT;
    //log= 1;
    break;
  case LOGCOM_RENAME_TABLE:
    type= SOT_RENAME_TABLE;
    DBUG_ASSERT(FALSE);
    break;
  case LOGCOM_DROP_TABLE:
    type= SOT_DROP_TABLE;
    DBUG_ASSERT(FALSE);
    break;
  case LOGCOM_CREATE_DB:
    type= SOT_CREATE_DB;
    log= 1;
    break;
  case LOGCOM_ALTER_DB:
    type= SOT_ALTER_DB;
    log= 1;
    break;
  case LOGCOM_DROP_DB:
    type= SOT_DROP_DB;
    DBUG_ASSERT(FALSE);
    break;
  case LOGCOM_CREATE_USER:
    type= SOT_CREATE_USER;
    if (Ndb_dist_priv_util::priv_tables_are_in_ndb(thd))
    {
      DBUG_PRINT("info", ("Privilege tables have been distributed, logging statement"));
      log= 1;
    }
    break;
  case LOGCOM_DROP_USER:
    type= SOT_DROP_USER;
    if (Ndb_dist_priv_util::priv_tables_are_in_ndb(thd))
    {
      DBUG_PRINT("info", ("Privilege tables have been distributed, logging statement"));
      log= 1;
    }
    break;
  case LOGCOM_RENAME_USER:
    type= SOT_RENAME_USER;
    if (Ndb_dist_priv_util::priv_tables_are_in_ndb(thd))
    {
      DBUG_PRINT("info", ("Privilege tables have been distributed, logging statement"));
      log= 1;
    }
    break;
  case LOGCOM_GRANT:
    type= SOT_GRANT;
    if (Ndb_dist_priv_util::priv_tables_are_in_ndb(thd))
    {
      DBUG_PRINT("info", ("Privilege tables have been distributed, logging statement"));
      log= 1;
    }
    break;
  case LOGCOM_REVOKE:
    type= SOT_REVOKE;
    if (Ndb_dist_priv_util::priv_tables_are_in_ndb(thd))
    {
      DBUG_PRINT("info", ("Privilege tables have been distributed, logging statement"));
      log= 1;
    }
    break;
  }
  if (log)
  {
    ndbcluster_log_schema_op(thd, query, query_length,
                             db, table_name, table_id, table_version, type,
                             NULL, NULL);
  }
  DBUG_VOID_RETURN;
}


/*
  End use of the NDB Cluster binlog
   - wait for binlog thread to shutdown
*/

int ndbcluster_binlog_end(THD *thd)
{
  DBUG_ENTER("ndbcluster_binlog_end");

  if (ndb_util_thread.running > 0)
  {
    /*
      Wait for util thread to die (as this uses the injector mutex)
      There is a very small change that ndb_util_thread dies and the
      following mutex is freed before it's accessed. This shouldn't
      however be a likely case as the ndbcluster_binlog_end is supposed to
      be called before ndb_cluster_end().
    */
    sql_print_information("Stopping Cluster Utility thread");
    pthread_mutex_lock(&ndb_util_thread.LOCK);
    /* Ensure mutex are not freed if ndb_cluster_end is running at same time */
    ndb_util_thread.running++;
    ndbcluster_terminating= 1;
    pthread_cond_signal(&ndb_util_thread.COND);
    while (ndb_util_thread.running > 1)
      pthread_cond_wait(&ndb_util_thread.COND_ready, &ndb_util_thread.LOCK);
    ndb_util_thread.running--;
    pthread_mutex_unlock(&ndb_util_thread.LOCK);
  }

  if (ndb_index_stat_thread.running > 0)
  {
    /*
      Index stats thread blindly imitates util thread.  Following actually
      fixes some "[Warning] Plugin 'ndbcluster' will be forced to shutdown".
    */
    sql_print_information("Stopping Cluster Index Stats thread");
    pthread_mutex_lock(&ndb_index_stat_thread.LOCK);
    /* Ensure mutex are not freed if ndb_cluster_end is running at same time */
    ndb_index_stat_thread.running++;
    ndbcluster_terminating= 1;
    pthread_cond_signal(&ndb_index_stat_thread.COND);
    while (ndb_index_stat_thread.running > 1)
      pthread_cond_wait(&ndb_index_stat_thread.COND_ready,
                        &ndb_index_stat_thread.LOCK);
    ndb_index_stat_thread.running--;
    pthread_mutex_unlock(&ndb_index_stat_thread.LOCK);
  }

  if (ndbcluster_binlog_inited)
  {
    ndbcluster_binlog_inited= 0;
    if (ndb_binlog_thread_running)
    {
      /* wait for injector thread to finish */
      ndbcluster_binlog_terminating= 1;
      pthread_mutex_lock(&injector_mutex);
      pthread_cond_signal(&injector_cond);
      while (ndb_binlog_thread_running > 0)
        pthread_cond_wait(&injector_cond, &injector_mutex);
      pthread_mutex_unlock(&injector_mutex);
    }
    pthread_mutex_destroy(&injector_mutex);
    pthread_cond_destroy(&injector_cond);
    pthread_mutex_destroy(&ndb_schema_share_mutex);
  }

  DBUG_RETURN(0);
}

/*****************************************************************
  functions called from slave sql client threads
****************************************************************/
static void ndbcluster_reset_slave(THD *thd)
{
  int error = 0;
  if (!ndb_binlog_running)
    return;

  DBUG_ENTER("ndbcluster_reset_slave");

  /*
    delete all rows from mysql.ndb_apply_status table
    - if table does not exist ignore the error as it
      is a consistent behavior
  */
  Ndb_local_connection mysqld(thd);
  const bool ignore_no_such_table = true;
  if(mysqld.delete_rows(STRING_WITH_LEN("mysql"),
                        STRING_WITH_LEN("ndb_apply_status"),
                        ignore_no_such_table,
                        NULL))
  {
    // Failed to delete rows from table
    error = 1;
  }

  g_ndb_slave_state.atResetSlave();

  // pending fix for bug#59844 will make this function return int
  DBUG_VOID_RETURN;
}

/*
  Initialize the binlog part of the ndb handlerton
*/

/**
  Upon the sql command flush logs, we need to ensure that all outstanding
  ndb data to be logged has made it to the binary log to get a deterministic
  behavior on the rotation of the log.
 */
static bool ndbcluster_flush_logs(handlerton *hton)
{
  ndbcluster_binlog_wait(current_thd);
  return FALSE;
}


static int ndbcluster_binlog_func(handlerton *hton, THD *thd, 
                                  enum_binlog_func fn, 
                                  void *arg)
{
  DBUG_ENTER("ndbcluster_binlog_func");
  int res= 0;
  switch(fn)
  {
  case BFN_RESET_LOGS:
    res= ndbcluster_reset_logs(thd);
    break;
  case BFN_RESET_SLAVE:
    ndbcluster_reset_slave(thd);
    break;
  case BFN_BINLOG_WAIT:
    ndbcluster_binlog_wait(thd);
    break;
  case BFN_BINLOG_END:
    res= ndbcluster_binlog_end(thd);
    break;
  case BFN_BINLOG_PURGE_FILE:
    res= ndbcluster_binlog_index_purge_file(thd, (const char *)arg);
    break;
  }
  DBUG_RETURN(res);
}

void ndbcluster_binlog_init_handlerton()
{
  handlerton *h= ndbcluster_hton;
  h->flush_logs=       ndbcluster_flush_logs;
  h->binlog_func=      ndbcluster_binlog_func;
  h->binlog_log_query= ndbcluster_binlog_log_query;
}


/*
  Convert db and table name into a key to use for searching
  the ndbcluster_open_tables hash
*/
static size_t
ndb_open_tables__create_key(char* key_buf, size_t key_buf_length,
                            const char* db, size_t db_length,
                            const char* table, size_t table_length)
{
  size_t key_length =  my_snprintf(key_buf, key_buf_length,
                                   "./%*s/%*s", db_length, db,
                                   table_length, table) - 1;
  assert(key_length > 0);
  assert(key_length < key_buf_length);

  return key_length;
}


/*
  Check if table with given name is open, ie. is
  in ndbcluster_open_tables hash
*/
static bool
ndb_open_tables__is_table_open(const char* db, size_t db_length,
                               const char* table, size_t table_length)
{
  char key[FN_REFLEN + 1];
  size_t key_length = ndb_open_tables__create_key(key, sizeof(key),
                                                  db, db_length,
                                                  table, table_length);
  DBUG_ENTER("ndb_open_tables__is_table_open");
  DBUG_PRINT("enter", ("db: '%s', table: '%s', key: '%s'",
                       db, table, key));

  pthread_mutex_lock(&ndbcluster_mutex);
  bool result = my_hash_search(&ndbcluster_open_tables,
                               (const uchar*)key,
                               key_length) != NULL;
  pthread_mutex_unlock(&ndbcluster_mutex);

  DBUG_PRINT("exit", ("result: %d", result));
  DBUG_RETURN(result);
}


static bool
ndbcluster_check_ndb_schema_share()
{
  return ndb_open_tables__is_table_open(STRING_WITH_LEN("mysql"),
                                        STRING_WITH_LEN("ndb_schema"));
}


static bool
ndbcluster_check_ndb_apply_status_share()
{
  return ndb_open_tables__is_table_open(STRING_WITH_LEN("mysql"),
                                        STRING_WITH_LEN("ndb_apply_status"));
}


static bool
create_cluster_sys_table(THD *thd, const char* db, size_t db_length,
                         const char* table, size_t table_length,
                         const char* create_definitions,
                         const char* create_options)
{
  if (ndb_open_tables__is_table_open(db, db_length, table, table_length))
    return false;

  if (g_ndb_cluster_connection->get_no_ready() <= 0)
    return false;

  if (opt_ndb_extra_logging)
    sql_print_information("NDB: Creating %s.%s", db, table);

  Ndb_local_connection mysqld(thd);

  /*
    Check if table exists in MySQL "dictionary"(i.e on disk)
    if so, remove it since there is none in Ndb
  */
  {
    char path[FN_REFLEN + 1];
    build_table_filename(path, sizeof(path) - 1,
                         db, table, reg_ext, 0);
    if (my_delete(path, MYF(0)) == 0)
    {
      /*
        The .frm file existed and was deleted from disk.
        It's possible that someone has tried to use it and thus
        it might have been inserted in the table definition cache.
        It must be flushed to avoid that it exist only in the
        table definition cache.
      */
      if (opt_ndb_extra_logging)
        sql_print_information("NDB: Flushing %s.%s", db, table);

      /* Flush mysql.ndb_apply_status table, ignore all errors */
      (void)mysqld.flush_table(db, db_length,
                               table, table_length);
    }
  }

  const bool create_if_not_exists = true;
  const bool res = mysqld.create_sys_table(db, db_length,
                                           table, table_length,
                                           create_if_not_exists,
                                           create_definitions,
                                           create_options);
  return res;
}


static bool
ndb_apply_table__create(THD *thd)
{
  DBUG_ENTER("ndb_apply_table__create");

  /* NOTE! Updating this table schema must be reflected in ndb_restore */
  const bool res =
    create_cluster_sys_table(thd,
                             STRING_WITH_LEN("mysql"),
                             STRING_WITH_LEN("ndb_apply_status"),
                             // table_definition
                             "server_id INT UNSIGNED NOT NULL,"
                             "epoch BIGINT UNSIGNED NOT NULL, "
                             "log_name VARCHAR(255) BINARY NOT NULL, "
                             "start_pos BIGINT UNSIGNED NOT NULL, "
                             "end_pos BIGINT UNSIGNED NOT NULL, "
                             "PRIMARY KEY USING HASH (server_id)",
                             // table_options
                             "ENGINE=NDB CHARACTER SET latin1");
  DBUG_RETURN(res);
}


static bool
ndb_schema_table__create(THD *thd)
{
  DBUG_ENTER("ndb_schema_table__create");

  /* NOTE! Updating this table schema must be reflected in ndb_restore */
  const bool res =
    create_cluster_sys_table(thd,
                             STRING_WITH_LEN("mysql"),
                             STRING_WITH_LEN("ndb_schema"),
                             // table_definition
                             "db VARBINARY("
                             NDB_MAX_DDL_NAME_BYTESIZE_STR
                             ") NOT NULL,"
                             "name VARBINARY("
                             NDB_MAX_DDL_NAME_BYTESIZE_STR
                             ") NOT NULL,"
                             "slock BINARY(32) NOT NULL,"
                             "query BLOB NOT NULL,"
                             "node_id INT UNSIGNED NOT NULL,"
                             "epoch BIGINT UNSIGNED NOT NULL,"
                             "id INT UNSIGNED NOT NULL,"
                             "version INT UNSIGNED NOT NULL,"
                             "type INT UNSIGNED NOT NULL,"
                             "PRIMARY KEY USING HASH (db,name)",
                             // table_options
                             "ENGINE=NDB CHARACTER SET latin1");
  DBUG_RETURN(res);
}

class Thd_ndb_options_guard
{
public:
  Thd_ndb_options_guard(Thd_ndb *thd_ndb)
    : m_val(thd_ndb->options), m_save_val(thd_ndb->options) {}
  ~Thd_ndb_options_guard() { m_val= m_save_val; }
  void set(uint32 flag) { m_val|= flag; }
private:
  uint32 &m_val;
  uint32 m_save_val;
};

extern int ndb_setup_complete;
extern pthread_cond_t COND_ndb_setup_complete;

/*
   ndb_notify_tables_writable
   
   Called to notify any waiting threads that Ndb tables are
   now writable
*/ 
static void ndb_notify_tables_writable()
{
  pthread_mutex_lock(&ndbcluster_mutex);
  ndb_setup_complete= 1;
  pthread_cond_broadcast(&COND_ndb_setup_complete);
  pthread_mutex_unlock(&ndbcluster_mutex);
}


#ifdef NDB_WITHOUT_MAKE_DB_LIST
/*
  Declare LOOKUP_FIELD_VALUES and make_db_list() until
  stable interface to list available databases exist
*/
typedef struct st_lookup_field_values
{
  LEX_STRING db_value, table_value;
  bool wild_db_value, wild_table_value;
} LOOKUP_FIELD_VALUES;

int make_db_list(THD *thd, List<LEX_STRING> *files,
                 LOOKUP_FIELD_VALUES *lookup_field_vals,
                 bool *with_i_schema);
#endif

/*

 */

static void clean_away_stray_files(THD *thd)
{
  /*
    Clean-up any stray files for non-existing NDB tables
  */
  LOOKUP_FIELD_VALUES lookup_field_values;
  bool with_i_schema;
  List<LEX_STRING> db_names;
  List_iterator_fast<LEX_STRING> it(db_names);
  LEX_STRING *db_name;
  List<LEX_STRING> tab_names;
  char path[FN_REFLEN + 1];
 
  DBUG_ENTER("clean_away_stray_files");
  memset(&lookup_field_values, 0, sizeof(LOOKUP_FIELD_VALUES));
  if (make_db_list(thd, &db_names, &lookup_field_values, &with_i_schema))
  {
    thd->clear_error();
    DBUG_PRINT("info", ("Failed to find databases"));
    DBUG_VOID_RETURN;
  }
  it.rewind();
  while ((db_name= it++))
  {
    DBUG_PRINT("info", ("Found database %s", db_name->str));
<<<<<<< HEAD
    if (strcmp(NDB_REP_DB, db_name->str)) /* Skip system database */
=======
    sql_print_information("NDB: Cleaning stray tables from database '%s'",
			  db_name->str);
    build_table_filename(path, sizeof(path) - 1, db_name->str, "", "", 0);
     
    /* Require that no binlog setup is attempted yet, that will come later
     * right now we just want to get rid of stray frms et al
     */
    Thd_ndb *thd_ndb= get_thd_ndb(thd);
    thd_ndb->set_skip_binlog_setup_in_find_files(true);
    if (find_files(thd, &tab_names, db_name->str, path, NullS, 0)
	!= FIND_FILES_OK)
>>>>>>> 43f48936
    {
      Thd_ndb *thd_ndb= get_thd_ndb(thd);
      uint32 old_trans_options= thd_ndb->trans_options;
      sql_print_information("NDB: Cleaning stray tables from database '%s'",
                            db_name->str);
      build_table_filename(path, sizeof(path) - 1, db_name->str, "", "", 0);
      
      /* Require that no binlog setup is attempted yet, that will come later
       * right now we just want to get rid of stray frms et al
       */

      thd_ndb->trans_options|= TNTO_NO_BINLOG_SETUP_IN_FIND_FILES;
      if (find_files(thd, &tab_names, db_name->str, path, NullS, 0)
          != FIND_FILES_OK)
      {
        thd->clear_error();
        DBUG_PRINT("info", ("Failed to find tables"));
      }
      thd_ndb->trans_options= old_trans_options;
    }
    thd_ndb->set_skip_binlog_setup_in_find_files(false);
  }
  DBUG_VOID_RETURN;
}

/*
  Ndb has no representation of the database schema objects.
  The mysql.ndb_schema table contains the latest schema operations
  done via a mysqld, and thus reflects databases created/dropped/altered
  while a mysqld was disconnected.  This function tries to recover
  the correct state w.r.t created databases using the information in
  that table.


*/
static int ndbcluster_find_all_databases(THD *thd)
{
  Ndb *ndb= check_ndb_in_thd(thd);
  Thd_ndb *thd_ndb= get_thd_ndb(thd);
  Thd_ndb_options_guard thd_ndb_options(thd_ndb);
  NDBDICT *dict= ndb->getDictionary();
  NdbTransaction *trans= NULL;
  NdbError ndb_error;
  int retries= 100;
  int retry_sleep= 30; /* 30 milliseconds, transaction */
  DBUG_ENTER("ndbcluster_find_all_databases");

  /*
    Function should only be called while ndbcluster_global_schema_lock
    is held, to ensure that ndb_schema table is not being updated while
    scanning.
  */
  if (!thd_ndb->has_required_global_schema_lock("ndbcluster_find_all_databases"))
    DBUG_RETURN(1);

  ndb->setDatabaseName(NDB_REP_DB);
  thd_ndb_options.set(TNO_NO_LOG_SCHEMA_OP);
  thd_ndb_options.set(TNO_NO_LOCK_SCHEMA_OP);
  while (1)
  {
    char db_buffer[FN_REFLEN];
    char *db= db_buffer+1;
    char name[FN_REFLEN];
    char query[64000];
    Ndb_table_guard ndbtab_g(dict, NDB_SCHEMA_TABLE);
    const NDBTAB *ndbtab= ndbtab_g.get_table();
    NdbScanOperation *op;
    NdbBlob *query_blob_handle;
    int r= 0;
    if (ndbtab == NULL)
    {
      ndb_error= dict->getNdbError();
      goto error;
    }
    trans= ndb->startTransaction();
    if (trans == NULL)
    {
      ndb_error= ndb->getNdbError();
      goto error;
    }
    op= trans->getNdbScanOperation(ndbtab);
    if (op == NULL)
    {
      ndb_error= trans->getNdbError();
      goto error;
    }

    op->readTuples(NdbScanOperation::LM_Read,
                   NdbScanOperation::SF_TupScan, 1);
    
    r|= op->getValue("db", db_buffer) == NULL;
    r|= op->getValue("name", name) == NULL;
    r|= (query_blob_handle= op->getBlobHandle("query")) == NULL;
    r|= query_blob_handle->getValue(query, sizeof(query));

    if (r)
    {
      ndb_error= op->getNdbError();
      goto error;
    }

    if (trans->execute(NdbTransaction::NoCommit))
    {
      ndb_error= trans->getNdbError();
      goto error;
    }

    while ((r= op->nextResult()) == 0)
    {
      unsigned db_len= db_buffer[0];
      unsigned name_len= name[0];
      /*
        name_len == 0 means no table name, hence the row
        is for a database
      */
      if (db_len > 0 && name_len == 0)
      {
        /* database found */
        db[db_len]= 0;

	/* find query */
        Uint64 query_length= 0;
        if (query_blob_handle->getLength(query_length))
        {
          ndb_error= query_blob_handle->getNdbError();
          goto error;
        }
        query[query_length]= 0;
        build_table_filename(name, sizeof(name), db, "", "", 0);
        int database_exists= !my_access(name, F_OK);
        if (strncasecmp("CREATE", query, 6) == 0)
        {
          /* Database should exist */
          if (!database_exists)
          {
            /* create missing database */
            sql_print_information("NDB: Discovered missing database '%s'", db);
            const int no_print_error[1]= {0};
            run_query(thd, query, query + query_length,
                      no_print_error);
          }
        }
        else if (strncasecmp("ALTER", query, 5) == 0)
        {
          /* Database should exist */
          if (!database_exists)
          {
            /* create missing database */
            sql_print_information("NDB: Discovered missing database '%s'", db);
            const int no_print_error[1]= {0};
            name_len= (unsigned)my_snprintf(name, sizeof(name), "CREATE DATABASE %s", db);
            run_query(thd, name, name + name_len,
                      no_print_error);
            run_query(thd, query, query + query_length,
                      no_print_error);
          }
        }
        else if (strncasecmp("DROP", query, 4) == 0)
        {
          /* Database should not exist */
          if (database_exists)
          {
            /* drop missing database */
            sql_print_information("NDB: Discovered remaining database '%s'", db);
          }
        }
      }
    }
    if (r == -1)
    {
      ndb_error= op->getNdbError();
      goto error;
    }
    ndb->closeTransaction(trans);
    trans= NULL;
    DBUG_RETURN(0); // success
  error:
    if (trans)
    {
      ndb->closeTransaction(trans);
      trans= NULL;
    }
    if (ndb_error.status == NdbError::TemporaryError && !thd->killed)
    {
      if (retries--)
      {
        sql_print_warning("NDB: ndbcluster_find_all_databases retry: %u - %s",
                          ndb_error.code,
                          ndb_error.message);
        do_retry_sleep(retry_sleep);
        continue; // retry
      }
    }
    if (!thd->killed)
    {
      sql_print_error("NDB: ndbcluster_find_all_databases fail: %u - %s",
                      ndb_error.code,
                      ndb_error.message);
    }

    DBUG_RETURN(1); // not temp error or too many retries
  }
}


/*
  find all tables in ndb and discover those needed
*/
static
int ndbcluster_find_all_files(THD *thd)
{
  Ndb* ndb;
  char key[FN_REFLEN + 1];
  NDBDICT *dict;
  int unhandled, retries= 5, skipped;
  DBUG_ENTER("ndbcluster_find_all_files");

  if (!(ndb= check_ndb_in_thd(thd)))
    DBUG_RETURN(HA_ERR_NO_CONNECTION);

  dict= ndb->getDictionary();

  LINT_INIT(unhandled);
  LINT_INIT(skipped);
  do
  {
    NdbDictionary::Dictionary::List list;
    if (dict->listObjects(list, NdbDictionary::Object::UserTable) != 0)
      DBUG_RETURN(1);
    unhandled= 0;
    skipped= 0;
    retries--;
    for (uint i= 0 ; i < list.count ; i++)
    {
      NDBDICT::List::Element& elmt= list.elements[i];
      if (IS_TMP_PREFIX(elmt.name) || IS_NDB_BLOB_PREFIX(elmt.name))
      {
        DBUG_PRINT("info", ("Skipping %s.%s in NDB", elmt.database, elmt.name));
        continue;
      }
      DBUG_PRINT("info", ("Found %s.%s in NDB", elmt.database, elmt.name));
      if (elmt.state != NDBOBJ::StateOnline &&
          elmt.state != NDBOBJ::StateBackup &&
          elmt.state != NDBOBJ::StateBuilding)
      {
        sql_print_information("NDB: skipping setup table %s.%s, in state %d",
                              elmt.database, elmt.name, elmt.state);
        skipped++;
        continue;
      }

      ndb->setDatabaseName(elmt.database);
      Ndb_table_guard ndbtab_g(dict, elmt.name);
      const NDBTAB *ndbtab= ndbtab_g.get_table();
      if (!ndbtab)
      {
        if (retries == 0)
          sql_print_error("NDB: failed to setup table %s.%s, error: %d, %s",
                          elmt.database, elmt.name,
                          dict->getNdbError().code,
                          dict->getNdbError().message);
        unhandled++;
        continue;
      }

      if (ndbtab->getFrmLength() == 0)
        continue;

      /* check if database exists */
      char *end= key +
        build_table_filename(key, sizeof(key) - 1, elmt.database, "", "", 0);
      if (my_access(key, F_OK))
      {
        /* no such database defined, skip table */
        continue;
      }
      /* finalize construction of path */
      end+= tablename_to_filename(elmt.name, end,
                                  (uint)(sizeof(key)-(end-key)));
      uchar *data= 0, *pack_data= 0;
      size_t length, pack_length;
      int discover= 0;
      if (readfrm(key, &data, &length) ||
          packfrm(data, length, &pack_data, &pack_length))
      {
        discover= 1;
        sql_print_information("NDB: missing frm for %s.%s, discovering...",
                              elmt.database, elmt.name);
      }
      else if (cmp_frm(ndbtab, pack_data, pack_length))
      {
        /* ndb_share reference temporary */
        NDB_SHARE *share= get_share(key, 0, FALSE);
        if (share)
        {
          DBUG_PRINT("NDB_SHARE", ("%s temporary  use_count: %u",
                                   share->key, share->use_count));
        }
        if (!share || get_ndb_share_state(share) != NSS_ALTERED)
        {
          discover= 1;
          sql_print_information("NDB: mismatch in frm for %s.%s,"
                                " discovering...",
                                elmt.database, elmt.name);
        }
        if (share)
        {
          /* ndb_share reference temporary free */
          DBUG_PRINT("NDB_SHARE", ("%s temporary free  use_count: %u",
                                   share->key, share->use_count));
          free_share(&share);
        }
      }
      my_free((char*) data, MYF(MY_ALLOW_ZERO_PTR));
      my_free((char*) pack_data, MYF(MY_ALLOW_ZERO_PTR));

      if (discover)
      {
        /* ToDo 4.1 database needs to be created if missing */
        if (ndb_create_table_from_engine(thd, elmt.database, elmt.name))
        {
          /* ToDo 4.1 handle error */
        }
      }
      else
      {
        /* set up replication for this table */
        ndbcluster_create_binlog_setup(thd, ndb, key, (uint)(end-key),
                                       elmt.database, elmt.name,
                                       0);
      }
    }
  }
  while (unhandled && retries);

  DBUG_RETURN(-(skipped + unhandled));
}


bool
ndb_binlog_setup(THD *thd)
{
  if (ndb_binlog_tables_inited)
    return true; // Already setup -> OK

  /*
    Take the global schema lock to make sure that
    the schema is not changed in the cluster while
    running setup.
  */
  Ndb_global_schema_lock_guard global_schema_lock_guard(thd);
  if (global_schema_lock_guard.lock(false, false))
    return false;

  if (!ndb_schema_share &&
      ndbcluster_check_ndb_schema_share() == 0)
  {
    ndb_create_table_from_engine(thd, NDB_REP_DB, NDB_SCHEMA_TABLE);
    if (!ndb_schema_share)
    {
      ndb_schema_table__create(thd);
      // always make sure we create the 'schema' first
      if (!ndb_schema_share)
        return false;
    }
  }
  if (!ndb_apply_status_share &&
      ndbcluster_check_ndb_apply_status_share() == 0)
  {
    ndb_create_table_from_engine(thd, NDB_REP_DB, NDB_APPLY_TABLE);
    if (!ndb_apply_status_share)
    {
      ndb_apply_table__create(thd);
      if (!ndb_apply_status_share)
        return false;
    }
  }

  clean_away_stray_files(thd);

  if (ndbcluster_find_all_databases(thd))
  {
    return false;
  }

  if (ndbcluster_find_all_files(thd))
  {
    return false;
  }

  ndb_binlog_tables_inited= TRUE;

  if (ndb_binlog_running && ndb_binlog_is_ready)
  {
    if (opt_ndb_extra_logging)
      sql_print_information("NDB Binlog: ndb tables writable");

    close_cached_tables(NULL, NULL, TRUE, FALSE, FALSE);

    /*
       Signal any waiting thread that ndb table setup is
       now complete
    */
    ndb_notify_tables_writable();
  }

  /* Signal injector thread that all is setup */
  pthread_cond_signal(&injector_cond);

  return true; // Setup completed -> OK
}

/*
  Defines and struct for schema table.
  Should reflect table definition above.
*/
#define SCHEMA_DB_I 0u
#define SCHEMA_NAME_I 1u
#define SCHEMA_SLOCK_I 2u
#define SCHEMA_QUERY_I 3u
#define SCHEMA_NODE_ID_I 4u
#define SCHEMA_EPOCH_I 5u
#define SCHEMA_ID_I 6u
#define SCHEMA_VERSION_I 7u
#define SCHEMA_TYPE_I 8u
#define SCHEMA_SIZE 9u
#define SCHEMA_SLOCK_SIZE 32u


/*
  log query in schema table
*/
static void ndb_report_waiting(const char *key,
                               int the_time,
                               const char *op,
                               const char *obj,
                               const MY_BITMAP * map)
{
  ulonglong ndb_latest_epoch= 0;
  const char *proc_info= "<no info>";
  pthread_mutex_lock(&injector_mutex);
  if (injector_ndb)
    ndb_latest_epoch= injector_ndb->getLatestGCI();
  if (injector_thd)
    proc_info= injector_thd->proc_info;
  pthread_mutex_unlock(&injector_mutex);
  if (map == 0)
  {
    sql_print_information("NDB %s:"
                          " waiting max %u sec for %s %s."
                          "  epochs: (%u/%u,%u/%u,%u/%u)"
                          "  injector proc_info: %s"
                          ,key, the_time, op, obj
                          ,(uint)(ndb_latest_handled_binlog_epoch >> 32)
                          ,(uint)(ndb_latest_handled_binlog_epoch)
                          ,(uint)(ndb_latest_received_binlog_epoch >> 32)
                          ,(uint)(ndb_latest_received_binlog_epoch)
                          ,(uint)(ndb_latest_epoch >> 32)
                          ,(uint)(ndb_latest_epoch)
                          ,proc_info
                          );
  }
  else
  {
    sql_print_information("NDB %s:"
                          " waiting max %u sec for %s %s."
                          "  epochs: (%u/%u,%u/%u,%u/%u)"
                          "  injector proc_info: %s map: %x%x"
                          ,key, the_time, op, obj
                          ,(uint)(ndb_latest_handled_binlog_epoch >> 32)
                          ,(uint)(ndb_latest_handled_binlog_epoch)
                          ,(uint)(ndb_latest_received_binlog_epoch >> 32)
                          ,(uint)(ndb_latest_received_binlog_epoch)
                          ,(uint)(ndb_latest_epoch >> 32)
                          ,(uint)(ndb_latest_epoch)
                          ,proc_info
                          ,map->bitmap[0]
                          ,map->bitmap[1]
                          );
  }
}


extern void update_slave_api_stats(Ndb*);

int ndbcluster_log_schema_op(THD *thd,
                             const char *query, int query_length,
                             const char *db, const char *table_name,
                             uint32 ndb_table_id,
                             uint32 ndb_table_version,
                             enum SCHEMA_OP_TYPE type,
                             const char *new_db, const char *new_table_name)
{
  DBUG_ENTER("ndbcluster_log_schema_op");
  Thd_ndb *thd_ndb= get_thd_ndb(thd);
  if (!thd_ndb)
  {
    if (!(thd_ndb= Thd_ndb::seize(thd)))
    {
      sql_print_error("Could not allocate Thd_ndb object");
      DBUG_RETURN(1);
    }
    thd_set_thd_ndb(thd, thd_ndb);
  }

  DBUG_PRINT("enter",
             ("query: %s  db: %s  table_name: %s  thd_ndb->options: %d",
              query, db, table_name, thd_ndb->options));
  if (!ndb_schema_share || thd_ndb->options & TNO_NO_LOG_SCHEMA_OP)
  {
    if (thd->slave_thread)
      update_slave_api_stats(thd_ndb->ndb);

    DBUG_RETURN(0);
  }

  char tmp_buf2[FN_REFLEN];
  char quoted_table1[2 + 2 * FN_REFLEN + 1];
  char quoted_db1[2 + 2 * FN_REFLEN + 1];
  char quoted_db2[2 + 2 * FN_REFLEN + 1];
  char quoted_table2[2 + 2 * FN_REFLEN + 1];
  size_t id_length= 0;
  const char *type_str;
  int also_internal= 0;
  uint32 log_type= (uint32)type;
  switch (type)
  {
  case SOT_DROP_TABLE:
    /* drop database command, do not log at drop table */
    if (thd->lex->sql_command ==  SQLCOM_DROP_DB)
      DBUG_RETURN(0);
    /* redo the drop table query as is may contain several tables */
    query= tmp_buf2;
    id_length= my_strmov_quoted_identifier (thd, (char *) quoted_db1,
                                            db, 0);
    quoted_db1[id_length]= '\0';
    id_length= my_strmov_quoted_identifier (thd, (char *) quoted_table1,
                                            table_name, 0);
    quoted_table1[id_length]= '\0';
    query_length= (uint) (strxmov(tmp_buf2, "drop table ",
                                  quoted_db1, ".",
                                  quoted_table1, NullS) - tmp_buf2);
    type_str= "drop table";
    break;
  case SOT_RENAME_TABLE_PREPARE:
    type_str= "rename table prepare";
    also_internal= 1;
    break;
  case SOT_RENAME_TABLE:
    /* redo the rename table query as is may contain several tables */
    query= tmp_buf2;
    id_length= my_strmov_quoted_identifier (thd, (char *) quoted_db1,
                                            db, 0);
    quoted_db1[id_length]= '\0';
    id_length= my_strmov_quoted_identifier (thd, (char *) quoted_table1,
                                            table_name, 0);
    quoted_table1[id_length]= '\0';
    id_length= my_strmov_quoted_identifier (thd, (char *) quoted_db2,
                                            new_db, 0);
    quoted_db2[id_length]= '\0';
    id_length= my_strmov_quoted_identifier (thd, (char *) quoted_table2,
                                            new_table_name, 0);
    quoted_table2[id_length]= '\0';
    query_length= (uint) (strxmov(tmp_buf2, "rename table ",
                                  quoted_db1, ".", quoted_table1, " to ",
                                  quoted_db2, ".", quoted_table2, NullS) - tmp_buf2);
    type_str= "rename table";
    break;
  case SOT_CREATE_TABLE:
    type_str= "create table";
    break;
  case SOT_ALTER_TABLE_COMMIT:
    type_str= "alter table";
    also_internal= 1;
    break;
  case SOT_ONLINE_ALTER_TABLE_PREPARE:
    type_str= "online alter table prepare";
    also_internal= 1;
    break;
  case SOT_ONLINE_ALTER_TABLE_COMMIT:
    type_str= "online alter table commit";
    also_internal= 1;
    break;
  case SOT_DROP_DB:
    type_str= "drop db";
    break;
  case SOT_CREATE_DB:
    type_str= "create db";
    break;
  case SOT_ALTER_DB:
    type_str= "alter db";
    break;
  case SOT_TABLESPACE:
    type_str= "tablespace";
    break;
  case SOT_LOGFILE_GROUP:
    type_str= "logfile group";
    break;
  case SOT_TRUNCATE_TABLE:
    type_str= "truncate table";
    break;
  case SOT_CREATE_USER:
    type_str= "create user";
    break;
  case SOT_DROP_USER:
    type_str= "drop user";
    break;
  case SOT_RENAME_USER:
    type_str= "rename user";
    break;
  case SOT_GRANT:
    type_str= "grant/revoke";
    break;
  case SOT_REVOKE:
    type_str= "revoke all";
    break;
  default:
    abort(); /* should not happen, programming error */
  }

  NDB_SCHEMA_OBJECT *ndb_schema_object;
  {
    char key[FN_REFLEN + 1];
    build_table_filename(key, sizeof(key) - 1, db, table_name, "", 0);
    ndb_schema_object= ndb_get_schema_object(key, true);
    ndb_schema_object->table_id= ndb_table_id;
    ndb_schema_object->table_version= ndb_table_version;
  }

  const NdbError *ndb_error= 0;
  uint32 node_id= g_ndb_cluster_connection->node_id();
  Uint64 epoch= 0;
  {
    int i;
    int no_storage_nodes= g_ndb_cluster_connection->no_db_nodes();

    /* begin protect ndb_schema_share */
    pthread_mutex_lock(&ndb_schema_share_mutex);
    if (ndb_schema_share == 0)
    {
      pthread_mutex_unlock(&ndb_schema_share_mutex);
      ndb_free_schema_object(&ndb_schema_object);
      DBUG_RETURN(0);    
    }
    pthread_mutex_lock(&ndb_schema_share->mutex);
    for (i= 0; i < no_storage_nodes; i++)
    {
      bitmap_union(&ndb_schema_object->slock_bitmap,
                   &ndb_schema_share->subscriber_bitmap[i]);
    }
    pthread_mutex_unlock(&ndb_schema_share->mutex);
    pthread_mutex_unlock(&ndb_schema_share_mutex);
    /* end protect ndb_schema_share */

    if (also_internal)
      bitmap_set_bit(&ndb_schema_object->slock_bitmap, node_id);
    else
      bitmap_clear_bit(&ndb_schema_object->slock_bitmap, node_id);

    DBUG_DUMP("schema_subscribers", (uchar*)&ndb_schema_object->slock,
              no_bytes_in_map(&ndb_schema_object->slock_bitmap));
  }

  Ndb *ndb= thd_ndb->ndb;
  char save_db[FN_REFLEN];
  strcpy(save_db, ndb->getDatabaseName());

  char tmp_buf[FN_REFLEN];
  NDBDICT *dict= ndb->getDictionary();
  ndb->setDatabaseName(NDB_REP_DB);
  Ndb_table_guard ndbtab_g(dict, NDB_SCHEMA_TABLE);
  const NDBTAB *ndbtab= ndbtab_g.get_table();
  NdbTransaction *trans= 0;
  int retries= 100;
  int retry_sleep= 30; /* 30 milliseconds, transaction */
  const NDBCOL *col[SCHEMA_SIZE];
  unsigned sz[SCHEMA_SIZE];

  if (ndbtab == 0)
  {
    if (strcmp(NDB_REP_DB, db) != 0 ||
        strcmp(NDB_SCHEMA_TABLE, table_name))
    {
      ndb_error= &dict->getNdbError();
    }
    goto end;
  }

  {
    uint i;
    for (i= 0; i < SCHEMA_SIZE; i++)
    {
      col[i]= ndbtab->getColumn(i);
      if (i != SCHEMA_QUERY_I)
      {
        sz[i]= col[i]->getLength();
        DBUG_ASSERT(sz[i] <= sizeof(tmp_buf));
      }
    }
  }

  while (1)
  {
    const char *log_db= db;
    const char *log_tab= table_name;
    const char *log_subscribers= (char*)ndb_schema_object->slock;
    if ((trans= ndb->startTransaction()) == 0)
      goto err;
    while (1)
    {
      NdbOperation *op= 0;
      int r= 0;
      r|= (op= trans->getNdbOperation(ndbtab)) == 0;
      DBUG_ASSERT(r == 0);
      r|= op->writeTuple();
      DBUG_ASSERT(r == 0);
      
      /* db */
      ndb_pack_varchar(col[SCHEMA_DB_I], tmp_buf, log_db, (int)strlen(log_db));
      r|= op->equal(SCHEMA_DB_I, tmp_buf);
      DBUG_ASSERT(r == 0);
      /* name */
      ndb_pack_varchar(col[SCHEMA_NAME_I], tmp_buf, log_tab,
                       (int)strlen(log_tab));
      r|= op->equal(SCHEMA_NAME_I, tmp_buf);
      DBUG_ASSERT(r == 0);
      /* slock */
      DBUG_ASSERT(sz[SCHEMA_SLOCK_I] ==
                  no_bytes_in_map(&ndb_schema_object->slock_bitmap));
      r|= op->setValue(SCHEMA_SLOCK_I, log_subscribers);
      DBUG_ASSERT(r == 0);
      /* query */
      {
        NdbBlob *ndb_blob= op->getBlobHandle(SCHEMA_QUERY_I);
        DBUG_ASSERT(ndb_blob != 0);
        uint blob_len= query_length;
        const char* blob_ptr= query;
        r|= ndb_blob->setValue(blob_ptr, blob_len);
        DBUG_ASSERT(r == 0);
      }
      /* node_id */
      r|= op->setValue(SCHEMA_NODE_ID_I, node_id);
      DBUG_ASSERT(r == 0);
      /* epoch */
      r|= op->setValue(SCHEMA_EPOCH_I, epoch);
      DBUG_ASSERT(r == 0);
      /* id */
      r|= op->setValue(SCHEMA_ID_I, ndb_table_id);
      DBUG_ASSERT(r == 0);
      /* version */
      r|= op->setValue(SCHEMA_VERSION_I, ndb_table_version);
      DBUG_ASSERT(r == 0);
      /* type */
      r|= op->setValue(SCHEMA_TYPE_I, log_type);
      DBUG_ASSERT(r == 0);
      /* any value */
      Uint32 anyValue = 0;
      if (! thd->slave_thread)
      {
        /* Schema change originating from this MySQLD, check SQL_LOG_BIN
         * variable and pass 'setting' to all logging MySQLDs via AnyValue  
         */
        if (thd_options(thd) & OPTION_BIN_LOG) /* e.g. SQL_LOG_BIN == on */
        {
          DBUG_PRINT("info", ("Schema event for binlogging"));
          ndbcluster_anyvalue_set_normal(anyValue);
        }
        else
        {
          DBUG_PRINT("info", ("Schema event not for binlogging")); 
          ndbcluster_anyvalue_set_nologging(anyValue);
        }
      }
      else
      {
        /* 
           Slave propagating replicated schema event in ndb_schema
           In case replicated serverId is composite 
           (server-id-bits < 31) we copy it into the 
           AnyValue as-is
           This is for 'future', as currently Schema operations
           do not have composite AnyValues.
           In future it may be useful to support *not* mapping composite
           AnyValues to/from Binlogged server-ids.
        */
        DBUG_PRINT("info", ("Replicated schema event with original server id %d",
                            thd->server_id));
        anyValue = thd_unmasked_server_id(thd);
      }

#ifndef DBUG_OFF
      /*
        MySQLD will set the user-portion of AnyValue (if any) to all 1s
        This tests code filtering ServerIds on the value of server-id-bits.
      */
      const char* p = getenv("NDB_TEST_ANYVALUE_USERDATA");
      if (p != 0  && *p != 0 && *p != '0' && *p != 'n' && *p != 'N')
      {
        dbug_ndbcluster_anyvalue_set_userbits(anyValue);
      }
#endif  

      r|= op->setAnyValue(anyValue);
      DBUG_ASSERT(r == 0);
      break;
    }
    if (trans->execute(NdbTransaction::Commit, NdbOperation::DefaultAbortOption,
                       1 /* force send */) == 0)
    {
      DBUG_PRINT("info", ("logged: %s", query));
      dict->forceGCPWait(1);
      break;
    }
err:
    const NdbError *this_error= trans ?
      &trans->getNdbError() : &ndb->getNdbError();
    if (this_error->status == NdbError::TemporaryError && !thd->killed)
    {
      if (retries--)
      {
        if (trans)
          ndb->closeTransaction(trans);
        do_retry_sleep(retry_sleep);
        continue; // retry
      }
    }
    ndb_error= this_error;
    break;
  }
end:
  if (ndb_error)
    push_warning_printf(thd, MYSQL_ERROR::WARN_LEVEL_WARN,
                        ER_GET_ERRMSG, ER(ER_GET_ERRMSG),
                        ndb_error->code,
                        ndb_error->message,
                        "Could not log query '%s' on other mysqld's");
          
  if (trans)
    ndb->closeTransaction(trans);
  ndb->setDatabaseName(save_db);

  if (opt_ndb_extra_logging > 19)
  {
    sql_print_information("NDB: distributed %s.%s(%u/%u) type: %s(%u) query: \'%s\' to %x%x",
                          db,
                          table_name,
                          ndb_table_id,
                          ndb_table_version,
                          get_schema_type_name(log_type),
                          log_type,
                          query,
                          ndb_schema_object->slock_bitmap.bitmap[0],
                          ndb_schema_object->slock_bitmap.bitmap[1]);
  }

  /*
    Wait for other mysqld's to acknowledge the table operation
  */
  if (ndb_error == 0 && !bitmap_is_clear_all(&ndb_schema_object->slock_bitmap))
  {
    int max_timeout= DEFAULT_SYNC_TIMEOUT;
    pthread_mutex_lock(&ndb_schema_object->mutex);
    while (1)
    {
      struct timespec abstime;
      int i;
      int no_storage_nodes= g_ndb_cluster_connection->no_db_nodes();
      set_timespec(abstime, 1);
      int ret= pthread_cond_timedwait(&injector_cond,
                                      &ndb_schema_object->mutex,
                                      &abstime);
      if (thd->killed)
        break;

      /* begin protect ndb_schema_share */
      pthread_mutex_lock(&ndb_schema_share_mutex);
      if (ndb_schema_share == 0)
      {
        pthread_mutex_unlock(&ndb_schema_share_mutex);
        break;
      }
      MY_BITMAP servers;
      bitmap_init(&servers, 0, 256, FALSE);
      bitmap_clear_all(&servers);
      bitmap_set_bit(&servers, node_id); // "we" are always alive
      pthread_mutex_lock(&ndb_schema_share->mutex);
      for (i= 0; i < no_storage_nodes; i++)
      {
        /* remove any unsubscribed from schema_subscribers */
        MY_BITMAP *tmp= &ndb_schema_share->subscriber_bitmap[i];
        bitmap_union(&servers, tmp);
      }
      pthread_mutex_unlock(&ndb_schema_share->mutex);
      pthread_mutex_unlock(&ndb_schema_share_mutex);
      /* end protect ndb_schema_share */

      /* remove any unsubscribed from ndb_schema_object->slock */
      bitmap_intersect(&ndb_schema_object->slock_bitmap, &servers);
      bitmap_free(&servers);

      if (bitmap_is_clear_all(&ndb_schema_object->slock_bitmap))
        break;

      if (ret)
      {
        max_timeout--;
        if (max_timeout == 0)
        {
          sql_print_error("NDB %s: distributing %s timed out. Ignoring...",
                          type_str, ndb_schema_object->key);
          DBUG_ASSERT(false);
          break;
        }
        if (opt_ndb_extra_logging)
          ndb_report_waiting(type_str, max_timeout,
                             "distributing", ndb_schema_object->key,
                             &ndb_schema_object->slock_bitmap);
      }
    }
    pthread_mutex_unlock(&ndb_schema_object->mutex);
  }
  else if (ndb_error)
  {
    sql_print_error("NDB %s: distributing %s err: %u",
                    type_str, ndb_schema_object->key,
                    ndb_error->code);
  }
  else if (opt_ndb_extra_logging > 19)
  {
    sql_print_information("NDB %s: not waiting for distributing %s",
                          type_str, ndb_schema_object->key);
  }

  ndb_free_schema_object(&ndb_schema_object);

  if (opt_ndb_extra_logging > 19)
  {
    sql_print_information("NDB: distribution of %s.%s(%u/%u) type: %s(%u) query: \'%s\'"
                          " - complete!",
                          db,
                          table_name,
                          ndb_table_id,
                          ndb_table_version,
                          get_schema_type_name(log_type),
                          log_type,
                          query);
  }

  if (thd->slave_thread)
    update_slave_api_stats(ndb);

  DBUG_RETURN(0);
}

/*
  Handle _non_ data events from the storage nodes
*/

static
int
ndb_handle_schema_change(THD *thd, Ndb *is_ndb, NdbEventOperation *pOp,
                         const Ndb_event_data *event_data)
{
  DBUG_ENTER("ndb_handle_schema_change");

  if (pOp->getEventType() == NDBEVENT::TE_ALTER)
  {
    DBUG_PRINT("exit", ("Event type is TE_ALTER"));
    DBUG_RETURN(0);
  }

  DBUG_ASSERT(event_data);
  DBUG_ASSERT(pOp->getEventType() == NDBEVENT::TE_DROP ||
              pOp->getEventType() == NDBEVENT::TE_CLUSTER_FAILURE);

  NDB_SHARE *share= event_data->share;
  TABLE *shadow_table= event_data->shadow_table;
  const char *tabname= shadow_table->s->table_name.str;
  const char *dbname= shadow_table->s->db.str;
  {
    Thd_ndb *thd_ndb= get_thd_ndb(thd);
    Ndb *ndb= thd_ndb->ndb;
    NDBDICT *dict= ndb->getDictionary();
    ndb->setDatabaseName(dbname);
    Ndb_table_guard ndbtab_g(dict, tabname);
    const NDBTAB *ev_tab= pOp->getTable();
    const NDBTAB *cache_tab= ndbtab_g.get_table();
    if (cache_tab &&
        cache_tab->getObjectId() == ev_tab->getObjectId() &&
        cache_tab->getObjectVersion() <= ev_tab->getObjectVersion())
      ndbtab_g.invalidate();
  }

  pthread_mutex_lock(&share->mutex);
  DBUG_ASSERT(share->state == NSS_DROPPED || 
              share->op == pOp || share->new_op == pOp);
  if (share->new_op)
  {
    share->new_op= 0;
  }
  if (share->op)
  {
    share->op= 0;
  }
  pthread_mutex_unlock(&share->mutex);

  /* Signal ha_ndbcluster::delete/rename_table that drop is done */
  DBUG_PRINT("info", ("signal that drop is done"));
  (void) pthread_cond_signal(&injector_cond);

  pthread_mutex_lock(&ndbcluster_mutex);
  /* ndb_share reference binlog free */
  DBUG_PRINT("NDB_SHARE", ("%s binlog free  use_count: %u",
                           share->key, share->use_count));
  free_share(&share, TRUE);

  bool do_close_cached_tables= FALSE;
  bool is_remote_change= !ndb_has_node_id(pOp->getReqNodeId());
  if (is_remote_change && share && share->state != NSS_DROPPED)
  {
    DBUG_PRINT("info", ("remote change"));
    ndbcluster_mark_share_dropped(share);
    if (share->use_count != 1)
    {
      /* open handler holding reference */
      /* wait with freeing create ndb_share to below */
      do_close_cached_tables= TRUE;
    }
    else
    {
      /* ndb_share reference create free */
      DBUG_PRINT("NDB_SHARE", ("%s create free  use_count: %u",
                               share->key, share->use_count));
      free_share(&share, TRUE);
      share= 0;
    }
  }
  else
    share= 0;
  pthread_mutex_unlock(&ndbcluster_mutex);

  DBUG_PRINT("info", ("Deleting event_data"));
  delete event_data;
  pOp->setCustomData(NULL);

  DBUG_PRINT("info", ("Dropping event operation"));
  pthread_mutex_lock(&injector_mutex);
  is_ndb->dropEventOperation(pOp);
  pthread_mutex_unlock(&injector_mutex);

  if (do_close_cached_tables)
  {
    TABLE_LIST table_list;
    memset(&table_list, 0, sizeof(table_list));
    table_list.db= (char *)dbname;
    table_list.alias= table_list.table_name= (char *)tabname;
    close_cached_tables(thd, &table_list, FALSE, FALSE, FALSE);
    /* ndb_share reference create free */
    DBUG_PRINT("NDB_SHARE", ("%s create free  use_count: %u",
                             share->key, share->use_count));
    free_share(&share);
  }
  DBUG_RETURN(0);
}


class Mutex_guard
{
public:
  Mutex_guard(pthread_mutex_t &mutex) : m_mutex(mutex)
  {
    pthread_mutex_lock(&m_mutex);
  };
  ~Mutex_guard()
  {
    pthread_mutex_unlock(&m_mutex);
  };
private:
  pthread_mutex_t &m_mutex;
};


#include "ndb_local_schema.h"

class Ndb_schema_event_handler {

  class Ndb_schema_op
  {
    // Unpack Ndb_schema_op from event_data pointer
    void unpack_event(const Ndb_event_data *event_data)
    {
      TABLE *table= event_data->shadow_table;
      Field **field;
      /* unpack blob values */
      uchar* blobs_buffer= 0;
      uint blobs_buffer_size= 0;
      my_bitmap_map *old_map= dbug_tmp_use_all_columns(table, table->read_set);
      {
        ptrdiff_t ptrdiff= 0;
        int ret= get_ndb_blobs_value(table, event_data->ndb_value[0],
                                     blobs_buffer, blobs_buffer_size,
                                     ptrdiff);
        if (ret != 0)
        {
          my_free(blobs_buffer, MYF(MY_ALLOW_ZERO_PTR));
          DBUG_PRINT("info", ("blob read error"));
          DBUG_ASSERT(FALSE);
        }
      }
      /* db varchar 1 length uchar */
      field= table->field;
      db_length= *(uint8*)(*field)->ptr;
      DBUG_ASSERT(db_length <= (*field)->field_length);
      DBUG_ASSERT((*field)->field_length + 1 == sizeof(db));
      memcpy(db, (*field)->ptr + 1, db_length);
      db[db_length]= 0;
      /* name varchar 1 length uchar */
      field++;
      name_length= *(uint8*)(*field)->ptr;
      DBUG_ASSERT(name_length <= (*field)->field_length);
      DBUG_ASSERT((*field)->field_length + 1 == sizeof(name));
      memcpy(name, (*field)->ptr + 1, name_length);
      name[name_length]= 0;
      /* slock fixed length */
      field++;
      slock_length= (*field)->field_length;
      DBUG_ASSERT((*field)->field_length == sizeof(slock_buf));
      memcpy(slock_buf, (*field)->ptr, slock_length);
      /* query blob */
      field++;
      {
        Field_blob *field_blob= (Field_blob*)(*field);
        uint blob_len= field_blob->get_length((*field)->ptr);
        uchar *blob_ptr= 0;
        field_blob->get_ptr(&blob_ptr);
        DBUG_ASSERT(blob_len == 0 || blob_ptr != 0);
        query_length= blob_len;
        query= sql_strmake((char*) blob_ptr, blob_len);
      }
      /* node_id */
      field++;
      node_id= (Uint32)((Field_long *)*field)->val_int();
      /* epoch */
      field++;
      epoch= ((Field_long *)*field)->val_int();
      /* id */
      field++;
      id= (Uint32)((Field_long *)*field)->val_int();
      /* version */
      field++;
      version= (Uint32)((Field_long *)*field)->val_int();
      /* type */
      field++;
      type= (Uint32)((Field_long *)*field)->val_int();
      /* free blobs buffer */
      my_free(blobs_buffer, MYF(MY_ALLOW_ZERO_PTR));
      dbug_tmp_restore_column_map(table->read_set, old_map);
    }

  public:
    uchar db_length;
    char db[64];
    uchar name_length;
    char name[64];
    uchar slock_length;
    uint32 slock_buf[SCHEMA_SLOCK_SIZE/4];
    MY_BITMAP slock;
    unsigned short query_length;
    char *query;
    Uint64 epoch;
    uint32 node_id;
    uint32 id;
    uint32 version;
    uint32 type;
    uint32 any_value;

    /**
      Create a Ndb_schema_op from event_data
    */
    static Ndb_schema_op*
    create(const Ndb_event_data* event_data,
           Uint32 any_value)
    {
      DBUG_ENTER("Ndb_schema_op::create");
      Ndb_schema_op* schema_op=
        (Ndb_schema_op*)sql_alloc(sizeof(Ndb_schema_op));
      bitmap_init(&schema_op->slock,
                  schema_op->slock_buf, 8*SCHEMA_SLOCK_SIZE, FALSE);
      schema_op->unpack_event(event_data);
      schema_op->any_value= any_value;
      DBUG_PRINT("exit", ("%s.%s: query: '%s'  type: %d",
                          schema_op->db, schema_op->name,
                          schema_op->query,
                          schema_op->type));
      DBUG_RETURN(schema_op);
    }
  };

  static void
  print_could_not_discover_error(THD *thd,
                                 const Ndb_schema_op *schema)
  {
    sql_print_error("NDB Binlog: Could not discover table '%s.%s' from "
                    "binlog schema event '%s' from node %d. "
                    "my_errno: %d",
                     schema->db, schema->name, schema->query,
                     schema->node_id, my_errno);
    thd_print_warning_list(thd, "NDB Binlog");
  }


  static void
  write_schema_op_to_binlog(THD *thd, Ndb_schema_op *schema)
  {

    if (!ndb_binlog_running)
    {
      // This mysqld is not writing a binlog
      return;
    }

    /* any_value == 0 means local cluster sourced change that
     * should be logged
     */
    if (ndbcluster_anyvalue_is_reserved(schema->any_value))
    {
      /* Originating SQL node did not want this query logged */
      if (!ndbcluster_anyvalue_is_nologging(schema->any_value))
        sql_print_warning("NDB: unknown value for binlog signalling 0x%X, "
                          "query not logged",
                          schema->any_value);
      return;
    }

    Uint32 queryServerId = ndbcluster_anyvalue_get_serverid(schema->any_value);
    /*
       Start with serverId as received AnyValue, in case it's a composite
       (server_id_bits < 31).
       This is for 'future', as currently schema ops do not have composite
       AnyValues.
       In future it may be useful to support *not* mapping composite
       AnyValues to/from Binlogged server-ids.
    */
    Uint32 loggedServerId = schema->any_value;

    if (queryServerId)
    {
      /*
         AnyValue has non-zero serverId, must be a query applied by a slave
         mysqld.
         TODO : Assert that we are running in the Binlog injector thread?
      */
      if (! g_ndb_log_slave_updates)
      {
        /* This MySQLD does not log slave updates */
        return;
      }
    }
    else
    {
      /* No ServerId associated with this query, mark it as ours */
      ndbcluster_anyvalue_set_serverid(loggedServerId, ::server_id);
    }

    uint32 thd_server_id_save= thd->server_id;
    DBUG_ASSERT(sizeof(thd_server_id_save) == sizeof(thd->server_id));
    char *thd_db_save= thd->db;
    thd->server_id = loggedServerId;
    thd->db= schema->db;
    int errcode = query_error_code(thd, thd->killed == THD::NOT_KILLED);
    thd->binlog_query(THD::STMT_QUERY_TYPE, schema->query,
                      schema->query_length, FALSE,
  #ifdef NDB_THD_BINLOG_QUERY_HAS_DIRECT
                      TRUE,
  #endif
                      schema->name[0] == 0 || thd->db[0] == 0,
                      errcode);
    thd->server_id= thd_server_id_save;
    thd->db= thd_db_save;
  }



  /*
    Acknowledge handling of schema operation
    - Inform the other nodes that schema op has
      been completed by this node (by updating the
      row for this op in ndb_schema table)
  */
  int
  ack_schema_op(const char *db, const char *table_name,
                uint32 table_id, uint32 table_version)
  {
    DBUG_ENTER("ack_schema_op");
    if (!ndb_schema_share)
    {
      DBUG_RETURN(0);
    }

    const NdbError *ndb_error= 0;
    Ndb *ndb= check_ndb_in_thd(m_thd);
    char save_db[FN_HEADLEN];
    strcpy(save_db, ndb->getDatabaseName());

    char tmp_buf[FN_REFLEN];
    NDBDICT *dict= ndb->getDictionary();
    ndb->setDatabaseName(NDB_REP_DB);
    Ndb_table_guard ndbtab_g(dict, NDB_SCHEMA_TABLE);
    const NDBTAB *ndbtab= ndbtab_g.get_table();
    NdbTransaction *trans= 0;
    int retries= 100;
    int retry_sleep= 30; /* 30 milliseconds, transaction */
    const NDBCOL *col[SCHEMA_SIZE];

    MY_BITMAP slock;
    uint32 bitbuf[SCHEMA_SLOCK_SIZE/4];
    bitmap_init(&slock, bitbuf, sizeof(bitbuf)*8, false);

    if (ndbtab == 0)
    {
      if (dict->getNdbError().code != 4009)
        abort();
      DBUG_RETURN(0);
    }

    {
      uint i;
      for (i= 0; i < SCHEMA_SIZE; i++)
      {
        col[i]= ndbtab->getColumn(i);
        if (i != SCHEMA_QUERY_I)
        {
          DBUG_ASSERT(col[i]->getLength() <= (int)sizeof(tmp_buf));
        }
      }
    }

    while (1)
    {
      if ((trans= ndb->startTransaction()) == 0)
        goto err;
      {
        NdbOperation *op= 0;
        int r= 0;

        /* read the bitmap exlusive */
        r|= (op= trans->getNdbOperation(ndbtab)) == 0;
        DBUG_ASSERT(r == 0);
        r|= op->readTupleExclusive();
        DBUG_ASSERT(r == 0);

        /* db */
        ndb_pack_varchar(col[SCHEMA_DB_I], tmp_buf, db, (int)strlen(db));
        r|= op->equal(SCHEMA_DB_I, tmp_buf);
        DBUG_ASSERT(r == 0);
        /* name */
        ndb_pack_varchar(col[SCHEMA_NAME_I], tmp_buf, table_name,
                         (int)strlen(table_name));
        r|= op->equal(SCHEMA_NAME_I, tmp_buf);
        DBUG_ASSERT(r == 0);
        /* slock */
        r|= op->getValue(SCHEMA_SLOCK_I, (char*)slock.bitmap) == 0;
        DBUG_ASSERT(r == 0);
      }
      if (trans->execute(NdbTransaction::NoCommit))
        goto err;

      if (opt_ndb_extra_logging > 19)
      {
        uint32 copy[SCHEMA_SLOCK_SIZE/4];
        memcpy(copy, bitbuf, sizeof(copy));
        bitmap_clear_bit(&slock, own_nodeid());
        sql_print_information("NDB: reply to %s.%s(%u/%u) from %x%x to %x%x",
                              db, table_name,
                              table_id, table_version,
                              copy[0], copy[1],
                              slock.bitmap[0],
                              slock.bitmap[1]);
      }
      else
      {
        bitmap_clear_bit(&slock, own_nodeid());
      }

      {
        NdbOperation *op= 0;
        int r= 0;

        /* now update the tuple */
        r|= (op= trans->getNdbOperation(ndbtab)) == 0;
        DBUG_ASSERT(r == 0);
        r|= op->updateTuple();
        DBUG_ASSERT(r == 0);

        /* db */
        ndb_pack_varchar(col[SCHEMA_DB_I], tmp_buf, db, (int)strlen(db));
        r|= op->equal(SCHEMA_DB_I, tmp_buf);
        DBUG_ASSERT(r == 0);
        /* name */
        ndb_pack_varchar(col[SCHEMA_NAME_I], tmp_buf, table_name,
                         (int)strlen(table_name));
        r|= op->equal(SCHEMA_NAME_I, tmp_buf);
        DBUG_ASSERT(r == 0);
        /* slock */
        r|= op->setValue(SCHEMA_SLOCK_I, (char*)slock.bitmap);
        DBUG_ASSERT(r == 0);
        /* node_id */
        r|= op->setValue(SCHEMA_NODE_ID_I, own_nodeid());
        DBUG_ASSERT(r == 0);
        /* type */
        r|= op->setValue(SCHEMA_TYPE_I, (uint32)SOT_CLEAR_SLOCK);
        DBUG_ASSERT(r == 0);
      }
      if (trans->execute(NdbTransaction::Commit,
                         NdbOperation::DefaultAbortOption, 1 /*force send*/) == 0)
      {
        DBUG_PRINT("info", ("node %d cleared lock on '%s.%s'",
                            own_nodeid(), db, table_name));
        dict->forceGCPWait(1);
        break;
      }
    err:
      const NdbError *this_error= trans ?
        &trans->getNdbError() : &ndb->getNdbError();
      if (this_error->status == NdbError::TemporaryError &&
          !thd_killed(m_thd))
      {
        if (retries--)
        {
          if (trans)
            ndb->closeTransaction(trans);
          do_retry_sleep(retry_sleep);
          continue; // retry
        }
      }
      ndb_error= this_error;
      break;
    }

    if (ndb_error)
    {
      sql_print_warning("NDB: Could not release slock on '%s.%s', "
                        "Error code: %d Message: %s",
                        db, table_name,
                        ndb_error->code, ndb_error->message);
    }
    if (trans)
      ndb->closeTransaction(trans);
    ndb->setDatabaseName(save_db);
    DBUG_RETURN(0);
  }


  bool check_is_ndb_schema_event(const Ndb_event_data* event_data) const
  {
    if (!event_data)
    {
      // Received event without event data pointer
      assert(false);
      return false;
    }

    NDB_SHARE *share= event_data->share;
    if (!share)
    {
      // Received event where the event_data is not properly initialized
      assert(false);
      return false;
    }
    assert(event_data->shadow_table);
    assert(event_data->ndb_value[0]);
    assert(event_data->ndb_value[1]);

    pthread_mutex_lock(&ndb_schema_share_mutex);
    if (share != ndb_schema_share)
    {
      // Received event from s_ndb not pointing at the ndb_schema_share
      pthread_mutex_unlock(&ndb_schema_share_mutex);
      assert(false);
      return false;
    }
    assert(!strncmp(share->db, STRING_WITH_LEN(NDB_REP_DB)));
    assert(!strncmp(share->table_name, STRING_WITH_LEN(NDB_SCHEMA_TABLE)));
    pthread_mutex_unlock(&ndb_schema_share_mutex);
    return true;
  }


  void
  handle_after_epoch(Ndb_schema_op* schema)
  {
    DBUG_ENTER("handle_after_epoch");
    DBUG_PRINT("info", ("Pushing Ndb_schema_op on list to be "
                        "handled after epoch"));
    assert(!is_post_epoch()); // Only before epoch
    m_post_epoch_handle_list.push_back(schema, m_mem_root);
    DBUG_VOID_RETURN;
  }


  void
  ack_after_epoch(Ndb_schema_op* schema)
  {
    DBUG_ENTER("ack_after_epoch");
    assert(!is_post_epoch()); // Only before epoch
    m_post_epoch_ack_list.push_back(schema, m_mem_root);
    DBUG_VOID_RETURN;
  }


  uint own_nodeid(void) const
  {
    return m_own_nodeid;
  }


  void
  ndbapi_invalidate_table(const char* db_name, const char* table_name) const
  {
    DBUG_ENTER("ndbapi_invalidate_table");
    Thd_ndb *thd_ndb= get_thd_ndb(m_thd);
    Ndb *ndb= thd_ndb->ndb;

    ndb->setDatabaseName(db_name);
    Ndb_table_guard ndbtab_g(ndb->getDictionary(), table_name);
    ndbtab_g.invalidate();
    DBUG_VOID_RETURN;
  }


  void
  mysqld_close_cached_table(const char* db_name, const char* table_name) const
  {
    DBUG_ENTER("mysqld_close_cached_table");
     // Just mark table as "need reopen"
    const bool wait_for_refresh = false;
    // Not waiting -> no timeout needed
    const ulong timeout = 0;

    TABLE_LIST table_list;
    memset(&table_list, 0, sizeof(table_list));
    table_list.db= (char*)db_name;
    table_list.alias= table_list.table_name= (char*)table_name;

    close_cached_tables(m_thd, &table_list,
                        wait_for_refresh, timeout);
    DBUG_VOID_RETURN;
  }


  void
  mysqld_write_frm_from_ndb(const char* db_name,
                            const char* table_name) const
  {
    DBUG_ENTER("mysqld_write_frm_from_ndb");
    Thd_ndb *thd_ndb= get_thd_ndb(m_thd);
    Ndb *ndb= thd_ndb->ndb;
    Ndb_table_guard ndbtab_g(ndb->getDictionary(), table_name);
    const NDBTAB *ndbtab= ndbtab_g.get_table();
    if (!ndbtab)
    {
      /*
        Bug#14773491 reports crash in 'cmp_frm' due to
        ndbtab* being NULL -> bail out here
      */
      sql_print_error("NDB schema: Could not find table '%s.%s' in NDB",
                      db_name, table_name);
      DBUG_ASSERT(false);
      DBUG_VOID_RETURN;
    }

    char key[FN_REFLEN];
    build_table_filename(key, sizeof(key)-1,
                         db_name, table_name, NullS, 0);

    uchar *data= 0, *pack_data= 0;
    size_t length, pack_length;

    if (readfrm(key, &data, &length) == 0 &&
        packfrm(data, length, &pack_data, &pack_length) == 0 &&
        cmp_frm(ndbtab, pack_data, pack_length))
    {
      DBUG_PRINT("info", ("Detected frm change of table %s.%s",
                          db_name, table_name));

      DBUG_DUMP("frm", (uchar*) ndbtab->getFrmData(),
                        ndbtab->getFrmLength());
      my_free(data);
      data= NULL;

      int error;
      if ((error= unpackfrm(&data, &length,
                            (const uchar*) ndbtab->getFrmData())) ||
          (error= writefrm(key, data, length)))
      {
        sql_print_error("NDB: Failed write frm for %s.%s, error %d",
                        db_name, table_name, error);
      }
    }
    my_free(data);
    my_free(pack_data);
    DBUG_VOID_RETURN;
  }


  NDB_SHARE* get_share(Ndb_schema_op* schema) const
  {
    DBUG_ENTER("get_share(Ndb_schema_op*)");
    char key[FN_REFLEN + 1];
    build_table_filename(key, sizeof(key) - 1,
                         schema->db, schema->name, "", 0);
    NDB_SHARE *share= ndbcluster_get_share(key, 0, FALSE, FALSE);
    if (share)
    {
      DBUG_PRINT("NDB_SHARE", ("%s temporary  use_count: %u",
                               share->key, share->use_count));
    }
    DBUG_RETURN(share);
  }


  bool
  check_if_local_tables_in_db(const char *dbname) const
  {
    DBUG_ENTER("check_if_local_tables_in_db");
    DBUG_PRINT("info", ("Looking for files in directory %s", dbname));
    List<LEX_STRING> files;
    char path[FN_REFLEN + 1];
    THD* thd= current_thd;
    ulong col_access= thd->col_access;

    /*
      Allow injector thread to read all tables.
      This is needed to be able to find all tables
      when calling find_files.
    */
    thd->col_access&= TABLE_ACLS;

    build_table_filename(path, sizeof(path) - 1, dbname, "", "", 0);
    if (find_files(m_thd, &files, dbname, path, NullS, 0) != FIND_FILES_OK)
    {
      m_thd->clear_error();
      DBUG_PRINT("info", ("Failed to find files"));
      /*
	Reset column access rights to default
      */
      thd->col_access= col_access;
      DBUG_RETURN(true);
    }
    /*
      Reset column access rights to default
    */
    thd->col_access= col_access;
    DBUG_PRINT("info",("found: %d files", files.elements));

    LEX_STRING *tabname;
    while ((tabname= files.pop()))
    {
      DBUG_PRINT("info", ("Found table %s", tabname->str));
      if (ndbcluster_check_if_local_table(dbname, tabname->str))
        DBUG_RETURN(true);
    }

    DBUG_RETURN(false);
  }


  bool is_local_table(const char* db_name, const char* table_name) const
  {
    return ndbcluster_check_if_local_table(db_name, table_name);
  }


  void handle_clear_slock(Ndb_schema_op* schema)
  {
    DBUG_ENTER("handle_clear_slock");

    assert(is_post_epoch());

    char key[FN_REFLEN + 1];
    build_table_filename(key, sizeof(key) - 1, schema->db, schema->name, "", 0);

    /* Ack to any SQL thread waiting for schema op to complete */
    NDB_SCHEMA_OBJECT *ndb_schema_object= ndb_get_schema_object(key, false);
    if (!ndb_schema_object)
    {
      /* Noone waiting for this schema op in this mysqld */
      if (opt_ndb_extra_logging > 19)
        sql_print_information("NDB: Discarding event...no obj: %s (%u/%u)",
                              key, schema->id, schema->version);
      DBUG_VOID_RETURN;
    }

    if (ndb_schema_object->table_id != schema->id ||
        ndb_schema_object->table_version != schema->version)
    {
      /* Someone waiting, but for another id/version... */
      if (opt_ndb_extra_logging > 19)
        sql_print_information("NDB: Discarding event...key: %s "
                              "non matching id/version [%u/%u] != [%u/%u]",
                              key,
                              ndb_schema_object->table_id,
                              ndb_schema_object->table_version,
                              schema->id,
                              schema->version);
      ndb_free_schema_object(&ndb_schema_object);
      DBUG_VOID_RETURN;
    }

    /*
      Copy the latest slock info into the ndb_schema_object so that
      waiter can check if all nodes it's waiting for has answered
    */
    pthread_mutex_lock(&ndb_schema_object->mutex);
    if (opt_ndb_extra_logging > 19)
    {
      sql_print_information("NDB: CLEAR_SLOCK key: %s(%u/%u) from"
                            " %x%x to %x%x",
                            key, schema->id, schema->version,
                            ndb_schema_object->slock[0],
                            ndb_schema_object->slock[1],
                            schema->slock_buf[0],
                            schema->slock_buf[1]);
    }
    memcpy(ndb_schema_object->slock, schema->slock_buf,
           sizeof(ndb_schema_object->slock));
    DBUG_DUMP("ndb_schema_object->slock_bitmap.bitmap",
              (uchar*)ndb_schema_object->slock_bitmap.bitmap,
              no_bytes_in_map(&ndb_schema_object->slock_bitmap));
    pthread_mutex_unlock(&ndb_schema_object->mutex);

    ndb_free_schema_object(&ndb_schema_object);

    /* Wake up the waiter */
    pthread_cond_signal(&injector_cond);

    DBUG_VOID_RETURN;
  }


  void
  handle_offline_alter_table_commit(Ndb_schema_op* schema)
  {
    DBUG_ENTER("handle_offline_alter_table_commit");

    assert(is_post_epoch()); // Always after epoch

    if (schema->node_id == own_nodeid())
      DBUG_VOID_RETURN;

    write_schema_op_to_binlog(m_thd, schema);
    ndbapi_invalidate_table(schema->db, schema->name);
    mysqld_close_cached_table(schema->db, schema->name);

    /**
     * Note about get_share() / free_share() referrences:
     *
     *  1) All shares have a ref count related to their 'discovery' by dictionary.
     *     (Until they are 'dropped')
     *  2) All shares are referred by the binlog thread if its DDL operations 
     *     should be replicated with schema events ('share->op != NULL')
     *  3) All shares are ref counted when they are temporarily referred
     *     inside a function. (as below)
     */
    NDB_SHARE *share= get_share(schema);  // 3) Temporary pin 'share'
    if (share)
    {
      pthread_mutex_lock(&share->mutex);
      if (share->op)
      {
        Ndb_event_data *event_data=
          (Ndb_event_data *) share->op->getCustomData();
        if (event_data)
          delete event_data;
        share->op->setCustomData(NULL);
        {
          Mutex_guard injector_mutex_g(injector_mutex);
          injector_ndb->dropEventOperation(share->op);
        }
        share->op= 0;
        free_share(&share);   // Free binlog ref, 2)
        DBUG_ASSERT(share);   // Still ref'ed by 1) & 3)
      }
      pthread_mutex_unlock(&share->mutex);
      free_share(&share);   // Free temporary ref, 3)
      DBUG_ASSERT(share);   // Still ref'ed by dict, 1)

      /**
       * Finaly unref. from dictionary, 1). 
       * If this was the last share ref, it will be deleted.
       * If there are more (trailing) references, the share will remain as an
       * unvisible instance in the share-hash until remaining references are dropped.
       */
      pthread_mutex_lock(&ndbcluster_mutex);
      handle_trailing_share(m_thd, share); // Unref my 'share', and make any pending refs 'trailing'
      share= 0;                            // It's gone
      pthread_mutex_unlock(&ndbcluster_mutex);
    } // if (share)

    if (is_local_table(schema->db, schema->name) &&
       !Ndb_dist_priv_util::is_distributed_priv_table(schema->db,
                                                      schema->name))
    {
      sql_print_error("NDB Binlog: Skipping locally defined table '%s.%s' "
                      "from binlog schema event '%s' from node %d.",
                      schema->db, schema->name, schema->query,
                      schema->node_id);
      DBUG_VOID_RETURN;
    }

    // Instantiate a new 'share' for the altered table.
    if (ndb_create_table_from_engine(m_thd, schema->db, schema->name))
    {
      print_could_not_discover_error(m_thd, schema);
    }
    DBUG_VOID_RETURN;
  }


  void
  handle_online_alter_table_prepare(Ndb_schema_op* schema)
  {
    assert(is_post_epoch()); // Always after epoch

    ndbapi_invalidate_table(schema->db, schema->name);
    mysqld_close_cached_table(schema->db, schema->name);

    if (schema->node_id != own_nodeid())
    {
      write_schema_op_to_binlog(m_thd, schema);
      if (!is_local_table(schema->db, schema->name))
      {
        mysqld_write_frm_from_ndb(schema->db, schema->name);
      }
    }
    NDB_SHARE *share= get_share(schema);
    if (share)
    {
      if (opt_ndb_extra_logging > 9)
        sql_print_information("NDB Binlog: handling online alter/rename");

      pthread_mutex_lock(&share->mutex);
      ndb_binlog_close_shadow_table(share);

      if (ndb_binlog_open_shadow_table(m_thd, share))
      {
        sql_print_error("NDB Binlog: Failed to re-open shadow table %s.%s",
                        schema->db, schema->name);
        pthread_mutex_unlock(&share->mutex);
      }
      else
      {
        /*
          Start subscribing to data changes to the new table definition
        */
        String event_name(INJECTOR_EVENT_LEN);
        ndb_rep_event_name(&event_name, schema->db, schema->name,
                           get_binlog_full(share));
        NdbEventOperation *tmp_op= share->op;
        share->new_op= 0;
        share->op= 0;

        Thd_ndb *thd_ndb= get_thd_ndb(m_thd);
        Ndb *ndb= thd_ndb->ndb;
        Ndb_table_guard ndbtab_g(ndb->getDictionary(), schema->name);
        const NDBTAB *ndbtab= ndbtab_g.get_table();
        if (ndbcluster_create_event_ops(m_thd, share, ndbtab,
                                        event_name.c_ptr()))
        {
          sql_print_error("NDB Binlog:"
                          "FAILED CREATE (DISCOVER) EVENT OPERATIONS Event: %s",
                          event_name.c_ptr());
        }
        else
        {
          share->new_op= share->op;
        }
        share->op= tmp_op;
        pthread_mutex_unlock(&share->mutex);

        if (opt_ndb_extra_logging > 9)
          sql_print_information("NDB Binlog: handling online "
                                "alter/rename done");
      }
      free_share(&share);
    }
  }


  void
  handle_online_alter_table_commit(Ndb_schema_op* schema)
  {
    assert(is_post_epoch()); // Always after epoch

    NDB_SHARE *share= get_share(schema);
    if (share)
    {
      pthread_mutex_lock(&share->mutex);
      if (share->op && share->new_op)
      {
        Ndb_event_data *event_data=
          (Ndb_event_data *) share->op->getCustomData();
        if (event_data)
          delete event_data;
        share->op->setCustomData(NULL);
        {
          Mutex_guard injector_mutex_g(injector_mutex);
          injector_ndb->dropEventOperation(share->op);
        }
        share->op= share->new_op;
        share->new_op= 0;
        free_share(&share);
        DBUG_ASSERT(share);   // Should still be ref'ed
      }
      pthread_mutex_unlock(&share->mutex);

      free_share(&share);
    }
  }


  void
  handle_drop_table(Ndb_schema_op* schema)
  {
    DBUG_ENTER("handle_drop_table");

    assert(is_post_epoch()); // Always after epoch

    if (schema->node_id == own_nodeid())
      DBUG_VOID_RETURN;

    write_schema_op_to_binlog(m_thd, schema);

    Ndb_local_schema::Table tab(m_thd, schema->db, schema->name);
    if (tab.is_local_table())
    {
      /* Table is not a NDB table in this mysqld -> leave it */
      sql_print_error("NDB Binlog: Skipping drop of locally "
                      "defined table '%s.%s' from binlog schema "
                      "event '%s' from node %d. ",
                      schema->db, schema->name, schema->query,
                      schema->node_id);

      // There should be no NDB_SHARE for this table
      assert(!get_share(schema));

      DBUG_VOID_RETURN;
    }

    tab.remove_table();

    NDB_SHARE *share= get_share(schema); // temporary ref.
    if (!share || !share->op)
    {
      ndbapi_invalidate_table(schema->db, schema->name);
      mysqld_close_cached_table(schema->db, schema->name);
    }
    if (share)
    {
      free_share(&share); // temporary ref.
      DBUG_ASSERT(share); // Should still be ref'ed
      free_share(&share); // server ref.
    }

    ndbapi_invalidate_table(schema->db, schema->name);
    mysqld_close_cached_table(schema->db, schema->name);

    DBUG_VOID_RETURN;
  }


  /*
    The RENAME is performed in two steps.
    1) PREPARE_RENAME - sends the new table key to participants
    2) RENAME - perform the actual rename
  */

  void
  handle_rename_table_prepare(Ndb_schema_op* schema)
  {
    DBUG_ENTER("handle_rename_table_prepare");

    assert(is_post_epoch()); // Always after epoch

    if (schema->node_id == own_nodeid())
      DBUG_VOID_RETURN;

    const char* new_key_for_table= schema->query;
    DBUG_PRINT("info", ("new_key_for_table: '%s'", new_key_for_table));

    NDB_SHARE *share= get_share(schema); // temporary ref.
    if (!share)
     {
      // The RENAME_PREPARE needs the share as a place to
      // save the new key. Normally it should find the
      // share, but just to be safe... but for example
      // in ndb_share.test there are no share after restore
      // of backup
      // DBUG_ASSERT(share);
      DBUG_VOID_RETURN;
    }

    // Save the new key in the share and hope for the best(i.e
    // that it can be found later when the RENAME arrives)
    ndbcluster_prepare_rename_share(share, new_key_for_table);
    free_share(&share); // temporary ref.

    DBUG_VOID_RETURN;
  }


  void
  handle_rename_table(Ndb_schema_op* schema)
  {
    DBUG_ENTER("handle_rename_table");

    assert(is_post_epoch()); // Always after epoch

    if (schema->node_id == own_nodeid())
      DBUG_VOID_RETURN;

    write_schema_op_to_binlog(m_thd, schema);

    Ndb_local_schema::Table from(m_thd, schema->db, schema->name);
    if (from.is_local_table())
    {
      /* Tables exists as a local table, print error and leave it */
      sql_print_error("NDB Binlog: Skipping renaming locally "
                      "defined table '%s.%s' from binlog schema "
                      "event '%s' from node %d. ",
                      schema->db, schema->name, schema->query,
                      schema->node_id);
      DBUG_VOID_RETURN;
    }

    NDB_SHARE *share= get_share(schema); // temporary ref.
    if (!share || !share->op)
    {
      ndbapi_invalidate_table(schema->db, schema->name);
      mysqld_close_cached_table(schema->db, schema->name);
    }
    if (share)
      free_share(&share);  // temporary ref.

    share= get_share(schema);  // temporary ref.
    if (!share)
    {
      // The RENAME need to find share, since that's where
      // the RENAME_PREPARE has saved the new name
      DBUG_ASSERT(share);
      DBUG_VOID_RETURN;
    }

    const char* new_key_for_table= share->new_key;
    if (!new_key_for_table)
    {
      // The rename need the share to have new_key set
      // by a previous RENAME_PREPARE
      DBUG_ASSERT(new_key_for_table);
      DBUG_VOID_RETURN;
    }

    // Split the new key into db and table name
    char new_db[FN_REFLEN + 1], new_name[FN_REFLEN + 1];
    ha_ndbcluster::set_dbname(new_key_for_table, new_db);
    ha_ndbcluster::set_tabname(new_key_for_table, new_name);
    from.rename_table(new_db, new_name);
    ndbcluster_rename_share(m_thd, share);
    free_share(&share);  // temporary ref.

    ndbapi_invalidate_table(schema->db, schema->name);
    mysqld_close_cached_table(schema->db, schema->name);

    DBUG_VOID_RETURN;
  }


  void
  handle_drop_db(Ndb_schema_op* schema)
  {
    DBUG_ENTER("handle_drop_db");

    assert(is_post_epoch()); // Always after epoch

    if (schema->node_id == own_nodeid())
      DBUG_VOID_RETURN;

    write_schema_op_to_binlog(m_thd, schema);

    Thd_ndb *thd_ndb= get_thd_ndb(m_thd);
    Thd_ndb_options_guard thd_ndb_options(thd_ndb);
    // Set NO_LOCK_SCHEMA_OP before 'check_if_local_tables_indb'
    // until ndbcluster_find_files does not take GSL
    thd_ndb_options.set(TNO_NO_LOCK_SCHEMA_OP);

    if (check_if_local_tables_in_db(schema->db))
    {
      /* Tables exists as a local table, print error and leave it */
      sql_print_error("NDB Binlog: Skipping drop database '%s' since "
                      "it contained local tables "
                      "binlog schema event '%s' from node %d. ",
                      schema->db, schema->query,
                      schema->node_id);
      DBUG_VOID_RETURN;
    }

    const int no_print_error[1]= {0};
    run_query(m_thd, schema->query,
              schema->query + schema->query_length,
              no_print_error);

    DBUG_VOID_RETURN;
  }


  void
  handle_truncate_table(Ndb_schema_op* schema)
  {
    DBUG_ENTER("handle_truncate_table");

    assert(!is_post_epoch()); // Always directly

    if (schema->node_id == own_nodeid())
      DBUG_VOID_RETURN;

    write_schema_op_to_binlog(m_thd, schema);

    NDB_SHARE *share= get_share(schema);
    // invalidation already handled by binlog thread
    if (!share || !share->op)
    {
      ndbapi_invalidate_table(schema->db, schema->name);
      mysqld_close_cached_table(schema->db, schema->name);
    }
    if (share)
      free_share(&share);

    if (is_local_table(schema->db, schema->name))
    {
      sql_print_error("NDB Binlog: Skipping locally defined table "
                      "'%s.%s' from binlog schema event '%s' from "
                      "node %d. ",
                      schema->db, schema->name, schema->query,
                      schema->node_id);
      DBUG_VOID_RETURN;
    }

    if (ndb_create_table_from_engine(m_thd, schema->db, schema->name))
    {
      print_could_not_discover_error(m_thd, schema);
    }

    DBUG_VOID_RETURN;
  }


  void
  handle_create_table(Ndb_schema_op* schema)
  {
    DBUG_ENTER("handle_create_table");

    assert(!is_post_epoch()); // Always directly

    if (schema->node_id == own_nodeid())
      DBUG_VOID_RETURN;

    write_schema_op_to_binlog(m_thd, schema);

    if (is_local_table(schema->db, schema->name))
    {
      sql_print_error("NDB Binlog: Skipping locally defined table '%s.%s' from "
                          "binlog schema event '%s' from node %d. ",
                          schema->db, schema->name, schema->query,
                          schema->node_id);
      DBUG_VOID_RETURN;
    }

    if (ndb_create_table_from_engine(m_thd, schema->db, schema->name))
    {
      print_could_not_discover_error(m_thd, schema);
    }

    DBUG_VOID_RETURN;
  }


  void
  handle_create_db(Ndb_schema_op* schema)
  {
    DBUG_ENTER("handle_create_db");

    assert(!is_post_epoch()); // Always directly

    if (schema->node_id == own_nodeid())
      DBUG_VOID_RETURN;

    write_schema_op_to_binlog(m_thd, schema);

    Thd_ndb *thd_ndb= get_thd_ndb(m_thd);
    Thd_ndb_options_guard thd_ndb_options(thd_ndb);
    thd_ndb_options.set(TNO_NO_LOCK_SCHEMA_OP);
    const int no_print_error[1]= {0};
    run_query(m_thd, schema->query,
              schema->query + schema->query_length,
              no_print_error);

    DBUG_VOID_RETURN;
  }


  void
  handle_alter_db(Ndb_schema_op* schema)
  {
    DBUG_ENTER("handle_alter_db");

    assert(!is_post_epoch()); // Always directly

    if (schema->node_id == own_nodeid())
      DBUG_VOID_RETURN;

    write_schema_op_to_binlog(m_thd, schema);

    Thd_ndb *thd_ndb= get_thd_ndb(m_thd);
    Thd_ndb_options_guard thd_ndb_options(thd_ndb);
    thd_ndb_options.set(TNO_NO_LOCK_SCHEMA_OP);
    const int no_print_error[1]= {0};
    run_query(m_thd, schema->query,
              schema->query + schema->query_length,
              no_print_error);

    DBUG_VOID_RETURN;
  }


  void
  handle_grant_op(Ndb_schema_op* schema)
  {
    DBUG_ENTER("handle_grant_op");

    assert(!is_post_epoch()); // Always directly

    if (schema->node_id == own_nodeid())
      DBUG_VOID_RETURN;

    write_schema_op_to_binlog(m_thd, schema);

    if (opt_ndb_extra_logging > 9)
      sql_print_information("Got dist_priv event: %s, "
                            "flushing privileges",
                            get_schema_type_name(schema->type));

    Thd_ndb *thd_ndb= get_thd_ndb(m_thd);
    Thd_ndb_options_guard thd_ndb_options(thd_ndb);
    thd_ndb_options.set(TNO_NO_LOCK_SCHEMA_OP);
    const int no_print_error[1]= {0};
    char *cmd= (char *) "flush privileges";
    run_query(m_thd, cmd,
              cmd + strlen(cmd),
              no_print_error);

    DBUG_VOID_RETURN;
  }


  int
  handle_schema_op(Ndb_schema_op* schema)
  {
    DBUG_ENTER("handle_schema_op");
    {
      const SCHEMA_OP_TYPE schema_type= (SCHEMA_OP_TYPE)schema->type;

      if (opt_ndb_extra_logging > 19)
      {
        sql_print_information("NDB: got schema event on %s.%s(%u/%u) query: '%s' type: %s(%d) node: %u slock: %x%x",
                              schema->db, schema->name,
                              schema->id, schema->version,
                              schema->query,
                              get_schema_type_name(schema_type),
                              schema_type,
                              schema->node_id,
                              schema->slock.bitmap[0],
                              schema->slock.bitmap[1]);
      }

      if ((schema->db[0] == 0) && (schema->name[0] == 0))
      {
        /**
         * This happens if there is a schema event on a table (object)
         *   that this mysqld does not know about.
         *   E.g it had a local table shadowing a ndb table...
         */
        DBUG_RETURN(0);
      }

      switch (schema_type)
      {
      case SOT_CLEAR_SLOCK:
        /*
          handle slock after epoch is completed to ensure that
          schema events get inserted in the binlog after any data
          events
        */
        handle_after_epoch(schema);
        DBUG_RETURN(0);

      case SOT_ALTER_TABLE_COMMIT:
      case SOT_RENAME_TABLE_PREPARE:
      case SOT_ONLINE_ALTER_TABLE_PREPARE:
      case SOT_ONLINE_ALTER_TABLE_COMMIT:
      case SOT_RENAME_TABLE:
      case SOT_DROP_TABLE:
      case SOT_DROP_DB:
        handle_after_epoch(schema);
        ack_after_epoch(schema);
        DBUG_RETURN(0);

      case SOT_TRUNCATE_TABLE:
        handle_truncate_table(schema);
        break;

      case SOT_CREATE_TABLE:
        handle_create_table(schema);
        break;

      case SOT_CREATE_DB:
        handle_create_db(schema);
        break;

      case SOT_ALTER_DB:
        handle_alter_db(schema);
        break;

      case SOT_CREATE_USER:
      case SOT_DROP_USER:
      case SOT_RENAME_USER:
      case SOT_GRANT:
      case SOT_REVOKE:
        handle_grant_op(schema);
        break;

      case SOT_TABLESPACE:
      case SOT_LOGFILE_GROUP:
        if (schema->node_id == own_nodeid())
          break;
        write_schema_op_to_binlog(m_thd, schema);
        break;

      case SOT_RENAME_TABLE_NEW:
        /*
          Only very old MySQL Server connected to the cluster may
          send this schema operation, ignore it
        */
        sql_print_error("NDB schema: Skipping old schema operation"
                        "(RENAME_TABLE_NEW) on %s.%s",
                        schema->db, schema->name);
        DBUG_ASSERT(false);
        break;

      }

      /* signal that schema operation has been handled */
      DBUG_DUMP("slock", (uchar*) schema->slock_buf, schema->slock_length);
      if (bitmap_is_set(&schema->slock, own_nodeid()))
      {
        ack_schema_op(schema->db, schema->name,
                      schema->id, schema->version);
      }
    }
    DBUG_RETURN(0);
  }


  void
  handle_schema_op_post_epoch(Ndb_schema_op* schema)
  {
    DBUG_ENTER("handle_schema_op_post_epoch");
    DBUG_PRINT("enter", ("%s.%s: query: '%s'  type: %d",
                         schema->db, schema->name,
                         schema->query, schema->type));

    {
      const SCHEMA_OP_TYPE schema_type= (SCHEMA_OP_TYPE)schema->type;
      if (opt_ndb_extra_logging > 9)
        sql_print_information("%s - %s.%s",
                              get_schema_type_name(schema_type),
                              schema->db ? schema->db : "(null)",
                              schema->name ? schema->name : "(null)");

      switch (schema_type)
      {
      case SOT_CLEAR_SLOCK:
        handle_clear_slock(schema);
        break;

      case SOT_DROP_DB:
        handle_drop_db(schema);
        break;

      case SOT_DROP_TABLE:
        handle_drop_table(schema);
        break;

      case SOT_RENAME_TABLE_PREPARE:
        handle_rename_table_prepare(schema);
        break;

      case SOT_RENAME_TABLE:
        handle_rename_table(schema);
        break;

      case SOT_ALTER_TABLE_COMMIT:
        handle_offline_alter_table_commit(schema);
        break;

      case SOT_ONLINE_ALTER_TABLE_PREPARE:
        handle_online_alter_table_prepare(schema);
        break;

      case SOT_ONLINE_ALTER_TABLE_COMMIT:
        handle_online_alter_table_commit(schema);
        break;

      default:
        DBUG_ASSERT(FALSE);
      }
    }

    DBUG_VOID_RETURN;
  }

  THD* m_thd;
  MEM_ROOT* m_mem_root;
  uint m_own_nodeid;
  bool m_post_epoch;

  bool is_post_epoch(void) const { return m_post_epoch; };

  List<Ndb_schema_op> m_post_epoch_handle_list;
  List<Ndb_schema_op> m_post_epoch_ack_list;

public:
  Ndb_schema_event_handler(); // Not implemented
  Ndb_schema_event_handler(const Ndb_schema_event_handler&); // Not implemented

  Ndb_schema_event_handler(THD* thd, MEM_ROOT* mem_root, uint own_nodeid):
    m_thd(thd), m_mem_root(mem_root), m_own_nodeid(own_nodeid),
    m_post_epoch(false)
  {
  }


  ~Ndb_schema_event_handler()
  {
    // There should be no work left todo...
    DBUG_ASSERT(m_post_epoch_handle_list.elements == 0);
    DBUG_ASSERT(m_post_epoch_ack_list.elements == 0);
  }


  void handle_event(Ndb* s_ndb, NdbEventOperation *pOp)
  {
    DBUG_ENTER("handle_event");

    const Ndb_event_data *event_data=
      static_cast<const Ndb_event_data*>(pOp->getCustomData());

    if (!check_is_ndb_schema_event(event_data))
      DBUG_VOID_RETURN;

    const NDBEVENT::TableEvent ev_type= pOp->getEventType();
    switch (ev_type)
    {
    case NDBEVENT::TE_INSERT:
    case NDBEVENT::TE_UPDATE:
    {
      /* ndb_schema table, row INSERTed or UPDATEed*/
      Ndb_schema_op* schema_op=
        Ndb_schema_op::create(event_data, pOp->getAnyValue());
      handle_schema_op(schema_op);
      break;
    }

    case NDBEVENT::TE_DELETE:
      /* ndb_schema table, row DELETEd */
      break;

    case NDBEVENT::TE_CLUSTER_FAILURE:
      if (opt_ndb_extra_logging)
        sql_print_information("NDB Binlog: cluster failure for %s at epoch %u/%u.",
                              ndb_schema_share->key,
                              (uint)(pOp->getGCI() >> 32),
                              (uint)(pOp->getGCI()));
      // fall through
    case NDBEVENT::TE_DROP:
      /* ndb_schema table DROPped */
      if (opt_ndb_extra_logging &&
          ndb_binlog_tables_inited && ndb_binlog_running)
        sql_print_information("NDB Binlog: ndb tables initially "
                              "read only on reconnect.");

      /* release the ndb_schema_share */
      pthread_mutex_lock(&ndb_schema_share_mutex);
      free_share(&ndb_schema_share);
      ndb_schema_share= 0;
      ndb_binlog_tables_inited= FALSE;
      ndb_binlog_is_ready= FALSE;
      pthread_mutex_unlock(&ndb_schema_share_mutex);

      close_cached_tables(NULL, NULL, FALSE, FALSE, FALSE);
      // fall through
    case NDBEVENT::TE_ALTER:
      /* ndb_schema table ALTERed */
      ndb_handle_schema_change(m_thd, s_ndb, pOp, event_data);
      break;

    case NDBEVENT::TE_NODE_FAILURE:
    {
      /* Remove all subscribers for node from bitmap in ndb_schema_share */
      NDB_SHARE *tmp_share= event_data->share;
      uint8 node_id= g_node_id_map[pOp->getNdbdNodeId()];
      DBUG_ASSERT(node_id != 0xFF);
      pthread_mutex_lock(&tmp_share->mutex);
      bitmap_clear_all(&tmp_share->subscriber_bitmap[node_id]);
      DBUG_PRINT("info",("NODE_FAILURE UNSUBSCRIBE[%d]", node_id));
      if (opt_ndb_extra_logging)
      {
        sql_print_information("NDB Binlog: Node: %d, down,"
                              " Subscriber bitmask %x%x",
                              pOp->getNdbdNodeId(),
                              tmp_share->subscriber_bitmap[node_id].bitmap[1],
                              tmp_share->subscriber_bitmap[node_id].bitmap[0]);
      }
      pthread_mutex_unlock(&tmp_share->mutex);
      (void) pthread_cond_signal(&injector_cond);
      break;
    }

    case NDBEVENT::TE_SUBSCRIBE:
    {
      /* Add node as subscriber from bitmap in ndb_schema_share */
      NDB_SHARE *tmp_share= event_data->share;
      uint8 node_id= g_node_id_map[pOp->getNdbdNodeId()];
      uint8 req_id= pOp->getReqNodeId();
      DBUG_ASSERT(req_id != 0 && node_id != 0xFF);
      pthread_mutex_lock(&tmp_share->mutex);
      bitmap_set_bit(&tmp_share->subscriber_bitmap[node_id], req_id);
      DBUG_PRINT("info",("SUBSCRIBE[%d] %d", node_id, req_id));
      if (opt_ndb_extra_logging)
      {
        sql_print_information("NDB Binlog: Node: %d, subscribe from node %d,"
                              " Subscriber bitmask %x%x",
                              pOp->getNdbdNodeId(),
                              req_id,
                              tmp_share->subscriber_bitmap[node_id].bitmap[1],
                              tmp_share->subscriber_bitmap[node_id].bitmap[0]);
      }
      pthread_mutex_unlock(&tmp_share->mutex);
      (void) pthread_cond_signal(&injector_cond);
      break;
    }

    case NDBEVENT::TE_UNSUBSCRIBE:
    {
      /* Remove node as subscriber from bitmap in ndb_schema_share */
      NDB_SHARE *tmp_share= event_data->share;
      uint8 node_id= g_node_id_map[pOp->getNdbdNodeId()];
      uint8 req_id= pOp->getReqNodeId();
      DBUG_ASSERT(req_id != 0 && node_id != 0xFF);
      pthread_mutex_lock(&tmp_share->mutex);
      bitmap_clear_bit(&tmp_share->subscriber_bitmap[node_id], req_id);
      DBUG_PRINT("info",("UNSUBSCRIBE[%d] %d", node_id, req_id));
      if (opt_ndb_extra_logging)
      {
        sql_print_information("NDB Binlog: Node: %d, unsubscribe from node %d,"
                              " Subscriber bitmask %x%x",
                              pOp->getNdbdNodeId(),
                              req_id,
                              tmp_share->subscriber_bitmap[node_id].bitmap[1],
                              tmp_share->subscriber_bitmap[node_id].bitmap[0]);
      }
      pthread_mutex_unlock(&tmp_share->mutex);
      (void) pthread_cond_signal(&injector_cond);
      break;
    }

    default:
    {
      NDB_SHARE *tmp_share= event_data->share;
      sql_print_error("NDB Binlog: unknown non data event %d for %s. "
                      "Ignoring...", (unsigned) ev_type, tmp_share->key);
    }
    }

    DBUG_VOID_RETURN;
  }


  void post_epoch()
  {
    if (unlikely(m_post_epoch_handle_list.elements > 0))
    {
      // Set the flag used to check that functions are called at correct time
      m_post_epoch= true;

      /*
       process any operations that should be done after
       the epoch is complete
      */
      Ndb_schema_op* schema;
      while ((schema= m_post_epoch_handle_list.pop()))
      {
        handle_schema_op_post_epoch(schema);
      }

      /*
       process any operations that should be unlocked/acked after
       the epoch is complete
      */
      while ((schema= m_post_epoch_ack_list.pop()))
      {
        ack_schema_op(schema->db, schema->name,
                      schema->id, schema->version);
      }
    }
    // There should be no work left todo...
    DBUG_ASSERT(m_post_epoch_handle_list.elements == 0);
    DBUG_ASSERT(m_post_epoch_ack_list.elements == 0);
  }
};

/*********************************************************************
  Internal helper functions for handling of the cluster replication tables
  - ndb_binlog_index
  - ndb_apply_status
*********************************************************************/

/*
  struct to hold the data to be inserted into the
  ndb_binlog_index table
*/
struct ndb_binlog_index_row {
  ulonglong epoch;
  const char *start_master_log_file;
  ulonglong start_master_log_pos;
  ulong n_inserts;
  ulong n_updates;
  ulong n_deletes;
  ulong n_schemaops;

  ulong orig_server_id;
  ulonglong orig_epoch;

  ulong gci;

  const char *next_master_log_file;
  ulonglong next_master_log_pos;

  struct ndb_binlog_index_row *next;
};


/*
  Open the ndb_binlog_index table for writing
*/
static int
ndb_binlog_index_table__open(THD *thd,
                             TABLE **ndb_binlog_index)
{
  const char *save_proc_info=
    thd_proc_info(thd, "Opening " NDB_REP_DB "." NDB_REP_TABLE);

  TABLE_LIST tables;
  tables.init_one_table(STRING_WITH_LEN(NDB_REP_DB),    // db
                        STRING_WITH_LEN(NDB_REP_TABLE), // name
                        NDB_REP_TABLE,                  // alias
                        TL_WRITE);                      // for write

  /* Only allow real table to be opened */
  tables.required_type= FRMTYPE_TABLE;

  const bool derived = false;
  const uint flags =
    MYSQL_LOCK_IGNORE_TIMEOUT; /* Wait for lock "infinitely" */
  if (open_and_lock_tables(thd, &tables, derived, flags))
  {
    if (thd->killed)
      DBUG_PRINT("error", ("NDB Binlog: Opening ndb_binlog_index: killed"));
    else
      sql_print_error("NDB Binlog: Opening ndb_binlog_index: %d, '%s'",
                      thd_stmt_da(thd)->sql_errno(),
                      thd_stmt_da(thd)->message());
    thd_proc_info(thd, save_proc_info);
    return -1;
  }
  *ndb_binlog_index= tables.table;
  thd_proc_info(thd, save_proc_info);
  return 0;
}


/*
  Write rows to the ndb_binlog_index table
*/
static int
ndb_binlog_index_table__write_rows(THD *thd,
                                   ndb_binlog_index_row *row)
{
  int error= 0;
  ndb_binlog_index_row *first= row;
  TABLE *ndb_binlog_index= 0;

  /*
    Assume this function is not called with an error set in thd
    (but clear for safety in release version)
   */
  assert(!thd->is_error());
  thd->clear_error();

  /*
    Turn of binlogging to prevent the table changes to be written to
    the binary log.
  */
  tmp_disable_binlog(thd);

  if (ndb_binlog_index_table__open(thd, &ndb_binlog_index))
  {
    if (thd->killed)
      DBUG_PRINT("error", ("NDB Binlog: Unable to lock table ndb_binlog_index, killed"));
    else
      sql_print_error("NDB Binlog: Unable to lock table ndb_binlog_index");
    error= -1;
    goto add_ndb_binlog_index_err;
  }

  // Set all columns to be written
  ndb_binlog_index->use_all_columns();

  do
  {
    ulonglong epoch= 0, orig_epoch= 0;
    uint orig_server_id= 0;

    // Intialize ndb_binlog_index->record[0]
    empty_record(ndb_binlog_index);

    ndb_binlog_index->field[NBICOL_START_POS]
      ->store(first->start_master_log_pos, true);
    ndb_binlog_index->field[NBICOL_START_FILE]
      ->store(first->start_master_log_file,
              (uint)strlen(first->start_master_log_file),
              &my_charset_bin);
    ndb_binlog_index->field[NBICOL_EPOCH]
      ->store(epoch= first->epoch, true);
    if (ndb_binlog_index->s->fields > NBICOL_ORIG_SERVERID)
    {
      /* Table has ORIG_SERVERID / ORIG_EPOCH columns.
       * Write rows with different ORIG_SERVERID / ORIG_EPOCH
       * separately
       */
      ndb_binlog_index->field[NBICOL_NUM_INSERTS]
        ->store(row->n_inserts, true);
      ndb_binlog_index->field[NBICOL_NUM_UPDATES]
        ->store(row->n_updates, true);
      ndb_binlog_index->field[NBICOL_NUM_DELETES]
        ->store(row->n_deletes, true);
      ndb_binlog_index->field[NBICOL_NUM_SCHEMAOPS]
        ->store(row->n_schemaops, true);
      ndb_binlog_index->field[NBICOL_ORIG_SERVERID]
        ->store(orig_server_id= row->orig_server_id, true);
      ndb_binlog_index->field[NBICOL_ORIG_EPOCH]
        ->store(orig_epoch= row->orig_epoch, true);
      ndb_binlog_index->field[NBICOL_GCI]
        ->store(first->gci, true);

      if (ndb_binlog_index->s->fields > NBICOL_NEXT_POS)
      {
        /* Table has next log pos fields, fill them in */
        ndb_binlog_index->field[NBICOL_NEXT_POS]
          ->store(first->next_master_log_pos, true);
        ndb_binlog_index->field[NBICOL_NEXT_FILE]
          ->store(first->next_master_log_file,
                  (uint)strlen(first->next_master_log_file),
                  &my_charset_bin);
      }
      row= row->next;
    }
    else
    {
      /* Old schema : Table has no separate
       * ORIG_SERVERID / ORIG_EPOCH columns.
       * Merge operation counts and write one row
       */
      while ((row= row->next))
      {
        first->n_inserts+= row->n_inserts;
        first->n_updates+= row->n_updates;
        first->n_deletes+= row->n_deletes;
        first->n_schemaops+= row->n_schemaops;
      }
      ndb_binlog_index->field[NBICOL_NUM_INSERTS]
        ->store((ulonglong)first->n_inserts, true);
      ndb_binlog_index->field[NBICOL_NUM_UPDATES]
        ->store((ulonglong)first->n_updates, true);
      ndb_binlog_index->field[NBICOL_NUM_DELETES]
        ->store((ulonglong)first->n_deletes, true);
      ndb_binlog_index->field[NBICOL_NUM_SCHEMAOPS]
        ->store((ulonglong)first->n_schemaops, true);
    }

    if ((error= ndb_binlog_index->file->ha_write_row(ndb_binlog_index->record[0])))
    {
      char tmp[128];
      if (ndb_binlog_index->s->fields > NBICOL_ORIG_SERVERID)
        my_snprintf(tmp, sizeof(tmp), "%u/%u,%u,%u/%u",
                    uint(epoch >> 32), uint(epoch),
                    orig_server_id,
                    uint(orig_epoch >> 32), uint(orig_epoch));

      else
        my_snprintf(tmp, sizeof(tmp), "%u/%u", uint(epoch >> 32), uint(epoch));
      sql_print_error("NDB Binlog: Writing row (%s) to ndb_binlog_index: %d",
                      tmp, error);
      error= -1;
      goto add_ndb_binlog_index_err;
    }
  } while (row);

add_ndb_binlog_index_err:
  /*
    Explicitly commit or rollback the writes(although we normally
    use a non transactional engine for the ndb_binlog_index table)
  */
  thd->stmt_da->can_overwrite_status= TRUE;
  thd->is_error() ? trans_rollback_stmt(thd) : trans_commit_stmt(thd);
  thd->stmt_da->can_overwrite_status= FALSE;

  // Close the tables this thread has opened
  close_thread_tables(thd);

  // Release MDL locks on the opened table
  thd->mdl_context.release_transactional_locks();

  reenable_binlog(thd);
  return error;
}

/*********************************************************************
  Functions for start, stop, wait for ndbcluster binlog thread
*********************************************************************/

pthread_handler_t ndb_binlog_thread_func(void *arg);

int ndbcluster_binlog_start()
{
  DBUG_ENTER("ndbcluster_binlog_start");

  if (::server_id == 0)
  {
    sql_print_warning("NDB: server id set to zero - changes logged to "
                      "bin log with server id zero will be logged with "
                      "another server id by slave mysqlds");
  }

  /* 
     Check that ServerId is not using the reserved bit or bits reserved
     for application use
  */
  if ((::server_id & 0x1 << 31) ||                             // Reserved bit
      !ndbcluster_anyvalue_is_serverid_in_range(::server_id))  // server_id_bits
  {
    sql_print_error("NDB: server id provided is too large to be represented in "
                    "opt_server_id_bits or is reserved");
    DBUG_RETURN(-1);
  }

  /*
     Check that v2 events are enabled if log-transaction-id is set
  */
  if (opt_ndb_log_transaction_id &&
      log_bin_use_v1_row_events)
  {
    sql_print_error("NDB: --ndb-log-transaction-id requires v2 Binlog row events "
                    "but server is using v1.");
    DBUG_RETURN(-1);
  }

  pthread_mutex_init(&injector_mutex, MY_MUTEX_INIT_FAST);
  pthread_cond_init(&injector_cond, NULL);
  pthread_mutex_init(&ndb_schema_share_mutex, MY_MUTEX_INIT_FAST);

  /* Create injector thread */
  if (pthread_create(&ndb_binlog_thread, &connection_attrib,
                     ndb_binlog_thread_func, 0))
  {
    DBUG_PRINT("error", ("Could not create ndb injector thread"));
    pthread_cond_destroy(&injector_cond);
    pthread_mutex_destroy(&injector_mutex);
    DBUG_RETURN(-1);
  }

  ndbcluster_binlog_inited= 1;

  /* Wait for the injector thread to start */
  pthread_mutex_lock(&injector_mutex);
  while (!ndb_binlog_thread_running)
    pthread_cond_wait(&injector_cond, &injector_mutex);
  pthread_mutex_unlock(&injector_mutex);

  if (ndb_binlog_thread_running < 0)
    DBUG_RETURN(-1);

  DBUG_RETURN(0);
}


/**************************************************************
  Internal helper functions for creating/dropping ndb events
  used by the client sql threads
**************************************************************/
void
ndb_rep_event_name(String *event_name,const char *db, const char *tbl,
                   my_bool full)
{
  if (full)
    event_name->set_ascii("REPLF$", 6);
  else
    event_name->set_ascii("REPL$", 5);
  event_name->append(db);
#ifdef NDB_WIN32
  /*
   * Some bright spark decided that we should sometimes have backslashes.
   * This causes us pain as the event is db/table and not db\table so trying
   * to drop db\table when we meant db/table ends in the event lying around
   * after drop table, leading to all sorts of pain.
  */
  String backslash_sep(1);
  backslash_sep.set_ascii("\\",1);

  int bsloc;
  if((bsloc= event_name->strstr(backslash_sep,0))!=-1)
	  event_name->replace(bsloc, 1, "/", 1);
#endif
  if (tbl)
  {
    event_name->append('/');
    event_name->append(tbl);
  }
  DBUG_PRINT("info", ("ndb_rep_event_name: %s", event_name->c_ptr()));
}

#ifdef HAVE_NDB_BINLOG
static void 
set_binlog_flags(NDB_SHARE *share,
                 Ndb_binlog_type ndb_binlog_type)
{
  DBUG_ENTER("set_binlog_flags");
  switch (ndb_binlog_type)
  {
  case NBT_NO_LOGGING:
    DBUG_PRINT("info", ("NBT_NO_LOGGING"));
    set_binlog_nologging(share);
    DBUG_VOID_RETURN;
  case NBT_DEFAULT:
    DBUG_PRINT("info", ("NBT_DEFAULT"));
    if (opt_ndb_log_updated_only)
    {
      set_binlog_updated_only(share);
    }
    else
    {
      set_binlog_full(share);
    }
    if (opt_ndb_log_update_as_write)
    {
      set_binlog_use_write(share);
    }
    else
    {
      set_binlog_use_update(share);
    }
    break;
  case NBT_UPDATED_ONLY:
    DBUG_PRINT("info", ("NBT_UPDATED_ONLY"));
    set_binlog_updated_only(share);
    set_binlog_use_write(share);
    break;
  case NBT_USE_UPDATE:
    DBUG_PRINT("info", ("NBT_USE_UPDATE"));
  case NBT_UPDATED_ONLY_USE_UPDATE:
    DBUG_PRINT("info", ("NBT_UPDATED_ONLY_USE_UPDATE"));
    set_binlog_updated_only(share);
    set_binlog_use_update(share);
    break;
  case NBT_FULL:
    DBUG_PRINT("info", ("NBT_FULL"));
    set_binlog_full(share);
    set_binlog_use_write(share);
    break;
  case NBT_FULL_USE_UPDATE:
    DBUG_PRINT("info", ("NBT_FULL_USE_UPDATE"));
    set_binlog_full(share);
    set_binlog_use_update(share);
    break;
  }
  set_binlog_logging(share);
  DBUG_VOID_RETURN;
}


inline void slave_reset_conflict_fn(NDB_SHARE *share)
{
  NDB_CONFLICT_FN_SHARE *cfn_share= share->m_cfn_share;
  if (cfn_share)
  {
    memset(cfn_share, 0, sizeof(*cfn_share));
  }
}

static uint
slave_check_resolve_col_type(const NDBTAB *ndbtab,
                             uint field_index)
{
  DBUG_ENTER("slave_check_resolve_col_type");
  const NDBCOL *c= ndbtab->getColumn(field_index);
  uint sz= 0;
  switch (c->getType())
  {
  case  NDBCOL::Unsigned:
    sz= sizeof(Uint32);
    DBUG_PRINT("info", ("resolve column Uint32 %u",
                        field_index));
    break;
  case  NDBCOL::Bigunsigned:
    sz= sizeof(Uint64);
    DBUG_PRINT("info", ("resolve column Uint64 %u",
                        field_index));
    break;
  default:
    DBUG_PRINT("info", ("resolve column %u has wrong type",
                        field_index));
    break;
  }
  DBUG_RETURN(sz);
}

static int
slave_set_resolve_fn(THD *thd, NDB_SHARE *share,
                     const NDBTAB *ndbtab, uint field_index,
                     uint resolve_col_sz,
                     const st_conflict_fn_def* conflict_fn,
                     uint8 flags)
{
  DBUG_ENTER("slave_set_resolve_fn");

  Thd_ndb *thd_ndb= get_thd_ndb(thd);
  Ndb *ndb= thd_ndb->ndb;
  NDBDICT *dict= ndb->getDictionary();
  NDB_CONFLICT_FN_SHARE *cfn_share= share->m_cfn_share;
  if (cfn_share == NULL)
  {
    share->m_cfn_share= cfn_share= (NDB_CONFLICT_FN_SHARE*)
      alloc_root(&share->mem_root, sizeof(NDB_CONFLICT_FN_SHARE));
    slave_reset_conflict_fn(share);
  }
  cfn_share->m_conflict_fn= conflict_fn;

  /* Calculate resolve col stuff (if relevant) */
  cfn_share->m_resolve_size= resolve_col_sz;
  cfn_share->m_resolve_column= field_index;
  cfn_share->m_flags = flags;

  /* Init Exceptions Table Writer */
  new (&cfn_share->m_ex_tab_writer) ExceptionsTableWriter();
  {
    /* get exceptions table */
    char ex_tab_name[FN_REFLEN];
    strxnmov(ex_tab_name, sizeof(ex_tab_name), share->table_name,
             lower_case_table_names ? NDB_EXCEPTIONS_TABLE_SUFFIX_LOWER :
             NDB_EXCEPTIONS_TABLE_SUFFIX, NullS);
    ndb->setDatabaseName(share->db);
    Ndb_table_guard ndbtab_g(dict, ex_tab_name);
    const NDBTAB *ex_tab= ndbtab_g.get_table();
    if (ex_tab)
    {
      char msgBuf[ FN_REFLEN ];
      const char* msg = NULL;
      if (cfn_share->m_ex_tab_writer.init(ndbtab,
                                          ex_tab,
                                          msgBuf,
                                          sizeof(msgBuf),
                                          &msg) == 0)
      {
        /* Ok */
        /* Hold our table reference outside the table_guard scope */
        ndbtab_g.release();
        if (opt_ndb_extra_logging)
        {
          sql_print_information("NDB Slave: Table %s.%s logging exceptions to %s.%s",
                                share->db,
                                share->table_name,
                                share->db,
                                ex_tab_name);
        }
      }
      else
      {
        sql_print_warning("%s", msg);
      }
    } /* if (ex_tab) */
  }
  DBUG_RETURN(0);
}

/**
  CFT_NDB_OLD

  To perform conflict detection, an interpreted program is used to read
  the timestamp stored locally and compare to what was on the master.
  If timestamp is not equal, an error for this operation (9998) will be raised,
  and new row will not be applied. The error codes for the operations will
  be checked on return.  For this to work is is vital that the operation
  is run with ignore error option.

  As an independent feature, phase 2 also saves the
  conflicts into the table's exceptions table.
*/
int
row_conflict_fn_old(NDB_CONFLICT_FN_SHARE* cfn_share,
                    enum_conflicting_op_type op_type,
                    const NdbRecord* data_record,
                    const uchar* old_data,
                    const uchar* new_data,
                    const MY_BITMAP* write_set,
                    NdbInterpretedCode* code)
{
  DBUG_ENTER("row_conflict_fn_old");
  uint32 resolve_column= cfn_share->m_resolve_column;
  uint32 resolve_size= cfn_share->m_resolve_size;
  const uchar* field_ptr = (const uchar*)
    NdbDictionary::getValuePtr(data_record,
                               (const char*) old_data,
                               cfn_share->m_resolve_column);

  assert((resolve_size == 4) || (resolve_size == 8));

  if (unlikely(!bitmap_is_set(write_set, resolve_column)))
  {
    sql_print_information("NDB Slave: missing data for %s",
                          cfn_share->m_conflict_fn->name);
    DBUG_RETURN(1);
  }

  const uint label_0= 0;
  const Uint32 RegOldValue= 1, RegCurrentValue= 2;
  int r;

  DBUG_PRINT("info",
             ("Adding interpreted filter, existing value must eq event old value"));
  /*
   * read old value from record
   */
  union {
    uint32 old_value_32;
    uint64 old_value_64;
  };
  {
    if (resolve_size == 4)
    {
      memcpy(&old_value_32, field_ptr, resolve_size);
      DBUG_PRINT("info", ("  old_value_32: %u", old_value_32));
    }
    else
    {
      memcpy(&old_value_64, field_ptr, resolve_size);
      DBUG_PRINT("info", ("  old_value_64: %llu",
                          (unsigned long long) old_value_64));
    }
  }

  /*
   * Load registers RegOldValue and RegCurrentValue
   */
  if (resolve_size == 4)
    r= code->load_const_u32(RegOldValue, old_value_32);
  else
    r= code->load_const_u64(RegOldValue, old_value_64);
  DBUG_ASSERT(r == 0);
  r= code->read_attr(RegCurrentValue, resolve_column);
  DBUG_ASSERT(r == 0);
  /*
   * if RegOldValue == RegCurrentValue goto label_0
   * else raise error for this row
   */
  r= code->branch_eq(RegOldValue, RegCurrentValue, label_0);
  DBUG_ASSERT(r == 0);
  r= code->interpret_exit_nok(error_conflict_fn_violation);
  DBUG_ASSERT(r == 0);
  r= code->def_label(label_0);
  DBUG_ASSERT(r == 0);
  r= code->interpret_exit_ok();
  DBUG_ASSERT(r == 0);
  r= code->finalise();
  DBUG_ASSERT(r == 0);
  DBUG_RETURN(r);
}

int
row_conflict_fn_max_update_only(NDB_CONFLICT_FN_SHARE* cfn_share,
                                enum_conflicting_op_type op_type,
                                const NdbRecord* data_record,
                                const uchar* old_data,
                                const uchar* new_data,
                                const MY_BITMAP* write_set,
                                NdbInterpretedCode* code)
{
  DBUG_ENTER("row_conflict_fn_max_update_only");
  uint32 resolve_column= cfn_share->m_resolve_column;
  uint32 resolve_size= cfn_share->m_resolve_size;
  const uchar* field_ptr = (const uchar*)
    NdbDictionary::getValuePtr(data_record,
                               (const char*) new_data,
                               cfn_share->m_resolve_column);

  assert((resolve_size == 4) || (resolve_size == 8));

  if (unlikely(!bitmap_is_set(write_set, resolve_column)))
  {
    sql_print_information("NDB Slave: missing data for %s",
                          cfn_share->m_conflict_fn->name);
    DBUG_RETURN(1);
  }

  const uint label_0= 0;
  const Uint32 RegNewValue= 1, RegCurrentValue= 2;
  int r;

  DBUG_PRINT("info",
             ("Adding interpreted filter, existing value must be lt event new"));
  /*
   * read new value from record
   */
  union {
    uint32 new_value_32;
    uint64 new_value_64;
  };
  {
    if (resolve_size == 4)
    {
      memcpy(&new_value_32, field_ptr, resolve_size);
      DBUG_PRINT("info", ("  new_value_32: %u", new_value_32));
    }
    else
    {
      memcpy(&new_value_64, field_ptr, resolve_size);
      DBUG_PRINT("info", ("  new_value_64: %llu",
                          (unsigned long long) new_value_64));
    }
  }
  /*
   * Load registers RegNewValue and RegCurrentValue
   */
  if (resolve_size == 4)
    r= code->load_const_u32(RegNewValue, new_value_32);
  else
    r= code->load_const_u64(RegNewValue, new_value_64);
  DBUG_ASSERT(r == 0);
  r= code->read_attr(RegCurrentValue, resolve_column);
  DBUG_ASSERT(r == 0);
  /*
   * if RegNewValue > RegCurrentValue goto label_0
   * else raise error for this row
   */
  r= code->branch_gt(RegNewValue, RegCurrentValue, label_0);
  DBUG_ASSERT(r == 0);
  r= code->interpret_exit_nok(error_conflict_fn_violation);
  DBUG_ASSERT(r == 0);
  r= code->def_label(label_0);
  DBUG_ASSERT(r == 0);
  r= code->interpret_exit_ok();
  DBUG_ASSERT(r == 0);
  r= code->finalise();
  DBUG_ASSERT(r == 0);
  DBUG_RETURN(r);
}

/**
  CFT_NDB_MAX

  To perform conflict resolution, an interpreted program is used to read
  the timestamp stored locally and compare to what is going to be applied.
  If timestamp is lower, an error for this operation (9999) will be raised,
  and new row will not be applied. The error codes for the operations will
  be checked on return.  For this to work is is vital that the operation
  is run with ignore error option.

  Note that for delete, this algorithm reverts to the OLD algorithm.
*/
int
row_conflict_fn_max(NDB_CONFLICT_FN_SHARE* cfn_share,
                    enum_conflicting_op_type op_type,
                    const NdbRecord* data_record,
                    const uchar* old_data,
                    const uchar* new_data,
                    const MY_BITMAP* write_set,
                    NdbInterpretedCode* code)
{
  switch(op_type)
  {
  case WRITE_ROW:
    abort();
    return 1;
  case UPDATE_ROW:
    return row_conflict_fn_max_update_only(cfn_share,
                                           op_type,
                                           data_record,
                                           old_data,
                                           new_data,
                                           write_set,
                                           code);
  case DELETE_ROW:
    /* Can't use max of new image, as there's no new image
     * for DELETE
     * Use OLD instead
     */
    return row_conflict_fn_old(cfn_share,
                               op_type,
                               data_record,
                               old_data,
                               new_data,
                               write_set,
                               code);
  default:
    abort();
    return 1;
  }
}


/**
  CFT_NDB_MAX_DEL_WIN

  To perform conflict resolution, an interpreted program is used to read
  the timestamp stored locally and compare to what is going to be applied.
  If timestamp is lower, an error for this operation (9999) will be raised,
  and new row will not be applied. The error codes for the operations will
  be checked on return.  For this to work is is vital that the operation
  is run with ignore error option.

  In this variant, replicated DELETEs alway succeed - no filter is added
  to them.
*/

int
row_conflict_fn_max_del_win(NDB_CONFLICT_FN_SHARE* cfn_share,
                            enum_conflicting_op_type op_type,
                            const NdbRecord* data_record,
                            const uchar* old_data,
                            const uchar* new_data,
                            const MY_BITMAP* write_set,
                            NdbInterpretedCode* code)
{
  switch(op_type)
  {
  case WRITE_ROW:
    abort();
    return 1;
  case UPDATE_ROW:
    return row_conflict_fn_max_update_only(cfn_share,
                                           op_type,
                                           data_record,
                                           old_data,
                                           new_data,
                                           write_set,
                                           code);
  case DELETE_ROW:
    /* This variant always lets a received DELETE_ROW
     * succeed.
     */
    return 1;
  default:
    abort();
    return 1;
  }
};


/**
  CFT_NDB_EPOCH

*/

int
row_conflict_fn_epoch(NDB_CONFLICT_FN_SHARE* cfn_share,
                      enum_conflicting_op_type op_type,
                      const NdbRecord* data_record,
                      const uchar* old_data,
                      const uchar* new_data,
                      const MY_BITMAP* write_set,
                      NdbInterpretedCode* code)
{
  DBUG_ENTER("row_conflict_fn_epoch");
  switch(op_type)
  {
  case WRITE_ROW:
    abort();
    DBUG_RETURN(1);
  case UPDATE_ROW:
  case DELETE_ROW:
  {
    const uint label_0= 0;
    const Uint32
      RegAuthor= 1, RegZero= 2,
      RegMaxRepEpoch= 1, RegRowEpoch= 2;
    int r;

    r= code->load_const_u32(RegZero, 0);
    assert(r == 0);
    r= code->read_attr(RegAuthor, NdbDictionary::Column::ROW_AUTHOR);
    assert(r == 0);
    /* If last author was not local, assume no conflict */
    r= code->branch_ne(RegZero, RegAuthor, label_0);
    assert(r == 0);

    /*
     * Load registers RegMaxRepEpoch and RegRowEpoch
     */
    r= code->load_const_u64(RegMaxRepEpoch, g_ndb_slave_state.max_rep_epoch);
    assert(r == 0);
    r= code->read_attr(RegRowEpoch, NdbDictionary::Column::ROW_GCI64);
    assert(r == 0);

    /*
     * if RegRowEpoch <= RegMaxRepEpoch goto label_0
     * else raise error for this row
     */
    r= code->branch_le(RegRowEpoch, RegMaxRepEpoch, label_0);
    assert(r == 0);
    r= code->interpret_exit_nok(error_conflict_fn_violation);
    assert(r == 0);
    r= code->def_label(label_0);
    assert(r == 0);
    r= code->interpret_exit_ok();
    assert(r == 0);
    r= code->finalise();
    assert(r == 0);
    DBUG_RETURN(r);
  }
  default:
    abort();
    DBUG_RETURN(1);
  }
};

static const st_conflict_fn_arg_def resolve_col_args[]=
{
  /* Arg type              Optional */
  { CFAT_COLUMN_NAME,      false },
  { CFAT_END,              false }
};

static const st_conflict_fn_arg_def epoch_fn_args[]=
{
  /* Arg type              Optional */
  { CFAT_EXTRA_GCI_BITS,   true  },
  { CFAT_END,              false }
};

static const st_conflict_fn_def conflict_fns[]=
{
  { "NDB$MAX_DELETE_WIN", CFT_NDB_MAX_DEL_WIN,
    &resolve_col_args[0], row_conflict_fn_max_del_win, 0 },
  { "NDB$MAX",            CFT_NDB_MAX,
    &resolve_col_args[0], row_conflict_fn_max,         0 },
  { "NDB$OLD",            CFT_NDB_OLD,
    &resolve_col_args[0], row_conflict_fn_old,         0 },
  { "NDB$EPOCH_TRANS",    CFT_NDB_EPOCH_TRANS,
    &epoch_fn_args[0],    row_conflict_fn_epoch,       CF_TRANSACTIONAL},
  { "NDB$EPOCH",          CFT_NDB_EPOCH,
    &epoch_fn_args[0],    row_conflict_fn_epoch,       0 }
};

static unsigned n_conflict_fns=
  sizeof(conflict_fns) / sizeof(struct st_conflict_fn_def);


int
parse_conflict_fn_spec(const char* conflict_fn_spec,
                       const st_conflict_fn_def** conflict_fn,
                       st_conflict_fn_arg* args,
                       Uint32* max_args,
                       char *msg, uint msg_len)
{
  DBUG_ENTER("parse_conflict_fn_spec");

  Uint32 no_args = 0;
  const char *ptr= conflict_fn_spec;
  const char *error_str= "unknown conflict resolution function";
  /* remove whitespace */
  while (*ptr == ' ' && *ptr != '\0') ptr++;

  DBUG_PRINT("info", ("parsing %s", conflict_fn_spec));

  for (unsigned i= 0; i < n_conflict_fns; i++)
  {
    const st_conflict_fn_def &fn= conflict_fns[i];

    uint len= (uint)strlen(fn.name);
    if (strncmp(ptr, fn.name, len))
      continue;

    DBUG_PRINT("info", ("found function %s", fn.name));

    /* skip function name */
    ptr+= len;

    /* remove whitespace */
    while (*ptr == ' ' && *ptr != '\0') ptr++;

    /* next '(' */
    if (*ptr != '(')
    {
      error_str= "missing '('";
      DBUG_PRINT("info", ("parse error %s", error_str));
      break;
    }
    ptr++;

    /* find all arguments */
    for (;;)
    {
      if (no_args >= *max_args)
      {
        error_str= "too many arguments";
        DBUG_PRINT("info", ("parse error %s", error_str));
        break;
      }

      /* expected type */
      enum enum_conflict_fn_arg_type type=
        conflict_fns[i].arg_defs[no_args].arg_type;

      /* remove whitespace */
      while (*ptr == ' ' && *ptr != '\0') ptr++;

      if (type == CFAT_END)
      {
        args[no_args].type= type;
        error_str= NULL;
        break;
      }

      /* arg */
      /* Todo : Should support comma as an arg separator? */
      const char *start_arg= ptr;
      while (*ptr != ')' && *ptr != ' ' && *ptr != '\0') ptr++;
      const char *end_arg= ptr;

      bool optional_arg = conflict_fns[i].arg_defs[no_args].optional;
      /* any arg given? */
      if (start_arg == end_arg)
      {
        if (!optional_arg)
        {
          error_str= "missing function argument";
          DBUG_PRINT("info", ("parse error %s", error_str));
          break;
        }
        else
        {
          /* Arg was optional, and not present
           * Must be at end of args, finish parsing
           */
          args[no_args].type= CFAT_END;
          error_str= NULL;
          break;
        }
      }

      uint len= (uint)(end_arg - start_arg);
      args[no_args].type=    type;
 
      DBUG_PRINT("info", ("found argument %s %u", start_arg, len));

      bool arg_processing_error = false;
      switch (type)
      {
      case CFAT_COLUMN_NAME:
      {
        /* Copy column name out into argument's buffer */
        char* dest= &args[no_args].resolveColNameBuff[0];

        memcpy(dest, start_arg, (len < (uint) NAME_CHAR_LEN ?
                                 len :
                                 NAME_CHAR_LEN));
        dest[len]= '\0';
        break;
      }
      case CFAT_EXTRA_GCI_BITS:
      {
        /* Map string to number and check it's in range etc */
        char* end_of_arg = (char*) end_arg;
        Uint32 bits = strtoul(start_arg, &end_of_arg, 0);
        DBUG_PRINT("info", ("Using %u as the number of extra bits", bits));

        if (bits > 31)
        {
          arg_processing_error= true;
          error_str= "Too many extra Gci bits";
          DBUG_PRINT("info", ("%s", error_str));
          break;
        }
        /* Num bits seems ok */
        args[no_args].extraGciBits = bits;
        break;
      }
      case CFAT_END:
        abort();
      }

      if (arg_processing_error)
        break;
      no_args++;
    }

    if (error_str)
      break;

    /* remove whitespace */
    while (*ptr == ' ' && *ptr != '\0') ptr++;

    /* next ')' */
    if (*ptr != ')')
    {
      error_str= "missing ')'";
      break;
    }
    ptr++;

    /* remove whitespace */
    while (*ptr == ' ' && *ptr != '\0') ptr++;

    /* garbage in the end? */
    if (*ptr != '\0')
    {
      error_str= "garbage in the end";
      break;
    }

    /* Update ptrs to conflict fn + # of args */
    *conflict_fn = &conflict_fns[i];
    *max_args = no_args;

    DBUG_RETURN(0);
  }
  /* parse error */
  my_snprintf(msg, msg_len, "%s, %s at '%s'",
              conflict_fn_spec, error_str, ptr);
  DBUG_PRINT("info", ("%s", msg));
  DBUG_RETURN(-1);
}

static int
setup_conflict_fn(THD *thd, NDB_SHARE *share,
                  const NDBTAB *ndbtab,
                  char *msg, uint msg_len,
                  const st_conflict_fn_def* conflict_fn,
                  const st_conflict_fn_arg* args,
                  const Uint32 num_args)
{
  DBUG_ENTER("setup_conflict_fn");

  /* setup the function */
  switch (conflict_fn->type)
  {
  case CFT_NDB_MAX:
  case CFT_NDB_OLD:
  case CFT_NDB_MAX_DEL_WIN:
  {
    if (num_args != 1)
    {
      my_snprintf(msg, msg_len,
                  "Incorrect arguments to conflict function");
      DBUG_PRINT("info", ("%s", msg));
      DBUG_RETURN(-1);
    }

    /* Now try to find the column in the table */
    int colNum = -1;
    const char* resolveColName = args[0].resolveColNameBuff;
    int resolveColNameLen = (int)strlen(resolveColName);

    for (int j=0; j< ndbtab->getNoOfColumns(); j++)
    {
      const char* colName = ndbtab->getColumn(j)->getName();

      if (strncmp(colName,
                  resolveColName,
                  resolveColNameLen) == 0 &&
          colName[resolveColNameLen] == '\0')
      {
        colNum = j;
        break;
      }
    }
    if (colNum == -1)
    {
      my_snprintf(msg, msg_len,
                  "Could not find resolve column %s.",
                  resolveColName);
      DBUG_PRINT("info", ("%s", msg));
      DBUG_RETURN(-1);
    }

    uint resolve_col_sz= 0;

    if (0 == (resolve_col_sz =
              slave_check_resolve_col_type(ndbtab, colNum)))
    {
      /* wrong data type */
      slave_reset_conflict_fn(share);
      my_snprintf(msg, msg_len,
                  "Column '%s' has wrong datatype",
                  resolveColName);
      DBUG_PRINT("info", ("%s", msg));
      DBUG_RETURN(-1);
    }

    if (slave_set_resolve_fn(thd, share, ndbtab,
                             colNum, resolve_col_sz,
                             conflict_fn, CFF_NONE))
    {
      my_snprintf(msg, msg_len,
                  "Unable to setup conflict resolution using column '%s'",
                  resolveColName);
      DBUG_PRINT("info", ("%s", msg));
      DBUG_RETURN(-1);
    }

    /* Success, update message */
    my_snprintf(msg, msg_len,
                "NDB Slave: Table %s.%s using conflict_fn %s on attribute %s.",
                share->db,
                share->table_name,
                conflict_fn->name,
                resolveColName);
    break;
  }
  case CFT_NDB_EPOCH:
  case CFT_NDB_EPOCH_TRANS:
  {
    if (num_args > 1)
    {
      my_snprintf(msg, msg_len,
                  "Too many arguments to conflict function");
      DBUG_PRINT("info", ("%s", msg));
      DBUG_RETURN(-1);
    }

    /* Check that table doesn't have Blobs as we don't support that */
    if (share->flags & NSF_BLOB_FLAG)
    {
      my_snprintf(msg, msg_len, "Table has Blob column(s), not suitable for NDB$EPOCH[_TRANS].");
      DBUG_PRINT("info", ("%s", msg));
      DBUG_RETURN(-1);
    }

    /* Check that table has required extra meta-columns */
    /* Todo : Could warn if extra gcibits is insufficient to
     * represent SavePeriod/EpochPeriod
     */
    if (ndbtab->getExtraRowGciBits() == 0)
      sql_print_information("NDB Slave: Table %s.%s : CFT_NDB_EPOCH[_TRANS], low epoch resolution",
                            share->db,
                            share->table_name);

    if (ndbtab->getExtraRowAuthorBits() == 0)
    {
      my_snprintf(msg, msg_len, "No extra row author bits in table.");
      DBUG_PRINT("info", ("%s", msg));
      DBUG_RETURN(-1);
    }

    if (slave_set_resolve_fn(thd, share, ndbtab,
                             0, // field_no
                             0, // resolve_col_sz
                             conflict_fn, CFF_REFRESH_ROWS))
    {
      my_snprintf(msg, msg_len,
                  "unable to setup conflict resolution");
      DBUG_PRINT("info", ("%s", msg));
      DBUG_RETURN(-1);
    }
    /* Success, update message */
    my_snprintf(msg, msg_len,
                "NDB Slave: Table %s.%s using conflict_fn %s.",
                share->db,
                share->table_name,
                conflict_fn->name);

    break;
  }
  case CFT_NUMBER_OF_CFTS:
  case CFT_NDB_UNDEF:
    abort();
  }
  DBUG_RETURN(0);
}

/*
  ndbcluster_get_binlog_replication_info

  This function retrieves the data for the given table
  from the ndb_replication table.

  If the table is not found, or the table does not exist,
  then defaults are returned.
*/
int
ndbcluster_get_binlog_replication_info(THD *thd, Ndb *ndb,
                                       const char* db,
                                       const char* table_name,
                                       uint server_id,
                                       Uint32* binlog_flags,
                                       const st_conflict_fn_def** conflict_fn,
                                       st_conflict_fn_arg* args,
                                       Uint32* num_args)
{
  DBUG_ENTER("ndbcluster_get_binlog_replication_info");

  /* Override for ndb_apply_status when logging */
  if (opt_ndb_log_apply_status)
  {
    if (strcmp(db, NDB_REP_DB) == 0 &&
        strcmp(table_name, NDB_APPLY_TABLE) == 0)
    {
      /*
        Ensure that we get all columns from ndb_apply_status updates
        by forcing FULL event type
        Also, ensure that ndb_apply_status events are always logged as
        WRITES.
      */
      DBUG_PRINT("info", ("ndb_apply_status defaulting to FULL, USE_WRITE"));
      sql_print_information("NDB : ndb-log-apply-status forcing "
                            "%s.%s to FULL USE_WRITE",
                            NDB_REP_DB, NDB_APPLY_TABLE);
      *binlog_flags = NBT_FULL;
      *conflict_fn = NULL;
      *num_args = 0;
      DBUG_RETURN(0);
    }
  }

  Ndb_rep_tab_reader rep_tab_reader;

  int rc = rep_tab_reader.lookup(ndb,
                                 db,
                                 table_name,
                                 server_id);

  const char* msg = rep_tab_reader.get_warning_message();
  if (msg != NULL)
  {
    push_warning_printf(thd, MYSQL_ERROR::WARN_LEVEL_WARN,
                        ER_NDB_REPLICATION_SCHEMA_ERROR,
                        ER(ER_NDB_REPLICATION_SCHEMA_ERROR),
                        msg);
    sql_print_warning("NDB Binlog: %s",
                      msg);
  }

  if (rc != 0)
    DBUG_RETURN(ER_NDB_REPLICATION_SCHEMA_ERROR);

  *binlog_flags= rep_tab_reader.get_binlog_flags();
  const char* conflict_fn_spec= rep_tab_reader.get_conflict_fn_spec();

  if (conflict_fn_spec != NULL)
  {
    char msgbuf[ FN_REFLEN ];
    if (parse_conflict_fn_spec(conflict_fn_spec,
                               conflict_fn,
                               args,
                               num_args,
                               msgbuf,
                               sizeof(msgbuf)) != 0)
    {
        push_warning_printf(thd, MYSQL_ERROR::WARN_LEVEL_WARN,
                          ER_CONFLICT_FN_PARSE_ERROR,
                          ER(ER_CONFLICT_FN_PARSE_ERROR),
                          msgbuf);

      /*
        Log as well, useful for contexts where the thd's stack of
        warnings are ignored
      */
      if (opt_ndb_extra_logging)
      {
        sql_print_warning("NDB Slave: Table %s.%s : Parse error on conflict fn : %s",
                          db, table_name,
                          msgbuf);
      }

      DBUG_RETURN(ER_CONFLICT_FN_PARSE_ERROR);
    }
  }
  else
  {
    /* No conflict function specified */
    conflict_fn= NULL;
    num_args= 0;
  }

  DBUG_RETURN(0);
}

int
ndbcluster_apply_binlog_replication_info(THD *thd,
                                         NDB_SHARE *share,
                                         const NDBTAB* ndbtab,
                                         const st_conflict_fn_def* conflict_fn,
                                         const st_conflict_fn_arg* args,
                                         Uint32 num_args,
                                         bool do_set_binlog_flags,
                                         Uint32 binlog_flags)
{
  DBUG_ENTER("ndbcluster_apply_binlog_replication_info");
  char tmp_buf[FN_REFLEN];

  if (do_set_binlog_flags)
  {
    DBUG_PRINT("info", ("Setting binlog flags to %u", binlog_flags));
    set_binlog_flags(share, (enum Ndb_binlog_type)binlog_flags);
  }

  if (conflict_fn != NULL)
  {
    if (setup_conflict_fn(thd, share,
                          ndbtab,
                          tmp_buf, sizeof(tmp_buf),
                          conflict_fn,
                          args,
                          num_args) == 0)
    {
      if (opt_ndb_extra_logging)
      {
        sql_print_information("%s", tmp_buf);
      }
    }
    else
    {
      /*
        Dump setup failure message to error log
        for cases where thd warning stack is
        ignored
      */
      sql_print_warning("NDB Slave: Table %s.%s : %s",
                        share->db,
                        share->table_name,
                        tmp_buf);

      push_warning_printf(thd, MYSQL_ERROR::WARN_LEVEL_WARN,
                          ER_CONFLICT_FN_PARSE_ERROR,
                          ER(ER_CONFLICT_FN_PARSE_ERROR),
                          tmp_buf);

      DBUG_RETURN(-1);
    }
  }
  else
  {
    /* No conflict function specified */
    slave_reset_conflict_fn(share);
  }

  DBUG_RETURN(0);
}

int
ndbcluster_read_binlog_replication(THD *thd, Ndb *ndb,
                                   NDB_SHARE *share,
                                   const NDBTAB *ndbtab,
                                   uint server_id,
                                   bool do_set_binlog_flags)
{
  DBUG_ENTER("ndbcluster_read_binlog_replication");
  Uint32 binlog_flags;
  const st_conflict_fn_def* conflict_fn= NULL;
  st_conflict_fn_arg args[MAX_CONFLICT_ARGS];
  Uint32 num_args = MAX_CONFLICT_ARGS;

  if ((ndbcluster_get_binlog_replication_info(thd, ndb,
                                              share->db,
                                              share->table_name,
                                              server_id,
                                              &binlog_flags,
                                              &conflict_fn,
                                              args,
                                              &num_args) != 0) ||
      (ndbcluster_apply_binlog_replication_info(thd,
                                                share,
                                                ndbtab,
                                                conflict_fn,
                                                args,
                                                num_args,
                                                do_set_binlog_flags,
                                                binlog_flags) != 0))
  {
    DBUG_RETURN(-1);
  }

  DBUG_RETURN(0);
}
#endif /* HAVE_NDB_BINLOG */

bool
ndbcluster_check_if_local_table(const char *dbname, const char *tabname)
{
  char key[FN_REFLEN + 1];
  char ndb_file[FN_REFLEN + 1];

  DBUG_ENTER("ndbcluster_check_if_local_table");
  build_table_filename(key, sizeof(key)-1, dbname, tabname, reg_ext, 0);
  build_table_filename(ndb_file, sizeof(ndb_file)-1,
                       dbname, tabname, ha_ndb_ext, 0);
  /* Check that any defined table is an ndb table */
  DBUG_PRINT("info", ("Looking for file %s and %s", key, ndb_file));
  if ((! my_access(key, F_OK)) && my_access(ndb_file, F_OK))
  {
    DBUG_PRINT("info", ("table file %s not on disk, local table", ndb_file));   
  
  
    DBUG_RETURN(true);
  }

  DBUG_RETURN(false);
}


/*
  Common function for setting up everything for logging a table at
  create/discover.
*/
int ndbcluster_create_binlog_setup(THD *thd, Ndb *ndb, const char *key,
                                   uint key_len,
                                   const char *db,
                                   const char *table_name,
                                   TABLE * table)
{
  DBUG_ENTER("ndbcluster_create_binlog_setup");
  DBUG_PRINT("enter",("key: %s  key_len: %d  %s.%s",
                      key, key_len, db, table_name));
  DBUG_ASSERT(! IS_NDB_BLOB_PREFIX(table_name));
  DBUG_ASSERT(strlen(key) == key_len);

  NDB_SHARE* share= get_share(key, table, true, false);
  if (share == 0)
  {
    /**
     * Failed to create share
     */
    DBUG_RETURN(-1);
  }

  pthread_mutex_lock(&share->mutex);
  if (get_binlog_nologging(share) || share->op != 0 || share->new_op != 0)
  {
    pthread_mutex_unlock(&share->mutex);
    free_share(&share);
    DBUG_RETURN(0); // replication already setup, or should not
  }

  if (!share->need_events(ndb_binlog_running))
  {
    set_binlog_nologging(share);
    pthread_mutex_unlock(&share->mutex);
    DBUG_RETURN(0);
  }

  while (share && !IS_TMP_PREFIX(table_name))
  {
    /*
      ToDo make sanity check of share so that the table is actually the same
      I.e. we need to do open file from frm in this case
      Currently awaiting this to be fixed in the 4.1 tree in the general
      case
    */

    /* Create the event in NDB */
    ndb->setDatabaseName(db);

    NDBDICT *dict= ndb->getDictionary();
    Ndb_table_guard ndbtab_g(dict, table_name);
    const NDBTAB *ndbtab= ndbtab_g.get_table();
    if (ndbtab == 0)
    {
      if (opt_ndb_extra_logging)
        sql_print_information("NDB Binlog: Failed to get table %s from ndb: "
                              "%s, %d", key, dict->getNdbError().message,
                              dict->getNdbError().code);
      break; // error
    }
#ifdef HAVE_NDB_BINLOG
    /*
     */
    ndbcluster_read_binlog_replication(thd, ndb, share, ndbtab,
                                       ::server_id, TRUE);
#endif
    /*
      check if logging turned off for this table
    */
    if ((share->flags & NSF_HIDDEN_PK) &&
        (share->flags & NSF_BLOB_FLAG) &&
        !(share->flags & NSF_NO_BINLOG))
    {
      DBUG_PRINT("NDB_SHARE", ("NSF_HIDDEN_PK && NSF_BLOB_FLAG -> NSF_NO_BINLOG"));
      share->flags |= NSF_NO_BINLOG;
    }
    if (get_binlog_nologging(share))
    {
      if (opt_ndb_extra_logging)
        sql_print_information("NDB Binlog: NOT logging %s", share->key);
      pthread_mutex_unlock(&share->mutex);
      DBUG_RETURN(0);
    }

    String event_name(INJECTOR_EVENT_LEN);
    ndb_rep_event_name(&event_name, db, table_name, get_binlog_full(share));
    /*
      event should have been created by someone else,
      but let's make sure, and create if it doesn't exist
    */
    const NDBEVENT *ev= dict->getEvent(event_name.c_ptr());
    if (!ev)
    {
      if (ndbcluster_create_event(thd, ndb, ndbtab, event_name.c_ptr(), share))
      {
        sql_print_error("NDB Binlog: "
                        "FAILED CREATE (DISCOVER) TABLE Event: %s",
                        event_name.c_ptr());
        break; // error
      }
      if (opt_ndb_extra_logging)
        sql_print_information("NDB Binlog: "
                              "CREATE (DISCOVER) TABLE Event: %s",
                              event_name.c_ptr());
    }
    else
    {
      delete ev;
      if (opt_ndb_extra_logging)
        sql_print_information("NDB Binlog: DISCOVER TABLE Event: %s",
                              event_name.c_ptr());
    }

    /*
      create the event operations for receiving logging events
    */
    if (ndbcluster_create_event_ops(thd, share,
                                    ndbtab, event_name.c_ptr()))
    {
      sql_print_error("NDB Binlog:"
                      "FAILED CREATE (DISCOVER) EVENT OPERATIONS Event: %s",
                      event_name.c_ptr());
      /* a warning has been issued to the client */
      break;
    }
    pthread_mutex_unlock(&share->mutex);
    DBUG_RETURN(0);
  }

  pthread_mutex_unlock(&share->mutex);
  free_share(&share);
  DBUG_RETURN(-1);
}

int
ndbcluster_create_event(THD *thd, Ndb *ndb, const NDBTAB *ndbtab,
                        const char *event_name, NDB_SHARE *share,
                        int push_warning)
{
  DBUG_ENTER("ndbcluster_create_event");
  DBUG_PRINT("info", ("table=%s version=%d event=%s share=%s",
                      ndbtab->getName(), ndbtab->getObjectVersion(),
                      event_name, share ? share->key : "(nil)"));
  DBUG_ASSERT(! IS_NDB_BLOB_PREFIX(ndbtab->getName()));
  DBUG_ASSERT(share);

  if (get_binlog_nologging(share))
  {
    if (opt_ndb_extra_logging && ndb_binlog_running)
      sql_print_information("NDB Binlog: NOT logging %s", share->key);
    DBUG_PRINT("info", ("share->flags & NSF_NO_BINLOG, flags: %x %d",
                        share->flags, share->flags & NSF_NO_BINLOG));
    DBUG_RETURN(0);
  }

  ndb->setDatabaseName(share->db);
  NDBDICT *dict= ndb->getDictionary();
  NDBEVENT my_event(event_name);
  my_event.setTable(*ndbtab);
  my_event.addTableEvent(NDBEVENT::TE_ALL);
  if (share->flags & NSF_HIDDEN_PK)
  {
    if (share->flags & NSF_BLOB_FLAG)
    {
      sql_print_error("NDB Binlog: logging of table %s "
                      "with BLOB attribute and no PK is not supported",
                      share->key);
      if (push_warning)
        push_warning_printf(thd, MYSQL_ERROR::WARN_LEVEL_WARN,
                            ER_ILLEGAL_HA_CREATE_OPTION,
                            ER(ER_ILLEGAL_HA_CREATE_OPTION),
                            ndbcluster_hton_name,
                            "Binlog of table with BLOB attribute and no PK");

      share->flags|= NSF_NO_BINLOG;
      DBUG_RETURN(-1);
    }
    /* No primary key, subscribe for all attributes */
    my_event.setReport((NDBEVENT::EventReport)
                       (NDBEVENT::ER_ALL | NDBEVENT::ER_DDL));
    DBUG_PRINT("info", ("subscription all"));
  }
  else
  {
    if (strcmp(share->db, NDB_REP_DB) == 0 &&
        strcmp(share->table_name, NDB_SCHEMA_TABLE) == 0)
    {
      /**
       * ER_SUBSCRIBE is only needed on NDB_SCHEMA_TABLE
       */
      my_event.setReport((NDBEVENT::EventReport)
                         (NDBEVENT::ER_ALL |
                          NDBEVENT::ER_SUBSCRIBE |
                          NDBEVENT::ER_DDL));
      DBUG_PRINT("info", ("subscription all and subscribe"));
    }
    else
    {
      if (get_binlog_full(share))
      {
        my_event.setReport((NDBEVENT::EventReport)
                           (NDBEVENT::ER_ALL | NDBEVENT::ER_DDL));
        DBUG_PRINT("info", ("subscription all"));
      }
      else
      {
        my_event.setReport((NDBEVENT::EventReport)
                           (NDBEVENT::ER_UPDATED | NDBEVENT::ER_DDL));
        DBUG_PRINT("info", ("subscription only updated"));
      }
    }
  }
  if (share->flags & NSF_BLOB_FLAG)
    my_event.mergeEvents(TRUE);

  /* add all columns to the event */
  int n_cols= ndbtab->getNoOfColumns();
  for(int a= 0; a < n_cols; a++)
    my_event.addEventColumn(a);

  if (dict->createEvent(my_event)) // Add event to database
  {
    if (dict->getNdbError().classification != NdbError::SchemaObjectExists)
    {
      /*
        failed, print a warning
      */
      if (push_warning > 1)
        push_warning_printf(thd, MYSQL_ERROR::WARN_LEVEL_WARN,
                            ER_GET_ERRMSG, ER(ER_GET_ERRMSG),
                            dict->getNdbError().code,
                            dict->getNdbError().message, "NDB");
      sql_print_error("NDB Binlog: Unable to create event in database. "
                      "Event: %s  Error Code: %d  Message: %s", event_name,
                      dict->getNdbError().code, dict->getNdbError().message);
      DBUG_RETURN(-1);
    }

    /*
      try retrieving the event, if table version/id matches, we will get
      a valid event.  Otherwise we have a trailing event from before
    */
    const NDBEVENT *ev;
    if ((ev= dict->getEvent(event_name)))
    {
      delete ev;
      DBUG_RETURN(0);
    }

    /*
      trailing event from before; an error, but try to correct it
    */
    if (dict->getNdbError().code == NDB_INVALID_SCHEMA_OBJECT &&
        dict->dropEvent(my_event.getName(), 1))
    {
      if (push_warning > 1)
        push_warning_printf(thd, MYSQL_ERROR::WARN_LEVEL_WARN,
                            ER_GET_ERRMSG, ER(ER_GET_ERRMSG),
                            dict->getNdbError().code,
                            dict->getNdbError().message, "NDB");
      sql_print_error("NDB Binlog: Unable to create event in database. "
                      " Attempt to correct with drop failed. "
                      "Event: %s Error Code: %d Message: %s",
                      event_name,
                      dict->getNdbError().code,
                      dict->getNdbError().message);
      DBUG_RETURN(-1);
    }

    /*
      try to add the event again
    */
    if (dict->createEvent(my_event))
    {
      if (push_warning > 1)
        push_warning_printf(thd, MYSQL_ERROR::WARN_LEVEL_WARN,
                            ER_GET_ERRMSG, ER(ER_GET_ERRMSG),
                            dict->getNdbError().code,
                            dict->getNdbError().message, "NDB");
      sql_print_error("NDB Binlog: Unable to create event in database. "
                      " Attempt to correct with drop ok, but create failed. "
                      "Event: %s Error Code: %d Message: %s",
                      event_name,
                      dict->getNdbError().code,
                      dict->getNdbError().message);
      DBUG_RETURN(-1);
    }
#ifdef NDB_BINLOG_EXTRA_WARNINGS
    push_warning_printf(thd, MYSQL_ERROR::WARN_LEVEL_WARN,
                        ER_GET_ERRMSG, ER(ER_GET_ERRMSG),
                        0, "NDB Binlog: Removed trailing event",
                        "NDB");
#endif
  }

  DBUG_RETURN(0);
}

inline int is_ndb_compatible_type(Field *field)
{
  return
    !(field->flags & BLOB_FLAG) &&
    field->type() != MYSQL_TYPE_BIT &&
    field->pack_length() != 0;
}

/*
  - create eventOperations for receiving log events
  - setup ndb recattrs for reception of log event data
  - "start" the event operation

  used at create/discover of tables
*/
int
ndbcluster_create_event_ops(THD *thd, NDB_SHARE *share,
                            const NDBTAB *ndbtab, const char *event_name)
{
  /*
    we are in either create table or rename table so table should be
    locked, hence we can work with the share without locks
  */

  DBUG_ENTER("ndbcluster_create_event_ops");
  DBUG_PRINT("enter", ("table: %s event: %s", ndbtab->getName(), event_name));
  DBUG_ASSERT(! IS_NDB_BLOB_PREFIX(ndbtab->getName()));
  DBUG_ASSERT(share);

  if (get_binlog_nologging(share))
  {
    DBUG_PRINT("info", ("share->flags & NSF_NO_BINLOG, flags: %x",
                        share->flags));
    DBUG_RETURN(0);
  }

  // Don't allow event ops to be created on distributed priv tables
  // they are distributed via ndb_schema
  assert(!Ndb_dist_priv_util::is_distributed_priv_table(share->db,
                                                        share->table_name));

  int do_ndb_schema_share= 0, do_ndb_apply_status_share= 0;
#ifdef HAVE_NDB_BINLOG
  uint len= (int)strlen(share->table_name);
#endif
  if (!ndb_schema_share && strcmp(share->db, NDB_REP_DB) == 0 &&
      strcmp(share->table_name, NDB_SCHEMA_TABLE) == 0)
    do_ndb_schema_share= 1;
  else if (!ndb_apply_status_share && strcmp(share->db, NDB_REP_DB) == 0 &&
           strcmp(share->table_name, NDB_APPLY_TABLE) == 0)
    do_ndb_apply_status_share= 1;
  else
#ifdef HAVE_NDB_BINLOG
    if (!binlog_filter->db_ok(share->db) ||
        !ndb_binlog_running ||
        (len >= sizeof(NDB_EXCEPTIONS_TABLE_SUFFIX) &&
         strcmp(share->table_name+len-sizeof(NDB_EXCEPTIONS_TABLE_SUFFIX)+1,
                lower_case_table_names ? NDB_EXCEPTIONS_TABLE_SUFFIX_LOWER :
                NDB_EXCEPTIONS_TABLE_SUFFIX) == 0))
#endif
  {
    share->flags|= NSF_NO_BINLOG;
    DBUG_RETURN(0);
  }

  // Check that the share agrees
  DBUG_ASSERT(share->need_events(ndb_binlog_running));

  Ndb_event_data *event_data= share->event_data;
  if (share->op)
  {
    event_data= (Ndb_event_data *) share->op->getCustomData();
    assert(event_data->share == share);
    assert(share->event_data == 0);

    DBUG_ASSERT(share->use_count > 1);
    sql_print_error("NDB Binlog: discover reusing old ev op");
    /* ndb_share reference ToDo free */
    DBUG_PRINT("NDB_SHARE", ("%s ToDo free  use_count: %u",
                             share->key, share->use_count));
    free_share(&share); // old event op already has reference
    DBUG_RETURN(0);
  }

  DBUG_ASSERT(event_data != 0);
  TABLE *table= event_data->shadow_table;

  int retries= 100;
  /*
    100 milliseconds, temporary error on schema operation can
    take some time to be resolved
  */
  int retry_sleep= 100;
  while (1)
  {
    Mutex_guard injector_mutex_g(injector_mutex);
    Ndb *ndb= injector_ndb;
    if (do_ndb_schema_share)
      ndb= schema_ndb;

    if (ndb == 0)
      DBUG_RETURN(-1);

    NdbEventOperation* op;
    if (do_ndb_schema_share)
      op= ndb->createEventOperation(event_name);
    else
    {
      // set injector_ndb database/schema from table internal name
      int ret= ndb->setDatabaseAndSchemaName(ndbtab);
      assert(ret == 0); NDB_IGNORE_VALUE(ret);
      op= ndb->createEventOperation(event_name);
      // reset to catch errors
      ndb->setDatabaseName("");
    }
    if (!op)
    {
      sql_print_error("NDB Binlog: Creating NdbEventOperation failed for"
                      " %s",event_name);
      push_warning_printf(thd, MYSQL_ERROR::WARN_LEVEL_WARN,
                          ER_GET_ERRMSG, ER(ER_GET_ERRMSG),
                          ndb->getNdbError().code,
                          ndb->getNdbError().message,
                          "NDB");
      DBUG_RETURN(-1);
    }

    if (share->flags & NSF_BLOB_FLAG)
      op->mergeEvents(TRUE); // currently not inherited from event

    uint n_columns= ndbtab->getNoOfColumns();
    uint n_fields= table->s->fields;
    uint val_length= sizeof(NdbValue) * n_columns;

    /*
       Allocate memory globally so it can be reused after online alter table
    */
    if (my_multi_malloc(MYF(MY_WME),
                        &event_data->ndb_value[0],
                        val_length,
                        &event_data->ndb_value[1],
                        val_length,
                        NULL) == 0)
    {
      DBUG_PRINT("info", ("Failed to allocate records for event operation"));
      DBUG_RETURN(-1);
    }

    for (uint j= 0; j < n_columns; j++)
    {
      const char *col_name= ndbtab->getColumn(j)->getName();
      NdbValue attr0, attr1;
      if (j < n_fields)
      {
        Field *f= table->field[j];
        if (is_ndb_compatible_type(f))
        {
          DBUG_PRINT("info", ("%s compatible", col_name));
          attr0.rec= op->getValue(col_name, (char*) f->ptr);
          attr1.rec= op->getPreValue(col_name,
                                     (f->ptr - table->record[0]) +
                                     (char*) table->record[1]);
        }
        else if (! (f->flags & BLOB_FLAG))
        {
          DBUG_PRINT("info", ("%s non compatible", col_name));
          attr0.rec= op->getValue(col_name);
          attr1.rec= op->getPreValue(col_name);
        }
        else
        {
          DBUG_PRINT("info", ("%s blob", col_name));
          DBUG_ASSERT(share->flags & NSF_BLOB_FLAG);
          attr0.blob= op->getBlobHandle(col_name);
          attr1.blob= op->getPreBlobHandle(col_name);
          if (attr0.blob == NULL || attr1.blob == NULL)
          {
            sql_print_error("NDB Binlog: Creating NdbEventOperation"
                            " blob field %u handles failed (code=%d) for %s",
                            j, op->getNdbError().code, event_name);
            push_warning_printf(thd, MYSQL_ERROR::WARN_LEVEL_WARN,
                                ER_GET_ERRMSG, ER(ER_GET_ERRMSG),
                                op->getNdbError().code,
                                op->getNdbError().message,
                                "NDB");
            ndb->dropEventOperation(op);
            DBUG_RETURN(-1);
          }
        }
      }
      else
      {
        DBUG_PRINT("info", ("%s hidden key", col_name));
        attr0.rec= op->getValue(col_name);
        attr1.rec= op->getPreValue(col_name);
      }
      event_data->ndb_value[0][j].ptr= attr0.ptr;
      event_data->ndb_value[1][j].ptr= attr1.ptr;
      DBUG_PRINT("info", ("&event_data->ndb_value[0][%d]: 0x%lx  "
                          "event_data->ndb_value[0][%d]: 0x%lx",
                          j, (long) &event_data->ndb_value[0][j],
                          j, (long) attr0.ptr));
      DBUG_PRINT("info", ("&event_data->ndb_value[1][%d]: 0x%lx  "
                          "event_data->ndb_value[1][%d]: 0x%lx",
                          j, (long) &event_data->ndb_value[0][j],
                          j, (long) attr1.ptr));
    }
    op->setCustomData((void *) event_data); // set before execute
    share->event_data= 0;                   // take over event data
    share->op= op; // assign op in NDB_SHARE

    if (op->execute())
    {
      share->op= NULL;
      retries--;
      if (op->getNdbError().status != NdbError::TemporaryError &&
          op->getNdbError().code != 1407)
        retries= 0;
      if (retries == 0)
      {
        push_warning_printf(thd, MYSQL_ERROR::WARN_LEVEL_WARN,
                            ER_GET_ERRMSG, ER(ER_GET_ERRMSG), 
                            op->getNdbError().code, op->getNdbError().message,
                            "NDB");
        sql_print_error("NDB Binlog: ndbevent->execute failed for %s; %d %s",
                        event_name,
                        op->getNdbError().code, op->getNdbError().message);
      }
      share->event_data= event_data;
      op->setCustomData(NULL);
      ndb->dropEventOperation(op);
      if (retries && !thd->killed)
      {
        do_retry_sleep(retry_sleep);
        continue;
      }
      DBUG_RETURN(-1);
    }
    break;
  }

  /* ndb_share reference binlog */
  get_share(share);
  DBUG_PRINT("NDB_SHARE", ("%s binlog  use_count: %u",
                           share->key, share->use_count));
  if (do_ndb_apply_status_share)
  {
    /* ndb_share reference binlog extra */
    ndb_apply_status_share= get_share(share);
    DBUG_PRINT("NDB_SHARE", ("%s binlog extra  use_count: %u",
                             share->key, share->use_count));
    (void) pthread_cond_signal(&injector_cond);
  }
  else if (do_ndb_schema_share)
  {
    /* ndb_share reference binlog extra */
    ndb_schema_share= get_share(share);
    DBUG_PRINT("NDB_SHARE", ("%s binlog extra  use_count: %u",
                             share->key, share->use_count));
    (void) pthread_cond_signal(&injector_cond);
  }

  DBUG_PRINT("info",("%s share->op: 0x%lx  share->use_count: %u",
                     share->key, (long) share->op, share->use_count));

  if (opt_ndb_extra_logging)
    sql_print_information("NDB Binlog: logging %s (%s,%s)", share->key,
                          get_binlog_full(share) ? "FULL" : "UPDATED",
                          get_binlog_use_update(share) ? "USE_UPDATE" : "USE_WRITE");
  DBUG_RETURN(0);
}

int
ndbcluster_drop_event(THD *thd, Ndb *ndb, NDB_SHARE *share,
                      const char *type_str,
                      const char *dbname,
                      const char *tabname)
{
  DBUG_ENTER("ndbcluster_drop_event");
  /*
    There might be 2 types of events setup for the table, we cannot know
    which ones are supposed to be there as they may have been created
    differently for different mysqld's.  So we drop both
  */
  for (uint i= 0; i < 2; i++)
  {
    NDBDICT *dict= ndb->getDictionary();
    String event_name(INJECTOR_EVENT_LEN);
    ndb_rep_event_name(&event_name, dbname, tabname, i);
    
    if (!dict->dropEvent(event_name.c_ptr()))
      continue;

    if (dict->getNdbError().code != 4710 &&
        dict->getNdbError().code != 1419)
    {
      /* drop event failed for some reason, issue a warning */
      push_warning_printf(thd, MYSQL_ERROR::WARN_LEVEL_WARN,
                          ER_GET_ERRMSG, ER(ER_GET_ERRMSG),
                          dict->getNdbError().code,
                          dict->getNdbError().message, "NDB");
      /* error is not that the event did not exist */
      sql_print_error("NDB Binlog: Unable to drop event in database. "
                      "Event: %s Error Code: %d Message: %s",
                      event_name.c_ptr(),
                      dict->getNdbError().code,
                      dict->getNdbError().message);
      /* ToDo; handle error? */
      if (share && share->op &&
          share->op->getState() == NdbEventOperation::EO_EXECUTING &&
          dict->getNdbError().mysql_code != HA_ERR_NO_CONNECTION)
      {
        DBUG_ASSERT(FALSE);
        DBUG_RETURN(-1);
      }
    }
  }
  DBUG_RETURN(0);
}

/*
  when entering the calling thread should have a share lock id share != 0
  then the injector thread will have  one as well, i.e. share->use_count == 0
  (unless it has already dropped... then share->op == 0)
*/

int
ndbcluster_handle_drop_table(THD *thd, Ndb *ndb, NDB_SHARE *share,
                             const char *type_str,
                             const char * dbname, const char * tabname)
{
  DBUG_ENTER("ndbcluster_handle_drop_table");

  if (dbname && tabname)
  {
    if (ndbcluster_drop_event(thd, ndb, share, type_str, dbname, tabname))
      DBUG_RETURN(-1);
  }

  if (share == 0 || share->op == 0)
  {
    DBUG_RETURN(0);
  }

/*
  Syncronized drop between client thread and injector thread is
  neccessary in order to maintain ordering in the binlog,
  such that the drop occurs _after_ any inserts/updates/deletes.

  The penalty for this is that the drop table becomes slow.

  This wait is however not strictly neccessary to produce a binlog
  that is usable.  However the slave does not currently handle
  these out of order, thus we are keeping the SYNC_DROP_ defined
  for now.
*/
  const char *save_proc_info= thd->proc_info;
#define SYNC_DROP_
#ifdef SYNC_DROP_
  thd->proc_info= "Syncing ndb table schema operation and binlog";
  pthread_mutex_lock(&share->mutex);
  int max_timeout= DEFAULT_SYNC_TIMEOUT;
  while (share->op)
  {
    struct timespec abstime;
    set_timespec(abstime, 1);
    int ret= pthread_cond_timedwait(&injector_cond,
                                    &share->mutex,
                                    &abstime);
    if (thd->killed ||
        share->op == 0)
      break;
    if (ret)
    {
      max_timeout--;
      if (max_timeout == 0)
      {
        sql_print_error("NDB %s: %s timed out. Ignoring...",
                        type_str, share->key);
        DBUG_ASSERT(false);
        break;
      }
      if (opt_ndb_extra_logging)
        ndb_report_waiting(type_str, max_timeout,
                           type_str, share->key, 0);
    }
  }
  pthread_mutex_unlock(&share->mutex);
#else
  pthread_mutex_lock(&share->mutex);
  share->op= 0;
  pthread_mutex_unlock(&share->mutex);
#endif
  thd->proc_info= save_proc_info;

  DBUG_RETURN(0);
}


/********************************************************************
  Internal helper functions for differentd events from the stoarage nodes
  used by the ndb injector thread
********************************************************************/

/*
  Unpack a record read from NDB 

  SYNOPSIS
    ndb_unpack_record()
    buf                 Buffer to store read row

  NOTE
    The data for each row is read directly into the
    destination buffer. This function is primarily 
    called in order to check if any fields should be 
    set to null.
*/

static void ndb_unpack_record(TABLE *table, NdbValue *value,
                              MY_BITMAP *defined, uchar *buf)
{
  Field **p_field= table->field, *field= *p_field;
  my_ptrdiff_t row_offset= (my_ptrdiff_t) (buf - table->record[0]);
  my_bitmap_map *old_map= dbug_tmp_use_all_columns(table, table->write_set);
  DBUG_ENTER("ndb_unpack_record");

  /*
    Set the filler bits of the null byte, since they are
    not touched in the code below.
    
    The filler bits are the MSBs in the last null byte
  */ 
  if (table->s->null_bytes > 0)
       buf[table->s->null_bytes - 1]|= 256U - (1U <<
					       table->s->last_null_bit_pos);
  /*
    Set null flag(s)
  */
  for ( ; field;
       p_field++, value++, field= *p_field)
  {
    field->set_notnull(row_offset);       
    if ((*value).ptr)
    {
      if (!(field->flags & BLOB_FLAG))
      {
        int is_null= (*value).rec->isNULL();
        if (is_null)
        {
          if (is_null > 0)
          {
            DBUG_PRINT("info",("[%u] NULL", field->field_index));
            field->set_null(row_offset);
          }
          else
          {
            DBUG_PRINT("info",("[%u] UNDEFINED", field->field_index));
            bitmap_clear_bit(defined, field->field_index);
          }
        }
        else if (field->type() == MYSQL_TYPE_BIT)
        {
          Field_bit *field_bit= static_cast<Field_bit*>(field);

          /*
            Move internal field pointer to point to 'buf'.  Calling
            the correct member function directly since we know the
            type of the object.
           */
          field_bit->Field_bit::move_field_offset(row_offset);
          if (field->pack_length() < 5)
          {
            DBUG_PRINT("info", ("bit field H'%.8X", 
                                (*value).rec->u_32_value()));
            field_bit->Field_bit::store((longlong) (*value).rec->u_32_value(),
                                        TRUE);
          }
          else
          {
            DBUG_PRINT("info", ("bit field H'%.8X%.8X",
                                *(Uint32 *)(*value).rec->aRef(),
                                *((Uint32 *)(*value).rec->aRef()+1)));
#ifdef WORDS_BIGENDIAN
            /* lsw is stored first */
            Uint32 *buf= (Uint32 *)(*value).rec->aRef();
            field_bit->Field_bit::store((((longlong)*buf)
                                         & 0x00000000FFFFFFFFLL)
                                        |
                                        ((((longlong)*(buf+1)) << 32)
                                         & 0xFFFFFFFF00000000LL),
                                        TRUE);
#else
            field_bit->Field_bit::store((longlong)
                                        (*value).rec->u_64_value(), TRUE);
#endif
          }
          /*
            Move back internal field pointer to point to original
            value (usually record[0]).
           */
          field_bit->Field_bit::move_field_offset(-row_offset);
          DBUG_PRINT("info",("[%u] SET",
                             (*value).rec->getColumn()->getColumnNo()));
          DBUG_DUMP("info", (const uchar*) field->ptr, field->pack_length());
        }
        else
        {
          DBUG_PRINT("info",("[%u] SET",
                             (*value).rec->getColumn()->getColumnNo()));
          DBUG_DUMP("info", (const uchar*) field->ptr, field->pack_length());
        }
      }
      else
      {
        NdbBlob *ndb_blob= (*value).blob;
        uint col_no= field->field_index;
        int isNull;
        ndb_blob->getDefined(isNull);
        if (isNull == 1)
        {
          DBUG_PRINT("info",("[%u] NULL", col_no));
          field->set_null(row_offset);
        }
        else if (isNull == -1)
        {
          DBUG_PRINT("info",("[%u] UNDEFINED", col_no));
          bitmap_clear_bit(defined, col_no);
        }
        else
        {
#ifndef DBUG_OFF
          // pointer vas set in get_ndb_blobs_value
          Field_blob *field_blob= (Field_blob*)field;
          uchar* ptr;
          field_blob->get_ptr(&ptr, row_offset);
          uint32 len= field_blob->get_length(row_offset);
          DBUG_PRINT("info",("[%u] SET ptr: 0x%lx  len: %u",
                             col_no, (long) ptr, len));
#endif
        }
      }
    }
  }
  dbug_tmp_restore_column_map(table->write_set, old_map);
  DBUG_VOID_RETURN;
}

/*
  Handle error states on events from the storage nodes
*/
static int
handle_error(NdbEventOperation *pOp)
{
  Ndb_event_data *event_data= (Ndb_event_data *) pOp->getCustomData();
  NDB_SHARE *share= event_data->share;
  DBUG_ENTER("handle_error");

  int overrun= pOp->isOverrun();
  if (overrun)
  {
    /*
      ToDo: this error should rather clear the ndb_binlog_index...
      and continue
    */
    sql_print_error("NDB Binlog: Overrun in event buffer, "
                    "this means we have dropped events. Cannot "
                    "continue binlog for %s", share->key);
    pOp->clearError();
    DBUG_RETURN(-1);
  }

  if (!pOp->isConsistent())
  {
    /*
      ToDo: this error should rather clear the ndb_binlog_index...
      and continue
    */
    sql_print_error("NDB Binlog: Not Consistent. Cannot "
                    "continue binlog for %s. Error code: %d"
                    " Message: %s", share->key,
                    pOp->getNdbError().code,
                    pOp->getNdbError().message);
    pOp->clearError();
    DBUG_RETURN(-1);
  }
  sql_print_error("NDB Binlog: unhandled error %d for table %s",
                  pOp->hasError(), share->key);
  pOp->clearError();
  DBUG_RETURN(0);
}

static int
handle_non_data_event(THD *thd,
                      NdbEventOperation *pOp,
                      ndb_binlog_index_row &row)
{
  const Ndb_event_data* event_data=
    static_cast<const Ndb_event_data*>(pOp->getCustomData());
  NDB_SHARE *share= event_data->share;
  NDBEVENT::TableEvent type= pOp->getEventType();

  switch (type)
  {
  case NDBEVENT::TE_CLUSTER_FAILURE:
    if (opt_ndb_extra_logging)
      sql_print_information("NDB Binlog: cluster failure for %s at epoch %u/%u.",
                            share->key,
                            (uint)(pOp->getGCI() >> 32),
                            (uint)(pOp->getGCI()));
    if (ndb_apply_status_share == share)
    {
      if (opt_ndb_extra_logging &&
          ndb_binlog_tables_inited && ndb_binlog_running)
        sql_print_information("NDB Binlog: ndb tables initially "
                              "read only on reconnect.");
      /* ndb_share reference binlog extra free */
      DBUG_PRINT("NDB_SHARE", ("%s binlog extra free  use_count: %u",
                               share->key, share->use_count));
      free_share(&ndb_apply_status_share);
      ndb_apply_status_share= 0;
      ndb_binlog_tables_inited= FALSE;
    }
    DBUG_PRINT("error", ("CLUSTER FAILURE EVENT: "
                        "%s  received share: 0x%lx  op: 0x%lx  share op: 0x%lx  "
                        "new_op: 0x%lx",
                         share->key, (long) share, (long) pOp,
                         (long) share->op, (long) share->new_op));
    break;
  case NDBEVENT::TE_DROP:
    if (ndb_apply_status_share == share)
    {
      if (opt_ndb_extra_logging &&
          ndb_binlog_tables_inited && ndb_binlog_running)
        sql_print_information("NDB Binlog: ndb tables initially "
                              "read only on reconnect.");
      /* ndb_share reference binlog extra free */
      DBUG_PRINT("NDB_SHARE", ("%s binlog extra free  use_count: %u",
                               share->key, share->use_count));
      free_share(&ndb_apply_status_share);
      ndb_apply_status_share= 0;
      ndb_binlog_tables_inited= FALSE;
    }
    /* ToDo: remove printout */
    if (opt_ndb_extra_logging)
      sql_print_information("NDB Binlog: drop table %s.", share->key);
    // fall through
  case NDBEVENT::TE_ALTER:
    row.n_schemaops++;
    DBUG_PRINT("info", ("TABLE %s  EVENT: %s  received share: 0x%lx  op: 0x%lx  "
                        "share op: 0x%lx  new_op: 0x%lx",
                        type == NDBEVENT::TE_DROP ? "DROP" : "ALTER",
                        share->key, (long) share, (long) pOp,
                        (long) share->op, (long) share->new_op));
    break;

  case NDBEVENT::TE_NODE_FAILURE:
  case NDBEVENT::TE_SUBSCRIBE:
  case NDBEVENT::TE_UNSUBSCRIBE:
    /* ignore */
    return 0;

  default:
    sql_print_error("NDB Binlog: unknown non data event %d for %s. "
                    "Ignoring...", (unsigned) type, share->key);
    return 0;
  }

  ndb_handle_schema_change(thd, injector_ndb, pOp, event_data);
  return 0;
}

/*
  Handle data events from the storage nodes
*/
inline ndb_binlog_index_row *
ndb_find_binlog_index_row(ndb_binlog_index_row **rows,
                          uint orig_server_id, int flag)
{
  ndb_binlog_index_row *row= *rows;
  if (opt_ndb_log_orig)
  {
    ndb_binlog_index_row *first= row, *found_id= 0;
    for (;;)
    {
      if (row->orig_server_id == orig_server_id)
      {
        /* */
        if (!flag || !row->orig_epoch)
          return row;
        if (!found_id)
          found_id= row;
      }
      if (row->orig_server_id == 0)
        break;
      row= row->next;
      if (row == NULL)
      {
        row= (ndb_binlog_index_row*)sql_alloc(sizeof(ndb_binlog_index_row));
        memset(row, 0, sizeof(ndb_binlog_index_row));
        row->next= first;
        *rows= row;
        if (found_id)
        {
          /*
            If we found index_row with same server id already
            that row will contain the current stats.
            Copy stats over to new and reset old.
          */
          row->n_inserts= found_id->n_inserts;
          row->n_updates= found_id->n_updates;
          row->n_deletes= found_id->n_deletes;
          found_id->n_inserts= 0;
          found_id->n_updates= 0;
          found_id->n_deletes= 0;
        }
        /* keep track of schema ops only on "first" index_row */
        row->n_schemaops= first->n_schemaops;
        first->n_schemaops= 0;
        break;
      }
    }
    row->orig_server_id= orig_server_id;
  }
  return row;
}


static int
handle_data_event(THD* thd, Ndb *ndb, NdbEventOperation *pOp,
                  ndb_binlog_index_row **rows,
                  injector::transaction &trans,
                  unsigned &trans_row_count,
                  unsigned &trans_slave_row_count)
{
  Ndb_event_data *event_data= (Ndb_event_data *) pOp->getCustomData();
  TABLE *table= event_data->shadow_table;
  NDB_SHARE *share= event_data->share;
  if (pOp != share->op)
  {
    return 0;
  }

  uint32 anyValue= pOp->getAnyValue();
  if (ndbcluster_anyvalue_is_reserved(anyValue))
  {
    if (!ndbcluster_anyvalue_is_nologging(anyValue))
      sql_print_warning("NDB: unknown value for binlog signalling 0x%X, "
                        "event not logged",
                        anyValue);
    return 0;
  }
  uint32 originating_server_id= ndbcluster_anyvalue_get_serverid(anyValue);
  bool log_this_slave_update = g_ndb_log_slave_updates;
  bool count_this_event = true;

  if (share == ndb_apply_status_share)
  {
    /* 
       Note that option values are read without synchronisation w.r.t. 
       thread setting option variable or epoch boundaries.
    */
    if (opt_ndb_log_apply_status ||
        opt_ndb_log_orig)
    {
      Uint32 ndb_apply_status_logging_server_id= originating_server_id;
      Uint32 ndb_apply_status_server_id= 0;
      Uint64 ndb_apply_status_epoch= 0;
      bool event_has_data = false;

      switch(pOp->getEventType())
      {
      case NDBEVENT::TE_INSERT:
      case NDBEVENT::TE_UPDATE:
        event_has_data = true;
        break;

      case NDBEVENT::TE_DELETE:
        break;
      default:
        /* We should REALLY never get here */
        abort();
      }
      
      if (likely( event_has_data ))
      {
        /* unpack data to fetch orig_server_id and orig_epoch */
        uint n_fields= table->s->fields;
        MY_BITMAP b;
        uint32 bitbuf[128 / (sizeof(uint32) * 8)];
        bitmap_init(&b, bitbuf, n_fields, FALSE);
        bitmap_set_all(&b);
        ndb_unpack_record(table, event_data->ndb_value[0], &b, table->record[0]);
        ndb_apply_status_server_id= (uint)((Field_long *)table->field[0])->val_int();
        ndb_apply_status_epoch= ((Field_longlong *)table->field[1])->val_int();
        
        if (opt_ndb_log_apply_status)
        {
          /* 
             Determine if event came from our immediate Master server
             Ignore locally manually sourced and reserved events 
          */
          if ((ndb_apply_status_logging_server_id != 0) &&
              (! ndbcluster_anyvalue_is_reserved(ndb_apply_status_logging_server_id)))
          {
            bool isFromImmediateMaster = (ndb_apply_status_server_id ==
                                          ndb_apply_status_logging_server_id);
            
            if (isFromImmediateMaster)
            {
              /* 
                 We log this event with our server-id so that it 
                 propagates back to the originating Master (our
                 immediate Master)
              */
              assert(ndb_apply_status_logging_server_id != ::server_id);
              
              originating_server_id= 0; /* Will be set to our ::serverid below */
            }
          }
        }

        if (opt_ndb_log_orig)
        {
          /* store */
          ndb_binlog_index_row *row= ndb_find_binlog_index_row
            (rows, ndb_apply_status_server_id, 1);
          row->orig_epoch= ndb_apply_status_epoch;
        }
      }
    } // opt_ndb_log_apply_status || opt_ndb_log_orig)

    if (opt_ndb_log_apply_status)
    {
      /* We are logging ndb_apply_status changes
       * Don't count this event as making an epoch non-empty
       * Log this event in the Binlog
       */
      count_this_event = false;
      log_this_slave_update = true;
    }
    else
    {
      /* Not logging ndb_apply_status updates, discard this event now */
      return 0;
    }
  }
  
  if (originating_server_id == 0)
    originating_server_id= ::server_id;
  else 
  {
    /* Track that we received a replicated row event */
    if (likely( count_this_event ))
      trans_slave_row_count++;
    
    if (!log_this_slave_update)
    {
      /*
        This event comes from a slave applier since it has an originating
        server id set. Since option to log slave updates is not set, skip it.
      */
      return 0;
    }
  }

  /* 
     Start with logged_server_id as AnyValue in case it's a composite
     (server_id_bits < 31).  This way any user-values are passed-through
     to the Binlog in the high bits of the event's Server Id.
     In future it may be useful to support *not* mapping composite
     AnyValues to/from Binlogged server-ids.
  */
  uint32 logged_server_id= anyValue;
  ndbcluster_anyvalue_set_serverid(logged_server_id, originating_server_id);

  /*
     Get NdbApi transaction id for this event to put into Binlog
  */
  Ndb_binlog_extra_row_info extra_row_info;
  const uchar* extra_row_info_ptr = NULL;
  if (opt_ndb_log_transaction_id)
  {
    extra_row_info.setFlags(Ndb_binlog_extra_row_info::NDB_ERIF_TRANSID);
    extra_row_info.setTransactionId(pOp->getTransId());
    extra_row_info_ptr = extra_row_info.generateBuffer();
  }

  DBUG_ASSERT(trans.good());
  DBUG_ASSERT(table != 0);

  dbug_print_table("table", table);

  uint n_fields= table->s->fields;
  DBUG_PRINT("info", ("Assuming %u columns for table %s",
                      n_fields, table->s->table_name.str));
  MY_BITMAP b;
  /* Potential buffer for the bitmap */
  uint32 bitbuf[128 / (sizeof(uint32) * 8)];
  const bool own_buffer = n_fields <= sizeof(bitbuf) * 8;
  bitmap_init(&b, own_buffer ? bitbuf : NULL, n_fields, FALSE); 
  bitmap_set_all(&b);

  /*
   row data is already in table->record[0]
   As we told the NdbEventOperation to do this
   (saves moving data about many times)
  */

  /*
    for now malloc/free blobs buffer each time
    TODO if possible share single permanent buffer with handlers
   */
  uchar* blobs_buffer[2] = { 0, 0 };
  uint blobs_buffer_size[2] = { 0, 0 };

  ndb_binlog_index_row *row=
    ndb_find_binlog_index_row(rows, originating_server_id, 0);

  switch(pOp->getEventType())
  {
  case NDBEVENT::TE_INSERT:
    if (likely( count_this_event ))
    {
      row->n_inserts++;
      trans_row_count++;
    }
    DBUG_PRINT("info", ("INSERT INTO %s.%s",
                        table->s->db.str, table->s->table_name.str));
    {
      int ret;
      if (share->flags & NSF_BLOB_FLAG)
      {
        my_ptrdiff_t ptrdiff= 0;
        ret = get_ndb_blobs_value(table, event_data->ndb_value[0],
                                  blobs_buffer[0],
                                  blobs_buffer_size[0],
                                  ptrdiff);
        assert(ret == 0);
      }
      ndb_unpack_record(table, event_data->ndb_value[0], &b, table->record[0]);
      ret = trans.write_row(logged_server_id,
                            injector::transaction::table(table, true),
                            &b, n_fields, table->record[0],
                            extra_row_info_ptr);
      assert(ret == 0);
    }
    break;
  case NDBEVENT::TE_DELETE:
    if (likely( count_this_event ))
    {
      row->n_deletes++;
      trans_row_count++;
    }
    DBUG_PRINT("info",("DELETE FROM %s.%s",
                       table->s->db.str, table->s->table_name.str));
    {
      /*
        table->record[0] contains only the primary key in this case
        since we do not have an after image
      */
      int n;
      if (!get_binlog_full(share) && table->s->primary_key != MAX_KEY)
        n= 0; /*
                use the primary key only as it save time and space and
                it is the only thing needed to log the delete
              */
      else
        n= 1; /*
                we use the before values since we don't have a primary key
                since the mysql server does not handle the hidden primary
                key
              */

      int ret;
      if (share->flags & NSF_BLOB_FLAG)
      {
        my_ptrdiff_t ptrdiff= table->record[n] - table->record[0];
        ret = get_ndb_blobs_value(table, event_data->ndb_value[n],
                                  blobs_buffer[n],
                                  blobs_buffer_size[n],
                                  ptrdiff);
        assert(ret == 0);
      }
      ndb_unpack_record(table, event_data->ndb_value[n], &b, table->record[n]);
      DBUG_EXECUTE("info", print_records(table, table->record[n]););
      ret = trans.delete_row(logged_server_id,
                             injector::transaction::table(table, true),
                             &b, n_fields, table->record[n],
                             extra_row_info_ptr);
      assert(ret == 0);
    }
    break;
  case NDBEVENT::TE_UPDATE:
    if (likely( count_this_event ))
    {
      row->n_updates++;
      trans_row_count++;
    }
    DBUG_PRINT("info", ("UPDATE %s.%s",
                        table->s->db.str, table->s->table_name.str));
    {
      int ret;
      if (share->flags & NSF_BLOB_FLAG)
      {
        my_ptrdiff_t ptrdiff= 0;
        ret = get_ndb_blobs_value(table, event_data->ndb_value[0],
                                  blobs_buffer[0],
                                  blobs_buffer_size[0],
                                  ptrdiff);
        assert(ret == 0);
      }
      ndb_unpack_record(table, event_data->ndb_value[0],
                        &b, table->record[0]);
      DBUG_EXECUTE("info", print_records(table, table->record[0]););
      if (table->s->primary_key != MAX_KEY &&
          !get_binlog_use_update(share)) 
      {
        /*
          since table has a primary key, we can do a write
          using only after values
        */
        ret = trans.write_row(logged_server_id,
                              injector::transaction::table(table, true),
                              &b, n_fields, table->record[0],// after values
                              extra_row_info_ptr);
        assert(ret == 0);
      }
      else
      {
        /*
          mysql server cannot handle the ndb hidden key and
          therefore needs the before image as well
        */
        if (share->flags & NSF_BLOB_FLAG)
        {
          my_ptrdiff_t ptrdiff= table->record[1] - table->record[0];
          ret = get_ndb_blobs_value(table, event_data->ndb_value[1],
                                    blobs_buffer[1],
                                    blobs_buffer_size[1],
                                    ptrdiff);
          assert(ret == 0);
        }
        ndb_unpack_record(table, event_data->ndb_value[1], &b, table->record[1]);
        DBUG_EXECUTE("info", print_records(table, table->record[1]););
        ret = trans.update_row(logged_server_id,
                               injector::transaction::table(table, true),
                               &b, n_fields,
                               table->record[1], // before values
                               table->record[0], // after values
                               extra_row_info_ptr);
        assert(ret == 0);
      }
    }
    break;
  default:
    /* We should REALLY never get here. */
    DBUG_PRINT("info", ("default - uh oh, a brain exploded."));
    break;
  }

  if (share->flags & NSF_BLOB_FLAG)
  {
    my_free(blobs_buffer[0], MYF(MY_ALLOW_ZERO_PTR));
    my_free(blobs_buffer[1], MYF(MY_ALLOW_ZERO_PTR));
  }

  if (!own_buffer)
  {
    bitmap_free(&b);
  }

  return 0;
}


/****************************************************************
  Injector thread main loop
****************************************************************/

static void
remove_event_operations(Ndb* ndb)
{
  DBUG_ENTER("remove_event_operations");
  NdbEventOperation *op;
  while ((op= ndb->getEventOperation()))
  {
    DBUG_ASSERT(!IS_NDB_BLOB_PREFIX(op->getEvent()->getTable()->getName()));
    DBUG_PRINT("info", ("removing event operation on %s",
                        op->getEvent()->getName()));

    Ndb_event_data *event_data= (Ndb_event_data *) op->getCustomData();
    DBUG_ASSERT(event_data);

    NDB_SHARE *share= event_data->share;
    DBUG_ASSERT(share != NULL);
    DBUG_ASSERT(share->op == op || share->new_op == op);

    delete event_data;
    op->setCustomData(NULL);

    pthread_mutex_lock(&share->mutex);
    share->op= 0;
    share->new_op= 0;
    pthread_mutex_unlock(&share->mutex);

    DBUG_PRINT("NDB_SHARE", ("%s binlog free  use_count: %u",
                             share->key, share->use_count));
    free_share(&share);

    ndb->dropEventOperation(op);
  }
  DBUG_VOID_RETURN;
}

extern long long g_event_data_count;
extern long long g_event_nondata_count;
extern long long g_event_bytes_count;

void updateInjectorStats(Ndb* schemaNdb, Ndb* dataNdb)
{
  /* Update globals to sum of totals from each listening
   * Ndb object
   */
  g_event_data_count = 
    schemaNdb->getClientStat(Ndb::DataEventsRecvdCount) + 
    dataNdb->getClientStat(Ndb::DataEventsRecvdCount);
  g_event_nondata_count = 
    schemaNdb->getClientStat(Ndb::NonDataEventsRecvdCount) + 
    dataNdb->getClientStat(Ndb::NonDataEventsRecvdCount);
  g_event_bytes_count = 
    schemaNdb->getClientStat(Ndb::EventBytesRecvdCount) + 
    dataNdb->getClientStat(Ndb::EventBytesRecvdCount);
}

/**
   injectApplyStatusWriteRow

   Inject a WRITE_ROW event on the ndb_apply_status table into
   the Binlog.
   This contains our server_id and the supplied epoch number.
   When applied on the Slave it gives a transactional position
   marker
*/
static
bool
injectApplyStatusWriteRow(injector::transaction& trans,
                          ulonglong gci)
{
  DBUG_ENTER("injectApplyStatusWriteRow");
  if (ndb_apply_status_share == NULL)
  {
    sql_print_error("NDB: Could not get apply status share");
    DBUG_ASSERT(ndb_apply_status_share != NULL);
    DBUG_RETURN(false);
  }

  /* Build row buffer for generated ndb_apply_status
     WRITE_ROW event
     First get the relevant table structure.
  */
  DBUG_ASSERT(!ndb_apply_status_share->event_data);
  DBUG_ASSERT(ndb_apply_status_share->op);
  Ndb_event_data* event_data=
    (Ndb_event_data *) ndb_apply_status_share->op->getCustomData();
  DBUG_ASSERT(event_data);
  DBUG_ASSERT(event_data->shadow_table);
  TABLE* apply_status_table= event_data->shadow_table;

  /*
    Intialize apply_status_table->record[0]

    When iterating past the end of the last epoch, the first event of
    the new epoch may be on ndb_apply_status.  Its event data saved
    in record[0] would be overwritten here by a subsequent event on a
    normal table.  So save and restore its record[0].
  */
  static const ulong sav_max= 512; // current is 284
  const ulong sav_len= apply_status_table->s->reclength;
  DBUG_ASSERT(sav_len <= sav_max);
  uchar sav_buf[sav_max];
  memcpy(sav_buf, apply_status_table->record[0], sav_len);
  empty_record(apply_status_table);

  apply_status_table->field[0]->store((longlong)::server_id, true);
  apply_status_table->field[1]->store((longlong)gci, true);
  apply_status_table->field[2]->store("", 0, &my_charset_bin);
  apply_status_table->field[3]->store((longlong)0, true);
  apply_status_table->field[4]->store((longlong)0, true);
#ifndef DBUG_OFF
  const LEX_STRING& name= apply_status_table->s->table_name;
  DBUG_PRINT("info", ("use_table: %.*s",
                      (int) name.length, name.str));
#endif
  injector::transaction::table tbl(apply_status_table, true);
  int ret = trans.use_table(::server_id, tbl);
  assert(ret == 0); NDB_IGNORE_VALUE(ret);

  ret= trans.write_row(::server_id,
                       injector::transaction::table(apply_status_table,
                                                    true),
                       &apply_status_table->s->all_set,
                       apply_status_table->s->fields,
                       apply_status_table->record[0]);

  assert(ret == 0);

  memcpy(apply_status_table->record[0], sav_buf, sav_len);
  DBUG_RETURN(true);
}


extern ulong opt_ndb_report_thresh_binlog_epoch_slip;
extern ulong opt_ndb_report_thresh_binlog_mem_usage;

pthread_handler_t
ndb_binlog_thread_func(void *arg)
{
  THD *thd; /* needs to be first for thread_stack */
  Ndb *i_ndb= 0;
  Ndb *s_ndb= 0;
  Thd_ndb *thd_ndb=0;
  injector *inj= injector::instance();
  uint incident_id= 0;

  enum { BCCC_running, BCCC_exit, BCCC_restart } binlog_thread_state;

  /**
   * If we get error after having reported incident
   *   but before binlog started...we do "Restarting Cluster Binlog"
   *   in that case, don't report incident again
   */
  bool do_incident = true;

  pthread_mutex_lock(&injector_mutex);
  /*
    Set up the Thread
  */
  my_thread_init();
  DBUG_ENTER("ndb_binlog_thread");

  thd= new THD; /* note that contructor of THD uses DBUG_ */
  THD_CHECK_SENTRY(thd);

  /* We need to set thd->thread_id before thd->store_globals, or it will
     set an invalid value for thd->variables.pseudo_thread_id.
  */
  mysql_mutex_lock(&LOCK_thread_count);
  thd->thread_id= thread_id++;
  mysql_mutex_unlock(&LOCK_thread_count);

  thd->thread_stack= (char*) &thd; /* remember where our stack is */
  if (thd->store_globals())
  {
    thd->cleanup();
    delete thd;
    ndb_binlog_thread_running= -1;
    pthread_mutex_unlock(&injector_mutex);
    pthread_cond_signal(&injector_cond);

    DBUG_LEAVE;                               // Must match DBUG_ENTER()
    my_thread_end();
    pthread_exit(0);
    return NULL;                              // Avoid compiler warnings
  }
  lex_start(thd);

  thd_set_command(thd, COM_DAEMON);
  thd->system_thread= SYSTEM_THREAD_NDBCLUSTER_BINLOG;
#ifndef NDB_THD_HAS_NO_VERSION
  thd->version= refresh_version;
#endif
  thd->client_capabilities= 0;
  thd->security_ctx->skip_grants();
  my_net_init(&thd->net, 0);

  // Ndb binlog thread always use row format
  thd->set_current_stmt_binlog_format_row();

  /*
    Set up ndb binlog
  */
  sql_print_information("Starting Cluster Binlog Thread");

  pthread_detach_this_thread();
  thd->real_id= pthread_self();
  mysql_mutex_lock(&LOCK_thread_count);
  threads.append(thd);
  mysql_mutex_unlock(&LOCK_thread_count);
  thd->lex->start_transaction_opt= 0;


restart_cluster_failure:
  int have_injector_mutex_lock= 0;
  binlog_thread_state= BCCC_exit;

  if (!(thd_ndb= Thd_ndb::seize(thd)))
  {
    sql_print_error("Could not allocate Thd_ndb object");
    ndb_binlog_thread_running= -1;
    pthread_mutex_unlock(&injector_mutex);
    pthread_cond_signal(&injector_cond);
    goto err;
  }

  if (!(s_ndb= new Ndb(g_ndb_cluster_connection, NDB_REP_DB)) ||
      s_ndb->init())
  {
    sql_print_error("NDB Binlog: Getting Schema Ndb object failed");
    ndb_binlog_thread_running= -1;
    pthread_mutex_unlock(&injector_mutex);
    pthread_cond_signal(&injector_cond);
    goto err;
  }

  // empty database
  if (!(i_ndb= new Ndb(g_ndb_cluster_connection, "")) ||
      i_ndb->init())
  {
    sql_print_error("NDB Binlog: Getting Ndb object failed");
    ndb_binlog_thread_running= -1;
    pthread_mutex_unlock(&injector_mutex);
    pthread_cond_signal(&injector_cond);
    goto err;
  }

  /*
    Expose global reference to our ndb object.

    Used by both sql client thread and binlog thread to interact
    with the storage
    pthread_mutex_lock(&injector_mutex);
  */
  injector_thd= thd;
  injector_ndb= i_ndb;
  schema_ndb= s_ndb;

  if (opt_bin_log && opt_ndb_log_bin)
  {
    ndb_binlog_running= TRUE;
  }

  /* Thread start up completed  */
  ndb_binlog_thread_running= 1;
  pthread_mutex_unlock(&injector_mutex);
  pthread_cond_signal(&injector_cond);

  /*
    wait for mysql server to start (so that the binlog is started
    and thus can receive the first GAP event)
  */
  mysql_mutex_lock(&LOCK_server_started);
  while (!mysqld_server_started)
  {
    struct timespec abstime;
    set_timespec(abstime, 1);
    mysql_cond_timedwait(&COND_server_started, &LOCK_server_started,
                         &abstime);
    if (ndbcluster_terminating)
    {
      mysql_mutex_unlock(&LOCK_server_started);
      goto err;
    }
  }
  mysql_mutex_unlock(&LOCK_server_started);

  // Defer call of THD::init_for_query until after mysqld_server_started
  // to ensure that the parts of MySQL Server it uses has been created
  thd->init_for_queries();

  /*
    Main NDB Injector loop
  */
  while (do_incident && ndb_binlog_running)
  {
    /*
      check if it is the first log, if so we do not insert a GAP event
      as there is really no log to have a GAP in
    */
    if (incident_id == 0)
    {
      LOG_INFO log_info;
      mysql_bin_log.get_current_log(&log_info);
      int len=  (uint)strlen(log_info.log_file_name);
      uint no= 0;
      if ((sscanf(log_info.log_file_name + len - 6, "%u", &no) == 1) &&
          no == 1)
      {
        /* this is the fist log, so skip GAP event */
        break;
      }
    }

    /*
      Always insert a GAP event as we cannot know what has happened
      in the cluster while not being connected.
    */
    LEX_STRING const msg[2]=
      {
        { C_STRING_WITH_LEN("mysqld startup")    },
        { C_STRING_WITH_LEN("cluster disconnect")}
      };
    int ret = inj->record_incident(thd, INCIDENT_LOST_EVENTS,
                                   msg[incident_id]);
    assert(ret == 0); NDB_IGNORE_VALUE(ret);
    do_incident = false; // Don't report incident again, unless we get started
    break;
  }
  incident_id= 1;
  {
    thd->proc_info= "Waiting for ndbcluster to start";

    pthread_mutex_lock(&injector_mutex);
    while (!ndb_schema_share ||
           (ndb_binlog_running && !ndb_apply_status_share) ||
           !ndb_binlog_tables_inited)
    {
      if (!thd_ndb->valid_ndb())
      {
        /*
          Cluster has gone away before setup was completed.
          Keep lock on injector_mutex to prevent further
          usage of the injector_ndb, and restart binlog
          thread to get rid of any garbage on the ndb objects
        */
        have_injector_mutex_lock= 1;
        binlog_thread_state= BCCC_restart;
        goto err;
      }
      /* ndb not connected yet */
      struct timespec abstime;
      set_timespec(abstime, 1);
      pthread_cond_timedwait(&injector_cond, &injector_mutex, &abstime);
      if (ndbcluster_binlog_terminating)
      {
        pthread_mutex_unlock(&injector_mutex);
        goto err;
      }
    }
    pthread_mutex_unlock(&injector_mutex);

    DBUG_ASSERT(ndbcluster_hton->slot != ~(uint)0);
    thd_set_thd_ndb(thd, thd_ndb);
    thd_ndb->options|= TNO_NO_LOG_SCHEMA_OP;
    thd->query_id= 0; // to keep valgrind quiet
  }

  {
    // wait for the first event
    thd->proc_info= "Waiting for first event from ndbcluster";
    int schema_res, res;
    Uint64 schema_gci;
    do
    {
      DBUG_PRINT("info", ("Waiting for the first event"));

      if (ndbcluster_binlog_terminating)
        goto err;

      schema_res= s_ndb->pollEvents(100, &schema_gci);
    } while (schema_gci == 0 || ndb_latest_received_binlog_epoch == schema_gci);
    if (ndb_binlog_running)
    {
      Uint64 gci= i_ndb->getLatestGCI();
      while (gci < schema_gci || gci == ndb_latest_received_binlog_epoch)
      {
        if (ndbcluster_binlog_terminating)
          goto err;
        res= i_ndb->pollEvents(10, &gci);
      }
      if (gci > schema_gci)
      {
        schema_gci= gci;
      }
    }
    // now check that we have epochs consistant with what we had before the restart
    DBUG_PRINT("info", ("schema_res: %d  schema_gci: %u/%u", schema_res,
                        (uint)(schema_gci >> 32),
                        (uint)(schema_gci)));
    {
      i_ndb->flushIncompleteEvents(schema_gci);
      s_ndb->flushIncompleteEvents(schema_gci);
      if (schema_gci < ndb_latest_handled_binlog_epoch)
      {
        sql_print_error("NDB Binlog: cluster has been restarted --initial or with older filesystem. "
                        "ndb_latest_handled_binlog_epoch: %u/%u, while current epoch: %u/%u. "
                        "RESET MASTER should be issued. Resetting ndb_latest_handled_binlog_epoch.",
                        (uint)(ndb_latest_handled_binlog_epoch >> 32),
                        (uint)(ndb_latest_handled_binlog_epoch),
                        (uint)(schema_gci >> 32),
                        (uint)(schema_gci));
        ndb_set_latest_trans_gci(0);
        ndb_latest_handled_binlog_epoch= 0;
        ndb_latest_applied_binlog_epoch= 0;
        ndb_latest_received_binlog_epoch= 0;
        ndb_index_stat_restart();
      }
      else if (ndb_latest_applied_binlog_epoch > 0)
      {
        sql_print_warning("NDB Binlog: cluster has reconnected. "
                          "Changes to the database that occured while "
                          "disconnected will not be in the binlog");
      }
      if (opt_ndb_extra_logging)
      {
        sql_print_information("NDB Binlog: starting log at epoch %u/%u",
                              (uint)(schema_gci >> 32),
                              (uint)(schema_gci));
      }
    }
  }
  /*
    binlog thread is ready to receive events
    - client threads may now start updating data, i.e. tables are
    no longer read only
  */
  ndb_binlog_is_ready= TRUE;

  if (opt_ndb_extra_logging)
    sql_print_information("NDB Binlog: ndb tables writable");
  close_cached_tables((THD*) 0, (TABLE_LIST*) 0, FALSE, FALSE, FALSE);

  /* 
     Signal any waiting thread that ndb table setup is
     now complete
  */
  ndb_notify_tables_writable();

  {
    static char db[]= "";
    thd->db= db;
  }
  do_incident = true; // If we get disconnected again...do incident report
  binlog_thread_state= BCCC_running;
  for ( ; !((ndbcluster_binlog_terminating ||
             binlog_thread_state) &&
            ndb_latest_handled_binlog_epoch >= ndb_get_latest_trans_gci()) &&
          binlog_thread_state != BCCC_restart; )
  {
#ifndef DBUG_OFF
    if (binlog_thread_state)
    {
      DBUG_PRINT("info", ("binlog_thread_state: %d, "
                          "ndb_latest_handled_binlog_epoch: %u/%u, "
                          "*get_latest_trans_gci(): %u/%u",
                          binlog_thread_state,
                          (uint)(ndb_latest_handled_binlog_epoch >> 32),
                          (uint)(ndb_latest_handled_binlog_epoch),
                          (uint)(ndb_get_latest_trans_gci() >> 32),
                          (uint)(ndb_get_latest_trans_gci())));
    }
#endif

    /*
      now we don't want any events before next gci is complete
    */
    thd->proc_info= "Waiting for event from ndbcluster";
    thd->set_time();
    
    /* wait for event or 1000 ms */
    Uint64 gci= 0, schema_gci;
    int res= 0, tot_poll_wait= 1000;
    if (ndb_binlog_running)
    {
      res= i_ndb->pollEvents(tot_poll_wait, &gci);
      tot_poll_wait= 0;
    }
    int schema_res= s_ndb->pollEvents(tot_poll_wait, &schema_gci);
    ndb_latest_received_binlog_epoch= gci;

    while (gci > schema_gci && schema_res >= 0)
    {
      static char buf[64];
      thd->proc_info= "Waiting for schema epoch";
      my_snprintf(buf, sizeof(buf), "%s %u/%u(%u/%u)", thd->proc_info,
                  (uint)(schema_gci >> 32),
                  (uint)(schema_gci),
                  (uint)(gci >> 32),
                  (uint)(gci));
      thd->proc_info= buf;
      schema_res= s_ndb->pollEvents(10, &schema_gci);
    }

    if ((ndbcluster_binlog_terminating ||
         binlog_thread_state) &&
        (ndb_latest_handled_binlog_epoch >= ndb_get_latest_trans_gci() ||
         !ndb_binlog_running))
      break; /* Shutting down server */

    MEM_ROOT **root_ptr=
      my_pthread_getspecific_ptr(MEM_ROOT**, THR_MALLOC);
    MEM_ROOT *old_root= *root_ptr;
    MEM_ROOT mem_root;
    init_sql_alloc(&mem_root, 4096, 0);

    // The Ndb_schema_event_handler does not necessarily need
    // to use the same memroot(or vice versa)
    Ndb_schema_event_handler
      schema_event_handler(thd, &mem_root,
                           g_ndb_cluster_connection->node_id());

    *root_ptr= &mem_root;

    if (unlikely(schema_res > 0))
    {
      thd->proc_info= "Processing events from schema table";
      g_ndb_log_slave_updates= opt_log_slave_updates;
      s_ndb->
        setReportThreshEventGCISlip(opt_ndb_report_thresh_binlog_epoch_slip);
      s_ndb->
        setReportThreshEventFreeMem(opt_ndb_report_thresh_binlog_mem_usage);
      NdbEventOperation *pOp= s_ndb->nextEvent();
      while (pOp != NULL)
      {
        if (!pOp->hasError())
        {
          schema_event_handler.handle_event(s_ndb, pOp);

          DBUG_PRINT("info", ("s_ndb first: %s", s_ndb->getEventOperation() ?
                              s_ndb->getEventOperation()->getEvent()->getTable()->getName() :
                              "<empty>"));
          DBUG_PRINT("info", ("i_ndb first: %s", i_ndb->getEventOperation() ?
                              i_ndb->getEventOperation()->getEvent()->getTable()->getName() :
                              "<empty>"));
          if (i_ndb->getEventOperation() == NULL &&
              s_ndb->getEventOperation() == NULL &&
              binlog_thread_state == BCCC_running)
          {
            DBUG_PRINT("info", ("binlog_thread_state= BCCC_restart"));
            binlog_thread_state= BCCC_restart;
            if (ndb_latest_received_binlog_epoch < ndb_get_latest_trans_gci() && ndb_binlog_running)
            {
              sql_print_error("NDB Binlog: latest transaction in epoch %u/%u not in binlog "
                              "as latest received epoch is %u/%u",
                              (uint)(ndb_get_latest_trans_gci() >> 32),
                              (uint)(ndb_get_latest_trans_gci()),
                              (uint)(ndb_latest_received_binlog_epoch >> 32),
                              (uint)(ndb_latest_received_binlog_epoch));
            }
          }
        }
        else
          sql_print_error("NDB: error %lu (%s) on handling "
                          "binlog schema event",
                          (ulong) pOp->getNdbError().code,
                          pOp->getNdbError().message);
        pOp= s_ndb->nextEvent();
      }
      updateInjectorStats(s_ndb, i_ndb);
    }

    if (!ndb_binlog_running)
    {
      /*
        Just consume any events, not used if no binlogging
        e.g. node failure events
      */
      Uint64 tmp_gci;
      if (i_ndb->pollEvents(0, &tmp_gci))
      {
        NdbEventOperation *pOp;
        while ((pOp= i_ndb->nextEvent()))
        {
          if ((unsigned) pOp->getEventType() >=
              (unsigned) NDBEVENT::TE_FIRST_NON_DATA_EVENT)
          {
            ndb_binlog_index_row row;
            handle_non_data_event(thd, pOp, row);
          }
        }
        if (i_ndb->getEventOperation() == NULL &&
            s_ndb->getEventOperation() == NULL &&
            binlog_thread_state == BCCC_running)
        {
          DBUG_PRINT("info", ("binlog_thread_state= BCCC_restart"));
          binlog_thread_state= BCCC_restart;
        }
      }
      updateInjectorStats(s_ndb, i_ndb);
    }
    else if (res > 0 ||
             (ndb_log_empty_epochs() &&
              gci > ndb_latest_handled_binlog_epoch))
    {
      DBUG_PRINT("info", ("pollEvents res: %d", res));
      thd->proc_info= "Processing events";
      NdbEventOperation *pOp= i_ndb->nextEvent();
      ndb_binlog_index_row _row;
      ndb_binlog_index_row *rows= &_row;
      injector::transaction trans;
      unsigned trans_row_count= 0;
      unsigned trans_slave_row_count= 0;
      if (!pOp)
      {
        /*
          Must be an empty epoch since the condition
          (ndb_log_empty_epochs() &&
           gci > ndb_latest_handled_binlog_epoch)
          must be true we write empty epoch into
          ndb_binlog_index
        */
        DBUG_PRINT("info", ("Writing empty epoch for gci %llu", gci));
        DBUG_PRINT("info", ("Initializing transaction"));
        inj->new_trans(thd, &trans);
        rows= &_row;
        memset(&_row, 0, sizeof(_row));
        thd->variables.character_set_client= &my_charset_latin1;
        goto commit_to_binlog;
      }
      while (pOp != NULL)
      {
        rows= &_row;
        gci= pOp->getGCI();
        DBUG_PRINT("info", ("Handling gci: %u/%u",
                            (uint)(gci >> 32),
                            (uint)(gci)));
        // sometimes get TE_ALTER with invalid table
        DBUG_ASSERT(pOp->getEventType() == NdbDictionary::Event::TE_ALTER ||
                    ! IS_NDB_BLOB_PREFIX(pOp->getEvent()->getTable()->getName()));
        DBUG_ASSERT(gci <= ndb_latest_received_binlog_epoch);

        /* initialize some variables for this epoch */
        g_ndb_log_slave_updates= opt_log_slave_updates;
        i_ndb->
          setReportThreshEventGCISlip(opt_ndb_report_thresh_binlog_epoch_slip);
        i_ndb->setReportThreshEventFreeMem(opt_ndb_report_thresh_binlog_mem_usage);

        memset(&_row, 0, sizeof(_row));
        thd->variables.character_set_client= &my_charset_latin1;
        DBUG_PRINT("info", ("Initializing transaction"));
        inj->new_trans(thd, &trans);
        trans_row_count= 0;
        trans_slave_row_count= 0;
        // pass table map before epoch
        {
          Uint32 iter= 0;
          const NdbEventOperation *gci_op;
          Uint32 event_types;

          if (!i_ndb->isConsistentGCI(gci))
          {
            char errmsg[64];
            uint end= sprintf(&errmsg[0],
                              "Detected missing data in GCI %llu, "
                              "inserting GAP event", gci);
            errmsg[end]= '\0';
            DBUG_PRINT("info",
                       ("Detected missing data in GCI %llu, "
                        "inserting GAP event", gci));
            LEX_STRING const msg= { C_STRING_WITH_LEN(errmsg) };
            inj->record_incident(thd, INCIDENT_LOST_EVENTS, msg);
          }
          while ((gci_op= i_ndb->getGCIEventOperations(&iter, &event_types))
                 != NULL)
          {
            Ndb_event_data *event_data=
              (Ndb_event_data *) gci_op->getCustomData();
            NDB_SHARE *share= (event_data)?event_data->share:NULL;
            DBUG_PRINT("info", ("per gci_op: 0x%lx  share: 0x%lx  event_types: 0x%x",
                                (long) gci_op, (long) share, event_types));
            // workaround for interface returning TE_STOP events
            // which are normally filtered out below in the nextEvent loop
            if ((event_types & ~NdbDictionary::Event::TE_STOP) == 0)
            {
              DBUG_PRINT("info", ("Skipped TE_STOP on table %s",
                                  gci_op->getEvent()->getTable()->getName()));
              continue;
            }
            // this should not happen
            if (share == NULL || event_data->shadow_table == NULL)
            {
              DBUG_PRINT("info", ("no share or table %s!",
                                  gci_op->getEvent()->getTable()->getName()));
              continue;
            }
            if (share == ndb_apply_status_share)
            {
              // skip this table, it is handled specially
              continue;
            }
            TABLE *table= event_data->shadow_table;
#ifndef DBUG_OFF
            const LEX_STRING &name= table->s->table_name;
#endif
            if ((event_types & (NdbDictionary::Event::TE_INSERT |
                                NdbDictionary::Event::TE_UPDATE |
                                NdbDictionary::Event::TE_DELETE)) == 0)
            {
              DBUG_PRINT("info", ("skipping non data event table: %.*s",
                                  (int) name.length, name.str));
              continue;
            }
            if (!trans.good())
            {
              DBUG_PRINT("info",
                         ("Found new data event, initializing transaction"));
              inj->new_trans(thd, &trans);
            }
            DBUG_PRINT("info", ("use_table: %.*s, cols %u",
                                (int) name.length, name.str,
                                table->s->fields));
            injector::transaction::table tbl(table, true);
            int ret = trans.use_table(::server_id, tbl);
            assert(ret == 0); NDB_IGNORE_VALUE(ret);
          }
        }
        if (trans.good())
        {
          /* Inject ndb_apply_status WRITE_ROW event */
          if (!injectApplyStatusWriteRow(trans,
                                         gci))
          {
            sql_print_error("NDB Binlog: Failed to inject apply status write row");
          }
        }

        do
        {
          if (pOp->hasError() &&
              handle_error(pOp) < 0)
            goto err;

#ifndef DBUG_OFF
          {
            Ndb_event_data *event_data=
              (Ndb_event_data *) pOp->getCustomData();
            NDB_SHARE *share= (event_data)?event_data->share:NULL;
            DBUG_PRINT("info",
                       ("EVENT TYPE: %d  GCI: %u/%u last applied: %u/%u  "
                        "share: 0x%lx (%s.%s)", pOp->getEventType(),
                        (uint)(gci >> 32),
                        (uint)(gci),
                        (uint)(ndb_latest_applied_binlog_epoch >> 32),
                        (uint)(ndb_latest_applied_binlog_epoch),
                        (long) share,
                        share ? share->db :  "'NULL'",
                        share ? share->table_name : "'NULL'"));
            DBUG_ASSERT(share != 0);
          }
          // assert that there is consistancy between gci op list
          // and event list
          {
            Uint32 iter= 0;
            const NdbEventOperation *gci_op;
            Uint32 event_types;
            while ((gci_op= i_ndb->getGCIEventOperations(&iter, &event_types))
                   != NULL)
            {
              if (gci_op == pOp)
                break;
            }
            DBUG_ASSERT(gci_op == pOp);
            DBUG_ASSERT((event_types & pOp->getEventType()) != 0);
          }
#endif
          if ((unsigned) pOp->getEventType() <
              (unsigned) NDBEVENT::TE_FIRST_NON_DATA_EVENT)
            handle_data_event(thd, i_ndb, pOp, &rows, trans,
                              trans_row_count, trans_slave_row_count);
          else
          {
            handle_non_data_event(thd, pOp, *rows);
            DBUG_PRINT("info", ("s_ndb first: %s", s_ndb->getEventOperation() ?
                                s_ndb->getEventOperation()->getEvent()->getTable()->getName() :
                                "<empty>"));
            DBUG_PRINT("info", ("i_ndb first: %s", i_ndb->getEventOperation() ?
                                i_ndb->getEventOperation()->getEvent()->getTable()->getName() :
                                "<empty>"));
            if (i_ndb->getEventOperation() == NULL &&
                s_ndb->getEventOperation() == NULL &&
                binlog_thread_state == BCCC_running)
            {
              DBUG_PRINT("info", ("binlog_thread_state= BCCC_restart"));
              binlog_thread_state= BCCC_restart;
              if (ndb_latest_received_binlog_epoch < ndb_get_latest_trans_gci() && ndb_binlog_running)
              {
                sql_print_error("NDB Binlog: latest transaction in epoch %lu not in binlog "
                                "as latest received epoch is %lu",
                                (ulong) ndb_get_latest_trans_gci(),
                                (ulong) ndb_latest_received_binlog_epoch);
              }
            }
          }

          pOp= i_ndb->nextEvent();
        } while (pOp && pOp->getGCI() == gci);

         updateInjectorStats(s_ndb, i_ndb);
        
        /*
          note! pOp is not referring to an event in the next epoch
          or is == 0
        */

        while (trans.good())
        {
      commit_to_binlog:
          if (!ndb_log_empty_epochs())
          {
            /*
              If 
                - We did not add any 'real' rows to the Binlog AND
                - We did not apply any slave row updates, only
                  ndb_apply_status updates
              THEN
                Don't write the Binlog transaction which just
                contains ndb_apply_status updates.
                (For cicular rep with log_apply_status, ndb_apply_status
                updates will propagate while some related, real update
                is propagating)
            */
            if ((trans_row_count == 0) &&
                (! (opt_ndb_log_apply_status &&
                    trans_slave_row_count) ))
            {
              /* nothing to commit, rollback instead */
              if (int r= trans.rollback())
              {
                sql_print_error("NDB Binlog: "
                                "Error during ROLLBACK of GCI %u/%u. Error: %d",
                                uint(gci >> 32), uint(gci), r);
                /* TODO: Further handling? */
              }
              break;
            }
          }
          thd->proc_info= "Committing events to binlog";
          if (int r= trans.commit())
          {
            sql_print_error("NDB Binlog: "
                            "Error during COMMIT of GCI. Error: %d",
                            r);
            /* TODO: Further handling? */
          }
          injector::transaction::binlog_pos start= trans.start_pos();
          injector::transaction::binlog_pos next = trans.next_pos();
          rows->gci= (Uint32)(gci >> 32); // Expose gci hi/lo
          rows->epoch= gci;
          rows->start_master_log_file= start.file_name();
          rows->start_master_log_pos= start.file_pos();
          if ((next.file_pos() == 0) &&
              ndb_log_empty_epochs())
          {
            /* Empty transaction 'committed' due to log_empty_epochs
             * therefore no next position
             */
            rows->next_master_log_file= start.file_name();
            rows->next_master_log_pos= start.file_pos();
          }
          else
          {
            rows->next_master_log_file= next.file_name();
            rows->next_master_log_pos= next.file_pos();
          }

          DBUG_PRINT("info", ("COMMIT gci: %lu", (ulong) gci));
          if (opt_ndb_log_binlog_index)
          {
            if (ndb_binlog_index_table__write_rows(thd, rows))
            {
              /* 
                 Writing to ndb_binlog_index failed, check if we are
                 being killed and retry
              */
              if (thd->killed)
              {
                DBUG_PRINT("error", ("Failed to write to ndb_binlog_index at shutdown, retrying"));
                (void) mysql_mutex_lock(&LOCK_thread_count);
                volatile THD::killed_state killed= thd->killed;
                /* We are cleaning up, allow for flushing last epoch */
                thd->killed= THD::NOT_KILLED;
                /* also clear error from last failing write */
                thd->clear_error();
                ndb_binlog_index_table__write_rows(thd, rows);
                /* Restore kill flag */
                thd->killed= killed;
                (void) mysql_mutex_unlock(&LOCK_thread_count);
              }
            }
          }
          ndb_latest_applied_binlog_epoch= gci;
          break;
        }
        ndb_latest_handled_binlog_epoch= gci;
      }

      if(!i_ndb->isConsistent(gci))
      {
        char errmsg[64];
        uint end= sprintf(&errmsg[0],
                          "Detected missing data in GCI %llu, "
                          "inserting GAP event", gci);
        errmsg[end]= '\0';
        DBUG_PRINT("info",
                   ("Detected missing data in GCI %llu, "
                    "inserting GAP event", gci));
        LEX_STRING const msg= { C_STRING_WITH_LEN(errmsg) };
        inj->record_incident(thd, INCIDENT_LOST_EVENTS, msg);
      }
    }

    // Notify the schema event handler about post_epoch so it may finish
    // any outstanding business
    schema_event_handler.post_epoch();

    free_root(&mem_root, MYF(0));
    *root_ptr= old_root;
    ndb_latest_handled_binlog_epoch= ndb_latest_received_binlog_epoch;
  }
 err:
  if (binlog_thread_state != BCCC_restart)
  {
    sql_print_information("Stopping Cluster Binlog");
    DBUG_PRINT("info",("Shutting down cluster binlog thread"));
    thd->proc_info= "Shutting down";
  }
  else
  { 
    sql_print_information("Restarting Cluster Binlog");
    DBUG_PRINT("info",("Restarting cluster binlog thread"));
    thd->proc_info= "Restarting";
  }
  if (!have_injector_mutex_lock)
    pthread_mutex_lock(&injector_mutex);
  /* don't mess with the injector_ndb anymore from other threads */
  injector_thd= 0;
  injector_ndb= 0;
  schema_ndb= 0;
  pthread_mutex_unlock(&injector_mutex);
  thd->db= 0; // as not to try to free memory

  /*
    This will cause the util thread to start to try to initialize again
    via ndbcluster_setup_binlog_table_shares.  But since injector_ndb is
    set to NULL it will not succeed until injector_ndb is reinitialized.
  */
  ndb_binlog_tables_inited= FALSE;

  if (ndb_apply_status_share)
  {
    /* ndb_share reference binlog extra free */
    DBUG_PRINT("NDB_SHARE", ("%s binlog extra free  use_count: %u",
                             ndb_apply_status_share->key,
                             ndb_apply_status_share->use_count));
    free_share(&ndb_apply_status_share);
    ndb_apply_status_share= 0;
  }
  if (ndb_schema_share)
  {
    /* begin protect ndb_schema_share */
    pthread_mutex_lock(&ndb_schema_share_mutex);
    /* ndb_share reference binlog extra free */
    DBUG_PRINT("NDB_SHARE", ("%s binlog extra free  use_count: %u",
                             ndb_schema_share->key,
                             ndb_schema_share->use_count));
    free_share(&ndb_schema_share);
    ndb_schema_share= 0;
    pthread_mutex_unlock(&ndb_schema_share_mutex);
    /* end protect ndb_schema_share */
  }

  /* remove all event operations */
  if (s_ndb)
  {
    remove_event_operations(s_ndb);
    delete s_ndb;
    s_ndb= 0;
  }
  if (i_ndb)
  {
    remove_event_operations(i_ndb);
    delete i_ndb;
    i_ndb= 0;
  }

  if (thd_ndb)
  {
    Thd_ndb::release(thd_ndb);
    thd_set_thd_ndb(thd, NULL);
    thd_ndb= NULL;
  }

  /**
   * release all extra references from tables
   */
  {
    if (opt_ndb_extra_logging > 9)
      sql_print_information("NDB Binlog: Release extra share references");

    pthread_mutex_lock(&ndbcluster_mutex);
    for (uint i= 0; i < ndbcluster_open_tables.records;)
    {
      NDB_SHARE * share = (NDB_SHARE*)my_hash_element(&ndbcluster_open_tables,
                                                      i);
      if (share->state != NSS_DROPPED)
      {
        /*
          The share kept by the server has not been freed, free it
        */
        ndbcluster_mark_share_dropped(share);
        /* ndb_share reference create free */
        DBUG_PRINT("NDB_SHARE", ("%s create free  use_count: %u",
                                 share->key, share->use_count));
        free_share(&share, TRUE);

        /**
         * This might have altered hash table...not sure if it's stable..
         *   so we'll restart instead
         */
        i = 0;
      }
      else
      {
        i++;
      }
    }
    pthread_mutex_unlock(&ndbcluster_mutex);
  }

  close_cached_tables((THD*) 0, (TABLE_LIST*) 0, FALSE, FALSE, FALSE);
  if (opt_ndb_extra_logging > 15)
  {
    sql_print_information("NDB Binlog: remaining open tables: ");
    for (uint i= 0; i < ndbcluster_open_tables.records; i++)
    {
      NDB_SHARE* share = (NDB_SHARE*)my_hash_element(&ndbcluster_open_tables,i);
      sql_print_information("  %s.%s state: %u use_count: %u",
                            share->db,
                            share->table_name,
                            (uint)share->state,
                            share->use_count);
    }
  }

  if (binlog_thread_state == BCCC_restart)
  {
    pthread_mutex_lock(&injector_mutex);
    goto restart_cluster_failure;
  }

  net_end(&thd->net);
  thd->cleanup();
  delete thd;

  ndb_binlog_thread_running= -1;
  ndb_binlog_running= FALSE;
  (void) pthread_cond_signal(&injector_cond);

  DBUG_PRINT("exit", ("ndb_binlog_thread"));

  DBUG_LEAVE;                               // Must match DBUG_ENTER()
  my_thread_end();
  pthread_exit(0);
  return NULL;                              // Avoid compiler warnings
}

bool
ndbcluster_show_status_binlog(THD* thd, stat_print_fn *stat_print,
                              enum ha_stat_type stat_type)
{
  char buf[IO_SIZE];
  uint buflen;
  ulonglong ndb_latest_epoch= 0;
  DBUG_ENTER("ndbcluster_show_status_binlog");
  
  pthread_mutex_lock(&injector_mutex);
  if (injector_ndb)
  {
    char buff1[22],buff2[22],buff3[22],buff4[22],buff5[22];
    ndb_latest_epoch= injector_ndb->getLatestGCI();
    pthread_mutex_unlock(&injector_mutex);

    buflen= (uint)
      my_snprintf(buf, sizeof(buf),
                  "latest_epoch=%s, "
                  "latest_trans_epoch=%s, "
                  "latest_received_binlog_epoch=%s, "
                  "latest_handled_binlog_epoch=%s, "
                  "latest_applied_binlog_epoch=%s",
                  llstr(ndb_latest_epoch, buff1),
                  llstr(ndb_get_latest_trans_gci(), buff2),
                  llstr(ndb_latest_received_binlog_epoch, buff3),
                  llstr(ndb_latest_handled_binlog_epoch, buff4),
                  llstr(ndb_latest_applied_binlog_epoch, buff5));
    if (stat_print(thd, ndbcluster_hton_name, ndbcluster_hton_name_length,
                   "binlog", (uint)strlen("binlog"),
                   buf, buflen))
      DBUG_RETURN(TRUE);
  }
  else
    pthread_mutex_unlock(&injector_mutex);
  DBUG_RETURN(FALSE);
}


#ifdef NDB_WITHOUT_SERVER_ID_BITS

/* No --server-id-bits=<bits> -> implement constant opt_server_id_mask */
ulong opt_server_id_mask = ~0;

#endif<|MERGE_RESOLUTION|>--- conflicted
+++ resolved
@@ -1206,24 +1206,9 @@
   while ((db_name= it++))
   {
     DBUG_PRINT("info", ("Found database %s", db_name->str));
-<<<<<<< HEAD
     if (strcmp(NDB_REP_DB, db_name->str)) /* Skip system database */
-=======
-    sql_print_information("NDB: Cleaning stray tables from database '%s'",
-			  db_name->str);
-    build_table_filename(path, sizeof(path) - 1, db_name->str, "", "", 0);
-     
-    /* Require that no binlog setup is attempted yet, that will come later
-     * right now we just want to get rid of stray frms et al
-     */
-    Thd_ndb *thd_ndb= get_thd_ndb(thd);
-    thd_ndb->set_skip_binlog_setup_in_find_files(true);
-    if (find_files(thd, &tab_names, db_name->str, path, NullS, 0)
-	!= FIND_FILES_OK)
->>>>>>> 43f48936
-    {
-      Thd_ndb *thd_ndb= get_thd_ndb(thd);
-      uint32 old_trans_options= thd_ndb->trans_options;
+    {
+
       sql_print_information("NDB: Cleaning stray tables from database '%s'",
                             db_name->str);
       build_table_filename(path, sizeof(path) - 1, db_name->str, "", "", 0);
@@ -1232,16 +1217,16 @@
        * right now we just want to get rid of stray frms et al
        */
 
-      thd_ndb->trans_options|= TNTO_NO_BINLOG_SETUP_IN_FIND_FILES;
+      Thd_ndb *thd_ndb= get_thd_ndb(thd);
+      thd_ndb->set_skip_binlog_setup_in_find_files(true);
       if (find_files(thd, &tab_names, db_name->str, path, NullS, 0)
           != FIND_FILES_OK)
       {
         thd->clear_error();
         DBUG_PRINT("info", ("Failed to find tables"));
       }
-      thd_ndb->trans_options= old_trans_options;
-    }
-    thd_ndb->set_skip_binlog_setup_in_find_files(false);
+      thd_ndb->set_skip_binlog_setup_in_find_files(false);
+    }
   }
   DBUG_VOID_RETURN;
 }
