/*
   Copyright (c) 2000, 2015, Oracle and/or its affiliates. All rights reserved.

   This program is free software; you can redistribute it and/or modify
   it under the terms of the GNU General Public License as published by
   the Free Software Foundation; version 2 of the License.

   This program is distributed in the hope that it will be useful,
   but WITHOUT ANY WARRANTY; without even the implied warranty of
   MERCHANTABILITY or FITNESS FOR A PARTICULAR PURPOSE.  See the
   GNU General Public License for more details.

   You should have received a copy of the GNU General Public License
   along with this program; if not, write to the Free Software
   Foundation, Inc., 51 Franklin St, Fifth Floor, Boston, MA 02110-1301  USA */

#include "table.h"

#include "my_md5.h"                      // compute_md5_hash
#include "myisam.h"                      // MI_MAX_KEY_LENGTH
#include "mysql_version.h"               // MYSQL_VERSION_ID

#include "auth_common.h"                 // acl_getroot
#include "binlog.h"                      // mysql_bin_log
#include "debug_sync.h"                  // DEBUG_SYNC
#include "derror.h"                      // ER_THD
#include "item_cmpfunc.h"                // and_conds
#include "key.h"                         // find_ref_key
#include "log.h"                         // sql_print_warning
#include "mysqld.h"                      // reg_ext key_file_frm ...
#include "opt_trace.h"                   // opt_trace_disable_if_no_security_...
#include "parse_file.h"                  // sql_parse_prepare
#include "partition_info.h"              // partition_info
#include "psi_memory_key.h"
#include "query_result.h"                // Query_result
#include "sql_base.h"                    // OPEN_VIEW_ONLY
#include "sql_class.h"                   // THD
#include "sql_parse.h"                   // check_stack_overrun
#include "sql_partition.h"               // mysql_unpack_partition
#include "sql_plugin.h"                  // plugin_unlock
#include "sql_select.h"                  // actual_key_parts
#include "sql_table.h"                   // build_table_filename
#include "sql_tablespace.h"              // check_tablespace_name())
#include "sql_view.h"                    // view_type
#include "strfunc.h"                     // unhex_type2
#include "table_cache.h"                 // table_cache_manager
#include "table_trigger_dispatcher.h"    // Table_trigger_dispatcher
#include "template_utils.h"              // down_cast

#include "pfs_file_provider.h"
#include "mysql/psi/mysql_file.h"

#include "pfs_table_provider.h"
#include "mysql/psi/mysql_table.h"


/* INFORMATION_SCHEMA name */
LEX_STRING INFORMATION_SCHEMA_NAME= {C_STRING_WITH_LEN("information_schema")};

/* PERFORMANCE_SCHEMA name */
LEX_STRING PERFORMANCE_SCHEMA_DB_NAME= {C_STRING_WITH_LEN("performance_schema")};

/* MYSQL_SCHEMA name */
LEX_STRING MYSQL_SCHEMA_NAME= {C_STRING_WITH_LEN("mysql")};

/* GENERAL_LOG name */
LEX_STRING GENERAL_LOG_NAME= {C_STRING_WITH_LEN("general_log")};

/* SLOW_LOG name */
LEX_STRING SLOW_LOG_NAME= {C_STRING_WITH_LEN("slow_log")};

/* RLI_INFO name */
LEX_STRING RLI_INFO_NAME= {C_STRING_WITH_LEN("slave_relay_log_info")};

/* MI_INFO name */
LEX_STRING MI_INFO_NAME= {C_STRING_WITH_LEN("slave_master_info")};

/* WORKER_INFO name */
LEX_STRING WORKER_INFO_NAME= {C_STRING_WITH_LEN("slave_worker_info")};

/* GTID_EXECUTED name */
LEX_STRING GTID_EXECUTED_NAME= {C_STRING_WITH_LEN("gtid_executed")};

/* Keyword for parsing generated column functions */
LEX_STRING PARSE_GCOL_KEYWORD= {C_STRING_WITH_LEN("parse_gcol_expr")};


	/* Functions defined in this file */

static int open_binary_frm(THD *thd, TABLE_SHARE *share,
                           uchar *head, File file);
static void fix_type_pointers(const char ***array, TYPELIB *point_to_type,
			      uint types, char **names);
static uint find_field(Field **fields, uchar *record, uint start, uint length);

static Item *create_view_field(THD *thd, TABLE_LIST *view, Item **field_ref,
                               const char *name,
                               Name_resolution_context *context);

inline bool is_system_table_name(const char *name, size_t length);

static ulong get_form_pos(File file, uchar *head);

/**************************************************************************
  Object_creation_ctx implementation.
**************************************************************************/

Object_creation_ctx *Object_creation_ctx::set_n_backup(THD *thd)
{
  Object_creation_ctx *backup_ctx;
  DBUG_ENTER("Object_creation_ctx::set_n_backup");

  backup_ctx= create_backup_ctx(thd);
  change_env(thd);

  DBUG_RETURN(backup_ctx);
}

void Object_creation_ctx::restore_env(THD *thd, Object_creation_ctx *backup_ctx)
{
  if (!backup_ctx)
    return;

  backup_ctx->change_env(thd);

  delete backup_ctx;
}

/**************************************************************************
  Default_object_creation_ctx implementation.
**************************************************************************/

Default_object_creation_ctx::Default_object_creation_ctx(THD *thd)
  : m_client_cs(thd->variables.character_set_client),
    m_connection_cl(thd->variables.collation_connection)
{ }

Default_object_creation_ctx::Default_object_creation_ctx(
  const CHARSET_INFO *client_cs, const CHARSET_INFO *connection_cl)
  : m_client_cs(client_cs),
    m_connection_cl(connection_cl)
{ }

Object_creation_ctx *
Default_object_creation_ctx::create_backup_ctx(THD *thd) const
{
  return new Default_object_creation_ctx(thd);
}

void Default_object_creation_ctx::change_env(THD *thd) const
{
  thd->variables.character_set_client= m_client_cs;
  thd->variables.collation_connection= m_connection_cl;

  thd->update_charset();
}

/**************************************************************************
  View_creation_ctx implementation.
**************************************************************************/

View_creation_ctx *View_creation_ctx::create(THD *thd)
{
  View_creation_ctx *ctx= new (thd->mem_root) View_creation_ctx(thd);

  return ctx;
}

/*************************************************************************/

View_creation_ctx * View_creation_ctx::create(THD *thd,
                                              TABLE_LIST *view)
{
  View_creation_ctx *ctx= new (thd->mem_root) View_creation_ctx(thd);

  /* Throw a warning if there is NULL cs name. */

  if (!view->view_client_cs_name.str ||
      !view->view_connection_cl_name.str)
  {
    push_warning_printf(thd, Sql_condition::SL_NOTE,
                        ER_VIEW_NO_CREATION_CTX,
                        ER_THD(thd, ER_VIEW_NO_CREATION_CTX),
                        view->db,
                        view->table_name);

    ctx->m_client_cs= system_charset_info;
    ctx->m_connection_cl= system_charset_info;

    return ctx;
  }

  /* Resolve cs names. Throw a warning if there is unknown cs name. */

  bool invalid_creation_ctx;

  invalid_creation_ctx= resolve_charset(view->view_client_cs_name.str,
                                        system_charset_info,
                                        &ctx->m_client_cs);

  invalid_creation_ctx= resolve_collation(view->view_connection_cl_name.str,
                                          system_charset_info,
                                          &ctx->m_connection_cl) ||
                        invalid_creation_ctx;

  if (invalid_creation_ctx)
  {
    sql_print_warning("View '%s'.'%s': there is unknown charset/collation "
                      "names (client: '%s'; connection: '%s').",
                      view->db,
                      view->table_name,
                      view->view_client_cs_name.str,
                      view->view_connection_cl_name.str);

    push_warning_printf(thd, Sql_condition::SL_NOTE,
                        ER_VIEW_INVALID_CREATION_CTX,
                        ER_THD(thd, ER_VIEW_INVALID_CREATION_CTX),
                        view->db,
                        view->table_name);
  }

  return ctx;
}

/*************************************************************************/

GRANT_INFO::GRANT_INFO()
{
  grant_table= 0;
  version= 0;
  privilege= NO_ACCESS;
#ifndef DBUG_OFF
  want_privilege= 0;
#endif
}


/* Get column name from column hash */

static uchar *get_field_name(Field **buff, size_t *length,
                             my_bool not_used __attribute__((unused)))
{
  *length= strlen((*buff)->field_name);
  return (uchar*) (*buff)->field_name;
}


/*
  Returns pointer to '.frm' extension of the file name.

  SYNOPSIS
    fn_rext()
    name       file name

  DESCRIPTION
    Checks file name part starting with the rightmost '.' character,
    and returns it if it is equal to '.frm'. 

  TODO
    It is a good idea to get rid of this function modifying the code
    to garantee that the functions presently calling fn_rext() always
    get arguments in the same format: either with '.frm' or without '.frm'.

  RETURN VALUES
    Pointer to the '.frm' extension. If there is no extension,
    or extension is not '.frm', pointer at the end of file name.
*/

char *fn_rext(char *name)
{
  char *res= strrchr(name, '.');
  if (res && !strcmp(res, reg_ext))
    return res;
  return name + strlen(name);
}


static TABLE_CATEGORY get_table_category(const LEX_STRING &db,
                                         const LEX_STRING &name)
{
  DBUG_ASSERT(db.str != NULL);
  DBUG_ASSERT(name.str != NULL);

  if (is_infoschema_db(db.str, db.length))
    return TABLE_CATEGORY_INFORMATION;

  if (is_perfschema_db(db.str, db.length))
    return TABLE_CATEGORY_PERFORMANCE;

  if ((db.length == MYSQL_SCHEMA_NAME.length) &&
      (my_strcasecmp(system_charset_info,
                     MYSQL_SCHEMA_NAME.str,
                     db.str) == 0))
  {
    if (is_system_table_name(name.str, name.length))
      return TABLE_CATEGORY_SYSTEM;

    if ((name.length == GENERAL_LOG_NAME.length) &&
        (my_strcasecmp(system_charset_info,
                       GENERAL_LOG_NAME.str,
                       name.str) == 0))
      return TABLE_CATEGORY_LOG;

    if ((name.length == SLOW_LOG_NAME.length) &&
        (my_strcasecmp(system_charset_info,
                       SLOW_LOG_NAME.str,
                       name.str) == 0))
      return TABLE_CATEGORY_LOG;

    if ((name.length == RLI_INFO_NAME.length) &&
        (my_strcasecmp(system_charset_info,
                      RLI_INFO_NAME.str,
                      name.str) == 0))
      return TABLE_CATEGORY_RPL_INFO;

    if ((name.length == MI_INFO_NAME.length) &&
        (my_strcasecmp(system_charset_info,
                      MI_INFO_NAME.str,
                      name.str) == 0))
      return TABLE_CATEGORY_RPL_INFO;

    if ((name.length == WORKER_INFO_NAME.length) &&
        (my_strcasecmp(system_charset_info,
                      WORKER_INFO_NAME.str,
                      name.str) == 0))
      return TABLE_CATEGORY_RPL_INFO;

    if ((name.length == GTID_EXECUTED_NAME.length) &&
        (my_strcasecmp(system_charset_info,
                       GTID_EXECUTED_NAME.str,
                       name.str) == 0))
      return TABLE_CATEGORY_GTID;

  }

  return TABLE_CATEGORY_USER;
}


/**
  Allocate and setup a TABLE_SHARE structure

  @param table_list  structure from which database and table 
                     name can be retrieved
  @param key         table cache key (db \0 table_name \0...)
  @param key_length  length of the key

  @return            pointer to allocated table share
    @retval NULL     error (out of memory, too long path name)
*/

TABLE_SHARE *alloc_table_share(TABLE_LIST *table_list, const char *key,
                               size_t key_length)
{
  MEM_ROOT mem_root;
  TABLE_SHARE *share= NULL;
  char *key_buff, *path_buff;
  char path[FN_REFLEN + 1];
  size_t path_length;
  Table_cache_element **cache_element_array;
  bool was_truncated= false;
  DBUG_ENTER("alloc_table_share");
  DBUG_PRINT("enter", ("table: '%s'.'%s'",
                       table_list->db, table_list->table_name));

  /*
    There are FN_REFLEN - reg_ext_length bytes available for the 
    file path and the trailing '\0', which may be padded to the right 
    of the length indicated by the length parameter. The returned 
    path length does not include the trailing '\0'.
  */
  path_length= build_table_filename(path, sizeof(path) - 1 - reg_ext_length,
                                    table_list->db,
                                    table_list->table_name, "", 0,
                                    &was_truncated);

  /*
    The path now misses extension, but includes '\0'. Unless it was
    truncated, everything should be ok. 
  */
  if (was_truncated)
  {
    my_error(ER_IDENT_CAUSES_TOO_LONG_PATH, MYF(0), sizeof(path) - 1, path);
    DBUG_RETURN(NULL);
  }

  init_sql_alloc(key_memory_table_share, &mem_root, TABLE_ALLOC_BLOCK_SIZE, 0);
  if (multi_alloc_root(&mem_root,
                       &share, sizeof(*share),
                       &key_buff, key_length,
                       &path_buff, path_length + 1,
                       &cache_element_array,
                       table_cache_instances * sizeof(*cache_element_array),
                       NULL))
  {
    memset(share, 0, sizeof(*share));

    share->set_table_cache_key(key_buff, key, key_length);

    share->path.str= path_buff;
    share->path.length= path_length;
    my_stpcpy(share->path.str, path);
    share->normalized_path.str=    share->path.str;
    share->normalized_path.length= path_length;

    share->version=       refresh_version;

    /*
      Since alloc_table_share() can be called without any locking (for
      example, ha_create_table... functions), we do not assign a table
      map id here.  Instead we assign a value that is not used
      elsewhere, and then assign a table map id inside open_table()
      under the protection of the LOCK_open mutex.
    */
    share->table_map_id= ~0ULL;
    share->cached_row_logging_check= -1;

    share->m_flush_tickets.empty();

    memset(cache_element_array, 0,
           table_cache_instances * sizeof(*cache_element_array));
    share->cache_element= cache_element_array;

    memcpy((char*) &share->mem_root, (char*) &mem_root, sizeof(mem_root));
    mysql_mutex_init(key_TABLE_SHARE_LOCK_ha_data,
                     &share->LOCK_ha_data, MY_MUTEX_INIT_FAST);
  }
  DBUG_RETURN(share);
}


/*
  Initialize share for temporary tables

  SYNOPSIS
    init_tmp_table_share()
    thd         thread handle
    share	Share to fill
    key		Table_cache_key, as generated from create_table_def_key.
		must start with db name.    
    key_length	Length of key
    table_name	Table name
    path	Path to file (possible in lower case) without .frm

  NOTES
    This is different from alloc_table_share() because temporary tables
    don't have to be shared between threads or put into the table def
    cache, so we can do some things notable simpler and faster

    If table is not put in thd->temporary_tables (happens only when
    one uses OPEN TEMPORARY) then one can specify 'db' as key and
    use key_length= 0 as neither table_cache_key or key_length will be used).
*/

void init_tmp_table_share(THD *thd, TABLE_SHARE *share, const char *key,
                          size_t key_length, const char *table_name,
                          const char *path)
{
  DBUG_ENTER("init_tmp_table_share");
  DBUG_PRINT("enter", ("table: '%s'.'%s'", key, table_name));

  memset(share, 0, sizeof(*share));
  init_sql_alloc(key_memory_table_share,
                 &share->mem_root, TABLE_ALLOC_BLOCK_SIZE, 0);
  share->table_category=         TABLE_CATEGORY_TEMPORARY;
  share->tmp_table=              INTERNAL_TMP_TABLE;
  share->db.str=                 (char*) key;
  share->db.length=		 strlen(key);
  share->table_cache_key.str=    (char*) key;
  share->table_cache_key.length= key_length;
  share->table_name.str=         (char*) table_name;
  share->table_name.length=      strlen(table_name);
  share->path.str=               (char*) path;
  share->normalized_path.str=    (char*) path;
  share->path.length= share->normalized_path.length= strlen(path);
  share->frm_version= 		 FRM_VER_TRUE_VARCHAR;

  share->cached_row_logging_check= -1;

  /*
    table_map_id is also used for MERGE tables to suppress repeated
    compatibility checks.
  */
  share->table_map_id= (ulonglong) thd->query_id;

  share->m_flush_tickets.empty();

  DBUG_VOID_RETURN;
}


/**
  Release resources (plugins) used by the share and free its memory.
  TABLE_SHARE is self-contained -- it's stored in its own MEM_ROOT.
  Free this MEM_ROOT.
*/

void TABLE_SHARE::destroy()
{
  uint idx;
  KEY *info_it;

  DBUG_ENTER("TABLE_SHARE::destroy");
  DBUG_PRINT("info", ("db: %s table: %s", db.str, table_name.str));
  if (ha_share)
  {
    delete ha_share;
    ha_share= NULL;
  }
  /* The mutex is initialized only for shares that are part of the TDC */
  if (tmp_table == NO_TMP_TABLE)
    mysql_mutex_destroy(&LOCK_ha_data);
  my_hash_free(&name_hash);

  plugin_unlock(NULL, db_plugin);
  db_plugin= NULL;

  /* Release fulltext parsers */
  info_it= key_info;
  for (idx= keys; idx; idx--, info_it++)
  {
    if (info_it->flags & HA_USES_PARSER)
    {
      plugin_unlock(NULL, info_it->parser);
      info_it->flags= 0;
    }
  }

#ifdef HAVE_PSI_TABLE_INTERFACE
  PSI_TABLE_CALL(release_table_share)(m_psi);
#endif

  /*
    Make a copy since the share is allocated in its own root,
    and free_root() updates its argument after freeing the memory.
  */
  MEM_ROOT own_root= mem_root;
  free_root(&own_root, MYF(0));
  DBUG_VOID_RETURN;
}

/*
  Free table share and memory used by it

  SYNOPSIS
    free_table_share()
    share		Table share
*/

void free_table_share(TABLE_SHARE *share)
{
  DBUG_ENTER("free_table_share");
  DBUG_PRINT("enter", ("table: %s.%s", share->db.str, share->table_name.str));
  DBUG_ASSERT(share->ref_count == 0);

  if (share->m_flush_tickets.is_empty())
  {
    /*
      No threads are waiting for this share to be flushed (the
      share is not old, is for a temporary table, or just nobody
      happens to be waiting for it). Destroy it.
    */
    share->destroy();
  }
  else
  {
    Wait_for_flush_list::Iterator it(share->m_flush_tickets);
    Wait_for_flush *ticket;
    /*
      We're about to iterate over a list that is used
      concurrently. Make sure this never happens without a lock.
    */
    mysql_mutex_assert_owner(&LOCK_open);

    while ((ticket= it++))
      (void) ticket->get_ctx()->m_wait.set_status(MDL_wait::GRANTED);
    /*
      If there are threads waiting for this share to be flushed,
      the last one to receive the notification will destroy the
      share. At this point the share is removed from the table
      definition cache, so is OK to proceed here without waiting
      for this thread to do the work.
    */
  }
  DBUG_VOID_RETURN;
}


/**
  Return TRUE if a table name matches one of the system table names.
  Currently these are:

  help_category, help_keyword, help_relation, help_topic,
  proc, event
  time_zone, time_zone_leap_second, time_zone_name, time_zone_transition,
  time_zone_transition_type

  This function trades accuracy for speed, so may return false
  positives. Presumably mysql.* database is for internal purposes only
  and should not contain user tables.
*/

inline bool is_system_table_name(const char *name, size_t length)
{
  CHARSET_INFO *ci= system_charset_info;

  return (
           /* mysql.proc table */
           (length == 4 &&
             my_tolower(ci, name[0]) == 'p' && 
             my_tolower(ci, name[1]) == 'r' &&
             my_tolower(ci, name[2]) == 'o' &&
             my_tolower(ci, name[3]) == 'c') ||

           (length > 4 &&
             (
               /* one of mysql.help* tables */
               (my_tolower(ci, name[0]) == 'h' &&
                 my_tolower(ci, name[1]) == 'e' &&
                 my_tolower(ci, name[2]) == 'l' &&
                 my_tolower(ci, name[3]) == 'p') ||

               /* one of mysql.time_zone* tables */
               (my_tolower(ci, name[0]) == 't' &&
                 my_tolower(ci, name[1]) == 'i' &&
                 my_tolower(ci, name[2]) == 'm' &&
                 my_tolower(ci, name[3]) == 'e') ||

               /* mysql.event table */
               (my_tolower(ci, name[0]) == 'e' &&
                 my_tolower(ci, name[1]) == 'v' &&
                 my_tolower(ci, name[2]) == 'e' &&
                 my_tolower(ci, name[3]) == 'n' &&
                 my_tolower(ci, name[4]) == 't')
             )
           )
         );
}


/*
  Read table definition from a binary / text based .frm file
  
  SYNOPSIS
  open_table_def()
  thd		Thread handler
  share		Fill this with table definition
  db_flags	Bit mask of the following flags: OPEN_VIEW

  NOTES
    This function is called when the table definition is not cached in
    table_def_cache
    The data is returned in 'share', which is alloced by
    alloc_table_share().. The code assumes that share is initialized.

  RETURN VALUES
   0	ok
   1	Error (see open_table_error)
   2    Error (see open_table_error)
   3    Wrong data in .frm file
   4    Error (see open_table_error)
   5    Error (see open_table_error: charset unavailable)
   6    Unknown .frm version
   8    Error while reading view definition from .FRM file.
   9    Wrong type in view's .frm file.
*/

int open_table_def(THD *thd, TABLE_SHARE *share, uint db_flags)
{
  int error, table_type;
  bool error_given;
  File file;
  uchar head[64];
  char	path[FN_REFLEN + 1];
  MEM_ROOT **root_ptr, *old_root;
  DBUG_ENTER("open_table_def");
  DBUG_PRINT("enter", ("table: '%s'.'%s'  path: '%s'", share->db.str,
                       share->table_name.str, share->normalized_path.str));

  error= 1;
  error_given= 0;

  strxnmov(path, sizeof(path) - 1, share->normalized_path.str, reg_ext, NullS);
  if ((file= mysql_file_open(key_file_frm,
                             path, O_RDONLY | O_SHARE, MYF(0))) < 0)
  {
    goto err_not_open;
  }

  error= 4;
  if (mysql_file_read(file, head, 64, MYF(MY_NABP)))
    goto err;

  if (head[0] == (uchar) 254 && head[1] == 1)
  {
    if (head[2] == FRM_VER || head[2] == FRM_VER+1 ||
        (head[2] >= FRM_VER+3 && head[2] <= FRM_VER+4))
    {
      /* Open view only */
      if (db_flags & OPEN_VIEW_ONLY)
      {
        error_given= 1;
        goto err;
      }
      table_type= 1;
    }
    else
    {
      error= 6;                                 // Unkown .frm version
      goto err;
    }
  }
  else if (memcmp(head, STRING_WITH_LEN("TYPE=")) == 0)
  {
    error= 5;
    if (memcmp(head+5, "VIEW", 4) == 0)
    {
      share->is_view= 1;
      if (db_flags & OPEN_VIEW)
        table_type= 2;
      else
        goto err;
    }
    else
      goto err;
  }
  else
    goto err;

  if (table_type == 1)
  {
    root_ptr= my_thread_get_THR_MALLOC();
    old_root= *root_ptr;
    *root_ptr= &share->mem_root;
    error= open_binary_frm(thd, share, head, file);
    *root_ptr= old_root;
    error_given= 1;
  }
  else if (table_type == 2)
  {
    LEX_STRING pathstr= { path, strlen(path) };

    /*
      Create view file parser and hold it in TABLE_SHARE member
      view_def.
      */ 
    share->view_def= sql_parse_prepare(&pathstr, &share->mem_root, true);
    if (!share->view_def)
      error= 8;
    else if (!is_equal(&view_type, share->view_def->type()))
      error= 9;
    else
      error= 0;
  }

  share->table_category= get_table_category(share->db, share->table_name);

  if (!error)
    thd->status_var.opened_shares++;

err:
  mysql_file_close(file, MYF(MY_WME));

err_not_open:
  if (error && !error_given)
  {
    share->error= error;
<<<<<<< HEAD
    open_table_error(thd, share, error, (share->open_errno= my_errno), 0);
=======
    open_table_error(share, error, (share->open_errno= my_errno()), 0);
>>>>>>> 13ccce6f
  }

  DBUG_RETURN(error);
}


/**
  Initialize key_part_flag from source field.
*/

void KEY_PART_INFO::init_flags()
{
  DBUG_ASSERT(field);
  if (field->type() == MYSQL_TYPE_BLOB ||
      field->type() == MYSQL_TYPE_GEOMETRY)
    key_part_flag|= HA_BLOB_PART;
  else if (field->real_type() == MYSQL_TYPE_VARCHAR)
    key_part_flag|= HA_VAR_LENGTH_PART;
  else if (field->type() == MYSQL_TYPE_BIT)
    key_part_flag|= HA_BIT_PART;
}


/**
  Initialize KEY_PART_INFO from the given field.

  @param fld The field to initialize keypart from
*/

void KEY_PART_INFO::init_from_field(Field *fld)
{
  field= fld;
  fieldnr= field->field_index + 1;
  null_bit= field->null_bit;
  null_offset= field->null_offset();
  offset= field->offset(field->table->record[0]);
  length= (uint16) field->key_length();
  store_length= length;
  key_part_flag= 0;

  if (field->real_maybe_null())
    store_length+= HA_KEY_NULL_LENGTH;
  if (field->type() == MYSQL_TYPE_BLOB ||
      field->real_type() == MYSQL_TYPE_VARCHAR ||
      field->type() == MYSQL_TYPE_GEOMETRY)
  {
    store_length+= HA_KEY_BLOB_LENGTH;
  }
  init_flags();

  type=  (uint8) field->key_type();
  key_type =
    ((ha_base_keytype) type == HA_KEYTYPE_TEXT ||
     (ha_base_keytype) type == HA_KEYTYPE_VARTEXT1 ||
     (ha_base_keytype) type == HA_KEYTYPE_VARTEXT2) ?
    0 : FIELDFLAG_BINARY;
}


/**
  Setup key-related fields of Field object for given key and key part.

  @param[in]     share         Pointer to TABLE_SHARE
  @param[in]     handler_file  Pointer to handler
  @param[in]     primary_key_n Primary key number
  @param[in]     keyinfo       Pointer to processed key
  @param[in]     key_n         Processed key number
  @param[in]     key_part_n    Processed key part number
  @param[in,out] usable_parts  Pointer to usable_parts variable
*/

static void setup_key_part_field(TABLE_SHARE *share, handler *handler_file,
                                 uint primary_key_n, KEY *keyinfo, uint key_n,
                                 uint key_part_n, uint *usable_parts)
{
  KEY_PART_INFO *key_part= &keyinfo->key_part[key_part_n];
  Field *field= key_part->field;

  /* Flag field as unique if it is the only keypart in a unique index */
  if (key_part_n == 0 && key_n != primary_key_n)
    field->flags |= (((keyinfo->flags & HA_NOSAME) &&
                      (keyinfo->user_defined_key_parts == 1)) ?
                     UNIQUE_KEY_FLAG : MULTIPLE_KEY_FLAG);
  if (key_part_n == 0)
    field->key_start.set_bit(key_n);
  field->m_indexed= true;
  if (field->key_length() == key_part->length &&
      !(field->flags & BLOB_FLAG))
  {
    if (handler_file->index_flags(key_n, key_part_n, 0) & HA_KEYREAD_ONLY)
    {
      share->keys_for_keyread.set_bit(key_n);
      field->part_of_key.set_bit(key_n);
      field->part_of_key_not_clustered.set_bit(key_n);
    }
    if (handler_file->index_flags(key_n, key_part_n, 1) & HA_READ_ORDER)
      field->part_of_sortkey.set_bit(key_n);
  }

  if (!(key_part->key_part_flag & HA_REVERSE_SORT) &&
      *usable_parts == key_part_n)
    (*usable_parts)++;			// For FILESORT
}


/**
  Generate extended secondary keys by adding primary key parts to the
  existing secondary key. A primary key part is added if such part doesn't
  present in the secondary key or the part in the secondary key is a
  prefix of the key field. Key parts are added till:
  .) all parts were added
  .) number of key parts became bigger that MAX_REF_PARTS
  .) total key length became longer than MAX_REF_LENGTH
  depending on what occurs first first.
  Unlike existing secondary key parts which are initialized at
  open_binary_frm(), newly added ones are initialized here by copying
  KEY_PART_INFO structure from primary key part and calling
  setup_key_part_field().

  Function updates sk->actual/unused_key_parts and sk->actual_flags.

  @param[in]     sk            Secondary key
  @param[in]     sk_n          Secondary key number
  @param[in]     pk            Primary key
  @param[in]     pk_n          Primary key number
  @param[in]     share         Pointer to TABLE_SHARE
  @param[in]     handler_file  Pointer to handler
  @param[in,out] usable_parts  Pointer to usable_parts variable

  @retval                      Number of added key parts
*/

static uint add_pk_parts_to_sk(KEY *sk, uint sk_n, KEY *pk, uint pk_n,
                               TABLE_SHARE *share, handler *handler_file,
                               uint *usable_parts)
{
  uint max_key_length= sk->key_length;
  bool is_unique_key= false;
  KEY_PART_INFO *current_key_part= &sk->key_part[sk->user_defined_key_parts];

  /* 
     For each keypart in the primary key: check if the keypart is
     already part of the secondary key and add it if not.
  */
  for (uint pk_part= 0; pk_part < pk->user_defined_key_parts; pk_part++)
  {
    KEY_PART_INFO *pk_key_part= &pk->key_part[pk_part];
    /* MySQL does not supports more key parts than MAX_REF_LENGTH */
    if (sk->actual_key_parts >= MAX_REF_PARTS)
      goto end;

    bool pk_field_is_in_sk= false;
    for (uint j= 0; j < sk->user_defined_key_parts; j++)
    {
      if (sk->key_part[j].fieldnr == pk_key_part->fieldnr &&
          share->field[pk_key_part->fieldnr - 1]->key_length() ==
          sk->key_part[j].length)
      {
        pk_field_is_in_sk= true;
        break;
      }
    }

    /* Add PK field to secondary key if it's not already  part of the key. */
    if (!pk_field_is_in_sk)
    {
      /* MySQL does not supports keys longer than MAX_KEY_LENGTH */
      if (max_key_length + pk_key_part->length > MAX_KEY_LENGTH)
        goto end;

      *current_key_part= *pk_key_part;
      setup_key_part_field(share, handler_file, pk_n, sk, sk_n,
                           sk->actual_key_parts, usable_parts);
      sk->actual_key_parts++;
      sk->unused_key_parts--;
      sk->rec_per_key[sk->actual_key_parts - 1]= 0;
      sk->set_records_per_key(sk->actual_key_parts - 1, REC_PER_KEY_UNKNOWN);
      current_key_part++;
      max_key_length+= pk_key_part->length;
      /*
        Secondary key will be unique if the key  does not exceed
        key length limitation and key parts limitation.
      */
      is_unique_key= true;
    }
  }
  if (is_unique_key)
    sk->actual_flags|= HA_NOSAME;

end:
  return (sk->actual_key_parts - sk->user_defined_key_parts);
}


/**
  After retrieving the tablespace name, the tablespace name is validated.
  If the name is invalid, it is ignored. The function used to validate
  the name, 'check_tablespace_name()', emits errors. In the context of
  reading .FRM files, the errors must be ignored. This error handler makes
  sure this is done.
*/

class Tablespace_name_error_handler : public Internal_error_handler
{
public:
  bool handle_condition(THD *thd,
                        uint sql_errno,
                        const char* sqlstate,
                        Sql_condition::enum_severity_level *level,
                        const char* msg)
  {
    if (sql_errno == ER_WRONG_TABLESPACE_NAME ||
        sql_errno == ER_TOO_LONG_IDENT)
      return true;
    return false;
  }
};


const char *get_tablespace_name(THD *thd, const TABLE_LIST *table)
{
  // Prepare the path to the .FRM file and open the file
  char path[FN_REFLEN + 1];           //< Path to .FRM file
  build_table_filename(path, sizeof(path) - 1,
                       table->db, table->table_name, reg_ext, 0);

  // First, we open the file, and return upon failure. No need to close
  // the file in this case.
  File file= mysql_file_open(key_file_frm, path, O_RDONLY | O_SHARE, MYF(0));
  if (file < 0)
    return NULL;

  // Next, we read the header and do some basic verification of the
  // header fields.
  uchar head[64];
  if (mysql_file_read(file, head, sizeof(head), MYF(MY_NABP)) ||
      head[0] != (uchar) 254 || head[1] != 1                  ||
      !(head[2] == FRM_VER || head[2] == FRM_VER + 1 ||
        (head[2] >= FRM_VER + 3 && head[2] <= FRM_VER + 4)))
  {
    // Upon failure, return NULL, but here, we have to close the file first.
    mysql_file_close(file, MYF(MY_WME));
    return NULL;
  }

  // For mysql versions before 50120, NDB stored the tablespace names only
  // in the NDB dictionary. Thus, we have to get the tablespace name from
  // the engine in this case.

  // Get the relevant db type value.
  enum legacy_db_type db_type= static_cast<enum legacy_db_type>(*(head + 3));

  // Tablespace name to be returned.
  const char *tablespace_name= NULL;

  if (db_type == DB_TYPE_NDBCLUSTER &&            // Cluster table.
      uint4korr(head + 51) < 50120)               // Version before 50120.
  {
    // Lock the plugin, and get the handlerton.
    plugin_ref se_plugin= ha_lock_engine(NULL,
                                         ha_checktype(thd,
                                                      db_type, false, false));
    handlerton *se_hton= plugin_data<handlerton*>(se_plugin);
    DBUG_ASSERT(se_hton);

    // Now, assemble the parameters:
    // 1. The tablespace name (to be retrieved).
    LEX_CSTRING ts_name= {NULL, 0};

    // 2. The schema name for the table.
    LEX_CSTRING schema_name= {table->db, table->db_length};

    // 3. The table name.
    LEX_CSTRING table_name= {table->table_name, table->table_name_length};

    // If the handlerton supports the required function, invoke it.
    if (se_hton->get_tablespace &&
        !se_hton->get_tablespace(thd, schema_name, table_name, &ts_name))
    {
      Tablespace_name_error_handler error_handler;
      thd->push_internal_handler(&error_handler);
      // If an empty or valid tablespace name, assign the name to the
      // output parameter. The string is allocated in THD::mem_root,
      // so it is safe to return it.
      if (ts_name.length == 0 ||
          check_tablespace_name(ts_name.str) == IDENT_NAME_OK)
        tablespace_name= ts_name.str;
      thd->pop_internal_handler();
    }
    plugin_unlock(NULL, se_plugin);

    // The buffers being freed at the end of the function are not allocated
    // yet, so it is safe to return directly, after closing the file.
    mysql_file_close(file, MYF(MY_WME));
    return tablespace_name;
  }

  // For other engines, and for cluster tables with version >= 50120, we
  // continue by checking that we have an extra data segment and a proper
  // form position.
  const ulong pos= get_form_pos(file, head);   //< Position of form info
  const uint n_length= uint4korr(head + 55);   //< Length of extra segment
  if (n_length == 0 || pos == 0)
  {
    // If failing, return NULL, but here, we have to close the file first.
    mysql_file_close(file, MYF(MY_WME));
    return NULL;
  }

  // Now, we are done with the basic verification. The outline of the
  // processing below is as follows:
  //
  // 1. Scan the key information buffer to determine how many keys
  //    that will have an associated parser name represented in the
  //    extra segment (see below).
  // 2. Read the form information, allocate a buffer for the extra
  //    data segment and read it into the buffer.
  // 3. Get the length of various elements and advance the reading
  //    position accordingly.
  // 4. Loop over the full text key fields that have parser names
  //    stored in the extra segment.
  // 5. Finally, read the tablespace name from the format section.

  // Read the number of keys. Needed to advance read position correctly
  const uint key_info_length= uint2korr(head + 28);
  uint n_keys= 0;
  uchar *disk_buff= NULL;
  mysql_file_seek(file, uint2korr(head + 6), MY_SEEK_SET, MYF(0));
  if (!read_string(file, &disk_buff, key_info_length))
  {
    if (disk_buff[0] & 0x80)
      n_keys= (disk_buff[1] << 7) | (disk_buff[0] & 0x7f);
    else
      n_keys= disk_buff[0];
  }

  // Get the FRM version, needed to interpret key fields correctly
  const uint new_frm_ver= (head[2] - FRM_VER);

  // Number of key fields with parser name in the extra segment, this is
  // the relevant key information in this context (see below).
  uint n_keys_parser= 0;

  // Position to read from
  uchar *strpos= disk_buff + 6;

  // Find which keys have a parser name in the extra segment. Loop over
  // all keys, get the flags, and interpret them according to the .FRM
  // version present
  for (uint i= 0; i < n_keys; i++)
  {
    uint user_defined_key_parts= 0;
    // First, get the key information. Here, we only care about the
    // flags (needed to increment n_keys_parser) and the number of
    // user defined key parts (needed to advance read position).
    if (new_frm_ver >= 3)
    {
      if (HA_USES_PARSER & uint2korr(strpos))
        n_keys_parser++;
      user_defined_key_parts= strpos[4];
      strpos+= 8;
    }
    else
    {
      if (HA_USES_PARSER & strpos[0])
        n_keys_parser++;
      user_defined_key_parts= strpos[3];
      strpos+= 4;
    }

    // Advance read position correctly
    if (new_frm_ver >= 1)
      strpos+= 9 * user_defined_key_parts;
    else
      strpos+= 7 * user_defined_key_parts;
  }

  // Read the form information, allocate and read the extra segment.
  mysql_file_seek(file, pos, MY_SEEK_SET,MYF(0));
  uchar forminfo[288];
  uchar *extra_segment_buff= static_cast<uchar*>(
          my_malloc(key_memory_frm_extra_segment_buff,
                    n_length, MYF(MY_WME)));
  const uint reclength= uint2korr(head + 16);
  const uint record_offset= uint2korr(head + 6) +
          ((uint2korr(head + 14) == 0xffff ?
            uint4korr(head + 47) : uint2korr(head + 14)));
  if (!mysql_file_read(file, forminfo, sizeof(forminfo), MYF(MY_NABP)) &&
      extra_segment_buff &&
      !mysql_file_pread(file, extra_segment_buff, n_length,
                        record_offset + reclength, MYF(MY_NABP)))
  {
    uchar *next_chunk= extra_segment_buff;                //< Read pos
    const uchar *buff_end= extra_segment_buff + n_length; //< Buffer end

    next_chunk+= uint2korr(next_chunk) + 2;   // Connect string
    if (next_chunk + 2 < buff_end)
      next_chunk+= uint2korr(next_chunk) + 2; // DB type
    if (next_chunk + 5 < buff_end)
      next_chunk+= 5 + uint4korr(next_chunk); // Partitioning
    if (uint4korr(head + 51) >= 50110 && next_chunk < buff_end)
      next_chunk++;                           // Auto_partitioned

    // Read parser names for full text keys (this is why we needed to
    // get the key information above)
    for (uint i= 0; i < n_keys_parser; i++)
      if (next_chunk < buff_end)
        next_chunk+= strlen(reinterpret_cast<char*>(next_chunk)) + 1;

    if (forminfo[46] == static_cast<uchar>(255) &&
        (next_chunk + 2 < buff_end))
      next_chunk+= 2 + uint2korr(next_chunk); // Long table comment

    // At last we got to the point where the tablespace name is located
    const uint format_section_header_size= 8;
    if (next_chunk + format_section_header_size < buff_end)
    {
      const uint format_section_length= uint2korr(next_chunk);
      if (next_chunk + format_section_length <= buff_end)
      {
        tablespace_name= thd->mem_strdup((char*)next_chunk +
                format_section_header_size);
        if (strlen(tablespace_name) > 0)
        {
          Tablespace_name_error_handler error_handler;
          thd->push_internal_handler(&error_handler);
          if (check_tablespace_name(tablespace_name) != IDENT_NAME_OK)
            tablespace_name= NULL; // Allocated memory is implicitly freed.
          thd->pop_internal_handler();
        }
      }
    }
  }

  // Free the dynamically allocated buffers and close the .FRM file
  my_free(extra_segment_buff);
  my_free(disk_buff);
  mysql_file_close(file, MYF(MY_WME));

  return tablespace_name;
}


/**
  Auxiliary function which creates Field object from in-memory
  representation of .FRM file.

  @param         thd                   Connection context.
  @param         share                 TABLE_SHARE for which Field object
                                       needs to be constructed.
  @param         new_frm_ver           .FRM file version.
  @param         use_hash              Indicates whether we use hash or linear
                                       search to lookup fields by name.
  @param         field_idx             Field index in TABLE_SHARE::field array.
  @param         strpos                Pointer to part of .FRM's screens
                                       section describing the field to be
                                       created.
  @param         format_section_fields Array where each byte contains packed
                                       values of COLUMN_FORMAT/STORAGE options
                                       for corresponding column.
  @param[in,out] comment_pos           Pointer to part of column comments
                                       section of .FRM which corresponds
                                       to current field. Advanced to the
                                       position corresponding to comment
                                       for the next column.
  @param[in,out] gcol_screen_pos       Pointer to part of generated columns
                                       section of .FRM which corresponds
                                       to current generated field. If field
                                       to be created is generated advanced
                                       to the position for the next column
  @param[in,out] null_pos              Current byte in the record preamble
                                       to be used for field's null/leftover
                                       bits if necessary.
  @param[in,out] null_bit_pos          Current bit in the current preamble
                                       byte to be used for field's null/
                                       leftover bits if necessary.
  @param[out]    errarg                Additional argument for the error to
                                       be reported.

  @retval 0      Success.
  @retval non-0  Error number (@sa open_table_def() for details).
*/

static int make_field_from_frm(THD *thd,
                               TABLE_SHARE *share,
                               uint new_frm_ver,
                               bool use_hash,
                               uint field_idx,
                               uchar *strpos,
                               uchar *format_section_fields,
                               char **comment_pos,
                               char **gcol_screen_pos,
                               uchar **null_pos,
                               uint *null_bit_pos,
                               int *errarg)
{
  uint pack_flag, interval_nr, unireg_type, recpos, field_length;
  uint gcol_info_length=0;
  enum_field_types field_type;
  const CHARSET_INFO *charset=NULL;
  Field::geometry_type geom_type= Field::GEOM_GEOMETRY;
  LEX_STRING comment;
  Generated_column *gcol_info= 0;
  bool fld_stored_in_db= true;
  Field *reg_field;

  if (new_frm_ver >= 3)
  {
    /* new frm file in 4.1 */
    field_length= uint2korr(strpos+3);
    recpos=	  uint3korr(strpos+5);
    pack_flag=    uint2korr(strpos+8);
    unireg_type=  (uint) strpos[10];
    interval_nr=  (uint) strpos[12];
    uint comment_length=uint2korr(strpos+15);
    field_type=(enum_field_types) (uint) strpos[13];

    /* charset and geometry_type share the same byte in frm */
    if (field_type == MYSQL_TYPE_GEOMETRY)
    {
      geom_type= (Field::geometry_type) strpos[14];
      charset= &my_charset_bin;
    }
    else
    {
      uint csid= strpos[14] + (((uint) strpos[11]) << 8);
      if (!csid)
        charset= &my_charset_bin;
      else if (!(charset= get_charset(csid, MYF(0))))
      {
        // Unknown or unavailable charset
        *errarg= (int) csid;
        return 5;
      }
    }

    if (!comment_length)
    {
      comment.str= (char*) "";
      comment.length=0;
    }
    else
    {
      comment.str= *comment_pos;
      comment.length= comment_length;
      (*comment_pos)+= comment_length;
    }

    if (unireg_type & Field::GENERATED_FIELD)
    {
      /*
        Get generated column data stored in the .frm file as follows:
        byte 1      = 1 (always 1 to allow for future extensions)
        byte 2,3    = expression length
        byte 4      = flags, as of now:
                        0 - no flags
                        1 - field is physically stored
        byte 5-...  = generated column expression (text data)
      */
      gcol_info= new Generated_column();
      if ((uint)(*gcol_screen_pos)[0] != 1)
        return 4;

      gcol_info_length= uint2korr(*gcol_screen_pos + 1);
      DBUG_ASSERT(gcol_info_length); // Expect non-null expression

      fld_stored_in_db= (bool) (uint) (*gcol_screen_pos)[3];
      gcol_info->set_field_stored(fld_stored_in_db);
      gcol_info->expr_str.str= (char *)memdup_root(&share->mem_root,
                                                   *gcol_screen_pos+
                                                   (uint)FRM_GCOL_HEADER_SIZE,
                                                   gcol_info_length);
      gcol_info->expr_str.length= gcol_info_length;
      (*gcol_screen_pos)+= gcol_info_length + FRM_GCOL_HEADER_SIZE;
      share->vfields++;
    }
  }
  else
  {
    field_length= (uint) strpos[3];
    recpos=	    uint2korr(strpos+4),
    pack_flag=    uint2korr(strpos+6);
    pack_flag&=   ~FIELDFLAG_NO_DEFAULT;     // Safety for old files
    unireg_type=  (uint) strpos[8];
    interval_nr=  (uint) strpos[10];

    /* old frm file */
    field_type= (enum_field_types) f_packtype(pack_flag);
    if (f_is_binary(pack_flag))
    {
      /*
        Try to choose the best 4.1 type:
        - for 4.0 "CHAR(N) BINARY" or "VARCHAR(N) BINARY"
          try to find a binary collation for character set.
        - for other types (e.g. BLOB) just use my_charset_bin.
      */
      if (!f_is_blob(pack_flag))
      {
        // 3.23 or 4.0 string
        if (!(charset= get_charset_by_csname(share->table_charset->csname,
                                             MY_CS_BINSORT, MYF(0))))
          charset= &my_charset_bin;
      }
      else
        charset= &my_charset_bin;
    }
    else
      charset= share->table_charset;
    memset(&comment, 0, sizeof(comment));
  }

  if (interval_nr && charset->mbminlen > 1)
  {
    /* Unescape UCS2 intervals from HEX notation */
    TYPELIB *interval= share->intervals + interval_nr - 1;
    unhex_type2(interval);
  }

  if (field_type == MYSQL_TYPE_NEWDECIMAL && !share->mysql_version)
  {
    /*
      Fix pack length of old decimal values from 5.0.3 -> 5.0.4
      The difference is that in the old version we stored precision
      in the .frm table while we now store the display_length
    */
    uint decimals= f_decimals(pack_flag);
    field_length= my_decimal_precision_to_length(field_length,
                                                 decimals,
                                                 f_is_dec(pack_flag) == 0);
    sql_print_error("Found incompatible DECIMAL field '%s' in %s; "
                    "Please do \"ALTER TABLE `%s` FORCE\" to fix it!",
                    share->fieldnames.type_names[field_idx],
                    share->table_name.str,
                    share->table_name.str);
    push_warning_printf(thd, Sql_condition::SL_WARNING,
                        ER_CRASHED_ON_USAGE,
                        "Found incompatible DECIMAL field '%s' in %s; "
                        "Please do \"ALTER TABLE `%s` FORCE\" to fix it!",
                        share->fieldnames.type_names[field_idx],
                        share->table_name.str,
                        share->table_name.str);
    share->crashed= 1;                        // Marker for CHECK TABLE
  }

  if (field_type == MYSQL_TYPE_YEAR && field_length != 4)
  {
    sql_print_error("Found incompatible YEAR(x) field '%s' in %s; "
                    "Please do \"ALTER TABLE `%s` FORCE\" to fix it!",
                    share->fieldnames.type_names[field_idx],
                    share->table_name.str,
                    share->table_name.str);
    push_warning_printf(thd, Sql_condition::SL_WARNING,
                        ER_CRASHED_ON_USAGE,
                        "Found incompatible YEAR(x) field '%s' in %s; "
                        "Please do \"ALTER TABLE `%s` FORCE\" to fix it!",
                        share->fieldnames.type_names[field_idx],
                        share->table_name.str,
                        share->table_name.str);
    share->crashed= 1;
  }

  share->field[field_idx]= reg_field=
    make_field(share,
               share->default_values - 1 + recpos, // recpos starts from 1.
               (uint32) field_length,
               *null_pos, *null_bit_pos,
               pack_flag,
               field_type,
               charset,
               geom_type,
               (Field::utype) MTYP_TYPENR(unireg_type),
               (interval_nr ?
                share->intervals+interval_nr-1 :
                (TYPELIB*) 0),
               share->fieldnames.type_names[field_idx]);
  if (!reg_field)
  {
    // Not supported field type
    return 4;
  }

  reg_field->field_index= field_idx;
  reg_field->comment=comment;
  reg_field->gcol_info= gcol_info;
  reg_field->stored_in_db= fld_stored_in_db;
  if (field_type == MYSQL_TYPE_BIT && !f_bit_as_char(pack_flag))
  {
    if (((*null_bit_pos)+= field_length & 7) > 7)
    {
      (*null_pos)++;
      (*null_bit_pos)-= 8;
    }
  }
  if (!(reg_field->flags & NOT_NULL_FLAG))
  {
    if (!(*null_bit_pos= (*null_bit_pos + 1) & 7))
      (*null_pos)++;
  }
  if (f_no_default(pack_flag))
    reg_field->flags|= NO_DEFAULT_VALUE_FLAG;

  if (reg_field->unireg_check == Field::NEXT_NUMBER)
    share->found_next_number_field= share->field + field_idx;

  if (use_hash)
    if (my_hash_insert(&share->name_hash, (uchar*)(share->field + field_idx)))
    {
      /*
        Set return code 8 here to indicate that an error has
        occurred but that the error message already has been
        sent (OOM).
      */
      return 8;
    }

  if (format_section_fields)
  {
    const uchar field_flags= format_section_fields[field_idx];
    const uchar field_storage= (field_flags & STORAGE_TYPE_MASK);
    const uchar field_column_format=
      ((field_flags >> COLUMN_FORMAT_SHIFT)& COLUMN_FORMAT_MASK);
    DBUG_PRINT("debug", ("field flags: %u, storage: %u, column_format: %u",
                         field_flags, field_storage, field_column_format));
    reg_field->set_storage_type((ha_storage_media)field_storage);
    reg_field->set_column_format((column_format_type)field_column_format);
  }

  if (!reg_field->stored_in_db)
  {
    share->stored_fields--;
    if (share->stored_rec_length>=recpos)
      share->stored_rec_length= recpos-1;
  }

  return 0;
}


/*
  Read data from a binary .frm file from MySQL 3.23 - 5.0 into TABLE_SHARE

  NOTE: Much of the logic here is duplicated in create_tmp_table()
  (see sql_select.cc). Hence, changes to this function may have to be
  repeated there.
*/

static int open_binary_frm(THD *thd, TABLE_SHARE *share, uchar *head,
                           File file)
{
  int error, errarg= 0;
  uint new_frm_ver, field_pack_length, new_field_pack_flag;
  uint interval_count, interval_parts, read_length, int_length;
  uint db_create_options, keys, key_parts, n_length;
  uint key_info_length, com_length, null_bit_pos, gcol_screen_length;
  uint extra_rec_buf_length;
  uint i,j;
  bool use_extended_sk;   // Supported extending of secondary keys with PK parts
  bool use_hash;
  char *keynames, *names, *comment_pos, *gcol_screen_pos;
  char *orig_comment_pos, *orig_gcol_screen_pos;
  uchar forminfo[288];
  uchar *record;
  uchar *disk_buff, *strpos, *null_flags, *null_pos;
  ulong pos, record_offset, *rec_per_key, rec_buff_length;
  rec_per_key_t *rec_per_key_float;
  handler *handler_file= 0;
  KEY	*keyinfo;
  KEY_PART_INFO *key_part;
  Field  **field_ptr;
  const char **interval_array;
  enum legacy_db_type legacy_db_type;
  my_bitmap_map *bitmaps;
  uchar *extra_segment_buff= 0;
  const uint format_section_header_size= 8;
  uchar *format_section_fields= 0;
  bool has_vgc= false;
  DBUG_ENTER("open_binary_frm");

  new_field_pack_flag= head[27];
  new_frm_ver= (head[2] - FRM_VER);
  field_pack_length= new_frm_ver < 2 ? 11 : 17;
  disk_buff= 0;

  error= 3;
  /* Position of the form in the form file. */
  if (!(pos= get_form_pos(file, head)))
    goto err;                                   /* purecov: inspected */

  mysql_file_seek(file,pos,MY_SEEK_SET,MYF(0));
  if (mysql_file_read(file, forminfo,288,MYF(MY_NABP)))
    goto err;
  share->frm_version= head[2];
  /*
    Check if .frm file created by MySQL 5.0. In this case we want to
    display CHAR fields as CHAR and not as VARCHAR.
    We do it this way as we want to keep the old frm version to enable
    MySQL 4.1 to read these files.
  */
  if (share->frm_version == FRM_VER_TRUE_VARCHAR -1 && head[33] == 5)
    share->frm_version= FRM_VER_TRUE_VARCHAR;

  if (*(head+61) &&
      !(share->default_part_db_type= 
        ha_checktype(thd, (enum legacy_db_type) (uint) *(head+61), 1, 0)))
    goto err;
  DBUG_PRINT("info", ("default_part_db_type = %u", head[61]));
  legacy_db_type= (enum legacy_db_type) (uint) *(head+3);
  DBUG_ASSERT(share->db_plugin == NULL);
  /*
    if the storage engine is dynamic, no point in resolving it by its
    dynamically allocated legacy_db_type. We will resolve it later by name.
  */
  if (legacy_db_type > DB_TYPE_UNKNOWN && 
      legacy_db_type < DB_TYPE_FIRST_DYNAMIC)
    share->db_plugin= ha_lock_engine(NULL, 
                                     ha_checktype(thd, legacy_db_type, 0, 0));
  share->db_create_options= db_create_options= uint2korr(head+30);
  share->db_options_in_use= share->db_create_options;
  share->mysql_version= uint4korr(head+51);
  share->null_field_first= 0;
  if (!head[32])				// New frm file in 3.23
  {
    share->avg_row_length= uint4korr(head+34);
    share->row_type= (row_type) head[40];
    share->table_charset= get_charset((((uint) head[41]) << 8) + 
                                        (uint) head[38],MYF(0));
    share->null_field_first= 1;
    share->stats_sample_pages= uint2korr(head+42);
    share->stats_auto_recalc= static_cast<enum_stats_auto_recalc>(head[44]);
  }
  if (!share->table_charset)
  {
    /* unknown charset in head[38] or pre-3.23 frm */
    if (use_mb(default_charset_info))
    {
      /* Warn that we may be changing the size of character columns */
      sql_print_warning("'%s' had no or invalid character set, "
                        "and default character set is multi-byte, "
                        "so character column sizes may have changed",
                        share->path.str);
    }
    share->table_charset= default_charset_info;
  }
  share->db_record_offset= 1;
  /* Set temporarily a good value for db_low_byte_first */
  share->db_low_byte_first= MY_TEST(legacy_db_type != DB_TYPE_ISAM);
  error=4;
  share->max_rows= uint4korr(head+18);
  share->min_rows= uint4korr(head+22);

  /* Read keyinformation */
  key_info_length= (uint) uint2korr(head+28);
  mysql_file_seek(file, (ulong) uint2korr(head+6), MY_SEEK_SET, MYF(0));
  if (read_string(file, &disk_buff,key_info_length))
    goto err;                                   /* purecov: inspected */
  if (disk_buff[0] & 0x80)
  {
    share->keys=      keys=      (disk_buff[1] << 7) | (disk_buff[0] & 0x7f);
    share->key_parts= key_parts= uint2korr(disk_buff+2);
  }
  else
  {
    share->keys=      keys=      disk_buff[0];
    share->key_parts= key_parts= disk_buff[1];
  }
  share->keys_for_keyread.init(0);
  share->keys_in_use.init(keys);

  strpos=disk_buff+6;  

  use_extended_sk=
    ha_check_storage_engine_flag(share->db_type(),
                                 HTON_SUPPORTS_EXTENDED_KEYS);

  uint total_key_parts;
  if (use_extended_sk)
  {
    uint primary_key_parts= keys ?
      (new_frm_ver >= 3) ? (uint) strpos[4] : (uint) strpos[3] : 0;
    total_key_parts= key_parts + primary_key_parts * (keys - 1);
  }
  else
    total_key_parts= key_parts;
  n_length= keys * sizeof(KEY) + total_key_parts * sizeof(KEY_PART_INFO);

  /*
    Allocate memory for the KEY object, the key part array, and the
    two rec_per_key arrays.
  */
  if (!multi_alloc_root(&share->mem_root, 
                        &keyinfo, n_length + uint2korr(disk_buff + 4),
                        &rec_per_key, sizeof(ulong) * total_key_parts,
                        &rec_per_key_float,
                        sizeof(rec_per_key_t) * total_key_parts,
                        NULL))
    goto err;                                   /* purecov: inspected */

  memset(keyinfo, 0, n_length);
  share->key_info= keyinfo;
  key_part= reinterpret_cast<KEY_PART_INFO*>(keyinfo+keys);

  for (i=0 ; i < keys ; i++, keyinfo++)
  {
    keyinfo->table= 0;                           // Updated in open_frm
    if (new_frm_ver >= 3)
    {
      keyinfo->flags=	   (uint) uint2korr(strpos) ^ HA_NOSAME;
      keyinfo->key_length= (uint) uint2korr(strpos+2);
      keyinfo->user_defined_key_parts= (uint) strpos[4];
      keyinfo->algorithm=  (enum ha_key_alg) strpos[5];
      keyinfo->block_size= uint2korr(strpos+6);
      strpos+=8;
    }
    else
    {
      keyinfo->flags=	 ((uint) strpos[0]) ^ HA_NOSAME;
      keyinfo->key_length= (uint) uint2korr(strpos+1);
      keyinfo->user_defined_key_parts= (uint) strpos[3];
      keyinfo->algorithm= HA_KEY_ALG_UNDEF;
      strpos+=4;
    }

    keyinfo->key_part= key_part;
    keyinfo->set_rec_per_key_array(rec_per_key, rec_per_key_float);
    keyinfo->set_in_memory_estimate(IN_MEMORY_ESTIMATE_UNKNOWN);

    for (j=keyinfo->user_defined_key_parts ; j-- ; key_part++)
    {
      *rec_per_key++ = 0;
      *rec_per_key_float++ = REC_PER_KEY_UNKNOWN;

      key_part->fieldnr=	(uint16) (uint2korr(strpos) & FIELD_NR_MASK);
      key_part->offset= (uint) uint2korr(strpos+2)-1;
      key_part->key_type=	(uint) uint2korr(strpos+5);
      // key_part->field=	(Field*) 0;	// Will be fixed later
      if (new_frm_ver >= 1)
      {
	key_part->key_part_flag= *(strpos+4);
	key_part->length=	(uint) uint2korr(strpos+7);
	strpos+=9;
      }
      else
      {
	key_part->length=	*(strpos+4);
	key_part->key_part_flag=0;
	if (key_part->length > 128)
	{
	  key_part->length&=127;		/* purecov: inspected */
	  key_part->key_part_flag=HA_REVERSE_SORT; /* purecov: inspected */
	}
	strpos+=7;
      }
      key_part->store_length=key_part->length;
    }
    /*
      Add primary key parts if engine supports primary key extension for
      secondary keys. Here we add unique first key parts to the end of
      secondary key parts array and increase actual number of key parts.
      Note that primary key is always first if exists. Later if there is no
      primary key in the table then number of actual keys parts is set to
      user defined key parts.
    */
    keyinfo->actual_key_parts= keyinfo->user_defined_key_parts;
    keyinfo->actual_flags= keyinfo->flags;
    if (use_extended_sk && i && !(keyinfo->flags & HA_NOSAME))
    {
      const uint primary_key_parts= share->key_info->user_defined_key_parts;
      keyinfo->unused_key_parts= primary_key_parts;
      key_part+= primary_key_parts;
      rec_per_key+= primary_key_parts;
      rec_per_key_float+= primary_key_parts;
      share->key_parts+= primary_key_parts;
    }
  }
  keynames=(char*) key_part;
  strpos+= (my_stpcpy(keynames, (char *) strpos) - keynames)+1;

  //reading index comments
  for (keyinfo= share->key_info, i=0; i < keys; i++, keyinfo++)
  {
    if (keyinfo->flags & HA_USES_COMMENT)
    {
      keyinfo->comment.length= uint2korr(strpos);
      keyinfo->comment.str= strmake_root(&share->mem_root, (char*) strpos+2,
                                         keyinfo->comment.length);
      strpos+= 2 + keyinfo->comment.length;
    } 
    DBUG_ASSERT(MY_TEST(keyinfo->flags & HA_USES_COMMENT) ==
               (keyinfo->comment.length > 0));
  }

  share->reclength = uint2korr((head+16));
  share->stored_rec_length= share->reclength;
  if (*(head+26) == 1)
    share->system= 1;				/* one-record-database */

  record_offset= (ulong) (uint2korr(head+6)+
                          ((uint2korr(head+14) == 0xffff ?
                            uint4korr(head+47) : uint2korr(head+14))));
 
  if ((n_length= uint4korr(head+55)))
  {
    /* Read extra data segment */
    uchar *next_chunk, *buff_end;
    DBUG_PRINT("info", ("extra segment size is %u bytes", n_length));
    if (!(extra_segment_buff= (uchar*) my_malloc(key_memory_frm_extra_segment_buff,
                                                 n_length, MYF(MY_WME))))
      goto err;
    next_chunk= extra_segment_buff;
    if (mysql_file_pread(file, extra_segment_buff,
                         n_length, record_offset + share->reclength,
                         MYF(MY_NABP)))
    {
      goto err;
    }
    share->connect_string.length= uint2korr(next_chunk);
    if (!(share->connect_string.str= strmake_root(&share->mem_root,
                                                  (char*) next_chunk + 2,
                                                  share->connect_string.
                                                  length)))
    {
      goto err;
    }
    next_chunk+= share->connect_string.length + 2;
    buff_end= extra_segment_buff + n_length;
    if (next_chunk + 2 < buff_end)
    {
      uint str_db_type_length= uint2korr(next_chunk);
      LEX_STRING name;
      name.str= (char*) next_chunk + 2;
      name.length= str_db_type_length;

      plugin_ref tmp_plugin= ha_resolve_by_name(thd, &name, FALSE);
      if (tmp_plugin != NULL && !plugin_equals(tmp_plugin, share->db_plugin))
      {
        if (legacy_db_type > DB_TYPE_UNKNOWN &&
            legacy_db_type < DB_TYPE_FIRST_DYNAMIC &&
            legacy_db_type !=
            ha_legacy_type(plugin_data<handlerton*>(tmp_plugin)))
        {
          /* bad file, legacy_db_type did not match the name */
          goto err;
        }
        /*
          tmp_plugin is locked with a local lock.
          we unlock the old value of share->db_plugin before
          replacing it with a globally locked version of tmp_plugin
        */
        plugin_unlock(NULL, share->db_plugin);
        share->db_plugin= my_plugin_lock(NULL, &tmp_plugin);
        DBUG_PRINT("info", ("setting dbtype to '%.*s' (%d)",
                            str_db_type_length, next_chunk + 2,
                            ha_legacy_type(share->db_type())));
      }
      else if (!tmp_plugin && str_db_type_length == 9 &&
               !strncmp((char *) next_chunk + 2, "partition", 9))
      {
        /* Check if the partitioning engine is ready */
        if (!ha_checktype(thd, DB_TYPE_PARTITION_DB, true, false))
        {
          error= 8;
          my_error(ER_FEATURE_NOT_AVAILABLE, MYF(0), "partitioning",
                   "--skip-partition", "-DWITH_PARTITION_STORAGE_ENGINE=1");
          goto err;
        }
	/*
          Partition engine is ready, share->db_plugin must already contain a
          properly locked reference to it.
        */
	DBUG_ASSERT(is_ha_partition_handlerton(plugin_data<handlerton*>(
                                                 share->db_plugin)));
        DBUG_PRINT("info", ("setting dbtype to '%.*s' (%d)",
                            str_db_type_length, next_chunk + 2,
                            ha_legacy_type(share->db_type())));
      }
      else if (!tmp_plugin && name.length == 18 &&
               !strncmp(name.str, "PERFORMANCE_SCHEMA", name.length))
      {
        /*
          A FRM file is present on disk,
          for a PERFORMANCE_SCHEMA table,
          but this server binary is not compiled with the performance_schema,
          as ha_resolve_by_name() did not find the storage engine.
          This can happen:
          - (a) during tests with mysql-test-run,
            because the same database installed image is used
            for regular builds (with P_S) and embedded builds (without P_S)
          - (b) in production, when random binaries (without P_S) are thrown
            on top of random installed database instances on disk (with P_S).
          For the sake of robustness, pretend the table simply does not exist,
          so that in particular it does not pollute the information_schema
          with errors when scanning the disk for FRM files.
          Note that ER_NO_SUCH_TABLE has a special treatment
          in fill_schema_table_by_open()
        */
        error= 1;
        my_error(ER_NO_SUCH_TABLE, MYF(0), share->db.str, share->table_name.str);
        goto err;
      }
      else if (!tmp_plugin)
      {
        /* purecov: begin inspected */
        error= 8;
        name.str[name.length]=0;
        my_error(ER_UNKNOWN_STORAGE_ENGINE, MYF(0), name.str);
        goto err;
        /* purecov: end */
      }
      next_chunk+= str_db_type_length + 2;
    }
    if (next_chunk + 5 < buff_end)
    {
      uint32 partition_info_str_len = uint4korr(next_chunk);
      if ((share->partition_info_buffer_size=
             share->partition_info_str_len= partition_info_str_len))
      {
        if (!(share->partition_info_str= (char*)
              memdup_root(&share->mem_root, next_chunk + 4,
                          partition_info_str_len + 1)))
        {
          goto err;
        }
      }
      next_chunk+= 5 + partition_info_str_len;
    }
    if (share->mysql_version >= 50110 && next_chunk < buff_end)
    {
      /* New auto_partitioned indicator introduced in 5.1.11 */
      share->auto_partitioned= *next_chunk;
      next_chunk++;
    }
    keyinfo= share->key_info;
    for (i= 0; i < keys; i++, keyinfo++)
    {
      if (keyinfo->flags & HA_USES_PARSER)
      {
        if (next_chunk >= buff_end)
        {
          DBUG_PRINT("error",
                     ("fulltext key uses parser that is not defined in .frm"));
          goto err;
        }
        LEX_CSTRING parser_name= {reinterpret_cast<char*>(next_chunk),
                                  strlen(reinterpret_cast<char*>(next_chunk))};
        next_chunk+= parser_name.length + 1;
        keyinfo->parser= my_plugin_lock_by_name(NULL, parser_name,
                                                MYSQL_FTPARSER_PLUGIN);
        if (! keyinfo->parser)
        {
          my_error(ER_PLUGIN_IS_NOT_LOADED, MYF(0), parser_name.str);
          goto err;
        }
      }
    }
    if (forminfo[46] == (uchar)255)
    {
      //reading long table comment
      if (next_chunk + 2 > buff_end)
      {
          DBUG_PRINT("error",
                     ("long table comment is not defined in .frm"));
          goto err;
      }
      share->comment.length = uint2korr(next_chunk);
      if (! (share->comment.str= strmake_root(&share->mem_root,
             (char*)next_chunk + 2, share->comment.length)))
      {
          goto err;
      }
      next_chunk+= 2 + share->comment.length;
    }

    if (next_chunk + format_section_header_size < buff_end)
    {
      /*
        New extra data segment called "format section" with additional
        table and column properties introduced by MySQL Cluster
        based on 5.1.20

        Table properties:
        TABLESPACE <ts> and STORAGE [DISK|MEMORY]

        Column properties:
        COLUMN_FORMAT [DYNAMIC|FIXED] and STORAGE [DISK|MEMORY]
      */
      DBUG_PRINT("info", ("Found format section"));

      /* header */
      const uint format_section_length= uint2korr(next_chunk);
      const uint format_section_flags= uint4korr(next_chunk+2);
      /* 2 bytes unused */

      if (next_chunk + format_section_length > buff_end)
      {
        DBUG_PRINT("error", ("format section length too long: %u",
                             format_section_length));
        goto err;
      }
      DBUG_PRINT("info", ("format_section_length: %u, format_section_flags: %u",
                          format_section_length, format_section_flags));

      share->default_storage_media=
        (enum ha_storage_media) (format_section_flags & 0x7);

      /* tablespace */
      const char *tablespace=
        (const char*)next_chunk + format_section_header_size;
      const size_t tablespace_length= strlen(tablespace);
      share->tablespace= NULL;
      if (tablespace_length)
      {
        Tablespace_name_error_handler error_handler;
        thd->push_internal_handler(&error_handler);
        enum_ident_name_check name_check= check_tablespace_name(tablespace);
        thd->pop_internal_handler();
        if (name_check == IDENT_NAME_OK &&
          !(share->tablespace= strmake_root(&share->mem_root,
                                            tablespace, tablespace_length+1)))
        {
          goto err;
        }
      }
      DBUG_PRINT("info", ("tablespace: '%s'",
                          share->tablespace ? share->tablespace : "<null>"));

      /* pointer to format section for fields */
      format_section_fields=
        next_chunk + format_section_header_size + tablespace_length + 1;

      next_chunk+= format_section_length;
    }

    if (next_chunk + 2 <= buff_end)
    {
      share->compress.length = uint2korr(next_chunk);
      if (! (share->compress.str= strmake_root(&share->mem_root,
             (char*)next_chunk + 2, share->compress.length)))
      {
          goto err;
      }
      next_chunk+= 2 + share->compress.length;
    }
  }
  share->key_block_size= uint2korr(head+62);

  error=4;
  extra_rec_buf_length= uint2korr(head+59);
  rec_buff_length= ALIGN_SIZE(share->reclength + 1 + extra_rec_buf_length);
  share->rec_buff_length= rec_buff_length;
  if (!(record= (uchar *) alloc_root(&share->mem_root,
                                     rec_buff_length)))
    goto err;                                   /* purecov: inspected */
  share->default_values= record;
  if (mysql_file_pread(file, record, (size_t) share->reclength,
                       record_offset, MYF(MY_NABP)))
    goto err;                                   /* purecov: inspected */

  mysql_file_seek(file, pos+288, MY_SEEK_SET, MYF(0));

  share->fields= uint2korr(forminfo+258);
  pos= uint2korr(forminfo+260);   /* Length of all screens */
  n_length= uint2korr(forminfo+268);
  interval_count= uint2korr(forminfo+270);
  interval_parts= uint2korr(forminfo+272);
  int_length= uint2korr(forminfo+274);
  share->null_fields= uint2korr(forminfo+282);
  com_length= uint2korr(forminfo+284);
  gcol_screen_length= uint2korr(forminfo+286);
  share->vfields= 0;
  share->stored_fields= share->fields;
  if (forminfo[46] != (uchar)255)
  {
    share->comment.length=  (int) (forminfo[46]);
    share->comment.str= strmake_root(&share->mem_root, (char*) forminfo+47,
                                     share->comment.length);
  }

  DBUG_PRINT("info",("i_count: %d  i_parts: %d  index: %d  n_length: %d  int_length: %d  com_length: %d  gcol_screen_length: %d", interval_count,interval_parts, share->keys,n_length,int_length, com_length, gcol_screen_length));
  if (!(field_ptr = (Field **)
	alloc_root(&share->mem_root,
		   (uint) ((share->fields+1)*sizeof(Field*)+
			   interval_count*sizeof(TYPELIB)+
			   (share->fields+interval_parts+
			    keys+3)*sizeof(char *)+
			   (n_length+int_length+com_length+
			       gcol_screen_length)))))
    goto err;                                   /* purecov: inspected */

  share->field= field_ptr;
  read_length=(uint) (share->fields * field_pack_length +
		      pos+ (uint) (n_length+int_length+com_length+
		                   gcol_screen_length));
  if (read_string(file, &disk_buff,read_length))
    goto err;                                   /* purecov: inspected */

  strpos= disk_buff+pos;

  share->intervals= (TYPELIB*) (field_ptr+share->fields+1);
  interval_array= (const char **) (share->intervals+interval_count);
  names= (char*) (interval_array+share->fields+interval_parts+keys+3);
  if (!interval_count)
    share->intervals= 0;			// For better debugging
  memcpy(names, strpos+(share->fields*field_pack_length),
	 (uint) (n_length+int_length));
  orig_comment_pos= comment_pos= names+(n_length+int_length);
  memcpy(comment_pos, disk_buff+read_length-com_length-gcol_screen_length, 
         com_length);
  orig_gcol_screen_pos= gcol_screen_pos= names+(n_length+int_length+com_length);
  memcpy(gcol_screen_pos, disk_buff+read_length-gcol_screen_length, 
         gcol_screen_length);

  fix_type_pointers(&interval_array, &share->fieldnames, 1, &names);
  if (share->fieldnames.count != share->fields)
    goto err;
  fix_type_pointers(&interval_array, share->intervals, interval_count,
		    &names);

  {
    /* Set ENUM and SET lengths */
    TYPELIB *interval;
    for (interval= share->intervals;
         interval < share->intervals + interval_count;
         interval++)
    {
      uint count= (uint) (interval->count + 1) * sizeof(uint);
      if (!(interval->type_lengths= (uint *) alloc_root(&share->mem_root,
                                                        count)))
        goto err;
      for (count= 0; count < interval->count; count++)
      {
        char *val= (char*) interval->type_names[count];
        interval->type_lengths[count]= strlen(val);
      }
      interval->type_lengths[count]= 0;
    }
  }

  if (keynames)
    fix_type_pointers(&interval_array, &share->keynames, 1, &keynames);

 /* Allocate handler */
  if (!(handler_file= get_new_handler(share, thd->mem_root,
                                      share->db_type())))
    goto err;

  if (handler_file->set_ha_share_ref(&share->ha_share))
    goto err;

  if (share->null_field_first)
  {
    null_flags= null_pos= share->default_values;
    null_bit_pos= (db_create_options & HA_OPTION_PACK_RECORD) ? 0 : 1;
    /*
      null_bytes below is only correct under the condition that
      there are no bit fields.  Correct values is set below after the
      table struct is initialized
    */
    share->null_bytes= (share->null_fields + null_bit_pos + 7) / 8;
  }
  else
  {
    share->null_bytes= (share->null_fields+7)/8;
    null_flags= null_pos= share->default_values + share->reclength -
                          share->null_bytes;
    null_bit_pos= 0;
  }

  use_hash= share->fields >= MAX_FIELDS_BEFORE_HASH;
  if (use_hash)
    use_hash= !my_hash_init(&share->name_hash,
                            system_charset_info,
                            share->fields,0,0,
                            (my_hash_get_key) get_field_name,0,0,
                            PSI_INSTRUMENT_ME);

  for (i=0 ; i < share->fields; i++, strpos+=field_pack_length)
  {
    if (new_frm_ver >= 3 &&
        (strpos[10] & Field::GENERATED_FIELD) && // Field::unireg_check
        ! (bool) (uint) (gcol_screen_pos[3]))    // Field::stored_in_db
    {
      /*
        Skip virtual generated columns as we will do separate pass for them.

        We still need to advance pointers to current comment and generated
        column info in for such fields.
      */
      comment_pos+= uint2korr(strpos+15);
      gcol_screen_pos+= uint2korr(gcol_screen_pos + 1) + FRM_GCOL_HEADER_SIZE;
      has_vgc= true;
    }
    else
    {
      if ((error= make_field_from_frm(thd, share,
                                      new_frm_ver, use_hash,
                                      i, strpos,
                                      format_section_fields,
                                      &comment_pos,
                                      &gcol_screen_pos,
                                      &null_pos,
                                      &null_bit_pos,
                                      &errarg)))
        goto err;
    }
  }

  if (has_vgc)
  {
    /*
      We need to do separate pass through field descriptions for virtual
      generated columns to ensure that they get allocated null/leftover
      bits at the tail of record preamble.
    */
    strpos= disk_buff+pos;
    comment_pos= orig_comment_pos;
    gcol_screen_pos= orig_gcol_screen_pos;
    // Generated columns can be present only in new .FRMs.
    DBUG_ASSERT(new_frm_ver >= 3);
    for (i=0 ; i < share->fields; i++, strpos+=field_pack_length)
    {
      if ((strpos[10] & Field::GENERATED_FIELD) && // Field::unireg_check
          !(bool) (uint) (gcol_screen_pos[3]))     // Field::stored_in_db
      {
        if ((error= make_field_from_frm(thd, share,
                                        new_frm_ver, use_hash,
                                        i, strpos,
                                        format_section_fields,
                                        &comment_pos,
                                        &gcol_screen_pos,
                                        &null_pos,
                                        &null_bit_pos,
                                        &errarg)))
          goto err;
      }
      else
      {
        /*
          Advance pointers to current comment and generated columns
          info for stored fields.
        */
        comment_pos+= uint2korr(strpos+15);
        if (strpos[10] & Field::GENERATED_FIELD) // Field::unireg_check
        {
          gcol_screen_pos+= uint2korr(gcol_screen_pos + 1) +
                            FRM_GCOL_HEADER_SIZE;
        }
      }
    }
  }
  error= 4;
  share->field[share->fields]= 0; // End marker
  /* Sanity checks: */
  DBUG_ASSERT(share->fields >= share->stored_fields);
  DBUG_ASSERT(share->reclength >= share->stored_rec_length);

  /* Fix key->name and key_part->field */
  if (key_parts)
  {
    const int pk_off= find_type(primary_key_name, &share->keynames,
                                  FIND_TYPE_NO_PREFIX);
    uint primary_key= (pk_off > 0 ? pk_off-1 : MAX_KEY);

    longlong ha_option= handler_file->ha_table_flags();
    keyinfo= share->key_info;
    key_part= keyinfo->key_part;

    for (uint key=0 ; key < share->keys ; key++,keyinfo++)
    {
      uint usable_parts= 0;
      keyinfo->name=(char*) share->keynames.type_names[key];
      /* Fix fulltext keys for old .frm files */
      if (share->key_info[key].flags & HA_FULLTEXT)
	share->key_info[key].algorithm= HA_KEY_ALG_FULLTEXT;

      if (primary_key >= MAX_KEY && (keyinfo->flags & HA_NOSAME))
      {
	/*
	  If the UNIQUE key doesn't have NULL columns and is not a part key
	  declare this as a primary key.
	*/
	primary_key=key;
	for (i=0 ; i < keyinfo->user_defined_key_parts ;i++)
	{
          DBUG_ASSERT(key_part[i].fieldnr > 0);
          // Table field corresponding to the i'th key part.
          Field *table_field= share->field[key_part[i].fieldnr - 1];

          /*
            If the key column is of NOT NULL BLOB type, then it
            will definitly have key prefix. And if key part prefix size
            is equal to the BLOB column max size, then we can promote
            it to primary key.
          */
          if (!table_field->real_maybe_null() &&
              table_field->type() == MYSQL_TYPE_BLOB &&
              table_field->field_length == key_part[i].length)
            continue;
          /*
            If the key column is of NOT NULL GEOMETRY type, specifically POINT
            type whose length is known internally (which is 25). And key part
            prefix size is equal to the POINT column max size, then we can
            promote it to primary key.
          */
          if (!table_field->real_maybe_null() &&
              table_field->type() == MYSQL_TYPE_GEOMETRY &&
              table_field->get_geometry_type() == Field::GEOM_POINT &&
              key_part[i].length == MAX_LEN_GEOM_POINT_FIELD)
            continue;

	  if (table_field->real_maybe_null() ||
	      table_field->key_length() != key_part[i].length ||
        // Index on virtual generated columns is not allowed to be PK
        table_field->is_virtual_gcol())
 	  {
	    primary_key= MAX_KEY;		// Can't be used
	    break;
	  }
	}
      }

      for (i=0 ; i < keyinfo->user_defined_key_parts ; key_part++,i++)
      {
        Field *field;
	if (new_field_pack_flag <= 1)
	  key_part->fieldnr= (uint16) find_field(share->field,
                                                 share->default_values,
                                                 (uint) key_part->offset,
                                                 (uint) key_part->length);
	if (!key_part->fieldnr)
        {
          error= 4;                             // Wrong file
          goto err;
        }
        field= key_part->field= share->field[key_part->fieldnr-1];
        key_part->type= field->key_type();
        if (field->real_maybe_null())
        {
          key_part->null_offset=field->null_offset(share->default_values);
          key_part->null_bit= field->null_bit;
          key_part->store_length+=HA_KEY_NULL_LENGTH;
          keyinfo->flags|=HA_NULL_PART_KEY;
          keyinfo->key_length+= HA_KEY_NULL_LENGTH;
        }
        if (field->type() == MYSQL_TYPE_BLOB ||
            field->real_type() == MYSQL_TYPE_VARCHAR ||
            field->type() == MYSQL_TYPE_GEOMETRY)
        {
          key_part->store_length+=HA_KEY_BLOB_LENGTH;
          if (i + 1 <= keyinfo->user_defined_key_parts)
            keyinfo->key_length+= HA_KEY_BLOB_LENGTH;
        }
        key_part->init_flags();

        if (field->is_virtual_gcol())
          keyinfo->flags|= HA_VIRTUAL_GEN_KEY;

        setup_key_part_field(share, handler_file, primary_key,
                             keyinfo, key, i, &usable_parts);

        field->flags|= PART_KEY_FLAG;
        if (key == primary_key)
        {
          field->flags|= PRI_KEY_FLAG;
          /*
            If this field is part of the primary key and all keys contains
            the primary key, then we can use any key to find this column
          */
          if (ha_option & HA_PRIMARY_KEY_IN_READ_INDEX)
          {
            if (field->key_length() == key_part->length &&
                !(field->flags & BLOB_FLAG))
              field->part_of_key= share->keys_in_use;
            if (field->part_of_sortkey.is_set(key))
              field->part_of_sortkey= share->keys_in_use;
          }
        }
        if (field->key_length() != key_part->length)
        {
          if (field->type() == MYSQL_TYPE_NEWDECIMAL)
          {
            /*
              Fix a fatal error in decimal key handling that causes crashes
              on Innodb. We fix it by reducing the key length so that
              InnoDB never gets a too big key when searching.
              This allows the end user to do an ALTER TABLE to fix the
              error.
            */
            keyinfo->key_length-= (key_part->length - field->key_length());
            key_part->store_length-= (uint16)(key_part->length -
                                              field->key_length());
            key_part->length= (uint16)field->key_length();
            sql_print_error("Found wrong key definition in %s; "
                            "Please do \"ALTER TABLE `%s` FORCE \" to fix it!",
                            share->table_name.str,
                            share->table_name.str);
            push_warning_printf(thd, Sql_condition::SL_WARNING,
                                ER_CRASHED_ON_USAGE,
                                "Found wrong key definition in %s; "
                                "Please do \"ALTER TABLE `%s` FORCE\" to fix "
                                "it!",
                                share->table_name.str,
                                share->table_name.str);
            share->crashed= 1;                // Marker for CHECK TABLE
            continue;
          }
          key_part->key_part_flag|= HA_PART_KEY_SEG;
        }
      }


      if (use_extended_sk && primary_key < MAX_KEY &&
          key && !(keyinfo->flags & HA_NOSAME))
        key_part+= add_pk_parts_to_sk(keyinfo, key, share->key_info, primary_key,
                                      share,  handler_file, &usable_parts);

      /* Skip unused key parts if they exist */
      key_part+= keyinfo->unused_key_parts;

      keyinfo->usable_key_parts= usable_parts; // Filesort

      set_if_bigger(share->max_key_length,keyinfo->key_length+
                    keyinfo->user_defined_key_parts);
      share->total_key_length+= keyinfo->key_length;
      /*
        MERGE tables do not have unique indexes. But every key could be
        an unique index on the underlying MyISAM table. (Bug #10400)
      */
      if ((keyinfo->flags & HA_NOSAME) ||
          (ha_option & HA_ANY_INDEX_MAY_BE_UNIQUE))
        set_if_bigger(share->max_unique_length,keyinfo->key_length);
    }
    if (primary_key < MAX_KEY &&
	(share->keys_in_use.is_set(primary_key)))
    {
      share->primary_key= primary_key;
      /*
	If we are using an integer as the primary key then allow the user to
	refer to it as '_rowid'
      */
      if (share->key_info[primary_key].user_defined_key_parts == 1)
      {
	Field *field= share->key_info[primary_key].key_part[0].field;
	if (field && field->result_type() == INT_RESULT)
        {
          /* note that fieldnr here (and rowid_field_offset) starts from 1 */
	  share->rowid_field_offset= (share->key_info[primary_key].key_part[0].
                                      fieldnr);
        }
      }
    }
    else
      share->primary_key = MAX_KEY; // we do not have a primary key
  }
  else
    share->primary_key= MAX_KEY;
  my_free(disk_buff);
  disk_buff=0;
  if (new_field_pack_flag <= 1)
  {
    /* Old file format with default as not null */
    uint null_length= (share->null_fields+7)/8;
    memset(share->default_values + (null_flags - record), 255,
           null_length);
  }

  if (share->found_next_number_field)
  {
    Field *reg_field= *share->found_next_number_field;
    if ((int) (share->next_number_index= (uint)
	       find_ref_key(share->key_info, share->keys,
                            share->default_values, reg_field,
			    &share->next_number_key_offset,
                            &share->next_number_keypart)) < 0)
    {
      /* Wrong field definition */
      error= 4;
      goto err;
    }
    else
      reg_field->flags |= AUTO_INCREMENT_FLAG;
  }

  if (share->blob_fields)
  {
    Field **ptr;
    uint k, *save;

    /* Store offsets to blob fields to find them fast */
    if (!(share->blob_field= save=
	  (uint*) alloc_root(&share->mem_root,
                             (uint) (share->blob_fields* sizeof(uint)))))
      goto err;
    for (k=0, ptr= share->field ; *ptr ; ptr++, k++)
    {
      if ((*ptr)->flags & BLOB_FLAG)
	(*save++)= k;
    }
  }

  /*
    the correct null_bytes can now be set, since bitfields have been taken
    into account
  */
  share->null_bytes= (null_pos - null_flags +
                      (null_bit_pos + 7) / 8);
  share->last_null_bit_pos= null_bit_pos;

  share->db_low_byte_first= handler_file->low_byte_first();
  share->column_bitmap_size= bitmap_buffer_size(share->fields);

  if (!(bitmaps= (my_bitmap_map*) alloc_root(&share->mem_root,
                                             share->column_bitmap_size)))
    goto err;
  bitmap_init(&share->all_set, bitmaps, share->fields, FALSE);
  bitmap_set_all(&share->all_set);

  delete handler_file;
#ifndef DBUG_OFF
  if (use_hash)
    (void) my_hash_check(&share->name_hash);
#endif
  my_free(extra_segment_buff);
  DBUG_RETURN (0);

 err:
  share->error= error;
  share->open_errno= my_errno();
  share->errarg= errarg;
  my_free(disk_buff);
  my_free(extra_segment_buff);
  delete handler_file;
  my_hash_free(&share->name_hash);

  open_table_error(thd, share, error, share->open_errno, errarg);
  DBUG_RETURN(error);
} /* open_binary_frm */

/**
  @brief validate_generated_expr
    Validate the generated expression to see whether there are invalid
    Item objects.
  @note
    Needs to be done after fix_fields to allow checking references
    to other generated columns.

  @param field  Pointer of generated column

  @return  TRUE  The generated expression has some invalid objects
  @return  FALSE No illegal objects in the generated expression
 */
static bool validate_generated_expr(Field *field)
{
  DBUG_ENTER("validate_generate_expr");
  Item* expr= field->gcol_info->expr_item;
  const char *field_name= field->field_name;
  DBUG_ASSERT(expr);

  /**
    1) SP/UDF is not allowed
    2) System variables and parameters are not allowed
    3) Subquery is not allowed(already checked, assert the condition)
   */
  if (expr->has_stored_program() ||        // 1)
      (expr->used_tables() &
       (RAND_TABLE_BIT | PARAM_TABLE_BIT)))// 2)
  {
    my_error(ER_GENERATED_COLUMN_FUNCTION_IS_NOT_ALLOWED, MYF(0), field_name);
    DBUG_RETURN(TRUE);
  }
  DBUG_ASSERT(!expr->has_subquery());      // 3)
  /*
    Walk through the Item tree, checking the validity of items
    belonging to the generated column.
  */
  int args[2];
  args[0]= field->field_index;
  args[1]= ER_GENERATED_COLUMN_FUNCTION_IS_NOT_ALLOWED; // default error code.
  if (expr->walk(&Item::check_gcol_func_processor, Item::WALK_POSTFIX,
                 pointer_cast<uchar*>(&args)))
  {
    my_error(args[1], MYF(0), field_name);
    DBUG_RETURN(TRUE);
  }

  DBUG_RETURN(FALSE);
}

/**
  @brief  fix_fields_gcol_func
    Process generated expression of the field.

  @param thd                The thread object
  @param field              The processed field

  @return
    TRUE                 An error occurred, something was wrong with the
                         function.
  @return
    FALSE                Ok, generated expression is fixed sucessfully 
 */
static bool fix_fields_gcol_func(THD *thd, Field *field)
{
  uint dir_length, home_dir_length;
  bool result= TRUE;
  Item* func_expr= field->gcol_info->expr_item;
  TABLE *table= field->table;
  TABLE_LIST tables;
  TABLE_LIST *save_table_list, *save_first_table, *save_last_table;
  int error;
  Name_resolution_context *context;
  const char *save_where;
  char* db_name;
  char db_name_string[FN_REFLEN];
  bool save_use_only_table_context;
  enum_mark_columns save_mark_used_columns= thd->mark_used_columns;
  DBUG_ASSERT(func_expr);
  DBUG_ENTER("fix_fields_gcol_func");

  /*
    Set-up the TABLE_LIST object to be a list with a single table
    Set the object to zero to create NULL pointers and set alias
    and real name to table name and get database name from file name.
  */

  memset((void*)&tables, 0, sizeof(TABLE_LIST));
  tables.alias= tables.table_name= table->s->table_name.str;
  tables.table= table;
  tables.next_local= 0;
  tables.next_name_resolution_table= 0;
  my_stpmov(db_name_string, table->s->normalized_path.str);
  dir_length= dirname_length(db_name_string);
  db_name_string[dir_length - 1]= 0;
  home_dir_length= dirname_length(db_name_string);
  db_name= &db_name_string[home_dir_length];
  tables.db= db_name;

  thd->mark_used_columns= MARK_COLUMNS_NONE;

  context= thd->lex->current_context();
  table->get_fields_in_item_tree= TRUE;
  save_table_list= context->table_list;
  save_first_table= context->first_name_resolution_table;
  save_last_table= context->last_name_resolution_table;
  context->table_list= &tables;
  context->first_name_resolution_table= &tables;
  context->last_name_resolution_table= NULL;
  func_expr->walk(&Item::change_context_processor, Item::WALK_POSTFIX,
                  (uchar*) context);
  save_where= thd->where;
  thd->where= "generated column function";

  /* Save the context before fixing the fields*/
  save_use_only_table_context= thd->lex->use_only_table_context;
  thd->lex->use_only_table_context= TRUE;

  /* Fix fields referenced to by the generated column function */
  Item *new_func= func_expr;
  error= func_expr->fix_fields(thd, &new_func);
  /* Restore the original context*/
  thd->lex->use_only_table_context= save_use_only_table_context;
  context->table_list= save_table_list;
  context->first_name_resolution_table= save_first_table;
  context->last_name_resolution_table= save_last_table;

  if (unlikely(error))
  {
    DBUG_PRINT("info", ("Field in generated column function not part of table"));
    goto end;
  }
  thd->where= save_where;
  /*
    Checking if all items are valid to be part of the generated column.
  */
  if (validate_generated_expr(field))
    goto end;

  // Virtual columns expressions that substitute themselves are invalid
  DBUG_ASSERT(new_func == func_expr);
  result= FALSE;

end:
  table->get_fields_in_item_tree= FALSE;
  thd->mark_used_columns= save_mark_used_columns;
  DBUG_RETURN(result);
}

/**
  Calculate the base_columns_map and num_non_virtual_base_cols members of
  this generated column

  @param table    Table with the checked field

  @return true if error
 */

bool Generated_column::register_base_columns(TABLE *table)
{
  DBUG_ENTER("register_base_columns");
  my_bitmap_map *bitbuf=
    static_cast<my_bitmap_map *>(alloc_root(&table->mem_root,
                                bitmap_buffer_size(table->s->fields)));
  DBUG_ASSERT(num_non_virtual_base_cols == 0);
  bitmap_init(&base_columns_map, bitbuf, table->s->fields, 0);

  MY_BITMAP *save_old_read_set= table->read_set;
  table->read_set= &base_columns_map;
  Mark_field mark_fld(MARK_COLUMNS_TEMP);
  expr_item->walk(&Item::mark_field_in_map,
                  Item::WALK_PREFIX, (uchar *) &mark_fld);
  table->read_set= save_old_read_set;

  /* Calculate the number of non-virtual base columns */
  for (uint i= 0; i < table->s->fields; i++)
  {
    Field *field= table->field[i];
    if (bitmap_is_set(&base_columns_map, field->field_index) &&
        field->stored_in_db)
      num_non_virtual_base_cols++;
  }
  DBUG_RETURN(false);
}

/**
  @brief  unpack_gcol_info_from_frm
    Unpack the definition of a virtual column

  @param thd                  Thread handler
  @param table                Table with the checked field
  @param field                Pointer to Field object
  @param is_create_table      Indicates that table is opened as part
                              of CREATE or ALTER and does not yet exist in SE
  @param error_reported       updated flag for the caller that no other error
                              messages are to be generated.

  @return
    TRUE            Failure
  @return
    FALSE           Success
 */

static bool unpack_gcol_info_from_frm(THD *thd,
                                      TABLE *table,
                                      Field *field,
                                      bool is_create_table,
                                      bool *error_reported)
{
  DBUG_ENTER("unpack_gcol_info_from_frm");
  DBUG_ASSERT(field->table == table);
  LEX_STRING *gcol_expr= &field->gcol_info->expr_str;
  DBUG_ASSERT(gcol_expr);
  /*
    Step 1: Construct a statement for the parser.
    The parsed string needs to take the following format:
    "PARSE_GCOL_EXPR (<expr_string_from_frm>)"
  */
  char *gcol_expr_str;
  int str_len= 0;
  const CHARSET_INFO *old_character_set_client;

  if (!(gcol_expr_str= (char*) alloc_root(&table->mem_root,
                                          gcol_expr->length +
                                            PARSE_GCOL_KEYWORD.length + 3)))
  {
    DBUG_RETURN(TRUE);
  }
  memcpy(gcol_expr_str,
         PARSE_GCOL_KEYWORD.str,
         PARSE_GCOL_KEYWORD.length);
  str_len= PARSE_GCOL_KEYWORD.length;
  memcpy(gcol_expr_str + str_len, "(", 1);
  str_len++;
  memcpy(gcol_expr_str + str_len,
         gcol_expr->str,
         gcol_expr->length);
  str_len+= gcol_expr->length;
  memcpy(gcol_expr_str + str_len, ")", 1);
  str_len++;
  memcpy(gcol_expr_str + str_len, "\0", 1);
  str_len++;
  Parser_state parser_state;
  parser_state.init(thd, gcol_expr_str, str_len);

  /*
    Step 2: Setup thd for parsing.
  */
  Query_arena *backup_stmt_arena_ptr= thd->stmt_arena;
  Query_arena backup_arena;
  Query_arena gcol_arena(&table->mem_root,
                         Query_arena::STMT_CONVENTIONAL_EXECUTION);
  thd->set_n_backup_active_arena(&gcol_arena, &backup_arena);
  thd->stmt_arena= &gcol_arena;
  ulong save_old_privilege= thd->want_privilege;
  thd->want_privilege= 0;

  thd->lex->parse_gcol_expr= TRUE;
  old_character_set_client= thd->variables.character_set_client;
  // Subquery is not allowed in generated expression
  const bool save_allow_subselects= thd->lex->expr_allows_subselect;
  thd->lex->expr_allows_subselect= false;

  /*
    Step 3: Use the parser to build an Item object from.
  */
  if (parse_sql(thd, &parser_state, NULL))
  {
    goto parse_err;
  }
  thd->lex->expr_allows_subselect= save_allow_subselects;

  /* Keep attribute of generated column */
  thd->lex->gcol_info->set_field_stored(field->stored_in_db);
  /* From now on use gcol_info generated by the parser. */
  field->gcol_info= thd->lex->gcol_info;

  /* Validate the Item tree. */
  if (fix_fields_gcol_func(thd, field))
  {
    if (is_create_table)
    {
      /*
        During CREATE/ALTER TABLE it is ok to receive errors here.
        It is not ok if it happens during the opening of an frm
        file as part of a normal query.
      */
      *error_reported= TRUE;
    }
    // Any memory allocated in this function is freed in parse_err
    field->gcol_info= 0;
    goto parse_err;
  }
  if (field->gcol_info->register_base_columns(table))
    goto parse_err;
  thd->stmt_arena= backup_stmt_arena_ptr;
  thd->restore_active_arena(&gcol_arena, &backup_arena);
  field->gcol_info->item_free_list= gcol_arena.free_list;
  thd->want_privilege= save_old_privilege;
  thd->lex->expr_allows_subselect= save_allow_subselects;

  DBUG_RETURN(FALSE);

parse_err:
  thd->lex->parse_gcol_expr= FALSE;
  thd->free_items();
  thd->stmt_arena= backup_stmt_arena_ptr;
  thd->restore_active_arena(&gcol_arena, &backup_arena);
  thd->variables.character_set_client= old_character_set_client;
  thd->want_privilege= save_old_privilege;
  thd->lex->expr_allows_subselect= save_allow_subselects;
  DBUG_RETURN(TRUE);
}

/*
  Read data from a binary .frm file from MySQL 3.23 - 5.0 into TABLE_SHARE
*/

/*
  Open a table based on a TABLE_SHARE

  SYNOPSIS
    open_table_from_share()
    thd			Thread handler
    share		Table definition
    alias       	Alias for table
    db_stat		open flags (for example HA_OPEN_KEYFILE|
    			HA_OPEN_RNDFILE..) can be 0 (example in
                        ha_example_table)
    prgflag   		READ_ALL etc..
    ha_open_flags	HA_OPEN_ABORT_IF_LOCKED etc..
    outparam       	result table
    is_create_table     Indicates that table is opened as part
                        of CREATE or ALTER and does not yet exist in SE

  RETURN VALUES
   0	ok
   1	Error (see open_table_error)
   2    Error (see open_table_error)
   3    Wrong data in .frm file
   4    Error (see open_table_error)
   5    Error (see open_table_error: charset unavailable)
   7    Table definition has changed in engine
*/

int open_table_from_share(THD *thd, TABLE_SHARE *share, const char *alias,
                          uint db_stat, uint prgflag, uint ha_open_flags,
                          TABLE *outparam, bool is_create_table)
{
  int error;
  uint records, i, bitmap_size;
  bool error_reported= FALSE;
  uchar *record, *bitmaps;
  Field **field_ptr, **vfield_ptr= NULL;
  Field *fts_doc_id_field = NULL;
  DBUG_ENTER("open_table_from_share");
  DBUG_PRINT("enter",("name: '%s.%s'  form: 0x%lx", share->db.str,
                      share->table_name.str, (long) outparam));

  error= 1;
  memset(outparam, 0, sizeof(*outparam));
  outparam->in_use= thd;
  outparam->s= share;
  outparam->db_stat= db_stat;
  outparam->write_row_record= NULL;

  init_sql_alloc(key_memory_TABLE,
                 &outparam->mem_root, TABLE_ALLOC_BLOCK_SIZE, 0);

  if (!(outparam->alias= my_strdup(key_memory_TABLE,
                                   alias, MYF(MY_WME))))
    goto err;
  outparam->quick_keys.init();
  outparam->possible_quick_keys.init();
  outparam->covering_keys.init();
  outparam->merge_keys.init();
  outparam->keys_in_use_for_query.init();

  /* Allocate handler */
  outparam->file= 0;
  if (!(prgflag & OPEN_FRM_FILE_ONLY))
  {
    if (!(outparam->file= get_new_handler(share, &outparam->mem_root,
                                          share->db_type())))
      goto err;
    if (outparam->file->set_ha_share_ref(&share->ha_share))
      goto err;
  }
  else
  {
    DBUG_ASSERT(!db_stat);
  }

  error= 4;
  outparam->reginfo.lock_type= TL_UNLOCK;
  outparam->current_lock= F_UNLCK;
  records=0;
  if ((db_stat & HA_OPEN_KEYFILE) || (prgflag & DELAYED_OPEN))
    records=1;
  if (prgflag & (READ_ALL+EXTRA_RECORD))
    records++;

  if (!(record= (uchar*) alloc_root(&outparam->mem_root,
                                   share->rec_buff_length * records)))
    goto err;                                   /* purecov: inspected */

  if (records == 0)
  {
    /* We are probably in hard repair, and the buffers should not be used */
    outparam->record[0]= outparam->record[1]= share->default_values;
  }
  else
  {
    outparam->record[0]= record;
    if (records > 1)
      outparam->record[1]= record+ share->rec_buff_length;
    else
      outparam->record[1]= outparam->record[0];   // Safety
  }

  if (!(field_ptr = (Field **) alloc_root(&outparam->mem_root,
                                          (uint) ((share->fields+1)*
                                                  sizeof(Field*)))))
    goto err;                                   /* purecov: inspected */

  outparam->field= field_ptr;

  record= outparam->record[0]-1;	/* Fieldstart = 1 */
  if (share->null_field_first)
    outparam->null_flags= record+1;
  else
    outparam->null_flags= (record+ 1+ share->reclength -
                           share->null_bytes);

  /* Setup copy of fields from share, but use the right alias and record */
  for (i=0 ; i < share->fields; i++, field_ptr++)
  {
    Field *new_field= share->field[i]->clone(&outparam->mem_root);
    *field_ptr= new_field;
    if (new_field == NULL)
      goto err;
    new_field->init(outparam);
    new_field->move_field_offset((my_ptrdiff_t) (outparam->record[0] -
                                                 outparam->s->default_values));
    /* Check if FTS_DOC_ID column is present in the table */
    if (outparam->file &&
        (outparam->file->ha_table_flags() & HA_CAN_FULLTEXT_EXT) &&
        !strcmp(outparam->field[i]->field_name, FTS_DOC_ID_COL_NAME))
      fts_doc_id_field= new_field;
  }
  (*field_ptr)= 0;                              // End marker

  if (share->found_next_number_field)
    outparam->found_next_number_field=
      outparam->field[(uint) (share->found_next_number_field - share->field)];

  /* Fix key->name and key_part->field */
  if (share->key_parts)
  {
    KEY	*key_info, *key_info_end;
    KEY_PART_INFO *key_part;
    uint n_length;
    n_length= share->keys * sizeof(KEY) +
      share->key_parts * sizeof(KEY_PART_INFO);

    if (!(key_info= (KEY*) alloc_root(&outparam->mem_root, n_length)))
      goto err;
    outparam->key_info= key_info;
    key_part= (reinterpret_cast<KEY_PART_INFO*>(key_info+share->keys));

    memcpy(key_info, share->key_info, sizeof(*key_info)*share->keys);
    memcpy(key_part, share->key_info[0].key_part, (sizeof(*key_part) *
                                                   share->key_parts));

    for (key_info_end= key_info + share->keys ;
         key_info < key_info_end ;
         key_info++)
    {
      KEY_PART_INFO *key_part_end;

      key_info->table= outparam;
      key_info->key_part= key_part;

      for (key_part_end= key_part + key_info->actual_key_parts ;
           key_part < key_part_end ;
           key_part++)
      {
        Field *field= key_part->field= outparam->field[key_part->fieldnr-1];

        if (field->key_length() != key_part->length &&
            !(field->flags & BLOB_FLAG))
        {
          /*
            We are using only a prefix of the column as a key:
            Create a new field for the key part that matches the index
          */
          field= key_part->field=field->new_field(&outparam->mem_root,
                                                  outparam, 0);
          field->field_length= key_part->length;
        }
      }
      /* Skip unused key parts if they exist */
      key_part+= key_info->unused_key_parts;
      
      /* Set TABLE::fts_doc_id_field for tables with FT KEY */
      if ((key_info->flags & HA_FULLTEXT))
        outparam->fts_doc_id_field= fts_doc_id_field;
    }
  }

  if (share->partition_info_str_len && outparam->file)
  {
  /*
    In this execution we must avoid calling thd->change_item_tree since
    we might release memory before statement is completed. We do this
    by changing to a new statement arena. As part of this arena we also
    set the memory root to be the memory root of the table since we
    call the parser and fix_fields which both can allocate memory for
    item objects. We keep the arena to ensure that we can release the
    free_list when closing the table object.
    SEE Bug #21658
  */

    Query_arena *backup_stmt_arena_ptr= thd->stmt_arena;
    Query_arena backup_arena;
    Query_arena part_func_arena(&outparam->mem_root,
                                Query_arena::STMT_INITIALIZED);
    thd->set_n_backup_active_arena(&part_func_arena, &backup_arena);
    thd->stmt_arena= &part_func_arena;
    bool tmp;
    bool work_part_info_used;

    tmp= mysql_unpack_partition(thd, share->partition_info_str,
                                share->partition_info_str_len,
                                outparam, is_create_table,
                                share->default_part_db_type,
                                &work_part_info_used);
    if (tmp)
    {
      thd->stmt_arena= backup_stmt_arena_ptr;
      thd->restore_active_arena(&part_func_arena, &backup_arena);
      goto partititon_err;
    }
    outparam->part_info->is_auto_partitioned= share->auto_partitioned;
    DBUG_PRINT("info", ("autopartitioned: %u", share->auto_partitioned));
    /*
      We should perform the fix_partition_func in either local or
      caller's arena depending on work_part_info_used value.
    */
    if (!work_part_info_used)
      tmp= fix_partition_func(thd, outparam, is_create_table);
    thd->stmt_arena= backup_stmt_arena_ptr;
    thd->restore_active_arena(&part_func_arena, &backup_arena);
    if (!tmp)
    {
      if (work_part_info_used)
        tmp= fix_partition_func(thd, outparam, is_create_table);
    }
    outparam->part_info->item_free_list= part_func_arena.free_list;
partititon_err:
    if (tmp)
    {
      if (is_create_table)
      {
        /*
          During CREATE/ALTER TABLE it is ok to receive errors here.
          It is not ok if it happens during the opening of an frm
          file as part of a normal query.
        */
        error_reported= TRUE;
      }
      goto err;
    }
  }
  /* Check generated columns against table's storage engine. */
  if (share->vfields && outparam->file &&
      !(outparam->file->ha_table_flags() & HA_GENERATED_COLUMNS))
  {
    my_error(ER_UNSUPPORTED_ACTION_ON_GENERATED_COLUMN,
             MYF(0),
             "Specified storage engine");
    error_reported= TRUE;
    goto err;
  }

  /*
    Allocate bitmaps
    This needs to be done prior to generated columns as they'll call
    fix_fields and functions might want to access bitmaps.
  */

  bitmap_size= share->column_bitmap_size;
  if (!(bitmaps= (uchar*) alloc_root(&outparam->mem_root, bitmap_size * 5)))
    goto err;
  bitmap_init(&outparam->def_read_set,
              (my_bitmap_map*) bitmaps, share->fields, FALSE);
  bitmap_init(&outparam->def_write_set,
              (my_bitmap_map*) (bitmaps+bitmap_size), share->fields, FALSE);
  bitmap_init(&outparam->tmp_set,
              (my_bitmap_map*) (bitmaps+bitmap_size*2), share->fields, FALSE);
  bitmap_init(&outparam->cond_set,
              (my_bitmap_map*) (bitmaps+bitmap_size*3), share->fields, FALSE);
  bitmap_init(&outparam->def_fields_set_during_insert,
              (my_bitmap_map*) (bitmaps + bitmap_size * 4), share->fields,
              FALSE);
  outparam->default_column_bitmaps();

  /*
    Process generated columns, if any.
  */
  outparam->vfield= vfield_ptr;
  if (share->vfields)
  {
    if (!(vfield_ptr = (Field **) alloc_root(&outparam->mem_root,
                                             (uint) ((share->vfields+1)*
                                                     sizeof(Field*)))))
      goto err;

    outparam->vfield= vfield_ptr;

    for (field_ptr= outparam->field; *field_ptr; field_ptr++)
    {
      if ((*field_ptr)->gcol_info)
      {
        if (unpack_gcol_info_from_frm(thd,
                                      outparam,
                                      *field_ptr,
                                      is_create_table,
                                      &error_reported))
        {
          *vfield_ptr= NULL;
          error= 4; // in case no error is reported
          goto err;
        }
        *(vfield_ptr++)= *field_ptr;
      }
    }
    *vfield_ptr= 0;                              // End marker
  }
  /* The table struct is now initialized;  Open the table */
  error= 2;
  if (db_stat)
  {
    int ha_err;
    if ((ha_err= (outparam->file->
                  ha_open(outparam, share->normalized_path.str,
                          (db_stat & HA_READ_ONLY ? O_RDONLY : O_RDWR),
                          (db_stat & HA_OPEN_TEMPORARY ? HA_OPEN_TMP_TABLE :
                           (db_stat & HA_WAIT_IF_LOCKED) ?
                           HA_OPEN_WAIT_IF_LOCKED :
                           (db_stat & (HA_ABORT_IF_LOCKED | HA_GET_INFO)) ?
                          HA_OPEN_ABORT_IF_LOCKED :
                           HA_OPEN_IGNORE_IF_LOCKED) | ha_open_flags))))
    {
      /* Set a flag if the table is crashed and it can be auto. repaired */
      share->crashed= ((ha_err == HA_ERR_CRASHED_ON_USAGE) &&
                       outparam->file->auto_repair() &&
                       !(ha_open_flags & HA_OPEN_FOR_REPAIR));

      switch (ha_err)
      {
	case HA_ERR_TABLESPACE_MISSING:
          /*
            In case of Innodb table space header may be corrupted or
	    ibd file might be missing
          */
          error= 1;
          DBUG_ASSERT(my_errno() == HA_ERR_TABLESPACE_MISSING);
          break;
        case HA_ERR_NO_SUCH_TABLE:
	  /*
            The table did not exists in storage engine, use same error message
            as if the .frm file didn't exist
          */
	  error= 1;
	  set_my_errno(ENOENT);
          break;
        case EMFILE:
	  /*
            Too many files opened, use same error message as if the .frm
            file can't open
           */
          DBUG_PRINT("error", ("open file: %s failed, too many files opened (errno: %d)", 
		  share->normalized_path.str, ha_err));
	  error= 1;
	  set_my_errno(EMFILE);
          break;
        default:
          outparam->file->print_error(ha_err, MYF(0));
          error_reported= TRUE;
          if (ha_err == HA_ERR_TABLE_DEF_CHANGED)
            error= 7;
          break;
      }
      goto err;                                 /* purecov: inspected */
    }
  }

  if ((share->table_category == TABLE_CATEGORY_LOG) ||
      (share->table_category == TABLE_CATEGORY_RPL_INFO) ||
      (share->table_category == TABLE_CATEGORY_GTID))
  {
    outparam->no_replicate= TRUE;
  }
  else if (outparam->file)
  {
    handler::Table_flags flags= outparam->file->ha_table_flags();
    outparam->no_replicate= ! MY_TEST(flags & (HA_BINLOG_STMT_CAPABLE
                                               | HA_BINLOG_ROW_CAPABLE))
                            || MY_TEST(flags & HA_HAS_OWN_BINLOGGING);
  }
  else
  {
    outparam->no_replicate= FALSE;
  }

  /* Increment the opened_tables counter, only when open flags set. */
  if (db_stat)
    thd->status_var.opened_tables++;

  DBUG_RETURN (0);

 err:
  if (! error_reported)
<<<<<<< HEAD
    open_table_error(thd, share, error, my_errno, 0);
=======
    open_table_error(share, error, my_errno(), 0);
>>>>>>> 13ccce6f
  delete outparam->file;
  if (outparam->part_info)
    free_items(outparam->part_info->item_free_list);
  if (outparam->vfield)
  {
    for (Field **vfield= outparam->vfield; *vfield; vfield++)
      free_items((*vfield)->gcol_info->item_free_list);
  }
  outparam->file= 0;				// For easier error checking
  outparam->db_stat=0;
  free_root(&outparam->mem_root, MYF(0));
  my_free((void *) outparam->alias);
  DBUG_RETURN (error);
}


/*
  Free information allocated by openfrm

  SYNOPSIS
    closefrm()
    table		TABLE object to free
    free_share		Is 1 if we also want to free table_share
*/

int closefrm(TABLE *table, bool free_share)
{
  int error=0;
  DBUG_ENTER("closefrm");
  DBUG_PRINT("enter", ("table: 0x%lx", (long) table));

  if (table->db_stat)
    error=table->file->ha_close();
  my_free((void *) table->alias);
  table->alias= 0;
  if (table->field)
  {
    for (Field **ptr=table->field ; *ptr ; ptr++)
    {
      if ((*ptr)->gcol_info)
        free_items((*ptr)->gcol_info->item_free_list);
      delete *ptr;
    }
    table->field= 0;
  }
  delete table->file;
  table->file= 0;				/* For easier errorchecking */
  if (table->part_info)
  {
    /* Allocated through table->mem_root, freed below */
    free_items(table->part_info->item_free_list);
    table->part_info->item_free_list= 0;
    table->part_info= 0;
  }
  if (free_share)
  {
    if (table->s->tmp_table == NO_TMP_TABLE)
      release_table_share(table->s);
    else
      free_table_share(table->s);
  }
  free_root(&table->mem_root, MYF(0));
  DBUG_RETURN(error);
}


/* Deallocate temporary blob storage */

void free_blobs(TABLE *table)
{
  uint *ptr, *end;
  for (ptr= table->s->blob_field, end=ptr + table->s->blob_fields ;
       ptr != end ;
       ptr++)
  {
    /*
      Reduced TABLE objects which are used by row-based replication for
      type conversion might have some fields missing. Skip freeing BLOB
      buffers for such missing fields.
    */
    if (table->field[*ptr])
      ((Field_blob*) table->field[*ptr])->mem_free();
  }
}


/**
  Reclaims temporary blob storage which is bigger than a threshold.
  Resets blob pointer.

  @param table A handle to the TABLE object containing blob fields
  @param size The threshold value.
*/

void free_blob_buffers_and_reset(TABLE *table, uint32 size)
{
  uint *ptr, *end;
  for (ptr= table->s->blob_field, end= ptr + table->s->blob_fields ;
       ptr != end ;
       ptr++)
  {
    Field_blob *blob= down_cast<Field_blob*>(table->field[*ptr]);
    if (blob->get_field_buffer_size() > size)
      blob->mem_free();
    blob->reset();
  }
}

/**
  Find where a form starts.

  @param head The start of the form file.

  @remark If formname is NULL then only formnames is read.

  @retval The form position.
*/

static ulong get_form_pos(File file, uchar *head)
{
  uchar *pos, *buf;
  uint names, length;
  ulong ret_value=0;
  DBUG_ENTER("get_form_pos");

  names= uint2korr(head+8);

  if (!(names= uint2korr(head+8)))
    DBUG_RETURN(0);

  length= uint2korr(head+4);

  mysql_file_seek(file, 64L, MY_SEEK_SET, MYF(0));

  if (!(buf= (uchar*) my_malloc(key_memory_frm_form_pos,
                                length+names*4, MYF(MY_WME))))
    DBUG_RETURN(0);

  if (mysql_file_read(file, buf, length+names*4, MYF(MY_NABP)))
  {
    my_free(buf);
    DBUG_RETURN(0);
  }

  pos= buf+length;
  ret_value= uint4korr(pos);

  my_free(buf);

  DBUG_RETURN(ret_value);
}


/*
  Read string from a file with malloc

  NOTES:
    We add an \0 at end of the read string to make reading of C strings easier
*/

int read_string(File file, uchar**to, size_t length)
{
  DBUG_ENTER("read_string");

  my_free(*to);
  if (!(*to= (uchar*) my_malloc(key_memory_frm_string,
                                length+1,MYF(MY_WME))) ||
      mysql_file_read(file, *to, length, MYF(MY_NABP)))
  {
     my_free(*to);                            /* purecov: inspected */
    *to= 0;                                   /* purecov: inspected */
    DBUG_RETURN(1);                           /* purecov: inspected */
  }
  *((char*) *to+length)= '\0';
  DBUG_RETURN (0);
} /* read_string */


	/* Add a new form to a form file */

ulong make_new_entry(File file, uchar *fileinfo, TYPELIB *formnames,
		     const char *newname)
{
  uint i,bufflength,maxlength,n_length,length,names;
  ulong endpos,newpos;
  uchar buff[IO_SIZE];
  uchar *pos;
  DBUG_ENTER("make_new_entry");

  length=(uint) strlen(newname)+1;
  n_length=uint2korr(fileinfo+4);
  maxlength=uint2korr(fileinfo+6);
  names=uint2korr(fileinfo+8);
  newpos=uint4korr(fileinfo+10);

  if (64+length+n_length+(names+1)*4 > maxlength)
  {						/* Expand file */
    newpos+=IO_SIZE;
    int4store(fileinfo+10,newpos);
    /* Copy from file-end */
    endpos= (ulong) mysql_file_seek(file, 0L, MY_SEEK_END, MYF(0));
    bufflength= (uint) (endpos & (IO_SIZE-1));	/* IO_SIZE is a power of 2 */

    while (endpos > maxlength)
    {
      mysql_file_seek(file, (ulong) (endpos-bufflength), MY_SEEK_SET, MYF(0));
      if (mysql_file_read(file, buff, bufflength, MYF(MY_NABP+MY_WME)))
	DBUG_RETURN(0L);
      mysql_file_seek(file, (ulong) (endpos-bufflength+IO_SIZE), MY_SEEK_SET,
                      MYF(0));
      if ((mysql_file_write(file, buff, bufflength, MYF(MY_NABP+MY_WME))))
	DBUG_RETURN(0);
      endpos-=bufflength; bufflength=IO_SIZE;
    }
    memset(buff, 0, IO_SIZE);			/* Null new block */
    mysql_file_seek(file, (ulong) maxlength, MY_SEEK_SET, MYF(0));
    if (mysql_file_write(file, buff, bufflength, MYF(MY_NABP+MY_WME)))
	DBUG_RETURN(0L);
    maxlength+=IO_SIZE;				/* Fix old ref */
    int2store(fileinfo+6,maxlength);
    for (i=names, pos= (uchar*) *formnames->type_names+n_length-1; i-- ;
	 pos+=4)
    {
      endpos=uint4korr(pos)+IO_SIZE;
      int4store(pos,endpos);
    }
  }

  if (n_length == 1 )
  {						/* First name */
    length++;
    (void) strxmov((char*) buff,"/",newname,"/",NullS);
  }
  else
    (void) strxmov((char*) buff,newname,"/",NullS); /* purecov: inspected */
  mysql_file_seek(file, 63L+(ulong) n_length, MY_SEEK_SET, MYF(0));
  if (mysql_file_write(file, buff, (size_t) length+1, MYF(MY_NABP+MY_WME)) ||
      (names && mysql_file_write(file,
                                 (uchar*) (*formnames->type_names+n_length-1),
                                 names*4, MYF(MY_NABP+MY_WME))) ||
      mysql_file_write(file, fileinfo+10, 4, MYF(MY_NABP+MY_WME)))
    DBUG_RETURN(0L); /* purecov: inspected */

  int2store(fileinfo+8,names+1);
  int2store(fileinfo+4,n_length+length);
  (void) mysql_file_chsize(file, newpos, 0, MYF(MY_WME));/* Append file with '\0' */
  DBUG_RETURN(newpos);
} /* make_new_entry */


	/* error message when opening a form file */

void open_table_error(THD *thd, TABLE_SHARE *share,
                      int error, int db_errno, int errarg)
{
  int err_no;
  char buff[FN_REFLEN];
  char errbuf[MYSYS_STRERROR_SIZE];
  myf errortype= ME_ERRORLOG;
  DBUG_ENTER("open_table_error");

  switch (error) {
  case 7:
  case 1:
    switch (db_errno) {
    case ENOENT:
      my_error(ER_NO_SUCH_TABLE, MYF(0), share->db.str, share->table_name.str);
      break;
    case HA_ERR_TABLESPACE_MISSING:
      my_snprintf(errbuf, MYSYS_STRERROR_SIZE, "`%s`.`%s`", share->db.str,
                  share->table_name.str);
      my_error(ER_TABLESPACE_MISSING, MYF(0), errbuf);
      break;
    default:
      strxmov(buff, share->normalized_path.str, reg_ext, NullS);
      my_error((db_errno == EMFILE) ? ER_CANT_OPEN_FILE : ER_FILE_NOT_FOUND,
               errortype, buff,
               db_errno, my_strerror(errbuf, sizeof(errbuf), db_errno));
    }
    break;
  case 2:
  {
    handler *file= 0;
    const char *datext= "";

    if (share->db_type() != NULL)
    {
      if ((file= get_new_handler(share, thd->mem_root,
                                 share->db_type())))
      {
        if (!(datext= *file->bas_ext()))
          datext= "";
      }
    }
    err_no= (db_errno == ENOENT) ? ER_FILE_NOT_FOUND : (db_errno == EAGAIN) ?
      ER_FILE_USED : ER_CANT_OPEN_FILE;
    strxmov(buff, share->normalized_path.str, datext, NullS);
    my_error(err_no,errortype, buff,
             db_errno, my_strerror(errbuf, sizeof(errbuf), db_errno));
    delete file;
    break;
  }
  case 5:
  {
    const char *csname= get_charset_name((uint) errarg);
    char tmp[10];
    if (!csname || csname[0] =='?')
    {
      my_snprintf(tmp, sizeof(tmp), "#%d", errarg);
      csname= tmp;
    }
    my_printf_error(ER_UNKNOWN_COLLATION,
                    "Unknown collation '%s' in table '%-.64s' definition", 
                    MYF(0), csname, share->table_name.str);
    break;
  }
  case 6:
    strxmov(buff, share->normalized_path.str, reg_ext, NullS);
    my_printf_error(ER_NOT_FORM_FILE,
                    "Table '%-.64s' was created with a different version "
                    "of MySQL and cannot be read", 
                    MYF(0), buff);
    break;
  case 8:
    break;
  case 9:
    /* Unknown FRM type read while preparing File_parser object for view*/
    my_error(ER_FRM_UNKNOWN_TYPE, MYF(0), share->path.str,
             share->view_def->type()->str);
    break;
  default:				/* Better wrong error than none */
  case 4:
    strxmov(buff, share->normalized_path.str, reg_ext, NullS);
    my_error(ER_NOT_FORM_FILE, errortype, buff);
    break;
  }
  DBUG_VOID_RETURN;
} /* open_table_error */


	/*
	** fix a str_type to a array type
	** typeparts separated with some char. differents types are separated
	** with a '\0'
	*/

static void
fix_type_pointers(const char ***array, TYPELIB *point_to_type, uint types,
		  char **names)
{
  char *type_name, *ptr;
  char chr;

  ptr= *names;
  while (types--)
  {
    point_to_type->name=0;
    point_to_type->type_names= *array;

    if ((chr= *ptr))			/* Test if empty type */
    {
      while ((type_name=strchr(ptr+1,chr)) != NullS)
      {
	*((*array)++) = ptr+1;
	*type_name= '\0';		/* End string */
	ptr=type_name;
      }
      ptr+=2;				/* Skip end mark and last 0 */
    }
    else
      ptr++;
    point_to_type->count= (uint) (*array - point_to_type->type_names);
    point_to_type++;
    *((*array)++)= NullS;		/* End of type */
  }
  *names=ptr;				/* Update end */
  return;
} /* fix_type_pointers */


TYPELIB *typelib(MEM_ROOT *mem_root, List<String> &strings)
{
  TYPELIB *result= (TYPELIB*) alloc_root(mem_root, sizeof(TYPELIB));
  if (!result)
    return 0;
  result->count=strings.elements;
  result->name="";
  uint nbytes= (sizeof(char*) + sizeof(uint)) * (result->count + 1);
  if (!(result->type_names= (const char**) alloc_root(mem_root, nbytes)))
    return 0;
  result->type_lengths= (uint*) (result->type_names + result->count + 1);
  List_iterator<String> it(strings);
  String *tmp;
  for (uint i=0; (tmp=it++) ; i++)
  {
    result->type_names[i]= tmp->ptr();
    result->type_lengths[i]= tmp->length();
  }
  result->type_names[result->count]= 0;		// End marker
  result->type_lengths[result->count]= 0;
  return result;
}


/*
 Search after a field with given start & length
 If an exact field isn't found, return longest field with starts
 at right position.
 
 NOTES
   This is needed because in some .frm fields 'fieldnr' was saved wrong

 RETURN
   0  error
   #  field number +1
*/

static uint find_field(Field **fields, uchar *record, uint start, uint length)
{
  Field **field;
  uint i, pos;

  pos= 0;
  for (field= fields, i=1 ; *field ; i++,field++)
  {
    if ((*field)->offset(record) == start)
    {
      if ((*field)->key_length() == length)
	return (i);
      if (!pos || fields[pos-1]->pack_length() <
	  (*field)->pack_length())
	pos= i;
    }
  }
  return (pos);
}


	/* Check that the integer is in the internal */

int set_zone(int nr, int min_zone, int max_zone)
{
  if (nr<=min_zone)
    return (min_zone);
  if (nr>=max_zone)
    return (max_zone);
  return (nr);
} /* set_zone */

	/* Adjust number to next larger disk buffer */

ulong next_io_size(ulong pos)
{
  ulong offset;
  if ((offset= pos & (IO_SIZE-1)))
    return pos-offset+IO_SIZE;
  return pos;
} /* next_io_size */


/*
  Store an SQL quoted string.

  SYNOPSIS  
    append_unescaped()
    res		result String
    pos		string to be quoted
    length	it's length

  NOTE
    This function works correctly with utf8 or single-byte charset strings.
    May fail with some multibyte charsets though.
*/

void append_unescaped(String *res, const char *pos, size_t length)
{
  const char *end= pos+length;
  res->append('\'');

  for (; pos != end ; pos++)
  {
    switch (*pos) {
    case 0:				/* Must be escaped for 'mysql' */
      res->append('\\');
      res->append('0');
      break;
    case '\n':				/* Must be escaped for logs */
      res->append('\\');
      res->append('n');
      break;
    case '\r':
      res->append('\\');		/* This gives better readability */
      res->append('r');
      break;
    case '\\':
      res->append('\\');		/* Because of the sql syntax */
      res->append('\\');
      break;
    case '\'':
      res->append('\'');		/* Because of the sql syntax */
      res->append('\'');
      break;
    default:
      res->append(*pos);
      break;
    }
  }
  res->append('\'');
}


	/* Create a .frm file */

File create_frm(THD *thd, const char *name, const char *db,
                const char *table, uint reclength, uchar *fileinfo,
  		HA_CREATE_INFO *create_info, uint keys, KEY *key_info)
{
  File file;
  ulong length;
  uchar fill[IO_SIZE];
  int create_flags= O_RDWR | O_TRUNC;
  size_t key_comment_total_bytes= 0;
  uint i;

  if (create_info->options & HA_LEX_CREATE_TMP_TABLE)
    create_flags|= O_EXCL | O_NOFOLLOW;

  /* Fix this when we have new .frm files;  Current limit is 4G rows (QQ) */
  if (create_info->max_rows > UINT_MAX32)
    create_info->max_rows= UINT_MAX32;
  if (create_info->min_rows > UINT_MAX32)
    create_info->min_rows= UINT_MAX32;

  if ((file= mysql_file_create(key_file_frm,
                               name, CREATE_MODE, create_flags, MYF(0))) >= 0)
  {
    size_t key_length, tmp_key_length;
    uint tmp, csid;
    memset(fileinfo, 0, 64);
    /* header */
    fileinfo[0]=(uchar) 254;
    fileinfo[1]= 1;
    fileinfo[2]= FRM_VER+3+ MY_TEST(create_info->varchar);

    fileinfo[3]= (uchar) ha_legacy_type(
          ha_checktype(thd,ha_legacy_type(create_info->db_type),0,0));
    fileinfo[4]=1;
    int2store(fileinfo+6,IO_SIZE);		/* Next block starts here */
    /*
      Keep in sync with pack_keys() in unireg.cc
      For each key:
      8 bytes for the key header
      9 bytes for each key-part (MAX_REF_PARTS)
      NAME_LEN bytes for the name
      1 byte for the NAMES_SEP_CHAR (before the name)
      For all keys:
      6 bytes for the header
      1 byte for the NAMES_SEP_CHAR (after the last name)
      9 extra bytes (padding for safety? alignment?)
    */
    for (i= 0; i < keys; i++)
    {
      DBUG_ASSERT(MY_TEST(key_info[i].flags & HA_USES_COMMENT) ==
                 (key_info[i].comment.length > 0));
      if (key_info[i].flags & HA_USES_COMMENT)
        key_comment_total_bytes += 2 + key_info[i].comment.length;
    }

    key_length= keys * (8 + MAX_REF_PARTS * 9 + NAME_LEN + 1) + 16
                + key_comment_total_bytes;

    length= next_io_size((ulong) (IO_SIZE+key_length+reclength+
                                  create_info->extra_size));
    int4store(fileinfo+10,length);
    tmp_key_length= (key_length < 0xffff) ? key_length : 0xffff;
    int2store(fileinfo+14, static_cast<uint16>(tmp_key_length));
    int2store(fileinfo+16,reclength);
    int4store(fileinfo+18, static_cast<uint32>(create_info->max_rows));
    int4store(fileinfo+22, static_cast<uint32>(create_info->min_rows));
    /* fileinfo[26] is set in mysql_create_frm() */
    fileinfo[27]=2;				// Use long pack-fields
    /* fileinfo[28 & 29] is set to key_info_length in mysql_create_frm() */
    create_info->table_options|=HA_OPTION_LONG_BLOB_PTR; // Use portable blob pointers
    int2store(fileinfo+30, static_cast<uint16>(create_info->table_options));
    fileinfo[32]=0;				// No filename anymore
    fileinfo[33]=5;                             // Mark for 5.0 frm file
    int4store(fileinfo+34,create_info->avg_row_length);
    csid= (create_info->default_table_charset ?
           create_info->default_table_charset->number : 0);
    fileinfo[38]= (uchar) csid;
    /*
      In future versions, we will store in fileinfo[39] the values of the
      TRANSACTIONAL and PAGE_CHECKSUM clauses of CREATE TABLE.
    */
    fileinfo[39]= 0;
    fileinfo[40]= (uchar) create_info->row_type;
    /* Bytes 41-46 were for RAID support; now reused for other purposes */
    fileinfo[41]= (uchar) (csid >> 8);
    int2store(fileinfo+42, create_info->stats_sample_pages & 0xffff);
    fileinfo[44]= (uchar) create_info->stats_auto_recalc;
    fileinfo[45]= 0;
    fileinfo[46]= 0;
    int4store(fileinfo+47, static_cast<uint32>(key_length));
    tmp= MYSQL_VERSION_ID;          // Store to avoid warning from int4store
    int4store(fileinfo+51, tmp);
    int4store(fileinfo+55, create_info->extra_size);
    /*
      59-60 is reserved for extra_rec_buf_length,
      61 for default_part_db_type
    */
    int2store(fileinfo+62, static_cast<uint16>(create_info->key_block_size));
    memset(fill, 0, IO_SIZE);
    for (; length > IO_SIZE ; length-= IO_SIZE)
    {
      if (mysql_file_write(file, fill, IO_SIZE, MYF(MY_WME | MY_NABP)))
      {
        (void) mysql_file_close(file, MYF(0));
        (void) mysql_file_delete(key_file_frm, name, MYF(0));
	return(-1);
      }
    }
  }
  else
  {
    if (my_errno() == ENOENT)
      my_error(ER_BAD_DB_ERROR,MYF(0),db);
    else
      my_error(ER_CANT_CREATE_TABLE,MYF(0),table,my_errno());
  }
  return (file);
} /* create_frm */


void update_create_info_from_table(HA_CREATE_INFO *create_info, TABLE *table)
{
  TABLE_SHARE *share= table->s;
  DBUG_ENTER("update_create_info_from_table");

  create_info->max_rows= share->max_rows;
  create_info->min_rows= share->min_rows;
  create_info->table_options= share->db_create_options;
  create_info->avg_row_length= share->avg_row_length;
  create_info->row_type= share->row_type;
  create_info->default_table_charset= share->table_charset;
  create_info->table_charset= 0;
  create_info->comment= share->comment;
  create_info->storage_media= share->default_storage_media;
  create_info->tablespace= share->tablespace;

  DBUG_VOID_RETURN;
}

int
rename_file_ext(const char * from,const char * to,const char * ext)
{
  char from_b[FN_REFLEN],to_b[FN_REFLEN];
  (void) strxmov(from_b,from,ext,NullS);
  (void) strxmov(to_b,to,ext,NullS);
  return (mysql_file_rename(key_file_frm, from_b, to_b, MYF(MY_WME)));
}


/*
  Allocate string field in MEM_ROOT and return it as String

  SYNOPSIS
    get_field()
    mem   	MEM_ROOT for allocating
    field 	Field for retrieving of string
    res         result String

  RETURN VALUES
    1   string is empty
    0	all ok
*/

bool get_field(MEM_ROOT *mem, Field *field, String *res)
{
  char buff[MAX_FIELD_WIDTH], *to;
  String str(buff,sizeof(buff),&my_charset_bin);
  size_t length;

  field->val_str(&str);
  if (!(length= str.length()))
  {
    res->length(0);
    return 1;
  }
  if (!(to= strmake_root(mem, str.ptr(), length)))
    length= 0;                                  // Safety fix
  res->set(to, length, field->charset());
  return 0;
}


/*
  Allocate string field in MEM_ROOT and return it as NULL-terminated string

  SYNOPSIS
    get_field()
    mem   	MEM_ROOT for allocating
    field 	Field for retrieving of string

  RETURN VALUES
    NullS  string is empty
    #      pointer to NULL-terminated string value of field
*/

char *get_field(MEM_ROOT *mem, Field *field)
{
  char buff[MAX_FIELD_WIDTH], *to;
  String str(buff,sizeof(buff),&my_charset_bin);
  size_t length;

  field->val_str(&str);
  length= str.length();
  if (!length || !(to= (char*) alloc_root(mem,length+1)))
    return NullS;
  memcpy(to,str.ptr(), length);
  to[length]=0;
  return to;
}


/**
  Check if database name is valid

  @param org_name             Name of database and length
  @param preserve_lettercase  Preserve lettercase if true

  @note If lower_case_table_names is true and preserve_lettercase
  is false then database is converted to lower case

  @retval  IDENT_NAME_OK        Identifier name is Ok (Success)
  @retval  IDENT_NAME_WRONG     Identifier name is Wrong (ER_WRONG_TABLE_NAME)
  @retval  IDENT_NAME_TOO_LONG  Identifier name is too long if it is greater
                                than 64 characters (ER_TOO_LONG_IDENT)

  @note In case of IDENT_NAME_WRONG and IDENT_NAME_TOO_LONG, this
  function reports an error (my_error)
*/

enum_ident_name_check check_and_convert_db_name(LEX_STRING *org_name,
                                                bool preserve_lettercase)
{
  char *name= org_name->str;
  size_t name_length= org_name->length;
  enum_ident_name_check ident_check_status;

  if (!name_length || name_length > NAME_LEN)
  {
    my_error(ER_WRONG_DB_NAME, MYF(0), org_name->str);
    return IDENT_NAME_WRONG;
  }

  if (!preserve_lettercase && lower_case_table_names && name != any_db)
    my_casedn_str(files_charset_info, name);

  ident_check_status= check_table_name(name, name_length);
  if (ident_check_status == IDENT_NAME_WRONG)
    my_error(ER_WRONG_DB_NAME, MYF(0), org_name->str);
  else if (ident_check_status == IDENT_NAME_TOO_LONG)
    my_error(ER_TOO_LONG_IDENT, MYF(0), org_name->str);
  return ident_check_status;
}


/**
  Function to check if table name is valid or not. If it is invalid,
  return appropriate error in each case to the caller.

  @param name                  Table name
  @param length                Length of table name

  @retval  IDENT_NAME_OK        Identifier name is Ok (Success)
  @retval  IDENT_NAME_WRONG     Identifier name is Wrong (ER_WRONG_TABLE_NAME)
  @retval  IDENT_NAME_TOO_LONG  Identifier name is too long if it is greater
                                than 64 characters (ER_TOO_LONG_IDENT)

  @note Reporting error to the user is the responsiblity of the caller.
*/

enum_ident_name_check check_table_name(const char *name, size_t length)
{
  // name length in symbols
  size_t name_length= 0;
  const char *end= name+length;
  if (!length || length > NAME_LEN)
    return IDENT_NAME_WRONG;
  bool last_char_is_space= FALSE;

  while (name != end)
  {
    last_char_is_space= my_isspace(system_charset_info, *name);
    if (use_mb(system_charset_info))
    {
      int len=my_ismbchar(system_charset_info, name, end);
      if (len)
      {
        name += len;
        name_length++;
        continue;
      }
    }
    name++;
    name_length++;
  }
  if (last_char_is_space)
   return IDENT_NAME_WRONG;
  else if (name_length > NAME_CHAR_LEN)
   return IDENT_NAME_TOO_LONG;
  return IDENT_NAME_OK;
}


bool check_column_name(const char *name)
{
  // name length in symbols
  size_t name_length= 0;
  bool last_char_is_space= TRUE;

  while (*name)
  {
    last_char_is_space= my_isspace(system_charset_info, *name);
    if (use_mb(system_charset_info))
    {
      int len=my_ismbchar(system_charset_info, name, 
                          name+system_charset_info->mbmaxlen);
      if (len)
      {
        name += len;
        name_length++;
        continue;
      }
    }
    if (*name == NAMES_SEP_CHAR)
      return 1;
    name++;
    name_length++;
  }
  /* Error if empty or too long column name */
  return last_char_is_space || (name_length > NAME_CHAR_LEN);
}


/**
  Checks whether a table is intact. Should be done *just* after the table has
  been opened.

  @param[in] table             The table to check
  @param[in] table_def         Expected structure of the table (column name
                               and type)

  @retval  FALSE  OK
  @retval  TRUE   There was an error. An error message is output
                  to the error log.  We do not push an error
                  message into the error stack because this
                  function is currently only called at start up,
                  and such errors never reach the user.
*/

bool
Table_check_intact::check(THD *thd, TABLE *table,
                          const TABLE_FIELD_DEF *table_def)
{
  uint i;
  my_bool error= FALSE;
  const TABLE_FIELD_TYPE *field_def= table_def->field;
  DBUG_ENTER("table_check_intact");
  DBUG_PRINT("info",("table: %s  expected_count: %d",
                     table->alias, table_def->count));

  /* Whether the table definition has already been validated. */
  if (table->s->table_field_def_cache == table_def)
    DBUG_RETURN(FALSE);

  if (table->s->fields != table_def->count)
  {
    DBUG_PRINT("info", ("Column count has changed, checking the definition"));

    /* previous MySQL version */
    if (MYSQL_VERSION_ID > table->s->mysql_version)
    {
      report_error(ER_COL_COUNT_DOESNT_MATCH_PLEASE_UPDATE_V2,
                   ER_THD(thd, ER_COL_COUNT_DOESNT_MATCH_PLEASE_UPDATE_V2),
                   table->s->db.str, table->alias,
                   table_def->count, table->s->fields,
                   static_cast<int>(table->s->mysql_version),
                   MYSQL_VERSION_ID);
      DBUG_RETURN(TRUE);
    }
    else if (MYSQL_VERSION_ID == table->s->mysql_version)
    {
      report_error(ER_COL_COUNT_DOESNT_MATCH_CORRUPTED_V2,
                   ER_THD(thd, ER_COL_COUNT_DOESNT_MATCH_CORRUPTED_V2),
                   table->s->db.str, table->s->table_name.str,
                   table_def->count, table->s->fields);
      DBUG_RETURN(TRUE);
    }
    /*
      Something has definitely changed, but we're running an older
      version of MySQL with new system tables.
      Let's check column definitions. If a column was added at
      the end of the table, then we don't care much since such change
      is backward compatible.
    */
  }
  char buffer[STRING_BUFFER_USUAL_SIZE];
  for (i=0 ; i < table_def->count; i++, field_def++)
  {
    String sql_type(buffer, sizeof(buffer), system_charset_info);
    sql_type.length(0);
    if (i < table->s->fields)
    {
      Field *field= table->field[i];

      if (strncmp(field->field_name, field_def->name.str,
                  field_def->name.length))
      {
        /*
          Name changes are not fatal, we use ordinal numbers to access columns.
          Still this can be a sign of a tampered table, output an error
          to the error log.
        */
        report_error(0, "Incorrect definition of table %s.%s: "
                     "expected column '%s' at position %d, found '%s'.",
                     table->s->db.str, table->alias, field_def->name.str, i,
                     field->field_name);
      }
      field->sql_type(sql_type);
      /*
        Generally, if column types don't match, then something is
        wrong.

        However, we only compare column definitions up to the
        length of the original definition, since we consider the
        following definitions compatible:

        1. DATETIME and DATETIM
        2. INT(11) and INT(11
        3. SET('one', 'two') and SET('one', 'two', 'more')

        For SETs or ENUMs, if the same prefix is there it's OK to
        add more elements - they will get higher ordinal numbers and
        the new table definition is backward compatible with the
        original one.
       */
      if (strncmp(sql_type.c_ptr_safe(), field_def->type.str,
                  field_def->type.length - 1))
      {
        report_error(0, "Incorrect definition of table %s.%s: "
                     "expected column '%s' at position %d to have type "
                     "%s, found type %s.", table->s->db.str, table->alias,
                     field_def->name.str, i, field_def->type.str,
                     sql_type.c_ptr_safe());
        error= TRUE;
      }
      else if (field_def->cset.str && !field->has_charset())
      {
        report_error(0, "Incorrect definition of table %s.%s: "
                     "expected the type of column '%s' at position %d "
                     "to have character set '%s' but the type has no "
                     "character set.", table->s->db.str, table->alias,
                     field_def->name.str, i, field_def->cset.str);
        error= TRUE;
      }
      else if (field_def->cset.str &&
               strcmp(field->charset()->csname, field_def->cset.str))
      {
        report_error(0, "Incorrect definition of table %s.%s: "
                     "expected the type of column '%s' at position %d "
                     "to have character set '%s' but found "
                     "character set '%s'.", table->s->db.str, table->alias,
                     field_def->name.str, i, field_def->cset.str,
                     field->charset()->csname);
        error= TRUE;
      }
    }
    else
    {
      report_error(0, "Incorrect definition of table %s.%s: "
                   "expected column '%s' at position %d to have type %s "
                   " but the column is not found.",
                   table->s->db.str, table->alias,
                   field_def->name.str, i, field_def->type.str);
      error= TRUE;
    }
  }

  if (! error)
    table->s->table_field_def_cache= table_def;

  DBUG_RETURN(error);
}


/**
  Traverse portion of wait-for graph which is reachable through edge
  represented by this flush ticket in search for deadlocks.

  @retval TRUE  A deadlock is found. A victim is remembered
                by the visitor.
  @retval FALSE Success, no deadlocks.
*/

bool Wait_for_flush::accept_visitor(MDL_wait_for_graph_visitor *gvisitor)
{
  return m_share->visit_subgraph(this, gvisitor);
}


uint Wait_for_flush::get_deadlock_weight() const
{
  return m_deadlock_weight;
}


/**
  Traverse portion of wait-for graph which is reachable through this
  table share in search for deadlocks.

  @param gvisitor        Deadlock detection visitor.

  @retval TRUE  A deadlock is found. A victim is remembered
                by the visitor.
  @retval FALSE No deadlocks, it's OK to begin wait.
*/

bool TABLE_SHARE::visit_subgraph(Wait_for_flush *wait_for_flush,
                                 MDL_wait_for_graph_visitor *gvisitor)
{
  TABLE *table;
  MDL_context *src_ctx= wait_for_flush->get_ctx();
  bool result= TRUE;
  bool locked= FALSE;

  /*
    To protect used_tables list from being concurrently modified
    while we are iterating through it we acquire LOCK_open.
    This does not introduce deadlocks in the deadlock detector
    because we won't try to acquire LOCK_open while
    holding a write-lock on MDL_lock::m_rwlock.
  */
  if (gvisitor->m_lock_open_count++ == 0)
  {
    locked= TRUE;
    table_cache_manager.lock_all_and_tdc();
  }

  Table_cache_iterator tables_it(this);

  /*
    In case of multiple searches running in parallel, avoid going
    over the same loop twice and shortcut the search.
    Do it after taking the lock to weed out unnecessary races.
  */
  if (src_ctx->m_wait.get_status() != MDL_wait::EMPTY)
  {
    result= FALSE;
    goto end;
  }

  if (gvisitor->enter_node(src_ctx))
    goto end;

  while ((table= tables_it++))
  {
    if (gvisitor->inspect_edge(&table->in_use->mdl_context))
    {
      goto end_leave_node;
    }
  }

  tables_it.rewind();
  while ((table= tables_it++))
  {
    if (table->in_use->mdl_context.visit_subgraph(gvisitor))
    {
      goto end_leave_node;
    }
  }

  result= FALSE;

end_leave_node:
  gvisitor->leave_node(src_ctx);

end:
  gvisitor->m_lock_open_count--;
  if (locked)
  {
    DBUG_ASSERT(gvisitor->m_lock_open_count == 0);
    table_cache_manager.unlock_all_and_tdc();
  }

  return result;
}


/**
  Wait until the subject share is removed from the table
  definition cache and make sure it's destroyed.

  @note This method may access the share concurrently with another
  thread if the share is in the process of being opened, i.e., that
  m_open_in_progress is true. In this case, close_cached_tables() may
  iterate over elements in the table definition cache, and call this
  method regardless of the share being opened or not. This works anyway
  since a new flush ticket is added below, and LOCK_open ensures
  that the share may not be destroyed by another thread in the time
  between finding this share (having an old version) and adding the flush
  ticket. Thus, after this thread has added the flush ticket, the thread
  opening the table will eventually call free_table_share (as a result of
  releasing the share after using it, or as a result of a failing
  open_table_def()), which will notify the owners of the flush tickets,
  and the last one being notified will actually destroy the share.

  @param abstime         Timeout for waiting as absolute time value.
  @param deadlock_weight Weight of this wait for deadlock detector.

  @pre LOCK_open is write locked, the share is used (has
       non-zero reference count), is marked for flush and
       this connection does not reference the share.
       LOCK_open will be unlocked temporarily during execution.

  @retval FALSE - Success.
  @retval TRUE  - Error (OOM, deadlock, timeout, etc...).
*/

bool TABLE_SHARE::wait_for_old_version(THD *thd, struct timespec *abstime,
                                       uint deadlock_weight)
{
  MDL_context *mdl_context= &thd->mdl_context;
  Wait_for_flush ticket(mdl_context, this, deadlock_weight);
  MDL_wait::enum_wait_status wait_status;

  mysql_mutex_assert_owner(&LOCK_open);
  /*
    We should enter this method only when share's version is not
    up to date and the share is referenced. Otherwise our
    thread will never be woken up from wait.
  */
  DBUG_ASSERT(version != refresh_version && ref_count != 0);

  m_flush_tickets.push_front(&ticket);

  mdl_context->m_wait.reset_status();

  mysql_mutex_unlock(&LOCK_open);

  mdl_context->will_wait_for(&ticket);

  mdl_context->find_deadlock();

  DEBUG_SYNC(thd, "flush_complete");

  wait_status= mdl_context->m_wait.timed_wait(thd, abstime, TRUE,
                                              &stage_waiting_for_table_flush);

  mdl_context->done_waiting_for();

  mysql_mutex_lock(&LOCK_open);

  m_flush_tickets.remove(&ticket);

  if (m_flush_tickets.is_empty() && ref_count == 0)
  {
    /*
      If our thread was the last one using the share,
      we must destroy it here.
    */
    destroy();
  }

  DEBUG_SYNC(thd, "share_destroyed");

  /*
    In cases when our wait was aborted by KILL statement,
    a deadlock or a timeout, the share might still be referenced,
    so we don't delete it. Note, that we can't determine this
    condition by checking wait_status alone, since, for example,
    a timeout can happen after all references to the table share
    were released, but before the share is removed from the
    cache and we receive the notification. This is why
    we first destroy the share, and then look at
    wait_status.
  */
  switch (wait_status)
  {
  case MDL_wait::GRANTED:
    return FALSE;
  case MDL_wait::VICTIM:
    my_error(ER_LOCK_DEADLOCK, MYF(0));
    return TRUE;
  case MDL_wait::TIMEOUT:
    my_error(ER_LOCK_WAIT_TIMEOUT, MYF(0));
    return TRUE;
  case MDL_wait::KILLED:
    return TRUE;
  default:
    DBUG_ASSERT(0);
    return TRUE;
  }
}

Blob_mem_storage::Blob_mem_storage()
  : truncated_value(false)
{
  init_alloc_root(key_memory_blob_mem_storage,
                  &storage, MAX_FIELD_VARCHARLENGTH, 0);
}

Blob_mem_storage::~Blob_mem_storage()
{
  free_root(&storage, MYF(0));
}


/**
  Initialize TABLE instance (newly created, or coming either from table
  cache or THD::temporary_tables list) and prepare it for further use
  during statement execution. Set the 'alias' attribute from the specified
  TABLE_LIST element. Remember the TABLE_LIST element in the
  TABLE::pos_in_table_list member.

  @param thd  Thread context.
  @param tl   TABLE_LIST element.
*/

void TABLE::init(THD *thd, TABLE_LIST *tl)
{
  DBUG_ASSERT(s->ref_count > 0 || s->tmp_table != NO_TMP_TABLE);

  if (thd->lex->need_correct_ident())
    alias_name_used= my_strcasecmp(table_alias_charset,
                                   s->table_name.str,
                                   tl->alias);
  /* Fix alias if table name changes. */
  if (strcmp(alias, tl->alias))
  {
    size_t length= strlen(tl->alias)+1;
    alias= (char*) my_realloc(key_memory_TABLE,
                              (char*) alias, length, MYF(MY_WME));
    memcpy((char*) alias, tl->alias, length);
  }

  const_table= 0;
  null_row= 0;
  nullable= 0;
  force_index= 0;
  force_index_order= 0;
  force_index_group= 0;
  status= STATUS_GARBAGE | STATUS_NOT_FOUND;
  insert_values= 0;
  fulltext_searched= 0;
  file->ft_handler= 0;
  reginfo.impossible_range= 0;

  /* Catch wrong handling of the auto_increment_field_not_null. */
  DBUG_ASSERT(!auto_increment_field_not_null);
  auto_increment_field_not_null= FALSE;

  pos_in_table_list= tl;

  clear_column_bitmaps();

  DBUG_ASSERT(key_read == 0);
  no_keyread= false;

  /* Tables may be reused in a sub statement. */
  DBUG_ASSERT(!file->extra(HA_EXTRA_IS_ATTACHED_CHILDREN));
  
  bool error __attribute__((unused))= refix_gc_items(thd);
  DBUG_ASSERT(!error);
}


bool TABLE::refix_gc_items(THD *thd)
{
  if (vfield)
  {
    for (Field **vfield_ptr= vfield; *vfield_ptr; vfield_ptr++)
    {
      Field *vfield= *vfield_ptr;
      DBUG_ASSERT(vfield->gcol_info && vfield->gcol_info->expr_item);
      if (!vfield->gcol_info->expr_item->fixed)
      {
        /* 
          Temporarily disable privileges check; already done when first fixed,
          and then based on definer's (owner's) rights: this thread has
          invoker's rights
        */
        ulong sav_want_priv= thd->want_privilege;
        thd->want_privilege= 0;

        if (fix_fields_gcol_func(thd, vfield))
          return true;
        
        // Restore any privileges check
        thd->want_privilege= sav_want_priv;
        get_fields_in_item_tree= FALSE;
      }
    }
  }
  return false;
}
  

void TABLE::cleanup_gc_items(THD *thd)
{
  if (vfield)
  {
    for (Field **vfield_ptr= vfield; *vfield_ptr; vfield_ptr++)
    {
      Field *vfield= *vfield_ptr;
      DBUG_ASSERT(vfield->gcol_info && vfield->gcol_info->expr_item);
      vfield->gcol_info->expr_item->cleanup();
    }
  }
}

/*
  Create Item_field for each column in the table.

  SYNPOSIS
    TABLE::fill_item_list()
      item_list          a pointer to an empty list used to store items

  DESCRIPTION
    Create Item_field object for each column in the table and
    initialize it with the corresponding Field. New items are
    created in the current THD memory root.

  RETURN VALUE
    0                    success
    1                    out of memory
*/

bool TABLE::fill_item_list(List<Item> *item_list) const
{
  /*
    All Item_field's created using a direct pointer to a field
    are fixed in Item_field constructor.
  */
  uint i= 0;
  for (Field **ptr= visible_field_ptr(); *ptr; ptr++, i++)
  {
    Item_field *item= new Item_field(*ptr);
    if (!item || item_list->push_back(item))
      return TRUE;
  }
  return FALSE;
}

/*
  Reset an existing list of Item_field items to point to the
  Fields of this table.

  SYNPOSIS
    TABLE::reset_item_list()
      item_list          a non-empty list with Item_fields

  DESCRIPTION
    This is a counterpart of fill_item_list used to redirect
    Item_fields to the fields of a newly created table.
*/

void TABLE::reset_item_list(List<Item> *item_list) const
{
  List_iterator_fast<Item> it(*item_list);
  uint i= 0;
  for (Field **ptr= visible_field_ptr(); *ptr; ptr++, i++)
  {
    Item_field *item_field= (Item_field*) it++;
    DBUG_ASSERT(item_field != 0);
    item_field->reset_field(*ptr);
  }
}

/**
  Create a TABLE_LIST object representing a nested join

  @param allocator  Mem root allocator that object is created from.
  @param alias      Name of nested join object
  @param embedding  Pointer to embedding join nest (or NULL if top-most)
  @param belongs_to List of tables this nest belongs to (never NULL).
  @param select     The query block that this join nest belongs within.

  @returns Pointer to created join nest object, or NULL if error.
*/

TABLE_LIST *TABLE_LIST::new_nested_join(MEM_ROOT *allocator,
                            const char *alias,
                            TABLE_LIST *embedding,
                            List<TABLE_LIST> *belongs_to,
                            SELECT_LEX *select)
{
  DBUG_ASSERT(belongs_to && select);

  TABLE_LIST *const join_nest=
    (TABLE_LIST *) alloc_root(allocator, ALIGN_SIZE(sizeof(TABLE_LIST))+
                                                    sizeof(NESTED_JOIN));
  if (join_nest == NULL)
    return NULL;

  memset(join_nest, 0, ALIGN_SIZE(sizeof(TABLE_LIST)) + sizeof(NESTED_JOIN));
  join_nest->nested_join=
    (NESTED_JOIN *) ((uchar *)join_nest + ALIGN_SIZE(sizeof(TABLE_LIST)));

  join_nest->db= (char *)"";
  join_nest->db_length= 0;
  join_nest->table_name= (char *)"";
  join_nest->table_name_length= 0;
  join_nest->alias= (char *)alias;
  
  join_nest->embedding= embedding;
  join_nest->join_list= belongs_to;
  join_nest->select_lex= select;

  join_nest->nested_join->join_list.empty();

  return join_nest;
}

/**
  Merge tables from a query block into a nested join structure.

  @param select Query block containing tables to be merged into nested join

  @return false if success, true if error
*/

bool TABLE_LIST::merge_underlying_tables(SELECT_LEX *select)
{
  DBUG_ASSERT(nested_join->join_list.is_empty());

  List_iterator_fast<TABLE_LIST> li(select->top_join_list);
  TABLE_LIST *tl;
  while ((tl= li++))
  {
    tl->embedding= this;
    tl->join_list= &nested_join->join_list;
    if (nested_join->join_list.push_back(tl))
      return true;                  /* purecov: inspected */
  }

  return false;
}



/*
  calculate md5 of query

  SYNOPSIS
    TABLE_LIST::calc_md5()
    buffer	buffer for md5 writing
*/

void  TABLE_LIST::calc_md5(char *buffer)
{
  uchar digest[MD5_HASH_SIZE];
  compute_md5_hash((char *) digest, (const char *) select_stmt.str,
                   select_stmt.length);
  array_to_hex(buffer, digest, MD5_HASH_SIZE);
}


/**
   Reset a table before starting optimization
*/
void TABLE_LIST::reset()
{
  // @todo If TABLE::init() was always called, this would not be necessary:
  table->const_table= 0;
  table->null_row= 0;
  table->status= STATUS_GARBAGE | STATUS_NOT_FOUND;

  table->force_index= force_index;
  table->force_index_order= table->force_index_group= 0;
  table->covering_keys= table->s->keys_for_keyread;
  table->merge_keys.clear_all();
}


/**
  Merge WHERE condition of view or derived table into outer query.

  If the derived table is on the inner side of an outer join, its WHERE
  condition is merged into the respective join operation's join condition,
  otherwise the WHERE condition is merged with the derived table's
  join condition.

  @param thd    thread handler

  @return false if success, true if error
*/

bool TABLE_LIST::merge_where(THD *thd)
{
  DBUG_ENTER("TABLE_LIST::merge_where");

  DBUG_ASSERT(is_merged());

  Item *const condition= derived_unit()->first_select()->where_cond();

  if (!condition)
    DBUG_RETURN(false);

  /*
    Save the WHERE condition separately. This is needed because it is already
    resolved, so we need to explicitly update used tables information after
    merging this derived table into the outer query.
  */
  derived_where_cond= condition;

  Prepared_stmt_arena_holder ps_arena_holder(thd);

  /*
    Merge WHERE condition with the join condition of the outer join nest
    and attach it to join nest representing this derived table.
  */
  set_join_cond(and_conds(join_cond(), condition));
  if (!join_cond())
    DBUG_RETURN(true);        /* purecov: inspected */

  DBUG_RETURN(false);
}


/**
  Create field translation for merged derived table/view.

  @param thd  Thread handle

  @return false if success, true if error.
*/

bool TABLE_LIST::create_field_translation(THD *thd)
{
  Item *item;
  SELECT_LEX *select= derived->first_select();
  List_iterator_fast<Item> it(select->item_list);
  uint field_count= 0;

  DBUG_ASSERT(derived->is_prepared());

  DBUG_ASSERT(!field_translation);

  Prepared_stmt_arena_holder ps_arena_holder(thd);

  // Create view fields translation table
  Field_translator *transl=
    (Field_translator *)thd->stmt_arena->alloc(select->item_list.elements *
                                               sizeof(Field_translator));
  if (!transl)
    return true;                        /* purecov: inspected */

  while ((item= it++))
  {
    /*
      Notice that all items keep their nullability here.
      All items are later wrapped within Item_direct_view objects.
      If the view is used on the inner side of an outer join, these
      objects will reflect the correct nullability of the selected expressions.
    */
    transl[field_count].name= item->item_name.ptr();
    transl[field_count++].item= item;
  }
  field_translation= transl;
  field_translation_end= transl + field_count;

  return false;
}


/**
  Return merged WHERE clause and join conditions for a view

  @param thd          thread handle
  @param table        table for the VIEW
  @param[out] pcond   Pointer to the built condition (NULL if none)

  This function returns the result of ANDing the WHERE clause and the
  join conditions of the given view.

  @returns  false for success, true for error
*/

static bool merge_join_conditions(THD *thd, TABLE_LIST *table, Item **pcond)
{
  DBUG_ENTER("merge_join_conditions");

  *pcond= NULL;
  DBUG_PRINT("info", ("alias: %s", table->alias));
  if (table->join_cond())
  {
    if (!(*pcond= table->join_cond()->copy_andor_structure(thd)))
      DBUG_RETURN(true);                   /* purecov: inspected */
  }
  if (!table->nested_join)
    DBUG_RETURN(false);
  List_iterator<TABLE_LIST> li(table->nested_join->join_list);
  while (TABLE_LIST *tbl= li++)
  {
    if (tbl->is_view())
      continue;
    Item *cond;
    if (merge_join_conditions(thd, tbl, &cond))
      DBUG_RETURN(true);                   /* purecov: inspected */
    if (cond && !(*pcond= and_conds(*pcond, cond)))
      DBUG_RETURN(true);                   /* purecov: inspected */
  }
  DBUG_RETURN(false);
}


/**
  Prepare check option expression of table

  @param thd            thread handler
  @param is_cascaded     True if parent view requests that this view's
  filtering condition be treated as WITH CASCADED CHECK OPTION; this is for
  recursive calls; user code should omit this argument.

  @details

  This function builds check option condition for use in regular execution or
  subsequent SP/PS executions.

  This function must be called after the WHERE clause and join condition
  of this and all underlying derived tables/views have been resolved.

  The function will always call itself recursively for all underlying views
  and base tables.

  On first invocation, the check option condition is built bottom-up in
  statement mem_root, and check_option_processed is set true.

  On subsequent executions, check_option_processed is true and no
  expression building is necessary. However, the function needs to assure that
  the expression is resolved by calling fix_fields() on it.

  @returns false if success, true if error
*/

bool TABLE_LIST::prepare_check_option(THD *thd, bool is_cascaded)
{
  DBUG_ENTER("TABLE_LIST::prepare_check_option");
  DBUG_ASSERT(is_view());

  /*
    True if conditions of underlying views should be treated as WITH CASCADED
    CHECK OPTION
  */
  is_cascaded|= (with_check == VIEW_CHECK_CASCADED);

  for (TABLE_LIST *tbl= merge_underlying_list; tbl; tbl= tbl->next_local)
  {
    if (tbl->is_view() && tbl->prepare_check_option(thd, is_cascaded))
      DBUG_RETURN(true);                  /* purecov: inspected */
  }

  if (!check_option_processed)
  {
    Prepared_stmt_arena_holder ps_arena_holder(thd);
    if ((with_check || is_cascaded) &&
        merge_join_conditions(thd, this, &check_option))
      DBUG_RETURN(true);                  /* purecov: inspected */

    for (TABLE_LIST *tbl= merge_underlying_list; tbl; tbl= tbl->next_local)
    {
      if (tbl->check_option &&
          !(check_option= and_conds(check_option, tbl->check_option)))
          DBUG_RETURN(true);            /* purecov: inspected */
    }

    check_option_processed= true;
  }

  if (check_option && !check_option->fixed)
  {
    const char *save_where= thd->where;
    thd->where= "check option";
    if (check_option->fix_fields(thd, &check_option) ||
        check_option->check_cols(1))
      DBUG_RETURN(true);                  /* purecov: inspected */
    thd->where= save_where;
  }

  DBUG_RETURN(false);
}


/**
  Prepare replace filter for a table that is inserted into via a view.

  Used with REPLACE command to filter out rows that should not be deleted.
  Concatenate WHERE clauses from multiple views into one permanent field:
  TABLE::replace_filter.

  Since REPLACE is not possible against a join view, there is no need to
  process join conditions, only WHERE clause is needed. But we still call
  merge_join_conditions() since this is a general function that handles both
  join conditions (if any) and the original WHERE clause.

  @param thd            thread handler

  @returns false if success, true if error
*/

bool TABLE_LIST::prepare_replace_filter(THD *thd)
{
  DBUG_ENTER("TABLE_LIST::prepare_replace_filter");

  for (TABLE_LIST *tbl= merge_underlying_list; tbl; tbl= tbl->next_local)
  {
    if (tbl->is_view() && tbl->prepare_replace_filter(thd))
      DBUG_RETURN(true);
  }

  if (!replace_filter_processed)
  {
    Prepared_stmt_arena_holder ps_arena_holder(thd);

    if (merge_join_conditions(thd, this, &replace_filter))
      DBUG_RETURN(true);                 /* purecov: inspected */
    for (TABLE_LIST *tbl= merge_underlying_list; tbl; tbl= tbl->next_local)
    {
      if (tbl->replace_filter)
      {
        if (!(replace_filter= and_conds(replace_filter, tbl->replace_filter)))
          DBUG_RETURN(true);
      }
    }
    replace_filter_processed= true;
  }

  if (replace_filter && !replace_filter->fixed)
  {
    const char *save_where= thd->where;
    thd->where= "replace filter";
    if (replace_filter->fix_fields(thd, &replace_filter) ||
        replace_filter->check_cols(1))
      DBUG_RETURN(true);
    thd->where= save_where;
  }

  DBUG_RETURN(false);
}


/**
  Cleanup items belonged to view fields translation table
*/

void TABLE_LIST::cleanup_items()
{
  if (!field_translation)
    return;

  for (Field_translator *transl= field_translation;
       transl < field_translation_end;
       transl++)
    transl->item->walk(&Item::cleanup_processor, Item::WALK_POSTFIX, NULL);
}


/**
  Check CHECK OPTION condition

  @param thd       thread handler

  @retval VIEW_CHECK_OK     OK
  @retval VIEW_CHECK_ERROR  FAILED
  @retval VIEW_CHECK_SKIP   FAILED, but continue
*/

int TABLE_LIST::view_check_option(THD *thd) const
{
  if (check_option && check_option->val_int() == 0)
  {
    const TABLE_LIST *main_view= top_table();
    my_error(ER_VIEW_CHECK_FAILED, MYF(0), main_view->view_db.str,
             main_view->view_name.str);
    if (thd->lex->is_ignore())
      return(VIEW_CHECK_SKIP);
    return(VIEW_CHECK_ERROR);
  }
  return(VIEW_CHECK_OK);
}


/**
  Find table in underlying tables by map and check that only this
  table belong to given map.

  @param[out] table_ref reference to found table
		        (must be set to NULL by caller)
  @param      map       bit mask of tables

  @retval false table not found or found only one (table_ref is non-NULL)
  @retval true  found several tables
*/

bool TABLE_LIST::check_single_table(TABLE_LIST **table_ref, table_map map)
{
  for (TABLE_LIST *tbl= merge_underlying_list; tbl; tbl= tbl->next_local)
  {
    if (tbl->is_view_or_derived() && tbl->is_merged())
    {
      if (tbl->check_single_table(table_ref, map))
        return true;
    }
    else if (tbl->map() & map)
    {
      if (*table_ref)
        return true;

      *table_ref= tbl;
    }
  }
  return false;
}


/**
  Set insert_values buffer

  @param mem_root   memory pool for allocating

  @returns false if success, true if error (out of memory)
*/

bool TABLE_LIST::set_insert_values(MEM_ROOT *mem_root)
{
  if (table)
  {
    if (!table->insert_values &&
        !(table->insert_values= (uchar *)alloc_root(mem_root,
                                                    table->s->rec_buff_length)))
      return true;                       /* purecov: inspected */
  }
  else
  {
    DBUG_ASSERT(view && merge_underlying_list);
    for (TABLE_LIST *tbl= merge_underlying_list; tbl; tbl= tbl->next_local)
      if (tbl->set_insert_values(mem_root))
        return true;                     /* purecov: inspected */
  }
  return false;
}


/*
  Test if this is a leaf with respect to name resolution.

  SYNOPSIS
    TABLE_LIST::is_leaf_for_name_resolution()

  DESCRIPTION
    A table reference is a leaf with respect to name resolution if
    it is either a leaf node in a nested join tree (table, view,
    schema table, subquery), or an inner node that represents a
    NATURAL/USING join, or a nested join with materialized join
    columns.

  RETURN
    TRUE if a leaf, FALSE otherwise.
*/
bool TABLE_LIST::is_leaf_for_name_resolution() const
{
  return (is_view_or_derived() || is_natural_join || is_join_columns_complete ||
          !nested_join);
}


/*
  Retrieve the first (left-most) leaf in a nested join tree with
  respect to name resolution.

  SYNOPSIS
    TABLE_LIST::first_leaf_for_name_resolution()

  DESCRIPTION
    Given that 'this' is a nested table reference, recursively walk
    down the left-most children of 'this' until we reach a leaf
    table reference with respect to name resolution.

  IMPLEMENTATION
    The left-most child of a nested table reference is the last element
    in the list of children because the children are inserted in
    reverse order.

  RETURN
    If 'this' is a nested table reference - the left-most child of
      the tree rooted in 'this',
    else return 'this'
*/

TABLE_LIST *TABLE_LIST::first_leaf_for_name_resolution()
{
  TABLE_LIST *cur_table_ref= NULL;
  NESTED_JOIN *cur_nested_join;

  if (is_leaf_for_name_resolution())
    return this;
  DBUG_ASSERT(nested_join);

  for (cur_nested_join= nested_join;
       cur_nested_join;
       cur_nested_join= cur_table_ref->nested_join)
  {
    List_iterator_fast<TABLE_LIST> it(cur_nested_join->join_list);
    cur_table_ref= it++;
    /*
      If the current nested join is a RIGHT JOIN, the operands in
      'join_list' are in reverse order, thus the first operand is
      already at the front of the list. Otherwise the first operand
      is in the end of the list of join operands.
    */
    if (!(cur_table_ref->outer_join & JOIN_TYPE_RIGHT))
    {
      TABLE_LIST *next;
      while ((next= it++))
        cur_table_ref= next;
    }
    if (cur_table_ref->is_leaf_for_name_resolution())
      break;
  }
  return cur_table_ref;
}


/*
  Retrieve the last (right-most) leaf in a nested join tree with
  respect to name resolution.

  SYNOPSIS
    TABLE_LIST::last_leaf_for_name_resolution()

  DESCRIPTION
    Given that 'this' is a nested table reference, recursively walk
    down the right-most children of 'this' until we reach a leaf
    table reference with respect to name resolution.

  IMPLEMENTATION
    The right-most child of a nested table reference is the first
    element in the list of children because the children are inserted
    in reverse order.

  RETURN
    - If 'this' is a nested table reference - the right-most child of
      the tree rooted in 'this',
    - else - 'this'
*/

TABLE_LIST *TABLE_LIST::last_leaf_for_name_resolution()
{
  TABLE_LIST *cur_table_ref= this;
  NESTED_JOIN *cur_nested_join;

  if (is_leaf_for_name_resolution())
    return this;
  DBUG_ASSERT(nested_join);

  for (cur_nested_join= nested_join;
       cur_nested_join;
       cur_nested_join= cur_table_ref->nested_join)
  {
    cur_table_ref= cur_nested_join->join_list.head();
    /*
      If the current nested is a RIGHT JOIN, the operands in
      'join_list' are in reverse order, thus the last operand is in the
      end of the list.
    */
    if ((cur_table_ref->outer_join & JOIN_TYPE_RIGHT))
    {
      List_iterator_fast<TABLE_LIST> it(cur_nested_join->join_list);
      TABLE_LIST *next;
      cur_table_ref= it++;
      while ((next= it++))
        cur_table_ref= next;
    }
    if (cur_table_ref->is_leaf_for_name_resolution())
      break;
  }
  return cur_table_ref;
}


/**
  Set privileges needed for columns of underlying tables

  @param want_privilege  Required privileges
*/

void TABLE_LIST::set_want_privilege(ulong want_privilege)
{
#ifndef DBUG_OFF
  // Remove SHOW_VIEW_ACL, because it will be checked during making view
  want_privilege&= ~SHOW_VIEW_ACL;

  grant.want_privilege= want_privilege & ~grant.privilege;
  if (table)
    table->grant.want_privilege= want_privilege & ~table->grant.privilege;
  for (TABLE_LIST *tbl= merge_underlying_list; tbl; tbl= tbl->next_local)
    tbl->set_want_privilege(want_privilege);
#endif
}


/*
  Load security context information for this view

  SYNOPSIS
    TABLE_LIST::prepare_view_securety_context()
    thd                  [in] thread handler

  RETURN
    FALSE  OK
    TRUE   Error
*/

#ifndef NO_EMBEDDED_ACCESS_CHECKS
bool TABLE_LIST::prepare_view_securety_context(THD *thd)
{
  DBUG_ENTER("TABLE_LIST::prepare_view_securety_context");
  DBUG_PRINT("enter", ("table: %s", alias));

  DBUG_ASSERT(!prelocking_placeholder && view);
  if (view_suid)
  {
    DBUG_PRINT("info", ("This table is suid view => load contest"));
    DBUG_ASSERT(view && view_sctx);
    if (acl_getroot(view_sctx,
                    const_cast<char*>(definer.user.str),
                    const_cast<char*>(definer.host.str),
                    const_cast<char*>(definer.host.str),
                    thd->db().str))
    {
      if ((thd->lex->sql_command == SQLCOM_SHOW_CREATE) ||
          (thd->lex->sql_command == SQLCOM_SHOW_FIELDS))
      {
        push_warning_printf(thd, Sql_condition::SL_NOTE,
                            ER_NO_SUCH_USER, 
                            ER_THD(thd, ER_NO_SUCH_USER),
                            definer.user.str, definer.host.str);
      }
      else
      {
        if (thd->security_context()->check_access(SUPER_ACL))
        {
          my_error(ER_NO_SUCH_USER, MYF(0), definer.user.str, definer.host.str);

        }
        else
        {
          if (thd->password == 2)
            my_error(ER_ACCESS_DENIED_NO_PASSWORD_ERROR, MYF(0),
                     thd->security_context()->priv_user().str,
                     thd->security_context()->priv_host().str);
          else
            my_error(ER_ACCESS_DENIED_ERROR, MYF(0),
                     thd->security_context()->priv_user().str,
                     thd->security_context()->priv_host().str,
                     (thd->password ?  ER_THD(thd, ER_YES) : ER_THD(thd, ER_NO)));
        }
        DBUG_RETURN(TRUE);
      }
    }
  }
  DBUG_RETURN(FALSE);
}
#endif


/*
  Find security context of current view

  SYNOPSIS
    TABLE_LIST::find_view_security_context()
    thd                  [in] thread handler

*/

#ifndef NO_EMBEDDED_ACCESS_CHECKS
Security_context *TABLE_LIST::find_view_security_context(THD *thd)
{
  Security_context *sctx;
  TABLE_LIST *upper_view= this;
  DBUG_ENTER("TABLE_LIST::find_view_security_context");

  DBUG_ASSERT(view);
  while (upper_view && !upper_view->view_suid)
  {
    DBUG_ASSERT(!upper_view->prelocking_placeholder);
    upper_view= upper_view->referencing_view;
  }
  if (upper_view)
  {
    DBUG_PRINT("info", ("Securety context of view %s will be used",
                        upper_view->alias));
    sctx= upper_view->view_sctx;
    DBUG_ASSERT(sctx);
  }
  else
  {
    DBUG_PRINT("info", ("Current global context will be used"));
    sctx= thd->security_context();
  }
  DBUG_RETURN(sctx);
}
#endif


/*
  Prepare security context and load underlying tables priveleges for view

  SYNOPSIS
    TABLE_LIST::prepare_security()
    thd                  [in] thread handler

  RETURN
    FALSE  OK
    TRUE   Error
*/

bool TABLE_LIST::prepare_security(THD *thd)
{
  List_iterator_fast<TABLE_LIST> tb(*view_tables);
  TABLE_LIST *tbl;
  DBUG_ENTER("TABLE_LIST::prepare_security");
#ifndef NO_EMBEDDED_ACCESS_CHECKS
  Security_context *save_security_ctx= thd->security_context();

  DBUG_ASSERT(!prelocking_placeholder);
  if (prepare_view_securety_context(thd))
    DBUG_RETURN(TRUE);
  thd->set_security_context(find_view_security_context(thd));
  opt_trace_disable_if_no_security_context_access(thd);
  while ((tbl= tb++))
  {
    DBUG_ASSERT(tbl->referencing_view);
    const char *local_db, *local_table_name;
    if (tbl->is_view())
    {
      local_db= tbl->view_db.str;
      local_table_name= tbl->view_name.str;
    }
    else if (tbl->is_derived())
    {
      /* Initialize privileges for derived tables */
      tbl->grant.privilege= SELECT_ACL;
      continue;
    }
    else
    {
      local_db= tbl->db;
      local_table_name= tbl->table_name;
    }
    fill_effective_table_privileges(thd, &tbl->grant, local_db,
                                    local_table_name);
    if (tbl->table)
      tbl->table->grant= grant;
  }
  thd->set_security_context(save_security_ctx);
#else
  while ((tbl= tb++))
    tbl->grant.privilege= ~NO_ACCESS;
#endif
  DBUG_RETURN(FALSE);
}


Natural_join_column::Natural_join_column(Field_translator *field_param,
                                         TABLE_LIST *tab)
{
  DBUG_ASSERT(tab->field_translation);
  view_field= field_param;
  table_field= NULL;
  table_ref= tab;
  is_common= FALSE;
}


Natural_join_column::Natural_join_column(Item_field *field_param,
                                         TABLE_LIST *tab)
{
  DBUG_ASSERT(tab->table == field_param->field->table);
  table_field= field_param;
  /*
    Cache table, to have no resolution problem after natural join nests have
    been changed to ordinary join nests.
  */
  if (tab->cacheable_table)
    field_param->cached_table= tab;
  view_field= NULL;
  table_ref= tab;
  is_common= FALSE;
}


const char *Natural_join_column::name()
{
  if (view_field)
  {
    DBUG_ASSERT(table_field == NULL);
    return view_field->name;
  }

  return table_field->field_name;
}


Item *Natural_join_column::create_item(THD *thd)
{
  if (view_field)
  {
    DBUG_ASSERT(table_field == NULL);
    SELECT_LEX *select= thd->lex->current_select();
    return create_view_field(thd, table_ref, &view_field->item,
                             view_field->name, &select->context);
  }
  return table_field;
}


Field *Natural_join_column::field()
{
  if (view_field)
  {
    DBUG_ASSERT(table_field == NULL);
    return NULL;
  }
  return table_field->field;
}


const char *Natural_join_column::table_name()
{
  DBUG_ASSERT(table_ref);
  return table_ref->alias;
}


const char *Natural_join_column::db_name()
{
  if (view_field)
    return table_ref->view_db.str;

  /*
    Test that TABLE_LIST::db is the same as TABLE_SHARE::db to
    ensure consistency. An exception are I_S schema tables, which
    are inconsistent in this respect.
  */
  DBUG_ASSERT(!strcmp(table_ref->db,
                      table_ref->table->s->db.str) ||
              (table_ref->schema_table &&
               is_infoschema_db(table_ref->table->s->db.str,
                                table_ref->table->s->db.length)));
  return table_ref->db;
}


GRANT_INFO *Natural_join_column::grant()
{
  if (view_field)
    return &(table_ref->grant);
  return &(table_ref->table->grant);
}


void Field_iterator_view::set(TABLE_LIST *table)
{
  DBUG_ASSERT(table->field_translation);
  view= table;
  ptr= table->field_translation;
  array_end= table->field_translation_end;
}


const char *Field_iterator_table::name()
{
  return (*ptr)->field_name;
}

Item *Field_iterator_table::create_item(THD *thd)
{
  SELECT_LEX *select= thd->lex->current_select();

  Item_field *item= new Item_field(thd, &select->context, *ptr);
  /*
    This function creates Item-s which don't go through fix_fields(); see same
    code in Item_field::fix_fields().
    */
  if (item && !thd->lex->in_sum_func &&
      select->resolve_place == SELECT_LEX::RESOLVE_SELECT_LIST)
  {
    if (select->with_sum_func && !select->group_list.elements)
      item->maybe_null= true;
  }
  return item;
}


const char *Field_iterator_view::name()
{
  return ptr->name;
}


Item *Field_iterator_view::create_item(THD *thd)
{
  SELECT_LEX *select= thd->lex->current_select();
  return create_view_field(thd, view, &ptr->item, ptr->name,
                           &select->context);
}

static Item *create_view_field(THD *thd, TABLE_LIST *view, Item **field_ref,
                               const char *name,
                               Name_resolution_context *context)
{
  Item *field= *field_ref;
  DBUG_ENTER("create_view_field");

  if (view->schema_table_reformed)
  {
    /*
      Translation table items are always Item_fields and already fixed
      ('mysql_schema_table' function). So we can return directly the
      field. This case happens only for 'show & where' commands.
    */
    DBUG_ASSERT(field && field->fixed);
    DBUG_RETURN(field);
  }

  DBUG_ASSERT(field);
  if (!field->fixed)
  {
    if (field->fix_fields(thd, field_ref))
      DBUG_RETURN(NULL);               /* purecov: inspected */
    field= *field_ref;
  }

  /*
    @note Creating an Item_direct_view_ref object on top of an Item_field
          means that the underlying Item_field object may be shared by
          multiple occurrences of superior fields. This is a vulnerable
          practice, so special precaution must be taken to avoid programming
          mistakes, such as forgetting to mark the use of a field in both
          read_set and write_set (may happen e.g in an UPDATE statement).
  */ 
  Item *item= new Item_direct_view_ref(context, field_ref,
                                       view->alias, view->table_name,
                                       name, view);
  DBUG_RETURN(item);
}


void Field_iterator_natural_join::set(TABLE_LIST *table_ref)
{
  DBUG_ASSERT(table_ref->join_columns);
  column_ref_it.init(*(table_ref->join_columns));
  cur_column_ref= column_ref_it++;
}


void Field_iterator_natural_join::next()
{
  cur_column_ref= column_ref_it++;
  DBUG_ASSERT(!cur_column_ref || ! cur_column_ref->table_field ||
              cur_column_ref->table_ref->table ==
              cur_column_ref->table_field->field->table);
}


void Field_iterator_table_ref::set_field_iterator()
{
  DBUG_ENTER("Field_iterator_table_ref::set_field_iterator");
  /*
    If the table reference we are iterating over is a natural join, or it is
    an operand of a natural join, and TABLE_LIST::join_columns contains all
    the columns of the join operand, then we pick the columns from
    TABLE_LIST::join_columns, instead of the  orginial container of the
    columns of the join operator.
  */
  if (table_ref->is_join_columns_complete)
  {
    /* Necesary, but insufficient conditions. */
    DBUG_ASSERT(table_ref->is_natural_join ||
                table_ref->nested_join ||
                (table_ref->join_columns &&
                /* This is a merge view. */
                ((table_ref->field_translation &&
                  table_ref->join_columns->elements ==
                  (ulong)(table_ref->field_translation_end -
                          table_ref->field_translation)) ||
                 /* This is stored table or a tmptable view. */
                 (!table_ref->field_translation &&
                  table_ref->join_columns->elements ==
                  table_ref->table->s->fields))));
    field_it= &natural_join_it;
    DBUG_PRINT("info",("field_it for '%s' is Field_iterator_natural_join",
                       table_ref->alias));
  }
  /* This is a merge view, so use field_translation. */
  else if (table_ref->field_translation)
  {
    DBUG_ASSERT(table_ref->is_merged());
    field_it= &view_field_it;
    DBUG_PRINT("info", ("field_it for '%s' is Field_iterator_view",
                        table_ref->alias));
  }
  /* This is a base table or stored view. */
  else
  {
    DBUG_ASSERT(table_ref->table || table_ref->is_view());
    field_it= &table_field_it;
    DBUG_PRINT("info", ("field_it for '%s' is Field_iterator_table",
                        table_ref->alias));
  }
  field_it->set(table_ref);
  DBUG_VOID_RETURN;
}


void Field_iterator_table_ref::set(TABLE_LIST *table)
{
  DBUG_ASSERT(table);
  first_leaf= table->first_leaf_for_name_resolution();
  last_leaf=  table->last_leaf_for_name_resolution();
  DBUG_ASSERT(first_leaf && last_leaf);
  table_ref= first_leaf;
  set_field_iterator();
}


void Field_iterator_table_ref::next()
{
  /* Move to the next field in the current table reference. */
  field_it->next();
  /*
    If all fields of the current table reference are exhausted, move to
    the next leaf table reference.
  */
  if (field_it->end_of_fields() && table_ref != last_leaf)
  {
    table_ref= table_ref->next_name_resolution_table;
    DBUG_ASSERT(table_ref);
    set_field_iterator();
  }
}


const char *Field_iterator_table_ref::get_table_name()
{
  if (table_ref->is_view())
    return table_ref->view_name.str;
  else if (table_ref->is_natural_join)
    return natural_join_it.column_ref()->table_name();

  DBUG_ASSERT(!strcmp(table_ref->table_name,
                      table_ref->table->s->table_name.str));
  return table_ref->table_name;
}


const char *Field_iterator_table_ref::get_db_name()
{
  if (table_ref->is_view())
    return table_ref->view_db.str;
  else if (table_ref->is_natural_join)
    return natural_join_it.column_ref()->db_name();

  /*
    Test that TABLE_LIST::db is the same as TABLE_SHARE::db to
    ensure consistency. An exception are I_S schema tables, which
    are inconsistent in this respect.
  */
  DBUG_ASSERT(!strcmp(table_ref->db, table_ref->table->s->db.str) ||
              (table_ref->schema_table &&
               is_infoschema_db(table_ref->table->s->db.str,
                                table_ref->table->s->db.length)));

  return table_ref->db;
}


GRANT_INFO *Field_iterator_table_ref::grant()
{
  if (table_ref->is_view())
    return &(table_ref->grant);
  else if (table_ref->is_natural_join)
    return natural_join_it.column_ref()->grant();
  return &(table_ref->table->grant);
}


/*
  Create new or return existing column reference to a column of a
  natural/using join.

  SYNOPSIS
    Field_iterator_table_ref::get_or_create_column_ref()
    parent_table_ref  the parent table reference over which the
                      iterator is iterating

  DESCRIPTION
    Create a new natural join column for the current field of the
    iterator if no such column was created, or return an already
    created natural join column. The former happens for base tables or
    views, and the latter for natural/using joins. If a new field is
    created, then the field is added to 'parent_table_ref' if it is
    given, or to the original table referene of the field if
    parent_table_ref == NULL.

  NOTES
    This method is designed so that when a Field_iterator_table_ref
    walks through the fields of a table reference, all its fields
    are created and stored as follows:
    - If the table reference being iterated is a stored table, view or
      natural/using join, store all natural join columns in a list
      attached to that table reference.
    - If the table reference being iterated is a nested join that is
      not natural/using join, then do not materialize its result
      fields. This is OK because for such table references
      Field_iterator_table_ref iterates over the fields of the nested
      table references (recursively). In this way we avoid the storage
      of unnecessay copies of result columns of nested joins.

  RETURN
    #     Pointer to a column of a natural join (or its operand)
    NULL  No memory to allocate the column
*/

Natural_join_column *
Field_iterator_table_ref::get_or_create_column_ref(THD *thd, TABLE_LIST *parent_table_ref)
{
  Natural_join_column *nj_col;
  bool is_created= TRUE;
  uint field_count= 0;
  TABLE_LIST *add_table_ref= parent_table_ref ?
                             parent_table_ref : table_ref;

  if (field_it == &table_field_it)
  {
    /* The field belongs to a stored table. */
    Field *tmp_field= table_field_it.field();
    Item_field *tmp_item=
      new Item_field(thd, &thd->lex->current_select()->context, tmp_field);
    if (!tmp_item)
      return NULL;
    nj_col= new Natural_join_column(tmp_item, table_ref);
    field_count= table_ref->table->s->fields;
  }
  else if (field_it == &view_field_it)
  {
    /* The field belongs to a merge view or information schema table. */
    Field_translator *translated_field= view_field_it.field_translator();
    nj_col= new Natural_join_column(translated_field, table_ref);
    field_count= table_ref->field_translation_end -
                 table_ref->field_translation;
  }
  else
  {
    /*
      The field belongs to a NATURAL join, therefore the column reference was
      already created via one of the two constructor calls above. In this case
      we just return the already created column reference.
    */
    DBUG_ASSERT(table_ref->is_join_columns_complete);
    is_created= FALSE;
    nj_col= natural_join_it.column_ref();
    DBUG_ASSERT(nj_col);
  }
  DBUG_ASSERT(!nj_col->table_field ||
              nj_col->table_ref->table == nj_col->table_field->field->table);

  /*
    If the natural join column was just created add it to the list of
    natural join columns of either 'parent_table_ref' or to the table
    reference that directly contains the original field.
  */
  if (is_created)
  {
    /* Make sure not all columns were materialized. */
    DBUG_ASSERT(!add_table_ref->is_join_columns_complete);
    if (!add_table_ref->join_columns)
    {
      /* Create a list of natural join columns on demand. */
      if (!(add_table_ref->join_columns= new List<Natural_join_column>))
        return NULL;
      add_table_ref->is_join_columns_complete= FALSE;
    }
    add_table_ref->join_columns->push_back(nj_col);
    /*
      If new fields are added to their original table reference, mark if
      all fields were added. We do it here as the caller has no easy way
      of knowing when to do it.
      If the fields are being added to parent_table_ref, then the caller
      must take care to mark when all fields are created/added.
    */
    if (!parent_table_ref &&
        add_table_ref->join_columns->elements == field_count)
      add_table_ref->is_join_columns_complete= TRUE;
  }

  return nj_col;
}


/*
  Return an existing reference to a column of a natural/using join.

  SYNOPSIS
    Field_iterator_table_ref::get_natural_column_ref()

  DESCRIPTION
    The method should be called in contexts where it is expected that
    all natural join columns are already created, and that the column
    being retrieved is a Natural_join_column.

  RETURN
    #     Pointer to a column of a natural join (or its operand)
    NULL  No memory to allocate the column
*/

Natural_join_column *
Field_iterator_table_ref::get_natural_column_ref()
{
  Natural_join_column *nj_col;

  DBUG_ASSERT(field_it == &natural_join_it);
  /*
    The field belongs to a NATURAL join, therefore the column reference was
    already created via one of the two constructor calls above. In this case
    we just return the already created column reference.
  */
  nj_col= natural_join_it.column_ref();
  DBUG_ASSERT(nj_col &&
              (!nj_col->table_field ||
               nj_col->table_ref->table == nj_col->table_field->field->table));
  return nj_col;
}

/*****************************************************************************
  Functions to handle column usage bitmaps (read_set, write_set etc...)
*****************************************************************************/

/* Reset all columns bitmaps */

void TABLE::clear_column_bitmaps()
{
  /*
    Reset column read/write usage. It's identical to:
    bitmap_clear_all(&table->def_read_set);
    bitmap_clear_all(&table->def_write_set);
  */
  memset(def_read_set.bitmap, 0, s->column_bitmap_size*2);
  column_bitmaps_set(&def_read_set, &def_write_set);

  bitmap_clear_all(&def_fields_set_during_insert);
  fields_set_during_insert= &def_fields_set_during_insert;

  bitmap_clear_all(&tmp_set);
}


/**
  Tell handler we are going to call position() and rnd_pos() later.
  
  This is needed for handlers that uses the primary key to find the
  row. In this case we have to extend the read bitmap with the primary
  key fields.

  @note: Calling this function does not initialize the table for
  reading using rnd_pos(). rnd_init() still has to be called before
  rnd_pos().
*/

void TABLE::prepare_for_position()
{
  DBUG_ENTER("TABLE::prepare_for_position");

  if ((file->ha_table_flags() & HA_PRIMARY_KEY_REQUIRED_FOR_POSITION) &&
      s->primary_key < MAX_KEY)
  {
    mark_columns_used_by_index_no_reset(s->primary_key, read_set);
    /* signal change */
    file->column_bitmaps_signal();
  }
  DBUG_VOID_RETURN;
}


/**
  Mark column as either read or written (or none) according to mark_used.

  @note If marking a written field, set thd->dup_field if the column is
        already marked.

  @note If TABLE::get_fields_in_item_tree is set, set the flag bit
        GET_FIXED_FIELDS_FLAG for the field.

  @param thd      Thread handler (only used for duplicate handling)
  @param field    The column to be marked as used
  @param mark      =MARK_COLUMNS_NONE: Only update flag field, if applicable
                   =MARK_COLUMNS_READ: Mark column as read
                   =MARK_COLUMNS_WRITE: Mark column as written
                   =MARK_COLUMNS_TEMP: Mark column as read, used by filesort()
                                       and processing of generated columns
*/

void TABLE::mark_column_used(THD *thd, Field *field,
                             enum enum_mark_columns mark)
{
  DBUG_ENTER("TABLE::mark_column_used");

  switch (mark)
  {
  case MARK_COLUMNS_NONE:
    if (get_fields_in_item_tree)
      field->flags|= GET_FIXED_FIELDS_FLAG;
    break;

  case MARK_COLUMNS_READ:
    bitmap_set_bit(read_set, field->field_index);

    // Update covering_keys and merge_keys based on all fields that are read:
    covering_keys.intersect(field->part_of_key);
    merge_keys.merge(field->part_of_key);
    if (get_fields_in_item_tree)
      field->flags|= GET_FIXED_FIELDS_FLAG;
    if (field->is_virtual_gcol())
      mark_gcol_in_maps(field);
    break;

  case MARK_COLUMNS_WRITE:
    if (bitmap_fast_test_and_set(write_set, field->field_index))
    {
      /*
        This is relevant for INSERT only, but duplicate indication is set
        for all fields that are updated.
      */
      DBUG_PRINT("warning", ("Found duplicated field"));
      thd->dup_field= field;
    }
    DBUG_ASSERT(!get_fields_in_item_tree);

    if (field->is_gcol())
      mark_gcol_in_maps(field);
    break;

  case MARK_COLUMNS_TEMP:
    bitmap_set_bit(read_set, field->field_index);
    if (field->is_virtual_gcol())
      mark_gcol_in_maps(field);
    break;
  }
  DBUG_VOID_RETURN;
}


/*
  Mark that only fields from one key is used

  NOTE:
    This changes the bitmap to use the tmp bitmap
    After this, you can't access any other columns in the table until
    bitmaps are reset, for example with TABLE::clear_column_bitmaps().
*/

void TABLE::mark_columns_used_by_index(uint index)
{
  MY_BITMAP *bitmap= &tmp_set;
  DBUG_ENTER("TABLE::mark_columns_used_by_index");

  set_keyread(TRUE);
  bitmap_clear_all(bitmap);
  mark_columns_used_by_index_no_reset(index, bitmap);
  column_bitmaps_set(bitmap, bitmap);
  DBUG_VOID_RETURN;
}


/*
  mark columns used by key, but don't reset other fields
*/

void TABLE::mark_columns_used_by_index_no_reset(uint index,
                                                   MY_BITMAP *bitmap)
{
  KEY_PART_INFO *key_part= key_info[index].key_part;
  KEY_PART_INFO *key_part_end= (key_part +
                                key_info[index].user_defined_key_parts);
  for (;key_part != key_part_end; key_part++)
  {
    bitmap_set_bit(bitmap, key_part->fieldnr-1);
  }
}


/*
  Mark auto-increment fields as used fields in both read and write maps

  NOTES
    This is needed in insert & update as the auto-increment field is
    always set and sometimes read.
*/

void TABLE::mark_auto_increment_column()
{
  DBUG_ASSERT(found_next_number_field);
  /*
    We must set bit in read set as update_auto_increment() is using the
    store() to check overflow of auto_increment values
  */
  bitmap_set_bit(read_set, found_next_number_field->field_index);
  bitmap_set_bit(write_set, found_next_number_field->field_index);
  if (s->next_number_keypart)
    mark_columns_used_by_index_no_reset(s->next_number_index, read_set);
  file->column_bitmaps_signal();
}


/*
  Mark columns needed for doing an delete of a row

  DESCRIPTON
    Some table engines don't have a cursor on the retrieve rows
    so they need either to use the primary key or all columns to
    be able to delete a row.

    If the engine needs this, the function works as follows:
    - If primary key exits, mark the primary key columns to be read.
    - If not, mark all columns to be read

    If the engine has HA_REQUIRES_KEY_COLUMNS_FOR_DELETE, we will
    mark all key columns as 'to-be-read'. This allows the engine to
    loop over the given record to find all keys and doesn't have to
    retrieve the row again.
*/

void TABLE::mark_columns_needed_for_delete(THD *thd)
{
  mark_columns_per_binlog_row_image(thd);

  if (triggers && triggers->mark_fields(TRG_EVENT_DELETE))
    return;

  if (file->ha_table_flags() & HA_REQUIRES_KEY_COLUMNS_FOR_DELETE)
  {
    Field **reg_field;
    for (reg_field= field ; *reg_field ; reg_field++)
    {
      if ((*reg_field)->flags & PART_KEY_FLAG)
        bitmap_set_bit(read_set, (*reg_field)->field_index);
    }
    file->column_bitmaps_signal();
  }
  if (file->ha_table_flags() & HA_PRIMARY_KEY_REQUIRED_FOR_DELETE)
  {

    /*
      If the handler has no cursor capabilites we have to read
      either the primary key, the hidden primary key or all columns to
      be able to do an delete
    */
    if (s->primary_key == MAX_KEY)
    {
      /*
        If in RBR, we have alreay marked the full before image
        in mark_columns_per_binlog_row_image, if not, then use
        the hidden primary key
      */
      if (!(mysql_bin_log.is_open() && in_use &&
          in_use->is_current_stmt_binlog_format_row()))
        file->use_hidden_primary_key();
    }
    else
      mark_columns_used_by_index_no_reset(s->primary_key, read_set);

    file->column_bitmaps_signal();
  }
  if (vfield)
  {
    /*
      InnoDB's delete_row may need to log pre-image of the index entries to
      its UNDO log. Thus, indexed virtual generated column must be made ready
      for evaluation.
    */
    mark_generated_columns(true);
  }
}


/**
  @brief
  Mark columns needed for doing an update of a row

  @details
    Some engines needs to have all columns in an update (to be able to
    build a complete row). If this is the case, we mark all not
    updated columns to be read.

    If this is no the case, we do like in the delete case and mark
    if neeed, either the primary key column or all columns to be read.
    (see mark_columns_needed_for_delete() for details)

    If the engine has HA_REQUIRES_KEY_COLUMNS_FOR_DELETE, we will
    mark all USED key columns as 'to-be-read'. This allows the engine to
    loop over the given record to find all changed keys and doesn't have to
    retrieve the row again.
    
    Unlike other similar methods, it doesn't mark fields used by triggers,
    that is the responsibility of the caller to do, by using
    Table_trigger_dispatcher::mark_used_fields(TRG_EVENT_UPDATE)!
*/

void TABLE::mark_columns_needed_for_update(THD *thd)
{

  DBUG_ENTER("mark_columns_needed_for_update");
  mark_columns_per_binlog_row_image(thd);
  if (file->ha_table_flags() & HA_REQUIRES_KEY_COLUMNS_FOR_DELETE)
  {
    /* Mark all used key columns for read */
    Field **reg_field;
    for (reg_field= field ; *reg_field ; reg_field++)
    {
      /* Merge keys is all keys that had a column refered to in the query */
      if (merge_keys.is_overlapping((*reg_field)->part_of_key))
        bitmap_set_bit(read_set, (*reg_field)->field_index);
    }
    file->column_bitmaps_signal();
  }

  if (file->ha_table_flags() & HA_PRIMARY_KEY_REQUIRED_FOR_DELETE)
  {
    /*
      If the handler has no cursor capabilites we have to read either
      the primary key, the hidden primary key or all columns to be
      able to do an update
    */
    if (s->primary_key == MAX_KEY)
    {
      /*
        If in RBR, we have alreay marked the full before image
        in mark_columns_per_binlog_row_image, if not, then use
        the hidden primary key
      */
      if (!(mysql_bin_log.is_open() && in_use &&
          in_use->is_current_stmt_binlog_format_row()))
        file->use_hidden_primary_key();
    }
    else
      mark_columns_used_by_index_no_reset(s->primary_key, read_set);

    file->column_bitmaps_signal();
  }
  /* Mark dependent generated columns as writable */
  if (vfield)
    mark_generated_columns(true);
  DBUG_VOID_RETURN;
}

/*
  Mark columns according the binlog row image option.

  When logging in RBR, the user can select whether to
  log partial or full rows, depending on the table
  definition, and the value of binlog_row_image.

  Semantics of the binlog_row_image are the following 
  (PKE - primary key equivalent, ie, PK fields if PK 
  exists, all fields otherwise):

  binlog_row_image= MINIMAL
    - This marks the PKE fields in the read_set
    - This marks all fields where a value was specified
      in the write_set

  binlog_row_image= NOBLOB
    - This marks PKE + all non-blob fields in the read_set
    - This marks all fields where a value was specified
      and all non-blob fields in the write_set

  binlog_row_image= FULL
    - all columns in the read_set
    - all columns in the write_set
    
  This marking is done without resetting the original 
  bitmaps. This means that we will strip extra fields in
  the read_set at binlogging time (for those cases that 
  we only want to log a PK and we needed other fields for
  execution).
 */
void TABLE::mark_columns_per_binlog_row_image(THD *thd)
{
  DBUG_ENTER("mark_columns_per_binlog_row_image");
  DBUG_ASSERT(read_set->bitmap);
  DBUG_ASSERT(write_set->bitmap);

  /**
    If in RBR we may need to mark some extra columns,
    depending on the binlog-row-image command line argument.
   */
  if ((mysql_bin_log.is_open() && in_use &&
       in_use->is_current_stmt_binlog_format_row() &&
       !ha_check_storage_engine_flag(s->db_type(), HTON_NO_BINLOG_ROW_OPT)))
  {
    /* if there is no PK, then mark all columns for the BI. */
    if (s->primary_key >= MAX_KEY)
      bitmap_set_all(read_set);

    switch (thd->variables.binlog_row_image)
    {
      case BINLOG_ROW_IMAGE_FULL:
        if (s->primary_key < MAX_KEY)
          bitmap_set_all(read_set);
        bitmap_set_all(write_set);
        break;
      case BINLOG_ROW_IMAGE_NOBLOB:
        /* for every field that is not set, mark it unless it is a blob */
        for (Field **ptr=field ; *ptr ; ptr++)
        {
          Field *my_field= *ptr;
          /* 
            bypass blob fields. These can be set or not set, we don't care.
            Later, at binlogging time, if we don't need them in the before 
            image, we will discard them.

            If set in the AI, then the blob is really needed, there is 
            nothing we can do about it.
           */
          if ((s->primary_key < MAX_KEY) && 
              ((my_field->flags & PRI_KEY_FLAG) || 
              (my_field->type() != MYSQL_TYPE_BLOB)))
            bitmap_set_bit(read_set, my_field->field_index);

          if (my_field->type() != MYSQL_TYPE_BLOB)
            bitmap_set_bit(write_set, my_field->field_index);
        }
        break;
      case BINLOG_ROW_IMAGE_MINIMAL:
        /* mark the primary key if available in the read_set */
        if (s->primary_key < MAX_KEY)
          mark_columns_used_by_index_no_reset(s->primary_key, read_set);
        break;

      default: 
        DBUG_ASSERT(FALSE);
    }
    file->column_bitmaps_signal();
  }

  DBUG_VOID_RETURN;
}



/**
  @brief
  Allocate space for keys

  @param key_count  number of keys to allocate.

  @details
  Allocate space enough to fit 'key_count' keys for this table.

  @return FALSE space was successfully allocated.
  @return TRUE OOM error occur.
*/

bool TABLE::alloc_keys(uint key_count)
{
  DBUG_ASSERT(!s->keys);
  max_keys= key_count;
  if (!(key_info= s->key_info=
        (KEY*) alloc_root(&mem_root, sizeof(KEY)*max_keys)))
    return TRUE;

  memset(key_info, 0, sizeof(KEY)*max_keys);
  return FALSE;
}


/**
  @brief Add one key to a temporary table.

  @param key_parts      bitmap of fields that take a part in the key.
  @param key_name       name of the key

  @details
  Creates a key for this table from fields which corresponds the bits set to 1
  in the 'key_parts' bitmap. The 'key_name' name is given to the newly created
  key.
  @see add_derived_key

  @todo somehow manage to create keys in tmp_table_param for unification
        purposes

  @return TRUE OOM error.
  @return FALSE the key was created or ignored (too long key).
*/

bool TABLE::add_tmp_key(Field_map *key_parts, char *key_name)
{
  DBUG_ASSERT(!created && s->keys < max_keys && key_parts);

  KEY* cur_key= key_info + s->keys;
  Field **reg_field;
  uint i;
  bool key_start= TRUE;
  uint field_count= 0;
  uchar *key_buf;
  KEY_PART_INFO* key_part_info;
  uint key_len= 0;

  for (i= 0, reg_field=field ; *reg_field; i++, reg_field++)
  {
    if (key_parts->is_set(i))
    {
      KEY_PART_INFO tkp;
      // Ensure that we're not creating a key over a blob field.
      DBUG_ASSERT(!((*reg_field)->flags & BLOB_FLAG));
      /*
        Check if possible key is too long, ignore it if so.
        The reason to use MI_MAX_KEY_LENGTH (myisam's default) is that it is
        smaller than MAX_KEY_LENGTH (heap's default) and it's unknown whether
        myisam or heap will be used for tmp table.
      */
      tkp.init_from_field(*reg_field);
      key_len+= tkp.store_length;
      if (key_len > MI_MAX_KEY_LENGTH)
      {
        max_keys--;
        return FALSE;
      }
    }
    field_count++;
  }
  const uint key_part_count= key_parts->bits_set();

  /*
    Allocate storage for the key part array and the two rec_per_key arrays in
    the tables' mem_root.
  */
  const size_t key_buf_size= sizeof(KEY_PART_INFO) * key_part_count;
  ulong *rec_per_key;
  rec_per_key_t *rec_per_key_float;

  if(!multi_alloc_root(&mem_root,
                       &key_buf, key_buf_size,
                       &rec_per_key, sizeof(ulong) * key_part_count,
                       &rec_per_key_float,
                       sizeof(rec_per_key_t) * key_part_count,
                       NULL))
    return true;                                /* purecov: inspected */

  memset(key_buf, 0, key_buf_size);
  cur_key->key_part= key_part_info= (KEY_PART_INFO*) key_buf;
  cur_key->usable_key_parts= cur_key->user_defined_key_parts= key_part_count;
  cur_key->actual_key_parts= cur_key->user_defined_key_parts;
  s->key_parts+= key_part_count;
  cur_key->key_length= key_len;
  cur_key->algorithm= HA_KEY_ALG_BTREE;
  cur_key->name= key_name;
  cur_key->actual_flags= cur_key->flags= HA_GENERATED_KEY;
  cur_key->set_rec_per_key_array(rec_per_key, rec_per_key_float);
  cur_key->set_in_memory_estimate(IN_MEMORY_ESTIMATE_UNKNOWN);
  cur_key->table= this;

  /* Initialize rec_per_key and rec_per_key_float */
  for (uint kp= 0; kp < key_part_count; ++kp)
  {
    cur_key->rec_per_key[kp]= 0;
    cur_key->set_records_per_key(kp, REC_PER_KEY_UNKNOWN);
  }

  if (field_count == key_part_count)
    covering_keys.set_bit(s->keys);

  keys_in_use_for_group_by.set_bit(s->keys);
  keys_in_use_for_order_by.set_bit(s->keys);
  for (i= 0, reg_field=field ; *reg_field; i++, reg_field++)
  {
    if (!(key_parts->is_set(i)))
      continue;

    if (key_start)
      (*reg_field)->key_start.set_bit(s->keys);
    key_start= FALSE;
    (*reg_field)->part_of_key.set_bit(s->keys);
    (*reg_field)->part_of_sortkey.set_bit(s->keys);
    (*reg_field)->flags|= PART_KEY_FLAG;
    key_part_info->init_from_field(*reg_field);
    key_part_info++;
  }
  set_if_bigger(s->max_key_length, cur_key->key_length);
  s->keys++;
  return FALSE;
}

/*
  @brief
  Save the specified index for later use for ref access.

  @param key_to_save the key to save

  @details
  Save given index as index #0. Table is configured to ignore other indexes.
  Memory occupied by other indexes and index parts will be freed along with
  the table. If the 'key_to_save' is negative then all indexes are freed.
  After keys info being changed, info in fields regarding taking part in keys
  becomes outdated. This function fixes this also.
  @see add_derived_key
*/

void TABLE::use_index(int key_to_save)
{
  DBUG_ASSERT(!created && s->keys && key_to_save < (int)s->keys);

  Field **reg_field;
  /*
    Reset the flags and maps associated with the fields. They are set
    only for the key chosen by the optimizer later.
   */
  for (reg_field=field ; *reg_field; reg_field++)
  {
    if (key_to_save < 0 || !(*reg_field)->part_of_key.is_set(key_to_save))
      (*reg_field)->key_start.clear_all();
    (*reg_field)->part_of_key.clear_all();
    (*reg_field)->part_of_sortkey.clear_all();
    (*reg_field)->flags&= ~PART_KEY_FLAG;
  }

  /* Drop all keys if none of them were chosen */
  if (key_to_save < 0)
  {
    key_info= s->key_info= 0;
    s->key_parts= 0;
    s->keys= 0;
    covering_keys.clear_all();
    keys_in_use_for_group_by.clear_all();
    keys_in_use_for_order_by.clear_all();
  }
  else
  {
    /* Set the flags and maps for the key chosen by the optimizer */
    uint i;
    KEY_PART_INFO *kp;
    for (kp= key_info[key_to_save].key_part, i= 0;
         i < key_info[key_to_save].user_defined_key_parts;
         i++, kp++)
    {
      if (kp->field->key_start.is_set(key_to_save))
        kp->field->key_start.set_prefix(1);
      kp->field->part_of_key.set_prefix(1);
      kp->field->part_of_sortkey.set_prefix(1);
      kp->field->flags|= PART_KEY_FLAG;
    }

    /* Save the given key. No need to copy key#0. */
    if (key_to_save > 0)
      key_info[0]= key_info[key_to_save];
    s->keys= 1;
    s->key_parts= key_info[0].user_defined_key_parts;
    if (covering_keys.is_set(key_to_save))
      covering_keys.set_prefix(1);
    else
      covering_keys.clear_all();
    keys_in_use_for_group_by.set_prefix(1);
    keys_in_use_for_order_by.set_prefix(1);
  }
}



/*
  Mark columns the handler needs for doing an insert

  For now, this is used to mark fields used by the trigger
  as changed.
*/

void TABLE::mark_columns_needed_for_insert(THD *thd)
{
  mark_columns_per_binlog_row_image(thd);
  if (triggers)
  {
    /*
      We don't need to mark columns which are used by ON DELETE and
      ON UPDATE triggers, which may be invoked in case of REPLACE or
      INSERT ... ON DUPLICATE KEY UPDATE, since before doing actual
      row replacement or update write_record() will mark all table
      fields as used.
    */
    if (triggers->mark_fields(TRG_EVENT_INSERT))
      return;
  }
  if (found_next_number_field)
    mark_auto_increment_column();
  /* Mark all generated columns as writable */
  if (vfield)
    mark_generated_columns(false);
}


/* 
  @brief Update the write/read_set for generated columns
         when doing update and insert operation.

  @param        is_update  TRUE means the operation is UPDATE.
                           FALSE means it's INSERT.

  @return       void

  @detail

  Prerequisites for INSERT:

  - write_map is filled with all base columns.

  - read_map is filled with base columns and generated columns to be read. 
  Otherwise, it is empty. covering_keys and merge_keys are adjusted according
  to read_map.

  Actions for INSERT:

  - Fill write_map with all generated columns.
  Stored columns are needed because their values will be stored.
  Virtual columns are needed because their values must be checked against
  constraints and it might be referenced by latter generated columns.

  - Fill read_map with base columns for all generated columns.
  This has no technical reason, but is required because the function that
  evaluates generated functions asserts that base columns are in the read_map.
  covering_keys and merge_keys are adjusted according to read_map.

  Prerequisites for UPDATE:

  - write_map is filled with base columns to be updated.

  - read_map is filled with base columns and generated columns to be read
  prior to the row update. covering_keys and merge_keys are adjusted
  according to read_map.

  Actions for UPDATE:

  - Fill write_map with generated columns that are dependent on updated base columns
  and all virtual generated columns.
  Stored columns are needed because their values will be stored.
  Virtual columns are needed because their values must be checked against
  constraints and might be referenced by latter generated columns.
*/

void TABLE::mark_generated_columns(bool is_update)
{
  Field **vfield_ptr, *tmp_vfield;
  bool bitmap_updated= FALSE;

  if (is_update)
  {
    MY_BITMAP dependent_fields;
    my_bitmap_map bitbuf[bitmap_buffer_size(MAX_FIELDS) / sizeof(my_bitmap_map)];
    bitmap_init(&dependent_fields, bitbuf, s->fields, 0);

    for (vfield_ptr= vfield; *vfield_ptr; vfield_ptr++)
    {
      tmp_vfield= *vfield_ptr;
      DBUG_ASSERT(tmp_vfield->gcol_info && tmp_vfield->gcol_info->expr_item);

      /*
        We need to evaluate the GC if:
        - it depends on any updated column
        - or it is virtual indexed, for example:
           * UPDATE changes the primary key's value, and the virtual index
           is a secondary index which includes the pk's value
           * the gcol is in a multi-column index, and UPDATE changes another
           column of this index
           * in both cases the entry in the index needs to change, so needs to
           be located first, for that the GC's value is needed.
      */
      if ((!tmp_vfield->stored_in_db && tmp_vfield->m_indexed) ||
          bitmap_is_overlapping(write_set,
                                &tmp_vfield->gcol_info->base_columns_map))
      {
        // The GC needs to be updated
        tmp_vfield->table->mark_column_used(in_use, tmp_vfield,
                                            MARK_COLUMNS_WRITE);
        // In order to update the new value, we have to read the old value
        tmp_vfield->table->mark_column_used(in_use, tmp_vfield,
                                            MARK_COLUMNS_READ);
        bitmap_updated= TRUE;
      }
    }
  }
  else // Insert needs to evaluate all generated columns
  {
    for (vfield_ptr= vfield; *vfield_ptr; vfield_ptr++)
    {
      tmp_vfield= *vfield_ptr;
      DBUG_ASSERT(tmp_vfield->gcol_info && tmp_vfield->gcol_info->expr_item);
      tmp_vfield->table->mark_column_used(in_use, tmp_vfield,
                                          MARK_COLUMNS_WRITE);
      bitmap_updated= TRUE;
    }
  }

  if (bitmap_updated)
    file->column_bitmaps_signal();
}

/*
  Check whether a base field is dependent on any generated columns.

  @return
    TRUE     The field is dependent by some GC.

*/
bool TABLE::is_field_used_by_generated_columns(uint field_index)
{
  MY_BITMAP dependent_fields;
  my_bitmap_map bitbuf[bitmap_buffer_size(MAX_FIELDS) / sizeof(my_bitmap_map)];
  bitmap_init(&dependent_fields, bitbuf, s->fields, 0);
  MY_BITMAP *save_old_read_set= read_set;
  read_set= &dependent_fields;

  for (Field **vfield_ptr= vfield; *vfield_ptr; vfield_ptr++)
  {
    Field *tmp_vfield= *vfield_ptr;
    DBUG_ASSERT(tmp_vfield->gcol_info && tmp_vfield->gcol_info->expr_item);
    Mark_field mark_fld(MARK_COLUMNS_TEMP);
    tmp_vfield->gcol_info->expr_item->walk(&Item::mark_field_in_map,
                                           Item::WALK_PREFIX, (uchar *) &mark_fld);
    if (bitmap_is_set(read_set, field_index))
    {
      read_set= save_old_read_set;
      return true;
    }
  }
  read_set= save_old_read_set;
  return false;
}


bool TABLE::has_virtual_gcol() const
{
  if (vfield == NULL)
    return false;
  for (Field **gc= vfield; *gc; gc++)
  {
    if (!(*gc)->stored_in_db)
      return true;
  }
  return false;
}

/*
  Cleanup this table for re-execution.

  SYNOPSIS
    TABLE_LIST::reinit_before_use()
*/

void TABLE_LIST::reinit_before_use(THD *thd)
{
  /*
    Reset old pointers to TABLEs: they are not valid since the tables
    were closed in the end of previous prepare or execute call.
  */
  table= 0;

  /*
    Reset table_name and table_name_length for schema table.
    They are not valid as TABLEs were closed in the end of previous prepare
    or execute call.
  */
  if (schema_table_name)
  {
    table_name= schema_table_name;
    table_name_length= strlen(schema_table_name);
  }

  /* Reset is_schema_table_processed value(needed for I_S tables */
  schema_table_state= NOT_PROCESSED;

  mdl_request.ticket= NULL;
}


uint TABLE_LIST::query_block_id() const
{
  return derived ? derived->first_select()->select_number : 0;
}

/*
  Compiles the tagged hints list and fills up the bitmasks.

  SYNOPSIS
    process_index_hints()
      table         the TABLE to operate on.

  DESCRIPTION
    The parser collects the index hints for each table in a "tagged list" 
    (TABLE_LIST::index_hints). Using the information in this tagged list
    this function sets the members st_table::keys_in_use_for_query,
    st_table::keys_in_use_for_group_by, st_table::keys_in_use_for_order_by,
    st_table::force_index, st_table::force_index_order,
    st_table::force_index_group and st_table::covering_keys.

    Current implementation of the runtime does not allow mixing FORCE INDEX
    and USE INDEX, so this is checked here. Then the FORCE INDEX list 
    (if non-empty) is appended to the USE INDEX list and a flag is set.

    Multiple hints of the same kind are processed so that each clause 
    is applied to what is computed in the previous clause.
    For example:
        USE INDEX (i1) USE INDEX (i2)
    is equivalent to
        USE INDEX (i1,i2)
    and means "consider only i1 and i2".
        
    Similarly
        USE INDEX () USE INDEX (i1)
    is equivalent to
        USE INDEX (i1)
    and means "consider only the index i1"

    It is OK to have the same index several times, e.g. "USE INDEX (i1,i1)" is
    not an error.
        
    Different kind of hints (USE/FORCE/IGNORE) are processed in the following
    order:
      1. All indexes in USE (or FORCE) INDEX are added to the mask.
      2. All IGNORE INDEX

    e.g. "USE INDEX i1, IGNORE INDEX i1, USE INDEX i1" will not use i1 at all
    as if we had "USE INDEX i1, USE INDEX i1, IGNORE INDEX i1".

  RETURN VALUE
    FALSE                no errors found
    TRUE                 found and reported an error.
*/
bool TABLE_LIST::process_index_hints(TABLE *tbl)
{
  /* initialize the result variables */
  tbl->keys_in_use_for_query= tbl->keys_in_use_for_group_by= 
    tbl->keys_in_use_for_order_by= tbl->s->keys_in_use;

  /* index hint list processing */
  if (index_hints)
  {
    /* Temporary variables used to collect hints of each kind. */
    Key_map index_join[INDEX_HINT_FORCE + 1];
    Key_map index_order[INDEX_HINT_FORCE + 1];
    Key_map index_group[INDEX_HINT_FORCE + 1];
    Index_hint *hint;
    bool have_empty_use_join= FALSE, have_empty_use_order= FALSE, 
         have_empty_use_group= FALSE;
    List_iterator <Index_hint> iter(*index_hints);

    /* iterate over the hints list */
    while ((hint= iter++))
    {
      uint pos;

      /* process empty USE INDEX () */
      if (hint->type == INDEX_HINT_USE && !hint->key_name.str)
      {
        if (hint->clause & INDEX_HINT_MASK_JOIN)
        {
          index_join[hint->type].clear_all();
          have_empty_use_join= TRUE;
        }
        if (hint->clause & INDEX_HINT_MASK_ORDER)
        {
          index_order[hint->type].clear_all();
          have_empty_use_order= TRUE;
        }
        if (hint->clause & INDEX_HINT_MASK_GROUP)
        {
          index_group[hint->type].clear_all();
          have_empty_use_group= TRUE;
        }
        continue;
      }

      /* 
        Check if an index with the given name exists and get his offset in 
        the keys bitmask for the table 
      */
      if (tbl->s->keynames.type_names == 0 ||
          (pos= find_type(&tbl->s->keynames, hint->key_name.str,
                          hint->key_name.length, 1)) <= 0)
      {
        my_error(ER_KEY_DOES_NOT_EXITS, MYF(0), hint->key_name.str, alias);
        return 1;
      }

      pos--;

      /* add to the appropriate clause mask */
      if (hint->clause & INDEX_HINT_MASK_JOIN)
        index_join[hint->type].set_bit (pos);
      if (hint->clause & INDEX_HINT_MASK_ORDER)
        index_order[hint->type].set_bit (pos);
      if (hint->clause & INDEX_HINT_MASK_GROUP)
        index_group[hint->type].set_bit (pos);
    }

    /* cannot mix USE INDEX and FORCE INDEX */
    if ((!index_join[INDEX_HINT_FORCE].is_clear_all() ||
         !index_order[INDEX_HINT_FORCE].is_clear_all() ||
         !index_group[INDEX_HINT_FORCE].is_clear_all()) &&
        (!index_join[INDEX_HINT_USE].is_clear_all() ||  have_empty_use_join ||
         !index_order[INDEX_HINT_USE].is_clear_all() || have_empty_use_order ||
         !index_group[INDEX_HINT_USE].is_clear_all() || have_empty_use_group))
    {
      my_error(ER_WRONG_USAGE, MYF(0), index_hint_type_name[INDEX_HINT_USE],
               index_hint_type_name[INDEX_HINT_FORCE]);
      return 1;
    }

    /* process FORCE INDEX as USE INDEX with a flag */
    if (!index_order[INDEX_HINT_FORCE].is_clear_all())
    {
      tbl->force_index_order= TRUE;
      index_order[INDEX_HINT_USE].merge(index_order[INDEX_HINT_FORCE]);
    }

    if (!index_group[INDEX_HINT_FORCE].is_clear_all())
    {
      tbl->force_index_group= TRUE;
      index_group[INDEX_HINT_USE].merge(index_group[INDEX_HINT_FORCE]);
    }

    /*
      TODO: get rid of tbl->force_index (on if any FORCE INDEX is specified) and
      create tbl->force_index_join instead.
      Then use the correct force_index_XX instead of the global one.
    */
    if (!index_join[INDEX_HINT_FORCE].is_clear_all() ||
        tbl->force_index_group || tbl->force_index_order)
    {
      tbl->force_index= TRUE;
      index_join[INDEX_HINT_USE].merge(index_join[INDEX_HINT_FORCE]);
    }

    /* apply USE INDEX */
    if (!index_join[INDEX_HINT_USE].is_clear_all() || have_empty_use_join)
      tbl->keys_in_use_for_query.intersect(index_join[INDEX_HINT_USE]);
    if (!index_order[INDEX_HINT_USE].is_clear_all() || have_empty_use_order)
      tbl->keys_in_use_for_order_by.intersect (index_order[INDEX_HINT_USE]);
    if (!index_group[INDEX_HINT_USE].is_clear_all() || have_empty_use_group)
      tbl->keys_in_use_for_group_by.intersect (index_group[INDEX_HINT_USE]);

    /* apply IGNORE INDEX */
    tbl->keys_in_use_for_query.subtract (index_join[INDEX_HINT_IGNORE]);
    tbl->keys_in_use_for_order_by.subtract (index_order[INDEX_HINT_IGNORE]);
    tbl->keys_in_use_for_group_by.subtract (index_group[INDEX_HINT_IGNORE]);
  }

  /* make sure covering_keys don't include indexes disabled with a hint */
  tbl->covering_keys.intersect(tbl->keys_in_use_for_query);
  return 0;
}


size_t max_row_length(TABLE *table, const uchar *data)
{
  TABLE_SHARE *table_s= table->s;
  size_t length= table_s->reclength + 2 * table_s->fields;
  uint *const beg= table_s->blob_field;
  uint *const end= beg + table_s->blob_fields;

  for (uint *ptr= beg ; ptr != end ; ++ptr)
  {
    Field_blob* const blob= (Field_blob*) table->field[*ptr];
    length+= blob->get_length((data + blob->offset(table->record[0]))) +
      HA_KEY_BLOB_LENGTH;
  }
  return length;
}

/**
   Helper function which allows to allocate metadata lock request
   objects for all elements of table list.
*/

void init_mdl_requests(TABLE_LIST *table_list)
{
  for ( ; table_list ; table_list= table_list->next_global)
    MDL_REQUEST_INIT(&table_list->mdl_request,
                     MDL_key::TABLE,
                     table_list->db, table_list->table_name,
                     mdl_type_for_dml(table_list->lock_type),
                     MDL_TRANSACTION);
}


///  @returns true if view or derived table and can be merged
bool TABLE_LIST::is_mergeable() const
{
  return is_view_or_derived() &&
         algorithm != VIEW_ALGORITHM_TEMPTABLE &&
         derived->is_mergeable();
}

///  @returns true if materializable table contains one or zero rows
bool TABLE_LIST::materializable_is_const() const
{
  DBUG_ASSERT(uses_materialization());
  return derived_unit()->query_result()->estimated_rowcount <= 1;
}


/**
  Return the number of leaf tables for a merged view.
*/

uint TABLE_LIST::leaf_tables_count() const
{
  // Join nests are not permissible, except as merged views
  DBUG_ASSERT(nested_join == NULL || is_merged());
  if (!is_merged())  // Base table or materialized view
    return 1;

  uint count= 0;
  for (TABLE_LIST *tbl= merge_underlying_list; tbl; tbl= tbl->next_local)
    count+= tbl->leaf_tables_count();

  return count;
}


/**
  @brief
  Retrieve number of rows in the table

  @details
  Retrieve number of rows in the table referred by this TABLE_LIST and
  store it in the table's stats.records variable. If this TABLE_LIST refers
  to a materialized derived table/view, then the estimated number of rows of
  the derived table/view is used instead.

  @return 0          ok
  @return non zero   error
*/

int TABLE_LIST::fetch_number_of_rows()
{
  int error= 0;
  if (uses_materialization())
  {
    /*
      @todo: CostModel: This updates the stats.record value to the
      estimated number of records. This number is used when estimating 
      the cost of a table scan for a heap table (ie. it helps producing
      a reasonable good cost estimate for heap tables). If the materialized
      table is stored in MyISAM, this number is not used in the cost estimate
      for table scan. The table scan cost for MyISAM thus always becomes
      the estimate for an empty table.
    */
    table->file->stats.records= derived->query_result()->estimated_rowcount;
  }
  else
    error= table->file->info(HA_STATUS_VARIABLE | HA_STATUS_NO_LOCK);
  return error;
}


/**
  A helper function to add a derived key to the list of possible keys

  @param derived_key_list  list of all possible derived keys
  @param field             referenced field
  @param ref_by_tbl        the table that refers to given field

  @details The possible key to be used for join with table with ref_by_tbl
  table map is extended to include 'field'. If ref_by_tbl == 0 then the key
  that includes all referred fields is extended.

  @note
  Procedure of keys generation for result tables of materialized derived
  tables/views for allowing ref access to them.

  A key is generated for each equi-join pair (derived table, another table).
  Each generated key consists of fields of derived table used in equi-join.
  Example:

    SELECT * FROM (SELECT f1, f2, count(*) FROM t1 GROUP BY f1) tt JOIN
                  t1 ON tt.f1=t1.f3 and tt.f2=t1.f4;

  In this case for the derived table tt one key will be generated. It will
  consist of two parts f1 and f2.
  Example:

    SELECT * FROM (SELECT f1, f2, count(*) FROM t1 GROUP BY f1) tt JOIN
                  t1 ON tt.f1=t1.f3 JOIN
                  t2 ON tt.f2=t2.f4;

  In this case for the derived table tt two keys will be generated.
  One key over f1 field, and another key over f2 field.
  Currently optimizer may choose to use only one such key, thus the second
  one will be dropped after the range optimizer is finished.
  See also JOIN::drop_unused_derived_keys function.
  Example:

    SELECT * FROM (SELECT f1, f2, count(*) FROM t1 GROUP BY f1) tt JOIN
                  t1 ON tt.f1=a_function(t1.f3);

  In this case for the derived table tt one key will be generated. It will
  consist of one field - f1.
  In all cases beside one-per-table keys one additional key is generated.
  It includes all fields referenced by other tables.

  Implementation is split in two steps:
    gather information on all used fields of derived tables/view and
      store it in lists of possible keys, one per a derived table/view.
    add keys to result tables of derived tables/view using info from above
      lists.

  The above procedure is implemented in 4 functions:
    TABLE_LIST::update_derived_keys
                          Create/extend list of possible keys for one derived
                          table/view based on given field/used tables info.
                          (Step one)
    JOIN::generate_derived_keys
                          This function is called from update_ref_and_keys
                          when all possible info on keys is gathered and it's
                          safe to add keys - no keys or key parts would be
                          missed.  Walk over list of derived tables/views and
                          call to TABLE_LIST::generate_keys to actually
                          generate keys. (Step two)
    TABLE_LIST::generate_keys
                          Walks over list of possible keys for this derived
                          table/view to add keys to the result table.
                          Calls to TABLE::add_tmp_key to actually add
                          keys. (Step two)
    TABLE::add_tmp_key    Creates one index description according to given
                          bitmap of used fields. (Step two)
  There is also the fifth function called TABLE::use_index. It saves used
  key and frees others. It is called when the optimizer has chosen which key
  it will use, thus we don't need other keys anymore.

  @return TRUE  OOM
  @return FALSE otherwise
*/

static bool add_derived_key(List<Derived_key> &derived_key_list, Field *field,
                             table_map ref_by_tbl)
{
  uint key= 0;
  Derived_key *entry= 0;
  List_iterator<Derived_key> ki(derived_key_list);

  /* Search for already existing possible key. */
  while ((entry= ki++))
  {
    key++;
    if (ref_by_tbl)
    {
      /* Search for the entry for the specified table.*/
      if (entry->referenced_by & ref_by_tbl)
        break;
    }
    else
    {
      /*
        Search for the special entry that should contain fields referred
        from any table.
      */
      if (!entry->referenced_by)
        break;
    }
  }
  /* Add new possible key if nothing is found. */
  if (!entry)
  {
    THD *thd= field->table->in_use;
    key++;
    entry= new (thd->mem_root) Derived_key();
    if (!entry)
      return TRUE;
    entry->referenced_by= ref_by_tbl;
    entry->used_fields.clear_all();
    if (derived_key_list.push_back(entry, thd->mem_root))
      return TRUE;
    field->table->max_keys++;
  }
  /* Don't create keys longer than REF access can use. */
  if (entry->used_fields.bits_set() < MAX_REF_PARTS)
  {
    field->part_of_key.set_bit(key - 1);
    field->flags|= PART_KEY_FLAG;
    entry->used_fields.set_bit(field->field_index);
  }
  return FALSE;
}

/*
  @brief
  Update derived table's list of possible keys

  @param field      derived table's field to take part in a key
  @param values     array of values that a part of equality predicate with the
                    field above
  @param num_values number of elements in the array values

  @details
  This function creates/extends a list of possible keys for this derived
  table/view. For each table used by a value from the 'values' array the
  corresponding possible key is extended to include the 'field'.
  If there is no such possible key, then it is created. field's
  part_of_key bitmaps are updated accordingly.
  @see add_derived_key

  @return TRUE  new possible key can't be allocated.
  @return FALSE list of possible keys successfully updated.
*/

bool TABLE_LIST::update_derived_keys(Field *field, Item **values,
                                     uint num_values)
{
  /*
    Don't bother with keys for CREATE VIEW, BLOB fields and fields with
    zero length.
  */
  if (field->table->in_use->lex->is_ps_or_view_context_analysis() ||
      field->flags & BLOB_FLAG ||
      field->field_length == 0)
    return FALSE;

  /* Allow all keys to be used. */
  if (derived_key_list.elements == 0)
  {
    table->keys_in_use_for_query.set_all();
    table->s->uniques= 0;
  }

  for (uint i= 0; i < num_values; i++)
  {
    table_map tables= values[i]->used_tables() & ~PSEUDO_TABLE_BITS;
    if (!tables || values[i]->real_item()->type() != Item::FIELD_ITEM)
      continue;
    for (table_map tbl= 1; tables >= tbl; tbl<<= 1)
    {
      if (! (tables & tbl))
        continue;
      if (add_derived_key(derived_key_list, field, tbl))
        return TRUE;
    }
  }
  /* Extend key which includes all referenced fields. */
  if (add_derived_key(derived_key_list, field, (table_map)0))
    return TRUE;
  return FALSE;
}


/*
  Comparison function for Derived_key entries.
  See TABLE_LIST::generate_keys.
*/

static int Derived_key_comp(Derived_key *e1, Derived_key *e2, void *arg)
{
  /* Move entries for tables with greater table bit to the end. */
  return ((e1->referenced_by < e2->referenced_by) ? -1 :
          ((e1->referenced_by > e2->referenced_by) ? 1 : 0));
}


/**
  @brief
  Generate keys for a materialized derived table/view.

  @details
  This function adds keys to the result table by walking over the list of
  possible keys for this derived table/view and calling the
  TABLE::add_tmp_key to actually add keys. A name @<auto_keyN@>, where N is a
  sequential number, is given to each key to ease debugging.
  @see add_derived_key

  @return TRUE  an error occur.
  @return FALSE all keys were successfully added.
*/

bool TABLE_LIST::generate_keys()
{
  List_iterator<Derived_key> it(derived_key_list);
  Derived_key *entry;
  uint key= 0;
  char buf[NAME_CHAR_LEN];
  DBUG_ASSERT(uses_materialization());

  if (!derived_key_list.elements)
    return FALSE;

  if (table->alloc_keys(derived_key_list.elements))
    return TRUE;

  /* Sort entries to make key numbers sequence deterministic. */
  derived_key_list.sort((Node_cmp_func)Derived_key_comp, 0);
  while ((entry= it++))
  {
    sprintf(buf, "<auto_key%i>", key++);
    if (table->add_tmp_key(&entry->used_fields,
                           table->in_use->mem_strdup(buf)))
      return TRUE;
  }
  return FALSE;
}


/**
  Update TABLE::const_key_parts for single table UPDATE/DELETE query

  @param conds               WHERE clause expression

  @retval TRUE   error (OOM)
  @retval FALSE  success

  @note
    Set const_key_parts bits if key fields are equal to constants in
    the WHERE expression.
*/

bool TABLE::update_const_key_parts(Item *conds)
{
  memset(const_key_parts, 0, sizeof(key_part_map) * s->keys);

  if (conds == NULL)
    return FALSE;

  for (uint index= 0; index < s->keys; index++)
  {
    KEY_PART_INFO *keyinfo= key_info[index].key_part;
    KEY_PART_INFO *keyinfo_end= keyinfo + key_info[index].user_defined_key_parts;

    for (key_part_map part_map= (key_part_map)1; 
        keyinfo < keyinfo_end;
        keyinfo++, part_map<<= 1)
    {
      if (const_expression_in_where(conds, NULL, keyinfo->field))
        const_key_parts[index]|= part_map;
    }
  }
  return FALSE;
}


/**
  Read removal is possible if the selected quick read
  method is using full unique index

  @see HA_READ_BEFORE_WRITE_REMOVAL

  @param index              Number of the index used for read

  @retval true   success, read removal started
  @retval false  read removal not started
*/

bool TABLE::check_read_removal(uint index)
{
  bool retval= false;

  DBUG_ENTER("check_read_removal");
  DBUG_ASSERT(file->ha_table_flags() & HA_READ_BEFORE_WRITE_REMOVAL);
  DBUG_ASSERT(index != MAX_KEY);

  // Index must be unique
  if ((key_info[index].flags & HA_NOSAME) == 0)
    DBUG_RETURN(false);

  // Full index must be used
  bitmap_clear_all(&tmp_set);
  mark_columns_used_by_index_no_reset(index, &tmp_set);

  if (bitmap_cmp(&tmp_set, read_set))
  {
    // Start read removal in handler
    retval= file->start_read_removal();
  }

  bitmap_clear_all(&tmp_set);
  DBUG_RETURN(retval);
}


/**
  Test if the order list consists of simple field expressions

  @param order                Linked list of ORDER BY arguments

  @return TRUE if @a order is empty or consist of simple field expressions
*/

bool is_simple_order(ORDER *order)
{
  for (ORDER *ord= order; ord; ord= ord->next)
  {
    if (ord->item[0]->real_item()->type() != Item::FIELD_ITEM)
      return FALSE;
  }
  return TRUE;
}

/**
  Check whether a given virtual generated column is part of a covering index.

  @note that this ignores the number of key parts used by MySQL: if the index
  is on (other, vgcol) and MySQL chooses to use it but only its first
  key part, this function still returns true. Fortunately, if vgcol is needed
  it is in read_set, and is part of the complete index, then InnoDB will read
  the complete index entry (see build_template_needs_field()) and provide the
  vgcol's value. So the number of key parts used by MySQL is irrelevant here.

  @param table        pointer of the table
  @param index_no     the number of index to be checked
  @param vfield       the pointer of checked virtual generated column

  @return true if the column is covered by the given index.
*/
static bool
index_contains_this_virtual_gcol(const TABLE *table, uint index_no,
                                 const Field *vfield)
{
  DBUG_ASSERT(index_no != MAX_KEY && table->key_read);
  const KEY *key= table->key_info + index_no;

  for (KEY_PART_INFO *key_part= key->key_part;
       key_part < key->key_part + key->user_defined_key_parts;
       key_part++)
  {
    if (key_part->field == vfield)
      return true;
  }
  return false;
}


/**
  Repoint a table's fields from old_rec to new_rec

  @param table     the table of fields needed to be repointed
  @param old_rec   the original record buffer fields point to
  @param new_rec   the target record buff fields need to repoint
*/

void repoint_field_to_record(TABLE *table, uchar *old_rec, uchar *new_rec)
{
  Field **fields= table->field;
  my_ptrdiff_t ptrdiff= new_rec - old_rec;
  for (uint i= 0; i < table->s->fields; i++)
    fields[i]->move_field_offset(ptrdiff);
}


/**
  Evaluate each virtual generated column marked in read_set.
  This is used right after reading a row from the storage engine.

  @note this is not necessary for stored generated fields.

  @param [in,out] buf    the buffer to store data
  @param table           the TABLE object
  @param active_index    the number of key for index scan(MAX_KEY is default)

  @return true if error.
 */
bool update_generated_read_fields(uchar *buf, TABLE *table, uint active_index)
{
  DBUG_ENTER("update_generated_read_fields");
  DBUG_ASSERT(table && table->vfield);
  int error= 0;

  /*
    If the buffer storing the record data is not record[0], then the field
    objects must be temporarily changed to point into the supplied buffer.
    The field pointers are restored at the end of this function.
  */
  if (buf != table->record[0])
    repoint_field_to_record(table, table->record[0], buf);

  for (Field **vfield_ptr= table->vfield; *vfield_ptr; vfield_ptr++)
  {
    Field *vfield= *vfield_ptr;
    DBUG_ASSERT(vfield->gcol_info && vfield->gcol_info->expr_item);
    /**
      Only calculate those virtual generated fields that are marked in the
      read_set bitmap and not filled.
      @todo: Consider replacing index_contains_this_virtual_gcol with
             a test on part_of_key below.
    */
    if (!vfield->stored_in_db &&
        bitmap_is_set(table->read_set, vfield->field_index) &&
        !(active_index != MAX_KEY && table->key_read &&
          index_contains_this_virtual_gcol(table, active_index, vfield)))
    {
      /* Generate the actual value of the generated fields */
      error= vfield->gcol_info->expr_item->save_in_field(vfield, 0);
      DBUG_PRINT("info", ("field '%s' - updated", vfield->field_name));
      if (error && !table->in_use->is_error())
      {
        /*
          Most likely a calculation error which only triggered a warning, so
          let's not make the read fail.
        */
        error= 0;
      }
    }
    else
    {
      DBUG_PRINT("info", ("field '%s' - skipped", vfield->field_name));
    }
  }

  if (buf != table->record[0])
    repoint_field_to_record(table, buf, table->record[0]);

  DBUG_RETURN(error != 0);
  /*
    @todo
    this function is used by ha_rnd/etc, those ha_* functions are expected to
    return 0 or a HA_ERR code (and such codes are picked up by
    handler::print_error), but update_generated_read_fields returns true/false
    (0/1), which is then returned by the ha_* functions. If it
    returns 1 we get:
    ERROR 1030 (HY000): Got error 1 from storage engine
    which isn't informative for the user.
  */
}

/**
  Calculate data for each generated field marked for write in the
  corresponding column map.

  @note We need calculate data for both virtual and stored generated
  fields.

  @param bitmap         Bitmap over fields to update
  @param table          the TABLE object

  @return
    @retval
      false  - Success
    @retval
      true   - Error occurred during the generation/calculation of a generated
               field value
 */
bool update_generated_write_fields(const MY_BITMAP *bitmap, TABLE *table)
{
  DBUG_ENTER("update_generated_write_fields");
  Field **vfield_ptr;
  int error= 0;

  DBUG_ASSERT(table->vfield);
  /* Iterate over generated fields in the table */
  for (vfield_ptr= table->vfield; *vfield_ptr; vfield_ptr++)
  {
    Field *vfield;
    vfield= (*vfield_ptr);
    DBUG_ASSERT(vfield->gcol_info && vfield->gcol_info->expr_item);

    /* Only update those fields that are marked in the bitmap */
    if (bitmap_is_set(bitmap, vfield->field_index))
    {
      /*
        For a virtual generated column of blob type, we have to keep
        the current blob value since this might be needed by the
        storage engine during updates.
      */
      if (vfield->type() == MYSQL_TYPE_BLOB && vfield->is_virtual_gcol())
        (down_cast<Field_blob*>(vfield))->keep_old_value();

      /* Generate the actual value of the generated fields */
      error= vfield->gcol_info->expr_item->save_in_field(vfield, 0);

      DBUG_PRINT("info", ("field '%s' - updated", vfield->field_name));
      if (error && !table->in_use->is_error())
        error= 0;
      if (table->fields_set_during_insert)
        bitmap_set_bit(table->fields_set_during_insert, vfield->field_index);
    }
    else
    {
      DBUG_PRINT("info", ("field '%s' - skipped", vfield->field_name));
    }
  }

  if (error > 0)
    DBUG_RETURN(TRUE);
  DBUG_RETURN(FALSE);
}




/**
  Adds a generated column and its dependencies to the read_set/write_set
  bitmaps.

  If the value of a generated column (gcol) must be calculated, it needs to
  be in write_set (to satisfy the assertion in Field::store); the value of
  its underlying base columns is necessary to the calculation so those must
  be in read_set.

  A gcol must be calculated in two cases:
  - we're sending the gcol to the engine
  - the gcol is virtual and we're reading it from the engine without using a
  covering index on it.
*/
void TABLE::mark_gcol_in_maps(Field *field)
{
  bitmap_set_bit(write_set, field->field_index);
  /*
    Note that underlying base columns are here added to read_set but not added
    to requirements for an index to be covering (covering_keys is not touched).
    So, if we have:
    SELECT gcol FROM t :
    - an index covering gcol only (not including base columns), can still be
    chosen by the optimizer; note that InnoDB's build_template_needs_field()
    properly ignores read_set when MySQL asks for "index only" reads
    (table->key_read == true); if it didn't, it would do useless reads.
    - but if gcol is not read from an index, we will read base columns because
    they are in read_set.
    - Note how this relies on InnoDB's behaviour.
  */
  for (uint i= 0; i < s->fields; i++)
  {
    if (bitmap_is_set(&field->gcol_info->base_columns_map, i))
    {
      bitmap_set_bit(read_set, i);
      if (this->field[i]->is_virtual_gcol())
        bitmap_set_bit(write_set, i);
    }
  }
}<|MERGE_RESOLUTION|>--- conflicted
+++ resolved
@@ -765,11 +765,7 @@
   if (error && !error_given)
   {
     share->error= error;
-<<<<<<< HEAD
-    open_table_error(thd, share, error, (share->open_errno= my_errno), 0);
-=======
-    open_table_error(share, error, (share->open_errno= my_errno()), 0);
->>>>>>> 13ccce6f
+    open_table_error(thd, share, error, (share->open_errno= my_errno()), 0);
   }
 
   DBUG_RETURN(error);
@@ -3231,11 +3227,7 @@
 
  err:
   if (! error_reported)
-<<<<<<< HEAD
-    open_table_error(thd, share, error, my_errno, 0);
-=======
-    open_table_error(share, error, my_errno(), 0);
->>>>>>> 13ccce6f
+    open_table_error(thd, share, error, my_errno(), 0);
   delete outparam->file;
   if (outparam->part_info)
     free_items(outparam->part_info->item_free_list);
