--- conflicted
+++ resolved
@@ -400,6 +400,7 @@
   select_lex= NULL;
   current_select= NULL;
   all_selects_list= NULL;
+  load_set_str_list.empty();
   value_list.empty();
   update_list.empty();
   set_var_list.empty();
@@ -465,7 +466,6 @@
 {
   DBUG_ENTER("lex_start");
 
-<<<<<<< HEAD
   LEX *lex= thd->lex;
 
   lex->thd= thd;
@@ -474,100 +474,6 @@
   const bool status= lex->new_top_level_query();
 
   DBUG_RETURN(status);
-=======
-  lex->thd= lex->unit.thd= thd;
-
-  lex->context_stack.empty();
-  lex->unit.init_query();
-  lex->unit.init_select();
-  /* 'parent_lex' is used in init_query() so it must be before it. */
-  lex->select_lex.parent_lex= lex;
-  lex->select_lex.init_query();
-  lex->load_set_str_list.empty();
-  lex->value_list.empty();
-  lex->update_list.empty();
-  lex->set_var_list.empty();
-  lex->param_list.empty();
-  lex->view_list.empty();
-  lex->prepared_stmt_params.empty();
-  lex->auxiliary_table_list.empty();
-  lex->unit.next= lex->unit.master= lex->unit.link_next= 0;
-  lex->unit.prev= lex->unit.link_prev= 0;
-  lex->unit.slave= lex->unit.global_parameters= lex->current_select=
-    lex->all_selects_list= &lex->select_lex;
-  lex->select_lex.master= &lex->unit;
-  lex->select_lex.prev= &lex->unit.slave;
-  lex->select_lex.link_next= lex->select_lex.slave= lex->select_lex.next= 0;
-  lex->select_lex.link_prev= (st_select_lex_node**)&(lex->all_selects_list);
-  lex->select_lex.options= 0;
-  lex->select_lex.sql_cache= SELECT_LEX::SQL_CACHE_UNSPECIFIED;
-  lex->select_lex.init_order();
-  lex->select_lex.group_list.empty();
-  if (lex->select_lex.group_list_ptrs)
-    lex->select_lex.group_list_ptrs->clear();
-  lex->describe= DESCRIBE_NONE;
-  lex->subqueries= FALSE;
-  lex->context_analysis_only= 0;
-  lex->derived_tables= 0;
-  lex->safe_to_cache_query= 1;
-  lex->leaf_tables_insert= 0;
-  lex->parsing_options.reset();
-  lex->empty_field_list_on_rset= 0;
-  lex->select_lex.select_number= 1;
-  lex->length=0;
-  lex->part_info= 0;
-  lex->select_lex.in_sum_expr=0;
-  lex->select_lex.ftfunc_list_alloc.empty();
-  lex->select_lex.ftfunc_list= &lex->select_lex.ftfunc_list_alloc;
-  lex->select_lex.group_list.empty();
-  lex->select_lex.order_list.empty();
-  if (lex->select_lex.order_list_ptrs)
-    lex->select_lex.order_list_ptrs->clear();
-  lex->duplicates= DUP_ERROR;
-  lex->ignore= 0;
-  lex->spname= NULL;
-  lex->sphead= NULL;
-  lex->set_sp_current_parsing_ctx(NULL);
-  lex->m_sql_cmd= NULL;
-  lex->proc_analyse= NULL;
-  lex->escape_used= FALSE;
-  lex->query_tables= 0;
-  lex->reset_query_tables_list(FALSE);
-  lex->expr_allows_subselect= TRUE;
-  lex->use_only_table_context= FALSE;
-  lex->contains_plaintext_password= false;
-
-  lex->name.str= 0;
-  lex->name.length= 0;
-  lex->event_parse_data= NULL;
-  lex->profile_options= PROFILE_NONE;
-  lex->nest_level=0 ;
-  lex->allow_sum_func= 0;
-  lex->in_sum_func= NULL;
-  /*
-    ok, there must be a better solution for this, long-term
-    I tried "bzero" in the sql_yacc.yy code, but that for
-    some reason made the values zero, even if they were set
-  */
-  lex->server_options.server_name= 0;
-  lex->server_options.server_name_length= 0;
-  lex->server_options.host= 0;
-  lex->server_options.db= 0;
-  lex->server_options.username= 0;
-  lex->server_options.password= 0;
-  lex->server_options.scheme= 0;
-  lex->server_options.socket= 0;
-  lex->server_options.owner= 0;
-  lex->server_options.port= -1;
-  lex->explain_format= NULL;
-  lex->is_lex_started= TRUE;
-  lex->used_tables= 0;
-  lex->reset_slave_info.all= false;
-  lex->is_change_password= false;
-  lex->is_set_password_sql= false;
-  lex->mark_broken(false);
-  DBUG_VOID_RETURN;
->>>>>>> c270a79f
 }
 
 
