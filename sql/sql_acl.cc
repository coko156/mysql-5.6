/* Copyright (c) 2000, 2012, Oracle and/or its affiliates. All rights reserved.

   This program is free software; you can redistribute it and/or modify
   it under the terms of the GNU General Public License as published by
   the Free Software Foundation; version 2 of the License.

   This program is distributed in the hope that it will be useful,
   but WITHOUT ANY WARRANTY; without even the implied warranty of
   MERCHANTABILITY or FITNESS FOR A PARTICULAR PURPOSE.  See the
   GNU General Public License for more details.

   You should have received a copy of the GNU General Public License
   along with this program; if not, write to the Free Software
   Foundation, Inc., 51 Franklin St, Fifth Floor, Boston, MA 02110-1301  USA */


/*
  The privileges are saved in the following tables:
  mysql/user	 ; super user who are allowed to do almost anything
  mysql/host	 ; host privileges. This is used if host is empty in mysql/db.
  mysql/db	 ; database privileges / user

  data in tables is sorted according to how many not-wild-cards there is
  in the relevant fields. Empty strings comes last.
*/


#include "my_global.h"                          /* NO_EMBEDDED_ACCESS_CHECKS */
#include "sql_priv.h"
#include "sql_acl.h"         // MYSQL_DB_FIELD_COUNT, ACL_ACCESS
#include "sql_base.h"                           // close_mysql_tables
#include "key.h"             // key_copy, key_cmp_if_same, key_restore
#include "sql_show.h"        // append_identifier
#include "sql_table.h"                         // build_table_filename
#include "hash_filo.h"
#include "sql_parse.h"                          // check_access
#include "sql_view.h"                           // VIEW_ANY_ACL
#include "records.h"              // READ_RECORD, read_record_info,
                                  // init_read_record, end_read_record
#include "rpl_filter.h"           // rpl_filter
#include <m_ctype.h>
#include <stdarg.h>
#include "sp_head.h"
#include "sp.h"
#include "transaction.h"
#include "lock.h"                               // MYSQL_LOCK_IGNORE_TIMEOUT
#include "records.h"             // init_read_record, end_read_record
#include <sql_common.h>
#include <mysql/plugin_auth.h>
#include "sql_connect.h"
#include "hostname.h"
#include "sql_db.h"
<<<<<<< HEAD
#include <mysql/plugin_validate_password.h>
#include "password.h"
#include "crypt_genhash_impl.h"

#if defined(HAVE_OPENSSL) && !defined(HAVE_YASSL)
#include <openssl/rsa.h>
#include <openssl/pem.h>
#include <openssl/err.h>
#endif

using std::min;
using std::max;
=======
#include "sql_array.h"
>>>>>>> 85cb3b39

bool mysql_user_table_is_in_short_password_format= false;
bool auth_plugin_is_built_in(const char *plugin_name);
void optimize_plugin_compare_by_pointer(LEX_STRING *plugin_name);


static const
TABLE_FIELD_TYPE mysql_db_table_fields[MYSQL_DB_FIELD_COUNT] = {
  {
    { C_STRING_WITH_LEN("Host") },            
    { C_STRING_WITH_LEN("char(60)") },
    {NULL, 0}
  }, 
  {
    { C_STRING_WITH_LEN("Db") },            
    { C_STRING_WITH_LEN("char(64)") },
    {NULL, 0}
  }, 
  {
    { C_STRING_WITH_LEN("User") },
    { C_STRING_WITH_LEN("char(16)") },
    {NULL, 0}
  },
  {
    { C_STRING_WITH_LEN("Select_priv") },
    { C_STRING_WITH_LEN("enum('N','Y')") },
    { C_STRING_WITH_LEN("utf8") }
  },
  {
    { C_STRING_WITH_LEN("Insert_priv") },
    { C_STRING_WITH_LEN("enum('N','Y')") },
    { C_STRING_WITH_LEN("utf8") }
  },
  {
    { C_STRING_WITH_LEN("Update_priv") },
    { C_STRING_WITH_LEN("enum('N','Y')") },
    { C_STRING_WITH_LEN("utf8") }
  },
  {
    { C_STRING_WITH_LEN("Delete_priv") },
    { C_STRING_WITH_LEN("enum('N','Y')") },
    { C_STRING_WITH_LEN("utf8") }
  },
  {
    { C_STRING_WITH_LEN("Create_priv") },
    { C_STRING_WITH_LEN("enum('N','Y')") },
    { C_STRING_WITH_LEN("utf8") }
  },
  {
    { C_STRING_WITH_LEN("Drop_priv") },
    { C_STRING_WITH_LEN("enum('N','Y')") },
    { C_STRING_WITH_LEN("utf8") }
  },
  {
    { C_STRING_WITH_LEN("Grant_priv") },
    { C_STRING_WITH_LEN("enum('N','Y')") },
    { C_STRING_WITH_LEN("utf8") }
  },
  {
    { C_STRING_WITH_LEN("References_priv") },
    { C_STRING_WITH_LEN("enum('N','Y')") },
    { C_STRING_WITH_LEN("utf8") }
  },
  {
    { C_STRING_WITH_LEN("Index_priv") },
    { C_STRING_WITH_LEN("enum('N','Y')") },
    { C_STRING_WITH_LEN("utf8") }
  },
  {
    { C_STRING_WITH_LEN("Alter_priv") },
    { C_STRING_WITH_LEN("enum('N','Y')") },
    { C_STRING_WITH_LEN("utf8") }
  },
  {
    { C_STRING_WITH_LEN("Create_tmp_table_priv") },
    { C_STRING_WITH_LEN("enum('N','Y')") },
    { C_STRING_WITH_LEN("utf8") }
  },
  {
    { C_STRING_WITH_LEN("Lock_tables_priv") },
    { C_STRING_WITH_LEN("enum('N','Y')") },
    { C_STRING_WITH_LEN("utf8") }
  },
  {
    { C_STRING_WITH_LEN("Create_view_priv") },
    { C_STRING_WITH_LEN("enum('N','Y')") },
    { C_STRING_WITH_LEN("utf8") }
  },
  {
    { C_STRING_WITH_LEN("Show_view_priv") },
    { C_STRING_WITH_LEN("enum('N','Y')") },
    { C_STRING_WITH_LEN("utf8") }
  },
  {
    { C_STRING_WITH_LEN("Create_routine_priv") },
    { C_STRING_WITH_LEN("enum('N','Y')") },
    { C_STRING_WITH_LEN("utf8") }
  },
  {
    { C_STRING_WITH_LEN("Alter_routine_priv") },
    { C_STRING_WITH_LEN("enum('N','Y')") },
    { C_STRING_WITH_LEN("utf8") }
  },
  {
    { C_STRING_WITH_LEN("Execute_priv") },
    { C_STRING_WITH_LEN("enum('N','Y')") },
    { C_STRING_WITH_LEN("utf8") }
  },
  {
    { C_STRING_WITH_LEN("Event_priv") },
    { C_STRING_WITH_LEN("enum('N','Y')") },
    { C_STRING_WITH_LEN("utf8") }
  },
  {
    { C_STRING_WITH_LEN("Trigger_priv") },
    { C_STRING_WITH_LEN("enum('N','Y')") },
    { C_STRING_WITH_LEN("utf8") }
  }
};

static const
TABLE_FIELD_TYPE mysql_user_table_fields[MYSQL_USER_FIELD_COUNT] = {
  {
    { C_STRING_WITH_LEN("Host") },            
    { C_STRING_WITH_LEN("char(60)") },
    { NULL, 0 }
  },
  {
    { C_STRING_WITH_LEN("User") },            
    { C_STRING_WITH_LEN("char(16)") },
    { NULL, 0 }
  },
  {
    { C_STRING_WITH_LEN("Password") },            
    { C_STRING_WITH_LEN("char(41)") },
    { C_STRING_WITH_LEN("latin1") }
  }, 
  {
    { C_STRING_WITH_LEN("Select_priv") },
    { C_STRING_WITH_LEN("enum('N','Y')") },
    { C_STRING_WITH_LEN("utf8") }
  },
  {
    { C_STRING_WITH_LEN("Insert_priv") },
    { C_STRING_WITH_LEN("enum('N','Y')") },
    { C_STRING_WITH_LEN("utf8") }
  },
  {
    { C_STRING_WITH_LEN("Update_priv") },
    { C_STRING_WITH_LEN("enum('N','Y')") },
    { C_STRING_WITH_LEN("utf8") }
  },
  {
    { C_STRING_WITH_LEN("Delete_priv") },
    { C_STRING_WITH_LEN("enum('N','Y')") },
    { C_STRING_WITH_LEN("utf8") }
  },
  {
    { C_STRING_WITH_LEN("Create_priv") },
    { C_STRING_WITH_LEN("enum('N','Y')") },
    { C_STRING_WITH_LEN("utf8") }
  },
  {
    { C_STRING_WITH_LEN("Drop_priv") },
    { C_STRING_WITH_LEN("enum('N','Y')") },
    { C_STRING_WITH_LEN("utf8") }
  },
  {
    { C_STRING_WITH_LEN("Reload_priv") },
    { C_STRING_WITH_LEN("enum('N','Y')") },
    { C_STRING_WITH_LEN("utf8") }
  },
  {
    { C_STRING_WITH_LEN("Shutdown_priv") },
    { C_STRING_WITH_LEN("enum('N','Y')") },
    { C_STRING_WITH_LEN("utf8") }
  },
  { 
    { C_STRING_WITH_LEN("Process_priv") },
    { C_STRING_WITH_LEN("enum('N','Y')") },
    { C_STRING_WITH_LEN("utf8") }
  },
  { 
    { C_STRING_WITH_LEN("File_priv") },
    { C_STRING_WITH_LEN("enum('N','Y')") },
    { C_STRING_WITH_LEN("utf8") }
  },
  { 
    { C_STRING_WITH_LEN("Grant_priv") },
    { C_STRING_WITH_LEN("enum('N','Y')") },
    { C_STRING_WITH_LEN("utf8") }
  },
  { 
    { C_STRING_WITH_LEN("References_priv") },
    { C_STRING_WITH_LEN("enum('N','Y')") },
    { C_STRING_WITH_LEN("utf8") }
  },
  { 
    { C_STRING_WITH_LEN("Index_priv") },
    { C_STRING_WITH_LEN("enum('N','Y')") },
    { C_STRING_WITH_LEN("utf8") }
  },
  { 
    { C_STRING_WITH_LEN("Alter_priv") },
    { C_STRING_WITH_LEN("enum('N','Y')") },
    { C_STRING_WITH_LEN("utf8") }
  },
  { 
    { C_STRING_WITH_LEN("Show_db_priv") },
    { C_STRING_WITH_LEN("enum('N','Y')") },
    { C_STRING_WITH_LEN("utf8") }
  },
  { 
    { C_STRING_WITH_LEN("Super_priv") },
    { C_STRING_WITH_LEN("enum('N','Y')") },
    { C_STRING_WITH_LEN("utf8") }
  },
  { 
    { C_STRING_WITH_LEN("Create_tmp_table_priv") },
    { C_STRING_WITH_LEN("enum('N','Y')") },
    { C_STRING_WITH_LEN("utf8") }
  },
  { 
    { C_STRING_WITH_LEN("Lock_tables_priv") },
    { C_STRING_WITH_LEN("enum('N','Y')") },
    { C_STRING_WITH_LEN("utf8") }
  },
  { 
    { C_STRING_WITH_LEN("Execute_priv") },
    { C_STRING_WITH_LEN("enum('N','Y')") },
    { C_STRING_WITH_LEN("utf8") }
  },
  { 
    { C_STRING_WITH_LEN("Repl_slave_priv") },
    { C_STRING_WITH_LEN("enum('N','Y')") },
    { C_STRING_WITH_LEN("utf8") }
  },
  { 
    { C_STRING_WITH_LEN("Repl_client_priv") },
    { C_STRING_WITH_LEN("enum('N','Y')") },
    { C_STRING_WITH_LEN("utf8") }
  },
  { 
    { C_STRING_WITH_LEN("Create_view_priv") },
    { C_STRING_WITH_LEN("enum('N','Y')") },
    { C_STRING_WITH_LEN("utf8") }
  },
  { 
    { C_STRING_WITH_LEN("Show_view_priv") },
    { C_STRING_WITH_LEN("enum('N','Y')") },
    { C_STRING_WITH_LEN("utf8") }
  },
  { 
    { C_STRING_WITH_LEN("Create_routine_priv") },
    { C_STRING_WITH_LEN("enum('N','Y')") },
    { C_STRING_WITH_LEN("utf8") }
  },
  { 
    { C_STRING_WITH_LEN("Alter_routine_priv") },
    { C_STRING_WITH_LEN("enum('N','Y')") },
    { C_STRING_WITH_LEN("utf8") }
  },
  { 
    { C_STRING_WITH_LEN("Create_user_priv") },
    { C_STRING_WITH_LEN("enum('N','Y')") },
    { C_STRING_WITH_LEN("utf8") }
  },
  { 
    { C_STRING_WITH_LEN("Event_priv") },
    { C_STRING_WITH_LEN("enum('N','Y')") },
    { C_STRING_WITH_LEN("utf8") }
  },
  { 
    { C_STRING_WITH_LEN("Trigger_priv") },
    { C_STRING_WITH_LEN("enum('N','Y')") },
    { C_STRING_WITH_LEN("utf8") }
  },
  { 
    { C_STRING_WITH_LEN("Create_tablespace_priv") },
    { C_STRING_WITH_LEN("enum('N','Y')") },
    { C_STRING_WITH_LEN("utf8") }
  },
  { 
    { C_STRING_WITH_LEN("ssl_type") },
    { C_STRING_WITH_LEN("enum('','ANY','X509','SPECIFIED')") },
    { C_STRING_WITH_LEN("utf8") }
  },
  { 
    { C_STRING_WITH_LEN("ssl_cipher") },
    { C_STRING_WITH_LEN("blob") },
    { NULL, 0 }
  },
  { 
    { C_STRING_WITH_LEN("x509_issuer") },
    { C_STRING_WITH_LEN("blob") },
    { NULL, 0 }
  },
  { 
    { C_STRING_WITH_LEN("x509_subject") },
    { C_STRING_WITH_LEN("blob") },
    { NULL, 0 }
  },
  { 
    { C_STRING_WITH_LEN("max_questions") },
    { C_STRING_WITH_LEN("int(11)") },
    { NULL, 0 }
  },
  { 
    { C_STRING_WITH_LEN("max_updates") },
    { C_STRING_WITH_LEN("int(11)") },
    { NULL, 0 }
  },
  { 
    { C_STRING_WITH_LEN("max_connections") },
    { C_STRING_WITH_LEN("int(11)") },
    { NULL, 0 }
  },
  { 
    { C_STRING_WITH_LEN("plugin") },
    { C_STRING_WITH_LEN("char(64)") },
    { NULL, 0 }
  },
  { 
    { C_STRING_WITH_LEN("authentication_string") },
    { C_STRING_WITH_LEN("text") },
    { NULL, 0 }
  } 
};

const TABLE_FIELD_DEF
  mysql_db_table_def= {MYSQL_DB_FIELD_COUNT, mysql_db_table_fields};

const TABLE_FIELD_DEF
  mysql_user_table_def= {MYSQL_USER_FIELD_COUNT, mysql_user_table_fields};

static LEX_STRING native_password_plugin_name= {
  C_STRING_WITH_LEN("mysql_native_password")
};
  
static LEX_STRING old_password_plugin_name= {
  C_STRING_WITH_LEN("mysql_old_password")
};

#if defined(HAVE_OPENSSL)
LEX_STRING sha256_password_plugin_name= {
  C_STRING_WITH_LEN("sha256_password")
};
#endif
static LEX_STRING validate_password_plugin_name= {
  C_STRING_WITH_LEN("validate_password")
};
  
LEX_STRING default_auth_plugin_name;

#ifndef NO_EMBEDDED_ACCESS_CHECKS
static plugin_ref old_password_plugin;
#endif
static plugin_ref native_password_plugin;

#define WARN_DEPRECATED_41_PWD_HASH(thd) \
  WARN_DEPRECATED(thd, "pre-4.1 password hash", "post-4.1 password hash")

/* Classes */

class ACL_HOST_AND_IP
{
  char *hostname;
  uint hostname_length;
  long ip, ip_mask; // Used with masked ip:s

  const char *calc_ip(const char *ip_arg, long *val, char end)
  {
    long ip_val,tmp;
    if (!(ip_arg=str2int(ip_arg,10,0,255,&ip_val)) || *ip_arg != '.')
      return 0;
    ip_val<<=24;
    if (!(ip_arg=str2int(ip_arg+1,10,0,255,&tmp)) || *ip_arg != '.')
      return 0;
    ip_val+=tmp<<16;
    if (!(ip_arg=str2int(ip_arg+1,10,0,255,&tmp)) || *ip_arg != '.')
      return 0;
    ip_val+=tmp<<8;
    if (!(ip_arg=str2int(ip_arg+1,10,0,255,&tmp)) || *ip_arg != end)
      return 0;
    *val=ip_val+tmp;
    return ip_arg;
  }

public:
  const char *get_host() const { return hostname; }
  int get_host_len() { return hostname_length; }

  bool has_wildcard()
  {
    return (strchr(hostname,wild_many) ||
            strchr(hostname,wild_one)  || ip_mask );
  }

  bool check_allow_all_hosts()
  {
    return (!hostname ||
            (hostname[0] == wild_many && !hostname[1]));
  }

  /**
    @brief Update the hostname. Updates ip and ip_mask accordingly.

    @param host_arg	Value to be stored
  */
  void update_hostname(const char *host_arg)
  {
    hostname=(char*) host_arg;     // This will not be modified!
    hostname_length= hostname ? strlen( hostname ) : 0;
    if (!host_arg ||
        (!(host_arg=(char*) calc_ip(host_arg,&ip,'/')) ||
         !(host_arg=(char*) calc_ip(host_arg+1,&ip_mask,'\0'))))
    {
      ip= ip_mask=0;               // Not a masked ip
    }
  }

  /*
    @brief Comparing of hostnames

    @param  host_arg    Hostname to be compared with
    @param  ip_arg      IP address to be compared with
  
    @notes
    A hostname may be of type:
      1) hostname   (May include wildcards);   monty.pp.sci.fi
      2) ip	   (May include wildcards);   192.168.0.0
      3) ip/netmask			      192.168.0.0/255.255.255.0
    A net mask of 0.0.0.0 is not allowed.

   @return
     true   if matched
     false  if not matched
  */

  bool compare_hostname(const char *host_arg, const char *ip_arg)
  {
    long tmp;
    if (ip_mask && ip_arg && calc_ip(ip_arg,&tmp,'\0'))
    {
      return (tmp & ip_mask) == ip;
    }
    return (!hostname ||
  	    (host_arg &&
             !wild_case_compare(system_charset_info, host_arg, hostname)) ||
  	    (ip_arg && !wild_compare(ip_arg, hostname, 0)));
  }

};

class ACL_ACCESS {
public:
  ACL_HOST_AND_IP host;
  ulong sort;
  ulong access;
};

/* ACL_HOST is used if no host is specified */

class ACL_HOST :public ACL_ACCESS
{
public:
  char *db;
};

class ACL_USER :public ACL_ACCESS
{
public:
  USER_RESOURCES user_resource;
  char *user;
  /**
    The salt variable is used as the password hash for
    native_password_authetication and old_password_authentication.
  */
  uint8 salt[SCRAMBLE_LENGTH + 1];       // scrambled password in binary form
  /**
    In the old protocol the salt_len indicated what type of autnetication
    protocol was used: 0 - no password, 4 - 3.20, 8 - 4.0,  20 - 4.1.1
  */
  uint8 salt_len;
  enum SSL_type ssl_type;
  const char *ssl_cipher, *x509_issuer, *x509_subject;
  LEX_STRING plugin;
  LEX_STRING auth_string;
  bool password_expired;

  ACL_USER *copy(MEM_ROOT *root)
  {
    ACL_USER *dst= (ACL_USER *) alloc_root(root, sizeof(ACL_USER));
    if (!dst)
      return 0;
    *dst= *this;
    dst->user= safe_strdup_root(root, user);
    dst->ssl_cipher= safe_strdup_root(root, ssl_cipher);
    dst->x509_issuer= safe_strdup_root(root, x509_issuer);
    dst->x509_subject= safe_strdup_root(root, x509_subject);
    /*
      If the plugin is built in we don't need to reallocate the name of the
      plugin.
    */
    if (auth_plugin_is_built_in(dst->plugin.str))
      dst->plugin= plugin;
    else
    {
      dst->plugin.str= strmake_root(root, plugin.str, plugin.length);
      dst->plugin.length= plugin.length;
    }
    dst->auth_string.str= safe_strdup_root(root, auth_string.str);
    dst->host.update_hostname(safe_strdup_root(root, host.get_host()));
    return dst;
  }
};

class ACL_DB :public ACL_ACCESS
{
public:
  char *user,*db;
};


#ifndef NO_EMBEDDED_ACCESS_CHECKS
static ulong get_sort(uint count,...);
static bool show_proxy_grants (THD *thd, LEX_USER *user,
                               char *buff, size_t buffsize);


class ACL_PROXY_USER :public ACL_ACCESS
{
  const char *user;
  ACL_HOST_AND_IP proxied_host;
  const char *proxied_user;
  bool with_grant;

  typedef enum { 
    MYSQL_PROXIES_PRIV_HOST, 
    MYSQL_PROXIES_PRIV_USER, 
    MYSQL_PROXIES_PRIV_PROXIED_HOST,
    MYSQL_PROXIES_PRIV_PROXIED_USER, 
    MYSQL_PROXIES_PRIV_WITH_GRANT,
    MYSQL_PROXIES_PRIV_GRANTOR,
    MYSQL_PROXIES_PRIV_TIMESTAMP } old_acl_proxy_users;
public:
  ACL_PROXY_USER () {};

  void init(const char *host_arg, const char *user_arg,
       const char *proxied_host_arg, const char *proxied_user_arg,
       bool with_grant_arg)
  {
    user= (user_arg && *user_arg) ? user_arg : NULL;
    host.update_hostname ((host_arg && *host_arg) ? host_arg : NULL);
    proxied_user= (proxied_user_arg && *proxied_user_arg) ? 
      proxied_user_arg : NULL;
    proxied_host.update_hostname ((proxied_host_arg && *proxied_host_arg) ?
                     proxied_host_arg : NULL);
    with_grant= with_grant_arg;
    sort= get_sort(4, host.get_host(), user,
                   proxied_host.get_host(), proxied_user);
  }

  void init(MEM_ROOT *mem, const char *host_arg, const char *user_arg,
       const char *proxied_host_arg, const char *proxied_user_arg,
       bool with_grant_arg)
  {
    init ((host_arg && *host_arg) ? strdup_root (mem, host_arg) : NULL,
          (user_arg && *user_arg) ? strdup_root (mem, user_arg) : NULL,
          (proxied_host_arg && *proxied_host_arg) ? 
            strdup_root (mem, proxied_host_arg) : NULL,
          (proxied_user_arg && *proxied_user_arg) ? 
            strdup_root (mem, proxied_user_arg) : NULL,
          with_grant_arg);
  }

  void init(TABLE *table, MEM_ROOT *mem)
  {
    init (get_field(mem, table->field[MYSQL_PROXIES_PRIV_HOST]),
          get_field(mem, table->field[MYSQL_PROXIES_PRIV_USER]),
          get_field(mem, table->field[MYSQL_PROXIES_PRIV_PROXIED_HOST]),
          get_field(mem, table->field[MYSQL_PROXIES_PRIV_PROXIED_USER]),
          table->field[MYSQL_PROXIES_PRIV_WITH_GRANT]->val_int() != 0);
  }

  bool get_with_grant() { return with_grant; }
  const char *get_user() { return user; }
  const char *get_proxied_user() { return proxied_user; }
  const char *get_proxied_host() { return proxied_host.get_host(); }
  void set_user(MEM_ROOT *mem, const char *user_arg) 
  { 
    user= user_arg && *user_arg ? strdup_root(mem, user_arg) : NULL;
  }

  bool check_validity(bool check_no_resolve)
  {
    if (check_no_resolve && 
        (hostname_requires_resolving(host.get_host()) ||
         hostname_requires_resolving(proxied_host.get_host())))
    {
      sql_print_warning("'proxies_priv' entry '%s@%s %s@%s' "
                        "ignored in --skip-name-resolve mode.",
                        proxied_user ? proxied_user : "",
                        proxied_host.get_host() ? proxied_host.get_host() : "",
                        user ? user : "",
                        host.get_host() ? host.get_host() : "");
      return TRUE;
    }
    return FALSE;
  }

  bool matches(const char *host_arg, const char *user_arg, const char *ip_arg,
                const char *proxied_user_arg)
  {
    DBUG_ENTER("ACL_PROXY_USER::matches");
    DBUG_PRINT("info", ("compare_hostname(%s,%s,%s) &&"
                        "compare_hostname(%s,%s,%s) &&"
                        "wild_compare (%s,%s) &&"
                        "wild_compare (%s,%s)",
                        host.get_host() ? host.get_host() : "<NULL>",
                        host_arg ? host_arg : "<NULL>",
                        ip_arg ? ip_arg : "<NULL>",
                        proxied_host.get_host() ? proxied_host.get_host() : "<NULL>",
                        host_arg ? host_arg : "<NULL>",
                        ip_arg ? ip_arg : "<NULL>",
                        user_arg ? user_arg : "<NULL>",
                        user ? user : "<NULL>",
                        proxied_user_arg ? proxied_user_arg : "<NULL>",
                        proxied_user ? proxied_user : "<NULL>"));
    DBUG_RETURN(host.compare_hostname(host_arg, ip_arg) &&
                proxied_host.compare_hostname(host_arg, ip_arg) &&
                (!user ||
                 (user_arg && !wild_compare(user_arg, user, TRUE))) &&
                (!proxied_user || 
                 (proxied_user && !wild_compare(proxied_user_arg, 
                                                proxied_user, TRUE))));
  }


  inline static bool auth_element_equals(const char *a, const char *b)
  {
    return (a == b || (a != NULL && b != NULL && !strcmp(a,b)));
  }


  bool pk_equals(ACL_PROXY_USER *grant)
  {
    DBUG_ENTER("pk_equals");
    DBUG_PRINT("info", ("strcmp(%s,%s) &&"
                        "strcmp(%s,%s) &&"
                        "wild_compare (%s,%s) &&"
                        "wild_compare (%s,%s)",
                        user ? user : "<NULL>",
                        grant->user ? grant->user : "<NULL>",
                        proxied_user ? proxied_user : "<NULL>",
                        grant->proxied_user ? grant->proxied_user : "<NULL>",
                        host.get_host() ? host.get_host() : "<NULL>",
                        grant->host.get_host() ? grant->host.get_host() : "<NULL>",
                        proxied_host.get_host() ? proxied_host.get_host() : "<NULL>",
                        grant->proxied_host.get_host() ? 
                        grant->proxied_host.get_host() : "<NULL>"));

    DBUG_RETURN(auth_element_equals(user, grant->user) &&
                auth_element_equals(proxied_user, grant->proxied_user) &&
                auth_element_equals(host.get_host(), grant->host.get_host()) &&
                auth_element_equals(proxied_host.get_host(), 
                                    grant->proxied_host.get_host()));
  }


  bool granted_on(const char *host_arg, const char *user_arg)
  {
    return (((!user && (!user_arg || !user_arg[0])) ||
             (user && user_arg && !strcmp(user, user_arg))) &&
            ((!host.get_host() && (!host_arg || !host_arg[0])) ||
             (host.get_host() && host_arg && !strcmp(host.get_host(), host_arg))));
  }


  void print_grant(String *str)
  {
    str->append(STRING_WITH_LEN("GRANT PROXY ON '"));
    if (proxied_user)
      str->append(proxied_user, strlen(proxied_user));
    str->append(STRING_WITH_LEN("'@'"));
    if (proxied_host.get_host())
      str->append(proxied_host.get_host(), strlen(proxied_host.get_host()));
    str->append(STRING_WITH_LEN("' TO '"));
    if (user)
      str->append(user, strlen(user));
    str->append(STRING_WITH_LEN("'@'"));
    if (host.get_host())
      str->append(host.get_host(), strlen(host.get_host()));
    str->append(STRING_WITH_LEN("'"));
    if (with_grant)
      str->append(STRING_WITH_LEN(" WITH GRANT OPTION"));
  }

  void set_data(ACL_PROXY_USER *grant)
  {
    with_grant= grant->with_grant;
  }

  static int store_pk(TABLE *table, 
                      const LEX_STRING *host, 
                      const LEX_STRING *user,
                      const LEX_STRING *proxied_host, 
                      const LEX_STRING *proxied_user)
  {
    DBUG_ENTER("ACL_PROXY_USER::store_pk");
    DBUG_PRINT("info", ("host=%s, user=%s, proxied_host=%s, proxied_user=%s",
                        host->str ? host->str : "<NULL>",
                        user->str ? user->str : "<NULL>",
                        proxied_host->str ? proxied_host->str : "<NULL>",
                        proxied_user->str ? proxied_user->str : "<NULL>"));
    if (table->field[MYSQL_PROXIES_PRIV_HOST]->store(host->str, 
                                                   host->length,
                                                   system_charset_info))
      DBUG_RETURN(TRUE);
    if (table->field[MYSQL_PROXIES_PRIV_USER]->store(user->str, 
                                                   user->length,
                                                   system_charset_info))
      DBUG_RETURN(TRUE);
    if (table->field[MYSQL_PROXIES_PRIV_PROXIED_HOST]->store(proxied_host->str,
                                                           proxied_host->length,
                                                           system_charset_info))
      DBUG_RETURN(TRUE);
    if (table->field[MYSQL_PROXIES_PRIV_PROXIED_USER]->store(proxied_user->str,
                                                           proxied_user->length,
                                                           system_charset_info))
      DBUG_RETURN(TRUE);

    DBUG_RETURN(FALSE);
  }

  static int store_data_record(TABLE *table,
                               const LEX_STRING *host,
                               const LEX_STRING *user,
                               const LEX_STRING *proxied_host,
                               const LEX_STRING *proxied_user,
                               bool with_grant,
                               const char *grantor)
  {
    DBUG_ENTER("ACL_PROXY_USER::store_pk");
    if (store_pk(table,  host, user, proxied_host, proxied_user))
      DBUG_RETURN(TRUE);
    DBUG_PRINT("info", ("with_grant=%s", with_grant ? "TRUE" : "FALSE"));
    if (table->field[MYSQL_PROXIES_PRIV_WITH_GRANT]->store(with_grant ? 1 : 0, 
                                                         TRUE))
      DBUG_RETURN(TRUE);
    if (table->field[MYSQL_PROXIES_PRIV_GRANTOR]->store(grantor, 
                                                        strlen(grantor),
                                                        system_charset_info))
      DBUG_RETURN(TRUE);

    DBUG_RETURN(FALSE);
  }
};

#define FIRST_NON_YN_FIELD 26

class acl_entry :public hash_filo_element
{
public:
  ulong access;
  uint16 length;
  char key[1];					// Key will be stored here
};


static uchar* acl_entry_get_key(acl_entry *entry, size_t *length,
                                my_bool not_used __attribute__((unused)))
{
  *length=(uint) entry->length;
  return (uchar*) entry->key;
}

#define IP_ADDR_STRLEN (3 + 1 + 3 + 1 + 3 + 1 + 3)
#define ACL_KEY_LENGTH (IP_ADDR_STRLEN + 1 + NAME_LEN + \
                        1 + USERNAME_LENGTH + 1)

/** Size of the header fields of an authentication packet. */
#define AUTH_PACKET_HEADER_SIZE_PROTO_41    32
#define AUTH_PACKET_HEADER_SIZE_PROTO_40    5  

static DYNAMIC_ARRAY acl_users, acl_dbs, acl_proxy_users;
static MEM_ROOT global_acl_memory, memex;
static bool initialized=0;
static bool allow_all_hosts=1;
static HASH acl_check_hosts, column_priv_hash, proc_priv_hash, func_priv_hash;
static DYNAMIC_ARRAY acl_wild_hosts;
static hash_filo *acl_cache;
static uint grant_version=0; /* Version of priv tables. incremented by acl_load */
static ulong get_access(TABLE *form,uint fieldnr, uint *next_field=0);
static int acl_compare(ACL_ACCESS *a,ACL_ACCESS *b);
static ulong get_sort(uint count,...);
static void init_check_host(void);
static void rebuild_check_host(void);
static ACL_USER *find_acl_user(const char *host, const char *user,
                               my_bool exact);
static bool update_user_table(THD *, TABLE *table, const char *host,
                              const char *user,
                              const char *new_password,
                              uint new_password_len,
                              enum mysql_user_table_field password_field,
                              bool password_expired);
static my_bool acl_load(THD *thd, TABLE_LIST *tables);
static my_bool grant_load(THD *thd, TABLE_LIST *tables);
static inline void get_grantor(THD *thd, char* grantor);
/*
 Enumeration of various ACL's and Hashes used in handle_grant_struct()
*/
enum enum_acl_lists
{
  USER_ACL= 0,
  DB_ACL,
  COLUMN_PRIVILEGES_HASH,
  PROC_PRIVILEGES_HASH,
  FUNC_PRIVILEGES_HASH,
  PROXY_USERS_ACL
};

/**
  Convert scrambled password to binary form, according to scramble type, 
  Binary form is stored in user.salt.
  
  @param acl_user The object where to store the salt
  @param password The password hash containing the salt
  @param password_len The length of the password hash
   
  Despite the name of the function it is used when loading ACLs from disk
  to store the password hash in the ACL_USER object.
*/

static
void
set_user_salt(ACL_USER *acl_user, const char *password, uint password_len)
{
  /* Using old password protocol */
  if (password_len == SCRAMBLED_PASSWORD_CHAR_LENGTH)
  {
    get_salt_from_password(acl_user->salt, password);
    acl_user->salt_len= SCRAMBLE_LENGTH;
  }
  else if (password_len == SCRAMBLED_PASSWORD_CHAR_LENGTH_323)
  {
    get_salt_from_password_323((ulong *) acl_user->salt, password);
    acl_user->salt_len= SCRAMBLE_LENGTH_323;
  }
  else
    acl_user->salt_len= 0;

  /*
    Since we're changing the password for the user we need to reset the
    expiration flag.
  */
  acl_user->password_expired= false;
}

/*
  Initialize structures responsible for user/db-level privilege checking and
  load privilege information for them from tables in the 'mysql' database.

  SYNOPSIS
    acl_init()
      dont_read_acl_tables  TRUE if we want to skip loading data from
                            privilege tables and disable privilege checking.

  NOTES
    This function is mostly responsible for preparatory steps, main work
    on initialization and grants loading is done in acl_reload().

  RETURN VALUES
    0	ok
    1	Could not initialize grant's
*/

my_bool acl_init(bool dont_read_acl_tables)
{
  THD  *thd;
  my_bool return_val;
  DBUG_ENTER("acl_init");

  acl_cache= new hash_filo(ACL_CACHE_SIZE, 0, 0,
                           (my_hash_get_key) acl_entry_get_key,
                           (my_hash_free_key) free,
                           &my_charset_utf8_bin);

  /*
    cache built-in native authentication plugins,
    to avoid hash searches and a global mutex lock on every connect
  */
  native_password_plugin= my_plugin_lock_by_name(0,
           &native_password_plugin_name, MYSQL_AUTHENTICATION_PLUGIN);
  old_password_plugin= my_plugin_lock_by_name(0,
           &old_password_plugin_name, MYSQL_AUTHENTICATION_PLUGIN);

  if (!native_password_plugin || !old_password_plugin)
    DBUG_RETURN(1);

  if (dont_read_acl_tables)
  {
    DBUG_RETURN(0); /* purecov: tested */
  }

  /*
    To be able to run this from boot, we allocate a temporary THD
  */
  if (!(thd=new THD))
    DBUG_RETURN(1); /* purecov: inspected */
  thd->thread_stack= (char*) &thd;
  thd->store_globals();
  /*
    It is safe to call acl_reload() since acl_* arrays and hashes which
    will be freed there are global static objects and thus are initialized
    by zeros at startup.
  */
  return_val= acl_reload(thd);
  delete thd;
  /* Remember that we don't have a THD */
  my_pthread_setspecific_ptr(THR_THD,  0);
  DBUG_RETURN(return_val);
}

/*
  Initialize structures responsible for user/db-level privilege checking
  and load information about grants from open privilege tables.

  SYNOPSIS
    acl_load()
      thd     Current thread
      tables  List containing open "mysql.host", "mysql.user",
              "mysql.db" and "mysql.proxies_priv" tables in that order.

  RETURN VALUES
    FALSE  Success
    TRUE   Error
*/

static my_bool acl_load(THD *thd, TABLE_LIST *tables)
{
  TABLE *table;
  READ_RECORD read_record_info;
  my_bool return_val= TRUE;
  bool check_no_resolve= specialflag & SPECIAL_NO_RESOLVE;
  char tmp_name[NAME_LEN+1];
  int password_length;
  sql_mode_t old_sql_mode= thd->variables.sql_mode;
  DBUG_ENTER("acl_load");

  thd->variables.sql_mode&= ~MODE_PAD_CHAR_TO_FULL_LENGTH;

  grant_version++; /* Privileges updated */

  
  acl_cache->clear(1);				// Clear locked hostname cache

  init_sql_alloc(&global_acl_memory, ACL_ALLOC_BLOCK_SIZE, 0);
  /*
    Prepare reading from the mysql.user table
  */
  if (init_read_record(&read_record_info, thd, table=tables[0].table,
                       NULL, 1, 1, FALSE))
    goto end;
  table->use_all_columns();
  (void) my_init_dynamic_array(&acl_users,sizeof(ACL_USER),50,100);
  
  allow_all_hosts=0;
  while (!(read_record_info.read_record(&read_record_info)))
  {
    /* Reading record from mysql.user */
    ACL_USER user;
    memset(&user, 0, sizeof(user));
    user.host.update_hostname(get_field(&global_acl_memory,
                                        table->field[MYSQL_USER_FIELD_HOST]));
    user.user= get_field(&global_acl_memory,
                         table->field[MYSQL_USER_FIELD_USER]);
    if (check_no_resolve && hostname_requires_resolving(user.host.get_host()))
    {
      sql_print_warning("'user' entry '%s@%s' "
                        "ignored in --skip-name-resolve mode.",
			user.user ? user.user : "",
			user.host.get_host() ? user.host.get_host() : "");
      continue;
    }

    /* Read legacy password */
    {
      char *password= get_field(&global_acl_memory,
                                table->field[MYSQL_USER_FIELD_PASSWORD]);
      uint password_len= password ? strlen(password) : 0;
      user.auth_string.str= password ? password : const_cast<char*>("");
      user.auth_string.length= password_len;
      /*
         Transform hex to octets and adjust the format.
       */
      set_user_salt(&user, password, password_len);

      /*
        Set temporary plugin deduced from password length. If there are 
        enough fields in the user table the real plugin will be read later.
       */
      user.plugin= native_password_plugin_name;
      if (password_len == SCRAMBLED_PASSWORD_CHAR_LENGTH_323)
        user.plugin= old_password_plugin_name;
    } 

    {
      uint next_field;
      user.access= get_access(table,3,&next_field) & GLOBAL_ACLS;
      /*
        if it is pre 5.0.1 privilege table then map CREATE privilege on
        CREATE VIEW & SHOW VIEW privileges
      */
      if (table->s->fields <= 31 && (user.access & CREATE_ACL))
        user.access|= (CREATE_VIEW_ACL | SHOW_VIEW_ACL);

      /*
        if it is pre 5.0.2 privilege table then map CREATE/ALTER privilege on
        CREATE PROCEDURE & ALTER PROCEDURE privileges
      */
      if (table->s->fields <= 33 && (user.access & CREATE_ACL))
        user.access|= CREATE_PROC_ACL;
      if (table->s->fields <= 33 && (user.access & ALTER_ACL))
        user.access|= ALTER_PROC_ACL;

      /*
        pre 5.0.3 did not have CREATE_USER_ACL
      */
      if (table->s->fields <= 36 && (user.access & GRANT_ACL))
        user.access|= CREATE_USER_ACL;


      /*
        if it is pre 5.1.6 privilege table then map CREATE privilege on
        CREATE|ALTER|DROP|EXECUTE EVENT
      */
      if (table->s->fields <= 37 && (user.access & SUPER_ACL))
        user.access|= EVENT_ACL;

      /*
        if it is pre 5.1.6 privilege then map TRIGGER privilege on CREATE.
      */
      if (table->s->fields <= 38 && (user.access & SUPER_ACL))
        user.access|= TRIGGER_ACL;

      user.sort= get_sort(2,user.host.get_host(),user.user);

      /* Starting from 4.0.2 we have more fields */
      if (table->s->fields >= 31)
      {
        char *ssl_type=
          get_field(thd->mem_root, table->field[MYSQL_USER_FIELD_SSL_TYPE]);
        if (!ssl_type)
          user.ssl_type=SSL_TYPE_NONE;
        else if (!strcmp(ssl_type, "ANY"))
          user.ssl_type=SSL_TYPE_ANY;
        else if (!strcmp(ssl_type, "X509"))
          user.ssl_type=SSL_TYPE_X509;
        else  /* !strcmp(ssl_type, "SPECIFIED") */
          user.ssl_type=SSL_TYPE_SPECIFIED;

        user.ssl_cipher= 
          get_field(&global_acl_memory, table->field[MYSQL_USER_FIELD_SSL_CIPHER]);
        user.x509_issuer=
          get_field(&global_acl_memory, table->field[MYSQL_USER_FIELD_X509_ISSUER]);
        user.x509_subject=
          get_field(&global_acl_memory, table->field[MYSQL_USER_FIELD_X509_SUBJECT]);

        char *ptr= get_field(thd->mem_root,
                             table->field[MYSQL_USER_FIELD_MAX_QUESTIONS]);
        user.user_resource.questions=ptr ? atoi(ptr) : 0;
        ptr= get_field(thd->mem_root,
                       table->field[MYSQL_USER_FIELD_MAX_UPDATES]);
        user.user_resource.updates=ptr ? atoi(ptr) : 0;
        ptr= get_field(thd->mem_root,
                       table->field[MYSQL_USER_FIELD_MAX_CONNECTIONS]);
        user.user_resource.conn_per_hour= ptr ? atoi(ptr) : 0;
        if (user.user_resource.questions || user.user_resource.updates ||
            user.user_resource.conn_per_hour)
          mqh_used=1;

        if (table->s->fields >= 36)
        {
          /* Starting from 5.0.3 we have max_user_connections field */
          ptr= get_field(thd->mem_root,
                         table->field[MYSQL_USER_FIELD_MAX_USER_CONNECTIONS]);
          user.user_resource.user_conn= ptr ? atoi(ptr) : 0;
        }

        if (table->s->fields >= 41)
        {
          /* We may have plugin & auth_String fields */
          char *tmpstr= get_field(&global_acl_memory,
                                  table->field[MYSQL_USER_FIELD_PLUGIN]);
          if (tmpstr)
          {
            /*
              By comparing the plugin with the built in plugins it is possible
              to optimize the string allocation and comparision.
            */
            if (my_strcasecmp(system_charset_info, tmpstr,
                              native_password_plugin_name.str) == 0)
              user.plugin= native_password_plugin_name;
            else
              if (my_strcasecmp(system_charset_info, tmpstr,
                                old_password_plugin_name.str) == 0)
                user.plugin= old_password_plugin_name;
#if defined(HAVE_OPENSSL)
            else
              if (my_strcasecmp(system_charset_info, tmpstr,
                                sha256_password_plugin_name.str) == 0)
                user.plugin= sha256_password_plugin_name;
#endif
            else
              {
                user.plugin.str= tmpstr;
                user.plugin.length= strlen(tmpstr);
              }
            if (user.auth_string.length &&
                user.plugin.str != native_password_plugin_name.str &&
                user.plugin.str != old_password_plugin_name.str)
            {
              sql_print_warning("'user' entry '%s@%s' has both a password "
                                "and an authentication plugin specified. The "
                                "password will be ignored.",
                                user.user ? user.user : "",
                                user.host.get_host() ? user.host.get_host() : "");
            }
            user.auth_string.str=
              get_field(&global_acl_memory,
                        table->field[MYSQL_USER_FIELD_AUTHENTICATION_STRING]);
            if (!user.auth_string.str)
              user.auth_string.str= const_cast<char*>("");
            user.auth_string.length= strlen(user.auth_string.str);
          }
          else /* skip auth_string if there's no plugin */
            next_field++;
        }

        if (table->s->fields >= 43)
        {
          char *tmpstr= get_field(&global_acl_memory,
                                  table->field[MYSQL_USER_FIELD_PASSWORD_EXPIRED]);
          if (tmpstr && (*tmpstr == 'Y' || *tmpstr == 'y'))
            user.password_expired= true;
        }
      } // end if (table->s->fields >= 31)
      else
      {
        user.ssl_type=SSL_TYPE_NONE;
#ifndef TO_BE_REMOVED
        if (table->s->fields <= 13)
        {						// Without grant
          if (user.access & CREATE_ACL)
            user.access|=REFERENCES_ACL | INDEX_ACL | ALTER_ACL;
        }
        /* Convert old privileges */
        user.access|= LOCK_TABLES_ACL | CREATE_TMP_ACL | SHOW_DB_ACL;
        if (user.access & FILE_ACL)
          user.access|= REPL_CLIENT_ACL | REPL_SLAVE_ACL;
        if (user.access & PROCESS_ACL)
          user.access|= SUPER_ACL | EXECUTE_ACL;
#endif
      }
      (void) push_dynamic(&acl_users,(uchar*) &user);
      if (user.host.check_allow_all_hosts())
        allow_all_hosts=1;			// Anyone can connect
    }
  } // END while reading records from the mysql.user table
  
  my_qsort((uchar*) dynamic_element(&acl_users,0,ACL_USER*),acl_users.elements,
	   sizeof(ACL_USER),(qsort_cmp) acl_compare);
  end_read_record(&read_record_info);
  freeze_size(&acl_users);

  /* Legacy password integrity checks ----------------------------------------*/
  { 
    password_length= table->field[MYSQL_USER_FIELD_PASSWORD]->field_length /
      table->field[MYSQL_USER_FIELD_PASSWORD]->charset()->mbmaxlen;
    if (password_length < SCRAMBLED_PASSWORD_CHAR_LENGTH_323)
    {
      sql_print_error("Fatal error: mysql.user table is damaged or in "
                      "unsupported 3.20 format.");
      goto end;
    }
  
    DBUG_PRINT("info",("user table fields: %d, password length: %d",
  		     table->s->fields, password_length));

    mysql_mutex_lock(&LOCK_global_system_variables);
    if (password_length < SCRAMBLED_PASSWORD_CHAR_LENGTH)
    { 
      if (opt_secure_auth)
      {
        mysql_mutex_unlock(&LOCK_global_system_variables);
        sql_print_error("Fatal error: mysql.user table is in old format, "
                        "but server started with --secure-auth option.");
        goto end;
      }
      mysql_user_table_is_in_short_password_format= true;
      if (global_system_variables.old_passwords)
        mysql_mutex_unlock(&LOCK_global_system_variables);
      else
      {
        global_system_variables.old_passwords= 1;
        mysql_mutex_unlock(&LOCK_global_system_variables);
        sql_print_warning("mysql.user table is not updated to new password format; "
                          "Disabling new password usage until "
                          "mysql_fix_privilege_tables is run");
      }
      thd->variables.old_passwords= 1;
    }
    else
    {
      mysql_user_table_is_in_short_password_format= false;
      mysql_mutex_unlock(&LOCK_global_system_variables);
    }
  } /* End legacy password integrity checks ----------------------------------*/
  
  /*
    Prepare reading from the mysql.db table
  */
  if (init_read_record(&read_record_info, thd, table=tables[1].table,
                       NULL, 1, 1, FALSE))
    goto end;
  table->use_all_columns();
  (void) my_init_dynamic_array(&acl_dbs,sizeof(ACL_DB),50,100);
  while (!(read_record_info.read_record(&read_record_info)))
  {
    /* Reading record in mysql.db */
    ACL_DB db;
    db.host.update_hostname(get_field(&global_acl_memory, 
                            table->field[MYSQL_DB_FIELD_HOST]));
    db.db=get_field(&global_acl_memory, table->field[MYSQL_DB_FIELD_DB]);
    if (!db.db)
    {
      sql_print_warning("Found an entry in the 'db' table with empty database name; Skipped");
      continue;
    }
    db.user=get_field(&global_acl_memory, table->field[MYSQL_DB_FIELD_USER]);
    if (check_no_resolve && hostname_requires_resolving(db.host.get_host()))
    {
      sql_print_warning("'db' entry '%s %s@%s' "
		        "ignored in --skip-name-resolve mode.",
		        db.db,
			db.user ? db.user : "",
			db.host.get_host() ? db.host.get_host() : "");
      continue;
    }
    db.access=get_access(table,3);
    db.access=fix_rights_for_db(db.access);
    if (lower_case_table_names)
    {
      /*
        convert db to lower case and give a warning if the db wasn't
        already in lower case
      */
      (void)strmov(tmp_name, db.db);
      my_casedn_str(files_charset_info, db.db);
      if (strcmp(db.db, tmp_name) != 0)
      {
        sql_print_warning("'db' entry '%s %s@%s' had database in mixed "
                          "case that has been forced to lowercase because "
                          "lower_case_table_names is set. It will not be "
                          "possible to remove this privilege using REVOKE.",
		          db.db,
			  db.user ? db.user : "",
			  db.host.get_host() ? db.host.get_host() : "");
      }
    }
    db.sort=get_sort(3,db.host.get_host(),db.db,db.user);
#ifndef TO_BE_REMOVED
    if (table->s->fields <=  9)
    {						// Without grant
      if (db.access & CREATE_ACL)
	db.access|=REFERENCES_ACL | INDEX_ACL | ALTER_ACL;
    }
#endif
    (void) push_dynamic(&acl_dbs,(uchar*) &db);
  } // END reading records from mysql.db tables
  
  my_qsort((uchar*) dynamic_element(&acl_dbs,0,ACL_DB*),acl_dbs.elements,
	   sizeof(ACL_DB),(qsort_cmp) acl_compare);
  end_read_record(&read_record_info);
  freeze_size(&acl_dbs);

  /* Prepare to read records from the mysql.proxies_priv table */
  (void) my_init_dynamic_array(&acl_proxy_users, sizeof(ACL_PROXY_USER), 
                               50, 100);
  if (tables[2].table)
  {
    if (init_read_record(&read_record_info, thd, table= tables[2].table,
                         NULL, 1, 1, FALSE))
      goto end;
    table->use_all_columns();
    while (!(read_record_info.read_record(&read_record_info)))
    {
      /* Reading record in mysql.proxies_priv */
      ACL_PROXY_USER proxy;
      proxy.init(table, &global_acl_memory);
      if (proxy.check_validity(check_no_resolve))
        continue;
      if (push_dynamic(&acl_proxy_users, (uchar*) &proxy))
      {
        end_read_record(&read_record_info);
        goto end;
      }
    } // END reading records from the mysql.proxies_priv table

    my_qsort((uchar*) dynamic_element(&acl_proxy_users, 0, ACL_PROXY_USER*),
             acl_proxy_users.elements,
             sizeof(ACL_PROXY_USER), (qsort_cmp) acl_compare);
    end_read_record(&read_record_info);
  }
  else
  {
    sql_print_error("Missing system table mysql.proxies_priv; "
                    "please run mysql_upgrade to create it");
  }
  freeze_size(&acl_proxy_users);

  init_check_host();

  initialized=1;
  return_val= FALSE;

end:
  thd->variables.sql_mode= old_sql_mode;
  DBUG_RETURN(return_val);
}


void acl_free(bool end)
{
  free_root(&global_acl_memory,MYF(0));
  delete_dynamic(&acl_users);
  delete_dynamic(&acl_dbs);
  delete_dynamic(&acl_wild_hosts);
  delete_dynamic(&acl_proxy_users);
  my_hash_free(&acl_check_hosts);
  plugin_unlock(0, native_password_plugin);
  plugin_unlock(0, old_password_plugin);
  if (!end)
    acl_cache->clear(1); /* purecov: inspected */
  else
  {
    delete acl_cache;
    acl_cache=0;
  }
}


/**
  A helper function to commit statement transaction and close
  ACL tables after reading some data from them as part of FLUSH
  PRIVILEGES statement or during server initialization.

  @note We assume that we have only read from the tables so commit
        can't fail. @sa close_mysql_tables().
*/

void close_acl_tables(THD *thd)
{
#ifndef DBUG_OFF
  bool res=
#endif
    trans_commit_stmt(thd);
  DBUG_ASSERT(res == false);

  close_mysql_tables(thd);
}


/**
  Commit ACL statement (and transaction) ignoring the fact that it might have
  ended with an error, close tables which it has opened and release metadata
  locks.

  @note In case of failure to commit transaction we try to restore correct
        state of in-memory structures by reloading privileges.

  @retval False - Success.
  @retval True  - Error.
*/

static bool acl_trans_commit_and_close_tables(THD *thd)
{
  bool result;

  /*
    Try to commit a transaction even if we had some failures.

    Without this step changes to privilege tables will be rolled back at the
    end of mysql_execute_command() in the presence of error, leaving on-disk
    and in-memory descriptions of privileges out of sync and making behavior
    of ACL statements for transactional tables incompatible with legacy
    behavior.

    We need to commit both statement and normal transaction to make behavior
    consistent with both autocommit on and off.

    It is safe to do so since ACL statement always do implicit commit at the
    end of statement.
  */
  DBUG_ASSERT(stmt_causes_implicit_commit(thd, CF_IMPLICIT_COMMIT_END));

  result= trans_commit_stmt(thd);
  result|= trans_commit_implicit(thd);
  close_thread_tables(thd);
  thd->mdl_context.release_transactional_locks();

  if (result)
  {
    /*
      Try to bring in-memory structures back in sync with on-disk data if we
      have failed to commit our changes.
    */
    (void) acl_reload(thd);
    (void) grant_reload(thd);
  }

  return result;
}


/*
  Forget current user/db-level privileges and read new privileges
  from the privilege tables.

  SYNOPSIS
    acl_reload()
      thd  Current thread

  NOTE
    All tables of calling thread which were open and locked by LOCK TABLES
    statement will be unlocked and closed.
    This function is also used for initialization of structures responsible
    for user/db-level privilege checking.

  RETURN VALUE
    FALSE  Success
    TRUE   Failure
*/

my_bool acl_reload(THD *thd)
{
  TABLE_LIST tables[3];
  DYNAMIC_ARRAY old_acl_users, old_acl_dbs, old_acl_proxy_users;
  MEM_ROOT old_mem;
  bool old_initialized;
  my_bool return_val= TRUE;
  DBUG_ENTER("acl_reload");

  /*
    To avoid deadlocks we should obtain table locks before
    obtaining acl_cache->lock mutex.
  */
  tables[0].init_one_table(C_STRING_WITH_LEN("mysql"),
                           C_STRING_WITH_LEN("user"), "user", TL_READ);
  tables[1].init_one_table(C_STRING_WITH_LEN("mysql"),
                           C_STRING_WITH_LEN("db"), "db", TL_READ);
  tables[2].init_one_table(C_STRING_WITH_LEN("mysql"),
                           C_STRING_WITH_LEN("proxies_priv"), 
                           "proxies_priv", TL_READ);
  tables[0].next_local= tables[0].next_global= tables + 1;
  tables[1].next_local= tables[1].next_global= tables + 2;
  tables[0].open_type= tables[1].open_type= tables[2].open_type= OT_BASE_ONLY;
  tables[2].open_strategy= TABLE_LIST::OPEN_IF_EXISTS;

  if (open_and_lock_tables(thd, tables, FALSE, MYSQL_LOCK_IGNORE_TIMEOUT))
  {
    /*
      Execution might have been interrupted; only print the error message
      if a user error condition has been raised.
    */
    if (thd->get_stmt_da()->is_error())
    {
      sql_print_error("Fatal error: Can't open and lock privilege tables: %s",
                      thd->get_stmt_da()->message());
    }
    goto end;
  }

  if ((old_initialized=initialized))
    mysql_mutex_lock(&acl_cache->lock);

  old_acl_users= acl_users;
  old_acl_proxy_users= acl_proxy_users;
  old_acl_dbs= acl_dbs;
  old_mem= global_acl_memory;
  delete_dynamic(&acl_wild_hosts);
  my_hash_free(&acl_check_hosts);

  if ((return_val= acl_load(thd, tables)))
  {					// Error. Revert to old list
    DBUG_PRINT("error",("Reverting to old privileges"));
    acl_free();				/* purecov: inspected */
    acl_users= old_acl_users;
    acl_proxy_users= old_acl_proxy_users;
    acl_dbs= old_acl_dbs;
    global_acl_memory= old_mem;
    init_check_host();
  }
  else
  {
    free_root(&old_mem,MYF(0));
    delete_dynamic(&old_acl_users);
    delete_dynamic(&old_acl_proxy_users);
    delete_dynamic(&old_acl_dbs);
  }
  if (old_initialized)
    mysql_mutex_unlock(&acl_cache->lock);
end:
  close_acl_tables(thd);
  DBUG_RETURN(return_val);
}


/*
  Get all access bits from table after fieldnr

  IMPLEMENTATION
  We know that the access privileges ends when there is no more fields
  or the field is not an enum with two elements.

  SYNOPSIS
    get_access()
    form        an open table to read privileges from.
                The record should be already read in table->record[0]
    fieldnr     number of the first privilege (that is ENUM('N','Y') field
    next_field  on return - number of the field next to the last ENUM
                (unless next_field == 0)

  RETURN VALUE
    privilege mask
*/

static ulong get_access(TABLE *form, uint fieldnr, uint *next_field)
{
  ulong access_bits=0,bit;
  char buff[2];
  String res(buff,sizeof(buff),&my_charset_latin1);
  Field **pos;

  for (pos=form->field+fieldnr, bit=1;
       *pos && (*pos)->real_type() == MYSQL_TYPE_ENUM &&
	 ((Field_enum*) (*pos))->typelib->count == 2 ;
       pos++, fieldnr++, bit<<=1)
  {
    (*pos)->val_str(&res);
    if (my_toupper(&my_charset_latin1, res[0]) == 'Y')
      access_bits|= bit;
  }
  if (next_field)
    *next_field=fieldnr;
  return access_bits;
}


/*
  Return a number which, if sorted 'desc', puts strings in this order:
    no wildcards
    wildcards
    empty string
*/

static ulong get_sort(uint count,...)
{
  va_list args;
  va_start(args,count);
  ulong sort=0;

  /* Should not use this function with more than 4 arguments for compare. */
  DBUG_ASSERT(count <= 4);

  while (count--)
  {
    char *start, *str= va_arg(args,char*);
    uint chars= 0;
    uint wild_pos= 0;           /* first wildcard position */

    if ((start= str))
    {
      for (; *str ; str++)
      {
        if (*str == wild_prefix && str[1])
          str++;
        else if (*str == wild_many || *str == wild_one)
        {
          wild_pos= (uint) (str - start) + 1;
          break;
        }
        chars= 128;                             // Marker that chars existed
      }
    }
    sort= (sort << 8) + (wild_pos ? min(wild_pos, 127U) : chars);
  }
  va_end(args);
  return sort;
}


static int acl_compare(ACL_ACCESS *a,ACL_ACCESS *b)
{
  if (a->sort > b->sort)
    return -1;
  if (a->sort < b->sort)
    return 1;
  return 0;
}


/*
  Gets user credentials without authentication and resource limit checks.

  SYNOPSIS
    acl_getroot()
      sctx               Context which should be initialized
      user               user name
      host               host name
      ip                 IP
      db                 current data base name

  RETURN
    FALSE  OK
    TRUE   Error
*/

bool acl_getroot(Security_context *sctx, char *user, char *host,
                 char *ip, char *db)
{
  int res= 1;
  uint i;
  ACL_USER *acl_user= 0;
  DBUG_ENTER("acl_getroot");

  DBUG_PRINT("enter", ("Host: '%s', Ip: '%s', User: '%s', db: '%s'",
                       (host ? host : "(NULL)"), (ip ? ip : "(NULL)"),
                       user, (db ? db : "(NULL)")));
  sctx->user= user;
  sctx->host= host;
  sctx->ip= ip;
  sctx->host_or_ip= host ? host : (ip ? ip : "");

  if (!initialized)
  {
    /*
      here if mysqld's been started with --skip-grant-tables option.
    */
    sctx->skip_grants();
    DBUG_RETURN(FALSE);
  }

  mysql_mutex_lock(&acl_cache->lock);

  sctx->master_access= 0;
  sctx->db_access= 0;
  *sctx->priv_user= *sctx->priv_host= 0;

  /*
     Find acl entry in user database.
     This is specially tailored to suit the check we do for CALL of
     a stored procedure; user is set to what is actually a
     priv_user, which can be ''.
  */
  for (i=0 ; i < acl_users.elements ; i++)
  {
    ACL_USER *acl_user_tmp= dynamic_element(&acl_users,i,ACL_USER*);
    if ((!acl_user_tmp->user && !user[0]) ||
        (acl_user_tmp->user && strcmp(user, acl_user_tmp->user) == 0))
    {
      if (acl_user_tmp->host.compare_hostname(host, ip))
      {
        acl_user= acl_user_tmp;
        res= 0;
        break;
      }
    }
  }

  if (acl_user)
  {
    for (i=0 ; i < acl_dbs.elements ; i++)
    {
      ACL_DB *acl_db= dynamic_element(&acl_dbs, i, ACL_DB*);
      if (!acl_db->user ||
	  (user && user[0] && !strcmp(user, acl_db->user)))
      {
	if (acl_db->host.compare_hostname(host, ip))
	{
	  if (!acl_db->db || (db && !wild_compare(db, acl_db->db, 0)))
	  {
	    sctx->db_access= acl_db->access;
	    break;
	  }
	}
      }
    }
    sctx->master_access= acl_user->access;

    if (acl_user->user)
      strmake(sctx->priv_user, user, USERNAME_LENGTH);
    else
      *sctx->priv_user= 0;

    if (acl_user->host.get_host())
      strmake(sctx->priv_host, acl_user->host.get_host(), MAX_HOSTNAME - 1);
    else
      *sctx->priv_host= 0;

    sctx->password_expired= acl_user->password_expired;
  }
  mysql_mutex_unlock(&acl_cache->lock);
  DBUG_RETURN(res);
}

static uchar* check_get_key(ACL_USER *buff, size_t *length,
                            my_bool not_used __attribute__((unused)))
{
  *length=buff->host.get_host_len();
  return (uchar*) buff->host.get_host();
}


static void acl_update_user(const char *user, const char *host,
			    const char *password, uint password_len,
			    enum SSL_type ssl_type,
			    const char *ssl_cipher,
			    const char *x509_issuer,
			    const char *x509_subject,
			    USER_RESOURCES  *mqh,
			    ulong privileges,
			    const LEX_STRING *plugin,
			    const LEX_STRING *auth)
{
  DBUG_ENTER("acl_update_user");
  mysql_mutex_assert_owner(&acl_cache->lock);
  for (uint i=0 ; i < acl_users.elements ; i++)
  {
    ACL_USER *acl_user=dynamic_element(&acl_users,i,ACL_USER*);
    if ((!acl_user->user && !user[0]) ||
	(acl_user->user && !strcmp(user,acl_user->user)))
    {
      if ((!acl_user->host.get_host() && !host[0]) ||
	  (acl_user->host.get_host() &&
	  !my_strcasecmp(system_charset_info, host, acl_user->host.get_host())))
      {
        if (plugin->length > 0)
        {
          acl_user->plugin.str= strmake_root(&global_acl_memory, plugin->str, plugin->length);
          acl_user->plugin.length= plugin->length;
          acl_user->auth_string.str= auth->str ?
            strmake_root(&global_acl_memory, auth->str,
                         auth->length) : const_cast<char*>("");
          acl_user->auth_string.length= auth->length;
        }
	acl_user->access=privileges;
	if (mqh->specified_limits & USER_RESOURCES::QUERIES_PER_HOUR)
	  acl_user->user_resource.questions=mqh->questions;
	if (mqh->specified_limits & USER_RESOURCES::UPDATES_PER_HOUR)
	  acl_user->user_resource.updates=mqh->updates;
	if (mqh->specified_limits & USER_RESOURCES::CONNECTIONS_PER_HOUR)
	  acl_user->user_resource.conn_per_hour= mqh->conn_per_hour;
	if (mqh->specified_limits & USER_RESOURCES::USER_CONNECTIONS)
	  acl_user->user_resource.user_conn= mqh->user_conn;
	if (ssl_type != SSL_TYPE_NOT_SPECIFIED)
	{
	  acl_user->ssl_type= ssl_type;
	  acl_user->ssl_cipher= (ssl_cipher ? strdup_root(&global_acl_memory,
                                                    ssl_cipher) :	0);
	  acl_user->x509_issuer= (x509_issuer ? strdup_root(&global_acl_memory,
                                                      x509_issuer) : 0);
	  acl_user->x509_subject= (x509_subject ?
				   strdup_root(&global_acl_memory, x509_subject) : 0);
	}
  if (password)
          set_user_salt(acl_user, password, password_len);
        /* search complete: */
	break;
      }
    }
  }
  DBUG_VOID_RETURN;
}


static void acl_insert_user(const char *user, const char *host,
			    const char *password, uint password_len,
			    enum SSL_type ssl_type,
			    const char *ssl_cipher,
			    const char *x509_issuer,
			    const char *x509_subject,
			    USER_RESOURCES *mqh,
			    ulong privileges,
			    const LEX_STRING *plugin,
			    const LEX_STRING *auth)
{
  DBUG_ENTER("acl_insert_user");
  ACL_USER acl_user;

  mysql_mutex_assert_owner(&acl_cache->lock);

  acl_user.user= *user ? strdup_root(&global_acl_memory,user) : 0;
  acl_user.host.update_hostname(*host ? strdup_root(&global_acl_memory, host) : 0);
  if (plugin->str[0])
  {
    acl_user.plugin.str= strmake_root(&global_acl_memory, plugin->str, plugin->length);
    acl_user.plugin.length= plugin->length;
    acl_user.auth_string.str= auth->str ?
      strmake_root(&global_acl_memory, auth->str,
                   auth->length) : const_cast<char*>("");
    acl_user.auth_string.length= auth->length;
  }
  else
  {
    acl_user.plugin= password_len == SCRAMBLED_PASSWORD_CHAR_LENGTH_323 ?
      old_password_plugin_name : native_password_plugin_name;
    acl_user.auth_string.str= const_cast<char*>("");
    acl_user.auth_string.length= 0;
  }
  acl_user.access= privileges;
  acl_user.user_resource= *mqh;
  acl_user.sort= get_sort(2,acl_user.host.get_host(), acl_user.user);
  //acl_user.hostname_length=(uint) strlen(host);
  acl_user.ssl_type=
    (ssl_type != SSL_TYPE_NOT_SPECIFIED ? ssl_type : SSL_TYPE_NONE);
  acl_user.ssl_cipher=
    ssl_cipher ? strdup_root(&global_acl_memory, ssl_cipher) : 0;
  acl_user.x509_issuer=
    x509_issuer ? strdup_root(&global_acl_memory, x509_issuer) : 0;
  acl_user.x509_subject=
    x509_subject ? strdup_root(&global_acl_memory, x509_subject) : 0;

  set_user_salt(&acl_user, password, password_len);

  (void) push_dynamic(&acl_users,(uchar*) &acl_user);
  if (acl_user.host.check_allow_all_hosts())
    allow_all_hosts=1;		// Anyone can connect /* purecov: tested */
  my_qsort((uchar*) dynamic_element(&acl_users,0,ACL_USER*),acl_users.elements,
	   sizeof(ACL_USER),(qsort_cmp) acl_compare);

  /* Rebuild 'acl_check_hosts' since 'acl_users' has been modified */
  rebuild_check_host();
  DBUG_VOID_RETURN;
}


static void acl_update_db(const char *user, const char *host, const char *db,
			  ulong privileges)
{
  mysql_mutex_assert_owner(&acl_cache->lock);

  for (uint i=0 ; i < acl_dbs.elements ; i++)
  {
    ACL_DB *acl_db=dynamic_element(&acl_dbs,i,ACL_DB*);
    if ((!acl_db->user && !user[0]) ||
	(acl_db->user &&
	!strcmp(user,acl_db->user)))
    {
      if ((!acl_db->host.get_host() && !host[0]) ||
	  (acl_db->host.get_host() &&
          !strcmp(host, acl_db->host.get_host())))
      {
	if ((!acl_db->db && !db[0]) ||
	    (acl_db->db && !strcmp(db,acl_db->db)))
	{
	  if (privileges)
	    acl_db->access=privileges;
	  else
	    delete_dynamic_element(&acl_dbs,i);
	}
      }
    }
  }
}


/*
  Insert a user/db/host combination into the global acl_cache

  SYNOPSIS
    acl_insert_db()
    user		User name
    host		Host name
    db			Database name
    privileges		Bitmap of privileges

  NOTES
    acl_cache->lock must be locked when calling this
*/

static void acl_insert_db(const char *user, const char *host, const char *db,
			  ulong privileges)
{
  ACL_DB acl_db;
  mysql_mutex_assert_owner(&acl_cache->lock);
  acl_db.user= strdup_root(&global_acl_memory,user);
  acl_db.host.update_hostname(*host ? strdup_root(&global_acl_memory, host) : 0);
  acl_db.db= strdup_root(&global_acl_memory, db);
  acl_db.access= privileges;
  acl_db.sort= get_sort(3,acl_db.host.get_host(), acl_db.db, acl_db.user);
  (void) push_dynamic(&acl_dbs, (uchar*) &acl_db);
  my_qsort((uchar*) dynamic_element(&acl_dbs, 0, ACL_DB*), acl_dbs.elements,
	         sizeof(ACL_DB),(qsort_cmp) acl_compare);
}



/*
  Get privilege for a host, user and db combination

  as db_is_pattern changes the semantics of comparison,
  acl_cache is not used if db_is_pattern is set.
*/

ulong acl_get(const char *host, const char *ip,
              const char *user, const char *db, my_bool db_is_pattern)
{
  ulong host_access= ~(ulong)0, db_access= 0;
  uint i;
  size_t key_length;
  char key[ACL_KEY_LENGTH],*tmp_db,*end;
  acl_entry *entry;
  DBUG_ENTER("acl_get");

  mysql_mutex_lock(&acl_cache->lock);
  end=strmov((tmp_db=strmov(strmov(key, ip ? ip : "")+1,user)+1),db);
  if (lower_case_table_names)
  {
    my_casedn_str(files_charset_info, tmp_db);
    db=tmp_db;
  }
  key_length= (size_t) (end-key);
  if (!db_is_pattern && (entry=(acl_entry*) acl_cache->search((uchar*) key,
                                                              key_length)))
  {
    db_access=entry->access;
    mysql_mutex_unlock(&acl_cache->lock);
    DBUG_PRINT("exit", ("access: 0x%lx", db_access));
    DBUG_RETURN(db_access);
  }

  /*
    Check if there are some access rights for database and user
  */
  for (i=0 ; i < acl_dbs.elements ; i++)
  {
    ACL_DB *acl_db=dynamic_element(&acl_dbs,i,ACL_DB*);
    if (!acl_db->user || !strcmp(user,acl_db->user))
    {
      if (acl_db->host.compare_hostname(host,ip))
      {
	if (!acl_db->db || !wild_compare(db,acl_db->db,db_is_pattern))
	{
	  db_access=acl_db->access;
	  if (acl_db->host.get_host())
	    goto exit;				// Fully specified. Take it
	  break; /* purecov: tested */
	}
      }
    }
  }
  if (!db_access)
    goto exit;					// Can't be better

exit:
  /* Save entry in cache for quick retrieval */
  if (!db_is_pattern &&
      (entry= (acl_entry*) malloc(sizeof(acl_entry)+key_length)))
  {
    entry->access=(db_access & host_access);
    entry->length=key_length;
    memcpy((uchar*) entry->key,key,key_length);
    acl_cache->add(entry);
  }
  mysql_mutex_unlock(&acl_cache->lock);
  DBUG_PRINT("exit", ("access: 0x%lx", db_access & host_access));
  DBUG_RETURN(db_access & host_access);
}

/*
  Check if there are any possible matching entries for this host

  NOTES
    All host names without wild cards are stored in a hash table,
    entries with wildcards are stored in a dynamic array
*/

static void init_check_host(void)
{
  DBUG_ENTER("init_check_host");
  (void) my_init_dynamic_array(&acl_wild_hosts,sizeof(class ACL_HOST_AND_IP),
			  acl_users.elements,1);
  (void) my_hash_init(&acl_check_hosts,system_charset_info,
                      acl_users.elements, 0, 0,
                      (my_hash_get_key) check_get_key, 0, 0);
  if (!allow_all_hosts)
  {
    for (uint i=0 ; i < acl_users.elements ; i++)
    {
      ACL_USER *acl_user=dynamic_element(&acl_users,i,ACL_USER*);
      if (acl_user->host.has_wildcard())
      {						// Has wildcard
	uint j;
	for (j=0 ; j < acl_wild_hosts.elements ; j++)
	{					// Check if host already exists
	  ACL_HOST_AND_IP *acl=dynamic_element(&acl_wild_hosts,j,
					       ACL_HOST_AND_IP *);
	  if (!my_strcasecmp(system_charset_info,
                             acl_user->host.get_host(), acl->get_host()))
	    break;				// already stored
	}
	if (j == acl_wild_hosts.elements)	// If new
	  (void) push_dynamic(&acl_wild_hosts,(uchar*) &acl_user->host);
      }
      else if (!my_hash_search(&acl_check_hosts,(uchar*)
                               acl_user->host.get_host(),
                               strlen(acl_user->host.get_host())))
      {
	if (my_hash_insert(&acl_check_hosts,(uchar*) acl_user))
	{					// End of memory
	  allow_all_hosts=1;			// Should never happen
	  DBUG_VOID_RETURN;
	}
      }
    }
  }
  freeze_size(&acl_wild_hosts);
  freeze_size(&acl_check_hosts.array);
  DBUG_VOID_RETURN;
}


/*
  Rebuild lists used for checking of allowed hosts

  We need to rebuild 'acl_check_hosts' and 'acl_wild_hosts' after adding,
  dropping or renaming user, since they contain pointers to elements of
  'acl_user' array, which are invalidated by drop operation, and use
  ACL_USER::host::hostname as a key, which is changed by rename.
*/
void rebuild_check_host(void)
{
  delete_dynamic(&acl_wild_hosts);
  my_hash_free(&acl_check_hosts);
  init_check_host();
}


/* Return true if there is no users that can match the given host */

bool acl_check_host(const char *host, const char *ip)
{
  if (allow_all_hosts)
    return 0;
  mysql_mutex_lock(&acl_cache->lock);

  if ((host && my_hash_search(&acl_check_hosts,(uchar*) host,strlen(host))) ||
      (ip && my_hash_search(&acl_check_hosts,(uchar*) ip, strlen(ip))))
  {
    mysql_mutex_unlock(&acl_cache->lock);
    return 0;					// Found host
  }
  for (uint i=0 ; i < acl_wild_hosts.elements ; i++)
  {
    ACL_HOST_AND_IP *acl=dynamic_element(&acl_wild_hosts,i,ACL_HOST_AND_IP*);
    if (acl->compare_hostname(host, ip))
    {
      mysql_mutex_unlock(&acl_cache->lock);
      return 0;					// Host ok
    }
  }
  mysql_mutex_unlock(&acl_cache->lock);
  if (ip != NULL)
  {
    /* Increment HOST_CACHE.COUNT_HOST_ACL_ERRORS. */
    Host_errors errors;
    errors.m_host_acl= 1;
    inc_host_errors(ip, &errors);
  }
  return 1;					// Host is not allowed
}


/**
  Check if the user is allowed to change password

 @param thd THD
 @param host Hostname for the user
 @param user User name
 @param new_password new password

 new_password cannot be NULL

 @return Error status
   @retval 0 OK
   @retval 1 ERROR; In this case the error is sent to the client.
*/

int check_change_password(THD *thd, const char *host, const char *user,
                           char *new_password, uint new_password_len)
{
  if (!initialized)
  {
    my_error(ER_OPTION_PREVENTS_STATEMENT, MYF(0), "--skip-grant-tables");
    return(1);
  }
  if (!thd->slave_thread &&
      (strcmp(thd->security_ctx->user, user) ||
       my_strcasecmp(system_charset_info, host,
                     thd->security_ctx->priv_host)))
  {
    if (check_access(thd, UPDATE_ACL, "mysql", NULL, NULL, 1, 0))
      return(1);
  }
  if (!thd->slave_thread && !thd->security_ctx->user[0])
  {
    my_message(ER_PASSWORD_ANONYMOUS_USER, ER(ER_PASSWORD_ANONYMOUS_USER),
               MYF(0));
    return(1);
  }

  return(0);
}


/**
  Change a password hash for a user.

  @param thd Thread handle
  @param host Hostname
  @param user User name
  @param new_password New password hash for host@user
 
  Note : it will also reset the change_password flag.
  This is safe to do unconditionally since the simple userless form
  SET PASSWORD = PASSWORD('text') will be the only allowed form when
  this flag is on. So we don't need to check user names here.


  @see set_var_password::update(THD *thd)

  @return Error code
   @retval 0 ok
   @retval 1 ERROR; In this case the error is sent to the client.
*/

bool change_password(THD *thd, const char *host, const char *user,
		     char *new_password)
{
  TABLE_LIST tables;
  TABLE *table;
  /* Buffer should be extended when password length is extended. */
  char buff[512];
  ulong query_length;
  bool save_binlog_row_based;
  uint new_password_len= (uint) strlen(new_password);
  bool result= 1;
  enum mysql_user_table_field password_field= MYSQL_USER_FIELD_PASSWORD;
  DBUG_ENTER("change_password");
  DBUG_PRINT("enter",("host: '%s'  user: '%s'  new_password: '%s'",
		      host,user,new_password));
  DBUG_ASSERT(host != 0);			// Ensured by parent

  if (check_change_password(thd, host, user, new_password, new_password_len))
    DBUG_RETURN(1);

  tables.init_one_table("mysql", 5, "user", 4, "user", TL_WRITE);

#ifdef HAVE_REPLICATION
  /*
    GRANT and REVOKE are applied the slave in/exclusion rules as they are
    some kind of updates to the mysql.% tables.
  */
  if (thd->slave_thread && rpl_filter->is_on())
  {
    /*
      The tables must be marked "updating" so that tables_ok() takes them into
      account in tests.  It's ok to leave 'updating' set after tables_ok.
    */
    tables.updating= 1;
    /* Thanks to memset, tables.next==0 */
    if (!(thd->sp_runtime_ctx || rpl_filter->tables_ok(0, &tables)))
      DBUG_RETURN(0);
  }
#endif
  if (!(table= open_ltable(thd, &tables, TL_WRITE, MYSQL_LOCK_IGNORE_TIMEOUT)))
    DBUG_RETURN(1);

  /*
    This statement will be replicated as a statement, even when using
    row-based replication.  The flag will be reset at the end of the
    statement.
  */
  if ((save_binlog_row_based= thd->is_current_stmt_binlog_format_row()))
    thd->clear_current_stmt_binlog_format_row();

  mysql_mutex_lock(&acl_cache->lock);
  ACL_USER *acl_user;
  if (!(acl_user= find_acl_user(host, user, TRUE)))
  {
    mysql_mutex_unlock(&acl_cache->lock);
    my_message(ER_PASSWORD_NO_MATCH, ER(ER_PASSWORD_NO_MATCH), MYF(0));
    goto end;
  }
  
  if (acl_user->plugin.length == 0)
  {
    acl_user->plugin.length= default_auth_plugin_name.length;
    acl_user->plugin.str= default_auth_plugin_name.str;
  }
  
#if defined(HAVE_OPENSSL)
  /*
    update loaded acl entry:
    TODO Should password depend on @@old_variables here?
    - Probably not if the user exists and have a plugin set already.
  */
  if (my_strcasecmp(system_charset_info, acl_user->plugin.str,
                    sha256_password_plugin_name.str) == 0)
  {
    /*
     Accept empty passwords
    */
    if (new_password_len == 0)
      acl_user->auth_string= empty_lex_str;
    /*
     Check if password begins with correct magic number
    */
    else if (new_password[0] == '$' &&
             new_password[1] == '5' &&
             new_password[2] == '$')
    {
      password_field= MYSQL_USER_FIELD_AUTHENTICATION_STRING;
      if (new_password_len < CRYPT_MAX_PASSWORD_SIZE + 1)
      {
        /* copy string including \0 */
        acl_user->auth_string.str= (char *) memdup_root(&global_acl_memory,
                                                       new_password,
                                                       new_password_len + 1);
        acl_user->auth_string.length= new_password_len;
      }
    } else
    {
      /*
        Password format is unexpected. The user probably is using the wrong
        password algorithm with the PASSWORD() function.
      */
      my_error(ER_PASSWORD_FORMAT, MYF(0));
      result= 1;
      mysql_mutex_unlock(&acl_cache->lock);
      goto end;
    }
  }
  else
#endif
  if (my_strcasecmp(system_charset_info, acl_user->plugin.str,
                    native_password_plugin_name.str) == 0 ||
      my_strcasecmp(system_charset_info, acl_user->plugin.str,
                    old_password_plugin_name.str) == 0)
  {
    password_field= MYSQL_USER_FIELD_PASSWORD;
    
    /*
      Legacy code produced an error if the password hash didn't match the
      expectations.
    */
    if (new_password_len != 0)
    {
      if (my_strcasecmp(system_charset_info, acl_user->plugin.str,
                        native_password_plugin_name.str) == 0 &&
          new_password_len != SCRAMBLED_PASSWORD_CHAR_LENGTH)
      {
        my_error(ER_PASSWD_LENGTH, MYF(0), SCRAMBLED_PASSWORD_CHAR_LENGTH);
        result= 1;
        mysql_mutex_unlock(&acl_cache->lock);
        goto end;  
      }
      else
      if (my_strcasecmp(system_charset_info, acl_user->plugin.str,
                        old_password_plugin_name.str) == 0 &&
          new_password_len != SCRAMBLED_PASSWORD_CHAR_LENGTH_323)
      {
        my_error(ER_PASSWD_LENGTH, MYF(0), SCRAMBLED_PASSWORD_CHAR_LENGTH_323);
        result= 1;
        mysql_mutex_unlock(&acl_cache->lock);
        goto end;  
      }
    }

    /*
      Update loaded acl entry in memory.
      set_user_salt() stores a binary (compact) representation of the password
      in memory (acl_user->salt and salt_len).
      set_user_plugin() sets the appropriate plugin based on password length and
      if the length doesn't match a warning is issued.
    */
    set_user_salt(acl_user, new_password, new_password_len);
    thd->security_ctx->password_expired= false;
  }
  else
  {
     push_warning(thd, Sql_condition::WARN_LEVEL_NOTE,
                  ER_SET_PASSWORD_AUTH_PLUGIN, ER(ER_SET_PASSWORD_AUTH_PLUGIN));
     /*
       An undefined password factory could very well mean that the password
       field is empty.
     */
     new_password_len= 0;
  }

  if (update_user_table(thd, table,
                        acl_user->host.get_host() ? acl_user->host.get_host() : "",
                        acl_user->user ? acl_user->user : "",
                        new_password, new_password_len, password_field, false))
  {
    mysql_mutex_unlock(&acl_cache->lock); /* purecov: deadcode */
    goto end;
  }

  acl_cache->clear(1);				// Clear locked hostname cache
  mysql_mutex_unlock(&acl_cache->lock);
  result= 0;
  query_length= sprintf(buff, "SET PASSWORD FOR '%-.120s'@'%-.120s'='%-.120s'",
                        acl_user->user ? acl_user->user : "",
                        acl_user->host.get_host() ? acl_user->host.get_host() : "",
                        new_password);
  result= write_bin_log(thd, true, buff, query_length,
                        table->file->has_transactions());
end:
  result|= acl_trans_commit_and_close_tables(thd);

  /* Restore the state of binlog format */
  DBUG_ASSERT(!thd->is_current_stmt_binlog_format_row());
  if (save_binlog_row_based)
    thd->set_current_stmt_binlog_format_row();

  DBUG_RETURN(result);
}


/*
  Find user in ACL

  SYNOPSIS
    is_acl_user()
    host                 host name
    user                 user name

  RETURN
   FALSE  user not fond
   TRUE   there are such user
*/

bool is_acl_user(const char *host, const char *user)
{
  bool res;

  /* --skip-grants */
  if (!initialized)
    return TRUE;

  mysql_mutex_lock(&acl_cache->lock);
  res= find_acl_user(host, user, TRUE) != NULL;
  mysql_mutex_unlock(&acl_cache->lock);
  return res;
}


/*
  Find first entry that matches the current user
*/

static ACL_USER *
find_acl_user(const char *host, const char *user, my_bool exact)
{
  DBUG_ENTER("find_acl_user");
  DBUG_PRINT("enter",("host: '%s'  user: '%s'",host,user));

  mysql_mutex_assert_owner(&acl_cache->lock);

  for (uint i=0 ; i < acl_users.elements ; i++)
  {
    ACL_USER *acl_user=dynamic_element(&acl_users,i,ACL_USER*);
    DBUG_PRINT("info",("strcmp('%s','%s'), compare_hostname('%s','%s'),",
                       user, acl_user->user ? acl_user->user : "",
                       host,
                       acl_user->host.get_host() ? acl_user->host.get_host() :
                       ""));
    if ((!acl_user->user && !user[0]) ||
	(acl_user->user && !strcmp(user,acl_user->user)))
    {
      if (exact ? !my_strcasecmp(system_charset_info, host,
                                 acl_user->host.get_host() ?
				 acl_user->host.get_host() : "") :
          acl_user->host.compare_hostname(host,host))
      {
	DBUG_RETURN(acl_user);
      }
    }
  }
  DBUG_RETURN(0);
}

/**
  Check if the given host name needs to be resolved or not.
  Host name has to be resolved if it actually contains *name*.

  For example:
    192.168.1.1               --> FALSE
    192.168.1.0/255.255.255.0 --> FALSE
    %                         --> FALSE
    192.168.1.%               --> FALSE
    AB%                       --> FALSE

    AAAAFFFF                  --> TRUE (Hostname)
    AAAA:FFFF:1234:5678       --> FALSE
    ::1                       --> FALSE

  This function does not check if the given string is a valid host name or
  not. It assumes that the argument is a valid host name.

  @param hostname   the string to check.

  @return a flag telling if the argument needs to be resolved or not.
  @retval TRUE the argument is a host name and needs to be resolved.
  @retval FALSE the argument is either an IP address, or a patter and
          should not be resolved.
*/

bool hostname_requires_resolving(const char *hostname)
{
  if (!hostname)
    return FALSE;

  /* Check if hostname is the localhost. */

  size_t hostname_len= strlen(hostname);
  size_t localhost_len= strlen(my_localhost);

  if (hostname == my_localhost ||
      (hostname_len == localhost_len &&
       !my_strnncoll(system_charset_info,
                     (const uchar *) hostname,  hostname_len,
                     (const uchar *) my_localhost, strlen(my_localhost))))
  {
    return FALSE;
  }

  /*
    If the string contains any of {':', '%', '_', '/'}, it is definitely
    not a host name:
      - ':' means that the string is an IPv6 address;
      - '%' or '_' means that the string is a pattern;
      - '/' means that the string is an IPv4 network address;
  */

  for (const char *p= hostname; *p; ++p)
  {
    switch (*p) {
      case ':':
      case '%':
      case '_':
      case '/':
        return FALSE;
    }
  }

  /*
    Now we have to tell a host name (ab.cd, 12.ab) from an IPv4 address
    (12.34.56.78). The assumption is that if the string contains only
    digits and dots, it is an IPv4 address. Otherwise -- a host name.
  */

  for (const char *p= hostname; *p; ++p)
  {
    if (*p != '.' && !my_isdigit(&my_charset_latin1, *p))
      return TRUE; /* a "letter" has been found. */
  }

  return FALSE; /* all characters are either dots or digits. */
}


/**
  Update record for user in mysql.user privilege table with new password.

  @param table Pointer to TABLE object for open mysql.user table
  @param host Hostname
  @param user Username
  @param new_password New password hash
  @param new_password_len Length of new password hash
  @param password_field The password field to use 
  @param password_expired Password expiration flag

  @see change_password

*/

static bool
update_user_table(THD *thd, TABLE *table,
                  const char *host, const char *user,
                  const char *new_password, uint new_password_len,
                  enum mysql_user_table_field password_field,
                  bool password_expired)
{
  char user_key[MAX_KEY_LENGTH];
  int error;
  DBUG_ENTER("update_user_table");
  DBUG_PRINT("enter",("user: %s  host: %s",user,host));

  table->use_all_columns();
  DBUG_ASSERT(host != '\0');
  table->field[MYSQL_USER_FIELD_HOST]->store(host, (uint) strlen(host),
                                             system_charset_info);
  table->field[MYSQL_USER_FIELD_USER]->store(user, (uint) strlen(user),
                                             system_charset_info);
  key_copy((uchar *) user_key, table->record[0], table->key_info,
           table->key_info->key_length);

  if (table->file->ha_index_read_idx_map(table->record[0], 0,
                                         (uchar *) user_key, HA_WHOLE_KEY,
                                         HA_READ_KEY_EXACT))
  {
    my_message(ER_PASSWORD_NO_MATCH, ER(ER_PASSWORD_NO_MATCH),
               MYF(0));	/* purecov: deadcode */
    DBUG_RETURN(1);				/* purecov: deadcode */
  }
  store_record(table,record[1]);
 
  /* 
    When the flag is on we're inside ALTER TABLE ... PASSWORD EXPIRE and we 
    have no password to update.
  */
  if (!password_expired)
  {
    table->field[(int) password_field]->store(new_password, new_password_len,
                                              system_charset_info);
    if (new_password_len == SCRAMBLED_PASSWORD_CHAR_LENGTH_323 &&
        password_field == MYSQL_USER_FIELD_PASSWORD)
    {
      WARN_DEPRECATED_41_PWD_HASH(thd);
    }
  }

  /* password_expired */
  table->field[MYSQL_USER_FIELD_PASSWORD_EXPIRED]->store(password_expired ? 
                                                         "Y" : "N", 1,
                                                         system_charset_info);

  if ((error=table->file->ha_update_row(table->record[1],table->record[0])) &&
       error != HA_ERR_RECORD_IS_THE_SAME)
  {
    table->file->print_error(error,MYF(0));	/* purecov: deadcode */
    DBUG_RETURN(1);
  }

  DBUG_RETURN(0);
}


/*
  Return 1 if we are allowed to create new users
  the logic here is: INSERT_ACL is sufficient.
  It's also a requirement in opt_safe_user_create,
  otherwise CREATE_USER_ACL is enough.
*/

static bool test_if_create_new_users(THD *thd)
{
  Security_context *sctx= thd->security_ctx;
  bool create_new_users= test(sctx->master_access & INSERT_ACL) ||
                         (!opt_safe_user_create &&
                          test(sctx->master_access & CREATE_USER_ACL));
  if (!create_new_users)
  {
    TABLE_LIST tl;
    ulong db_access;
    tl.init_one_table(C_STRING_WITH_LEN("mysql"),
                      C_STRING_WITH_LEN("user"), "user", TL_WRITE);
    create_new_users= 1;

    db_access=acl_get(sctx->host, sctx->ip,
		      sctx->priv_user, tl.db, 0);
    if (!(db_access & INSERT_ACL))
    {
      if (check_grant(thd, INSERT_ACL, &tl, FALSE, UINT_MAX, TRUE))
	create_new_users=0;
    }
  }
  return create_new_users;
}

bool auth_plugin_is_built_in(const char *plugin_name)
{
 return (plugin_name == native_password_plugin_name.str ||
#if defined(HAVE_OPENSSL)
         plugin_name == sha256_password_plugin_name.str ||
#endif
         plugin_name == old_password_plugin_name.str);
}

void optimize_plugin_compare_by_pointer(LEX_STRING *plugin_name)
{
#if defined(HAVE_OPENSSL)
  if (my_strcasecmp(system_charset_info, sha256_password_plugin_name.str,
                    plugin_name->str) == 0)
  {
    plugin_name->str= sha256_password_plugin_name.str;
    plugin_name->length= sha256_password_plugin_name.length;
  }
  else
#endif
  if (my_strcasecmp(system_charset_info, native_password_plugin_name.str,
                    plugin_name->str) == 0)
  {
    plugin_name->str= native_password_plugin_name.str;
    plugin_name->length= native_password_plugin_name.length;
  }
  else
  if (my_strcasecmp(system_charset_info, old_password_plugin_name.str,
                    plugin_name->str) == 0)
  {
    plugin_name->str= old_password_plugin_name.str;
    plugin_name->length= old_password_plugin_name.length;
  }

  DBUG_ASSERT(auth_plugin_is_built_in(native_password_plugin_name.str));
}

/****************************************************************************
  Handle GRANT commands
****************************************************************************/

static int replace_user_table(THD *thd, TABLE *table, LEX_USER *combo,
			      ulong rights, bool revoke_grant,
			      bool can_create_user, bool no_auto_create)
{
  int error = -1;
  bool old_row_exists=0;
  char *password= empty_c_string;
  uint password_len= 0;
  char what= (revoke_grant) ? 'N' : 'Y';
  uchar user_key[MAX_KEY_LENGTH];
  LEX *lex= thd->lex;
  DBUG_ENTER("replace_user_table");

  mysql_mutex_assert_owner(&acl_cache->lock);
 
  table->use_all_columns();
  DBUG_ASSERT(combo->host.str != '\0');
  table->field[MYSQL_USER_FIELD_HOST]->store(combo->host.str,combo->host.length,
                                             system_charset_info);
  table->field[MYSQL_USER_FIELD_USER]->store(combo->user.str,combo->user.length,
                                             system_charset_info);
  key_copy(user_key, table->record[0], table->key_info,
           table->key_info->key_length);

  if (table->file->ha_index_read_idx_map(table->record[0], 0, user_key,
                                         HA_WHOLE_KEY,
                                         HA_READ_KEY_EXACT))
  {
    /*
      The user record wasn't found; if the intention was to revoke privileges
      (indicated by what == 'N') then execution must fail now.
    */
    if (what == 'N')
    {
      my_error(ER_NONEXISTING_GRANT, MYF(0), combo->user.str, combo->host.str);
      goto end;
    }
    
    /* 1. Unresolved plugins become default plugin */
    if (!combo->uses_identified_with_clause)
    {
      combo->plugin.str= default_auth_plugin_name.str;
      combo->plugin.length= default_auth_plugin_name.length;
      combo->uses_identified_with_clause= false;
    }
    /* 2. Digest password if needed (plugin must have been resolved) */
    if (combo->uses_identified_by_clause)
    {
      if (digest_password(thd, combo))
      {
        my_error(ER_OUTOFMEMORY, MYF(0), CRYPT_MAX_PASSWORD_SIZE);
        error= 1;
        goto end;
      }
    }
    password= combo->password.str;
    password_len= combo->password.length;
    /*
      There are four options which affect the process of creation of
      a new user (mysqld option --safe-create-user, 'insert' privilege
      on 'mysql.user' table, using 'GRANT' with 'IDENTIFIED BY' and
      SQL_MODE flag NO_AUTO_CREATE_USER). Below is the simplified rule
      how it should work.
      if (safe-user-create && ! INSERT_priv) => reject
      else if (identified_by) => create
      else if (no_auto_create_user) => reject
      else create

      see also test_if_create_new_users()
    */
    if (!password_len &&
        auth_plugin_is_built_in(combo->plugin.str) && 
        no_auto_create)
    {
      my_error(ER_PASSWORD_NO_MATCH, MYF(0), combo->user.str, combo->host.str);
      goto end;
    }
    else if (!can_create_user)
    {
      my_error(ER_CANT_CREATE_USER_WITH_GRANT, MYF(0));
      goto end;
    }
    else if (combo->plugin.str[0])
    {
      if (!plugin_is_ready(&combo->plugin, MYSQL_AUTHENTICATION_PLUGIN))
      {
        my_error(ER_PLUGIN_IS_NOT_LOADED, MYF(0), combo->plugin.str);
        goto end;
      }
    }

    old_row_exists = 0;
    restore_record(table,s->default_values);
    DBUG_ASSERT(combo->host.str != '\0');
    table->field[MYSQL_USER_FIELD_HOST]->store(combo->host.str,combo->host.length,
                                               system_charset_info);
    table->field[MYSQL_USER_FIELD_USER]->store(combo->user.str,combo->user.length,
                                               system_charset_info);
#if defined(HAVE_OPENSSL)
    if (combo->plugin.str == sha256_password_plugin_name.str)
    {
      /* Use the authentication_string field */
      combo->auth.str= password;
      combo->auth.length= password_len;
      if (password_len > 0)
        table->
          field[MYSQL_USER_FIELD_AUTHENTICATION_STRING]->
            store(password, password_len, &my_charset_utf8_bin);
      /* Assert that the proper plugin is set */
      table->
        field[MYSQL_USER_FIELD_PLUGIN]->
          store(sha256_password_plugin_name.str,
                sha256_password_plugin_name.length,
                system_charset_info);

    }
    else
#endif
    {
      /* Use the legacy Password field */
      if (combo->password.length == SCRAMBLED_PASSWORD_CHAR_LENGTH_323)
        WARN_DEPRECATED_41_PWD_HASH(thd);
      table->field[MYSQL_USER_FIELD_PASSWORD]->store(password, password_len,
                                                     system_charset_info);
      table->field[MYSQL_USER_FIELD_AUTHENTICATION_STRING]->store("\0", 0,
                                                     &my_charset_utf8_bin);
    }
  }
  else // if (table->file->ha_index_read_idx_map [..]
  {
    /*
      There is a matching user record ------------------------------------------
     */

    old_row_exists = 1;
    store_record(table,record[1]);			// Save copy for update
    
    /* 1. resolve plugins in the LEX_USER struct if needed */
    if (!combo->uses_identified_with_clause)
    {
      /*
        Get old plugin value from storage.
      */
      combo->plugin.str=
        get_field(thd->mem_root, table->field[MYSQL_USER_FIELD_PLUGIN]);

      /* 
        It is important not to include the trailing '\0' in the string length 
        because otherwise the plugin hash search will fail.
      */
      if (combo->plugin.str)
      {
        combo->plugin.length= strlen(combo->plugin.str);

        /*
          Optimize for pointer comparision of built-in plugin name
        */

        optimize_plugin_compare_by_pointer(&combo->plugin);
      }
    }    
    
    /* No value for plugin field means default plugin is used */
    if (combo->plugin.str == NULL || combo->plugin.str == '\0')
    {
      combo->plugin.str= default_auth_plugin_name.str;
      combo->plugin.length= default_auth_plugin_name.length;
    }
    
    if (combo->uses_identified_with_clause)
    {
      /*
        Don't allow old plugin fields to change.
      */
      char *old_plugin= get_field(thd->mem_root,
                                  table->field[MYSQL_USER_FIELD_PLUGIN]);
      if (old_plugin != NULL &&
          my_strcasecmp(system_charset_info, combo->plugin.str, old_plugin))
      {
        error= 1;
        my_error(ER_GRANT_PLUGIN_USER_EXISTS, MYF(0), combo->user.length,
                 combo->user.str);
        goto end;
      }
    }

    if (!combo->uses_authentication_string_clause)
    {
      combo->auth.str= get_field(thd->mem_root,
        table->field[MYSQL_USER_FIELD_AUTHENTICATION_STRING]);
      if (combo->auth.str)
        combo->auth.length= strlen(combo->auth.str);
      else
        combo->auth.length= 0;
    }
    
    /* 2. Digest password if needed (plugin must have been resolved */
    if (combo->uses_identified_by_clause)
    {
      if (digest_password(thd, combo))
      {
        error= 1;
        goto end;
      }
    }
    password= combo->password.str;
    password_len= combo->password.length;

    if (password_len > 0)
    {
#if defined(HAVE_OPENSSL)
      if (combo->plugin.str == sha256_password_plugin_name.str)
      {
        table->field[MYSQL_USER_FIELD_AUTHENTICATION_STRING]->
          store(password, password_len, &my_charset_utf8_bin);
        combo->auth.str= password;
        combo->auth.length= password_len;
      }
      else
#endif
      {
        /* The legacy Password field is used */
        if (combo->password.length == SCRAMBLED_PASSWORD_CHAR_LENGTH_323)
          WARN_DEPRECATED_41_PWD_HASH(thd);
        table->field[MYSQL_USER_FIELD_PASSWORD]->
          store(password, password_len, system_charset_info);
        table->field[MYSQL_USER_FIELD_AUTHENTICATION_STRING]->
          store("\0", 0, &my_charset_utf8_bin);
      }
    }
    else if (!rights && !revoke_grant &&
             lex->ssl_type == SSL_TYPE_NOT_SPECIFIED &&
             !lex->mqh.specified_limits)
    {
     
      DBUG_PRINT("info", ("Proxy user exit path"));
      DBUG_RETURN(0);
    }
  }

  /* Update table columns with new privileges */

  Field **tmp_field;
  ulong priv;
  uint next_field;
  for (tmp_field= table->field+3, priv = SELECT_ACL;
       *tmp_field && (*tmp_field)->real_type() == MYSQL_TYPE_ENUM &&
	 ((Field_enum*) (*tmp_field))->typelib->count == 2 ;
       tmp_field++, priv <<= 1)
  {
    if (priv & rights)				 // set requested privileges
      (*tmp_field)->store(&what, 1, &my_charset_latin1);
  }
  rights= get_access(table, 3, &next_field);
  DBUG_PRINT("info",("table fields: %d",table->s->fields));
  if (table->s->fields >= 31)		/* From 4.0.0 we have more fields */
  {
    /* We write down SSL related ACL stuff */
    switch (lex->ssl_type) {
    case SSL_TYPE_ANY:
      table->field[MYSQL_USER_FIELD_SSL_TYPE]->store(STRING_WITH_LEN("ANY"),
                                      &my_charset_latin1);
      table->field[MYSQL_USER_FIELD_SSL_CIPHER]->
        store("", 0, &my_charset_latin1);
      table->field[MYSQL_USER_FIELD_X509_ISSUER]->store("", 0, &my_charset_latin1);
      table->field[MYSQL_USER_FIELD_X509_SUBJECT]->store("", 0, &my_charset_latin1);
      break;
    case SSL_TYPE_X509:
      table->field[MYSQL_USER_FIELD_SSL_TYPE]->store(STRING_WITH_LEN("X509"),
                                      &my_charset_latin1);
      table->field[MYSQL_USER_FIELD_SSL_CIPHER]->
        store("", 0, &my_charset_latin1);
      table->field[MYSQL_USER_FIELD_X509_ISSUER]->store("", 0, &my_charset_latin1);
      table->field[MYSQL_USER_FIELD_X509_SUBJECT]->store("", 0, &my_charset_latin1);
      break;
    case SSL_TYPE_SPECIFIED:
      table->field[MYSQL_USER_FIELD_SSL_TYPE]->store(STRING_WITH_LEN("SPECIFIED"),
                                      &my_charset_latin1);
      table->field[MYSQL_USER_FIELD_SSL_CIPHER]->store("", 0, &my_charset_latin1);
      table->field[MYSQL_USER_FIELD_X509_ISSUER]->store("", 0, &my_charset_latin1);
      table->field[MYSQL_USER_FIELD_X509_SUBJECT]->store("", 0, &my_charset_latin1);
      if (lex->ssl_cipher)
        table->field[MYSQL_USER_FIELD_SSL_CIPHER]->store(lex->ssl_cipher,
                                strlen(lex->ssl_cipher), system_charset_info);
      if (lex->x509_issuer)
        table->field[MYSQL_USER_FIELD_X509_ISSUER]->store(lex->x509_issuer,
                                strlen(lex->x509_issuer), system_charset_info);
      if (lex->x509_subject)
        table->field[MYSQL_USER_FIELD_X509_SUBJECT]->store(lex->x509_subject,
                                strlen(lex->x509_subject), system_charset_info);
      break;
    case SSL_TYPE_NOT_SPECIFIED:
      break;
    case SSL_TYPE_NONE:
      table->field[MYSQL_USER_FIELD_SSL_TYPE]->store("", 0, &my_charset_latin1);
      table->field[MYSQL_USER_FIELD_SSL_CIPHER]->store("", 0, &my_charset_latin1);
      table->field[MYSQL_USER_FIELD_X509_ISSUER]->store("", 0, &my_charset_latin1);
      table->field[MYSQL_USER_FIELD_X509_SUBJECT]->store("", 0, &my_charset_latin1);
      break;
    }
    next_field+=4;

    USER_RESOURCES mqh= lex->mqh;
    if (mqh.specified_limits & USER_RESOURCES::QUERIES_PER_HOUR)
      table->field[MYSQL_USER_FIELD_MAX_QUESTIONS]->
        store((longlong) mqh.questions, TRUE);
    if (mqh.specified_limits & USER_RESOURCES::UPDATES_PER_HOUR)
      table->field[MYSQL_USER_FIELD_MAX_UPDATES]->
        store((longlong) mqh.updates, TRUE);
    if (mqh.specified_limits & USER_RESOURCES::CONNECTIONS_PER_HOUR)
      table->field[MYSQL_USER_FIELD_MAX_CONNECTIONS]->
        store((longlong) mqh.conn_per_hour, TRUE);
    if (table->s->fields >= 36 &&
        (mqh.specified_limits & USER_RESOURCES::USER_CONNECTIONS))
      table->field[MYSQL_USER_FIELD_MAX_USER_CONNECTIONS]->
        store((longlong) mqh.user_conn, TRUE);
    mqh_used= mqh_used || mqh.questions || mqh.updates || mqh.conn_per_hour;

    next_field+= 4;
    if (combo->plugin.length > 0 && !old_row_exists)
    {
      if (table->s->fields >= 41)
      {
        table->field[MYSQL_USER_FIELD_PLUGIN]->
          store(combo->plugin.str, combo->plugin.length, system_charset_info);
        table->field[MYSQL_USER_FIELD_PLUGIN]->set_notnull();
        table->field[MYSQL_USER_FIELD_AUTHENTICATION_STRING]->
          store(combo->auth.str, combo->auth.length, &my_charset_utf8_bin);
        table->field[MYSQL_USER_FIELD_AUTHENTICATION_STRING]->set_notnull();
      }
      else
      {
        my_error(ER_BAD_FIELD_ERROR, MYF(0), "plugin", "mysql.user");
        goto end;
      }
    }
  }

  if (old_row_exists)
  {   
    /*
      We should NEVER delete from the user table, as a uses can still
      use mysqld even if he doesn't have any privileges in the user table!
    */
    if (cmp_record(table,record[1]))
    {
      if ((error=
           table->file->ha_update_row(table->record[1],table->record[0])) &&
          error != HA_ERR_RECORD_IS_THE_SAME)
      {						// This should never happen
        table->file->print_error(error,MYF(0));	/* purecov: deadcode */
        error= -1;				/* purecov: deadcode */
        goto end;				/* purecov: deadcode */
      }
      else
        error= 0;
    }
  }
  else if ((error=table->file->ha_write_row(table->record[0]))) // insert
  {						// This should never happen
    if (table->file->is_fatal_error(error, HA_CHECK_DUP))
    {
      table->file->print_error(error,MYF(0));	/* purecov: deadcode */
      error= -1;				/* purecov: deadcode */
      goto end;					/* purecov: deadcode */
    }
  }
  error=0;					// Privileges granted / revoked

end:
  if (!error)
  {
    acl_cache->clear(1);			// Clear privilege cache
    if (old_row_exists)
      acl_update_user(combo->user.str, combo->host.str,
                      combo->password.str, password_len,
		      lex->ssl_type,
		      lex->ssl_cipher,
		      lex->x509_issuer,
		      lex->x509_subject,
		      &lex->mqh,
		      rights,
		      &combo->plugin,
		      &combo->auth);
    else
      acl_insert_user(combo->user.str, combo->host.str, password, password_len,
		      lex->ssl_type,
		      lex->ssl_cipher,
		      lex->x509_issuer,
		      lex->x509_subject,
		      &lex->mqh,
		      rights,
		      &combo->plugin,
		      &combo->auth);
  }
  DBUG_RETURN(error);
}


/*
  change grants in the mysql.db table
*/

static int replace_db_table(TABLE *table, const char *db,
			    const LEX_USER &combo,
			    ulong rights, bool revoke_grant)
{
  uint i;
  ulong priv,store_rights;
  bool old_row_exists=0;
  int error;
  char what= (revoke_grant) ? 'N' : 'Y';
  uchar user_key[MAX_KEY_LENGTH];
  DBUG_ENTER("replace_db_table");

  if (!initialized)
  {
    my_error(ER_OPTION_PREVENTS_STATEMENT, MYF(0), "--skip-grant-tables");
    DBUG_RETURN(-1);
  }

  /* Check if there is such a user in user table in memory? */
  if (!find_acl_user(combo.host.str,combo.user.str, FALSE))
  {
    my_message(ER_PASSWORD_NO_MATCH, ER(ER_PASSWORD_NO_MATCH), MYF(0));
    DBUG_RETURN(-1);
  }

  table->use_all_columns();
  table->field[0]->store(combo.host.str,combo.host.length,
                         system_charset_info);
  table->field[1]->store(db,(uint) strlen(db), system_charset_info);
  table->field[2]->store(combo.user.str,combo.user.length,
                         system_charset_info);
  key_copy(user_key, table->record[0], table->key_info,
           table->key_info->key_length);

  if (table->file->ha_index_read_idx_map(table->record[0],0, user_key,
                                         HA_WHOLE_KEY,
                                         HA_READ_KEY_EXACT))
  {
    if (what == 'N')
    { // no row, no revoke
      my_error(ER_NONEXISTING_GRANT, MYF(0), combo.user.str, combo.host.str);
      goto abort;
    }
    old_row_exists = 0;
    restore_record(table, s->default_values);
    table->field[0]->store(combo.host.str,combo.host.length,
                           system_charset_info);
    table->field[1]->store(db,(uint) strlen(db), system_charset_info);
    table->field[2]->store(combo.user.str,combo.user.length,
                           system_charset_info);
  }
  else
  {
    old_row_exists = 1;
    store_record(table,record[1]);
  }

  store_rights=get_rights_for_db(rights);
  for (i= 3, priv= 1; i < table->s->fields; i++, priv <<= 1)
  {
    if (priv & store_rights)			// do it if priv is chosen
      table->field [i]->store(&what,1, &my_charset_latin1);// set requested privileges
  }
  rights=get_access(table,3);
  rights=fix_rights_for_db(rights);

  if (old_row_exists)
  {
    /* update old existing row */
    if (rights)
    {
      if ((error= table->file->ha_update_row(table->record[1],
                                             table->record[0])) &&
          error != HA_ERR_RECORD_IS_THE_SAME)
	goto table_error;			/* purecov: deadcode */
    }
    else	/* must have been a revoke of all privileges */
    {
      if ((error= table->file->ha_delete_row(table->record[1])))
	goto table_error;			/* purecov: deadcode */
    }
  }
  else if (rights && (error= table->file->ha_write_row(table->record[0])))
  {
    if (table->file->is_fatal_error(error, HA_CHECK_DUP_KEY))
      goto table_error; /* purecov: deadcode */
  }

  acl_cache->clear(1);				// Clear privilege cache
  if (old_row_exists)
    acl_update_db(combo.user.str,combo.host.str,db,rights);
  else
  if (rights)
    acl_insert_db(combo.user.str,combo.host.str,db,rights);
  DBUG_RETURN(0);

  /* This could only happen if the grant tables got corrupted */
table_error:
  table->file->print_error(error,MYF(0));	/* purecov: deadcode */

abort:
  DBUG_RETURN(-1);
}


static void  
acl_update_proxy_user(ACL_PROXY_USER *new_value, bool is_revoke)
{
  mysql_mutex_assert_owner(&acl_cache->lock);

  DBUG_ENTER("acl_update_proxy_user");
  for (uint i= 0; i < acl_proxy_users.elements; i++)
  {
    ACL_PROXY_USER *acl_user= 
      dynamic_element(&acl_proxy_users, i, ACL_PROXY_USER *);

    if (acl_user->pk_equals(new_value))
    {
      if (is_revoke)
      {
        DBUG_PRINT("info", ("delting ACL_PROXY_USER"));
        delete_dynamic_element(&acl_proxy_users, i);
      }
      else
      {
        DBUG_PRINT("info", ("updating ACL_PROXY_USER"));
        acl_user->set_data(new_value);
      }
      break;
    }
  }
  DBUG_VOID_RETURN;
}


static void  
acl_insert_proxy_user(ACL_PROXY_USER *new_value)
{
  DBUG_ENTER("acl_insert_proxy_user");
  mysql_mutex_assert_owner(&acl_cache->lock);
  (void) push_dynamic(&acl_proxy_users, (uchar *) new_value);
  my_qsort((uchar*) dynamic_element(&acl_proxy_users, 0, ACL_PROXY_USER *),
           acl_proxy_users.elements,
           sizeof(ACL_PROXY_USER), (qsort_cmp) acl_compare);
  DBUG_VOID_RETURN;
}


static int 
replace_proxies_priv_table(THD *thd, TABLE *table, const LEX_USER *user,
                         const LEX_USER *proxied_user, bool with_grant_arg, 
                         bool revoke_grant)
{
  bool old_row_exists= 0;
  int error;
  uchar user_key[MAX_KEY_LENGTH];
  ACL_PROXY_USER new_grant;
  char grantor[USER_HOST_BUFF_SIZE];

  DBUG_ENTER("replace_proxies_priv_table");

  if (!initialized)
  {
    my_error(ER_OPTION_PREVENTS_STATEMENT, MYF(0), "--skip-grant-tables");
    DBUG_RETURN(-1);
  }

  /* Check if there is such a user in user table in memory? */
  if (!find_acl_user(user->host.str,user->user.str, FALSE))
  {
    my_message(ER_PASSWORD_NO_MATCH, ER(ER_PASSWORD_NO_MATCH), MYF(0));
    DBUG_RETURN(-1);
  }

  table->use_all_columns();
  ACL_PROXY_USER::store_pk (table, &user->host, &user->user, 
                            &proxied_user->host, &proxied_user->user);

  key_copy(user_key, table->record[0], table->key_info,
           table->key_info->key_length);

  get_grantor(thd, grantor);

  if ((error= table->file->ha_index_init(0, 1)))
  {
    table->file->print_error(error, MYF(0));
    DBUG_PRINT("info", ("ha_index_init error"));
    DBUG_RETURN(-1);
  }

  if (table->file->ha_index_read_map(table->record[0], user_key,
                                     HA_WHOLE_KEY,
                                     HA_READ_KEY_EXACT))
  {
    DBUG_PRINT ("info", ("Row not found"));
    if (revoke_grant)
    { // no row, no revoke
      my_error(ER_NONEXISTING_GRANT, MYF(0), user->user.str, user->host.str);
      goto abort;
    }
    old_row_exists= 0;
    restore_record(table, s->default_values);
    ACL_PROXY_USER::store_data_record(table, &user->host, &user->user,
                                      &proxied_user->host,
                                      &proxied_user->user,
                                      with_grant_arg,
                                      grantor);
  }
  else
  {
    DBUG_PRINT("info", ("Row found"));
    old_row_exists= 1;
    store_record(table, record[1]);
  }

  if (old_row_exists)
  {
    /* update old existing row */
    if (!revoke_grant)
    {
      if ((error= table->file->ha_update_row(table->record[1],
                                             table->record[0])) &&
          error != HA_ERR_RECORD_IS_THE_SAME)
	goto table_error;			/* purecov: inspected */
    }
    else
    {
      if ((error= table->file->ha_delete_row(table->record[1])))
	goto table_error;			/* purecov: inspected */
    }
  }
  else if ((error= table->file->ha_write_row(table->record[0])))
  {
    DBUG_PRINT("info", ("error inserting the row"));
    if (table->file->is_fatal_error(error, HA_CHECK_DUP_KEY))
      goto table_error; /* purecov: inspected */
  }

  acl_cache->clear(1);				// Clear privilege cache
  if (old_row_exists)
  {
    new_grant.init(user->host.str, user->user.str,
                   proxied_user->host.str, proxied_user->user.str,
                   with_grant_arg);
    acl_update_proxy_user(&new_grant, revoke_grant);
  }
  else
  {
    new_grant.init(&global_acl_memory, user->host.str, user->user.str,
                   proxied_user->host.str, proxied_user->user.str,
                   with_grant_arg);
    acl_insert_proxy_user(&new_grant);
  }

  table->file->ha_index_end();
  DBUG_RETURN(0);

  /* This could only happen if the grant tables got corrupted */
table_error:
  DBUG_PRINT("info", ("table error"));
  table->file->print_error(error, MYF(0));	/* purecov: inspected */

abort:
  DBUG_PRINT("info", ("aborting replace_proxies_priv_table"));
  table->file->ha_index_end();
  DBUG_RETURN(-1);
}


class GRANT_COLUMN :public Sql_alloc
{
public:
  char *column;
  ulong rights;
  uint key_length;
  GRANT_COLUMN(String &c,  ulong y) :rights (y)
  {
    column= (char*) memdup_root(&memex,c.ptr(), key_length=c.length());
  }
};


static uchar* get_key_column(GRANT_COLUMN *buff, size_t *length,
			    my_bool not_used __attribute__((unused)))
{
  *length=buff->key_length;
  return (uchar*) buff->column;
}


class GRANT_NAME :public Sql_alloc
{
public:
  ACL_HOST_AND_IP host;
  char *db, *user, *tname, *hash_key;
  ulong privs;
  ulong sort;
  size_t key_length;
  GRANT_NAME(const char *h, const char *d,const char *u,
             const char *t, ulong p, bool is_routine);
  GRANT_NAME (TABLE *form, bool is_routine);
  virtual ~GRANT_NAME() {};
  virtual bool ok() { return privs != 0; }
  void set_user_details(const char *h, const char *d,
                        const char *u, const char *t,
                        bool is_routine);
};


class GRANT_TABLE :public GRANT_NAME
{
public:
  ulong cols;
  HASH hash_columns;

  GRANT_TABLE(const char *h, const char *d,const char *u,
              const char *t, ulong p, ulong c);
  GRANT_TABLE (TABLE *form, TABLE *col_privs);
  ~GRANT_TABLE();
  bool ok() { return privs != 0 || cols != 0; }
};


void GRANT_NAME::set_user_details(const char *h, const char *d,
                                  const char *u, const char *t,
                                  bool is_routine)
{
  /* Host given by user */
  host.update_hostname(strdup_root(&memex, h));
  if (db != d)
  {
    db= strdup_root(&memex, d);
    if (lower_case_table_names)
      my_casedn_str(files_charset_info, db);
  }
  user = strdup_root(&memex,u);
  sort=  get_sort(3,host.get_host(),db,user);
  if (tname != t)
  {
    tname= strdup_root(&memex, t);
    if (lower_case_table_names || is_routine)
      my_casedn_str(files_charset_info, tname);
  }
  key_length= strlen(d) + strlen(u)+ strlen(t)+3;
  hash_key=   (char*) alloc_root(&memex,key_length);
  strmov(strmov(strmov(hash_key,user)+1,db)+1,tname);
}

GRANT_NAME::GRANT_NAME(const char *h, const char *d,const char *u,
                       const char *t, ulong p, bool is_routine)
  :db(0), tname(0), privs(p)
{
  set_user_details(h, d, u, t, is_routine);
}

GRANT_TABLE::GRANT_TABLE(const char *h, const char *d,const char *u,
                	 const char *t, ulong p, ulong c)
  :GRANT_NAME(h,d,u,t,p, FALSE), cols(c)
{
  (void) my_hash_init2(&hash_columns,4,system_charset_info,
                   0,0,0, (my_hash_get_key) get_key_column,0,0);
}


GRANT_NAME::GRANT_NAME(TABLE *form, bool is_routine)
{
  host.update_hostname(get_field(&memex, form->field[0]));
  db=    get_field(&memex,form->field[1]);
  user=  get_field(&memex,form->field[2]);
  if (!user)
    user= (char*) "";
  sort=  get_sort(3, host.get_host(), db, user);
  tname= get_field(&memex,form->field[3]);
  if (!db || !tname) {
    /* Wrong table row; Ignore it */
    privs= 0;
    return;					/* purecov: inspected */
  }
  if (lower_case_table_names)
  {
    my_casedn_str(files_charset_info, db);
  }
  if (lower_case_table_names || is_routine)
  {
    my_casedn_str(files_charset_info, tname);
  }
  key_length= (strlen(db) + strlen(user) + strlen(tname) + 3);
  hash_key=   (char*) alloc_root(&memex, key_length);
  strmov(strmov(strmov(hash_key,user)+1,db)+1,tname);
  privs = (ulong) form->field[6]->val_int();
  privs = fix_rights_for_table(privs);
}


GRANT_TABLE::GRANT_TABLE(TABLE *form, TABLE *col_privs)
  :GRANT_NAME(form, FALSE)
{
  uchar key[MAX_KEY_LENGTH];

  if (!db || !tname)
  {
    /* Wrong table row; Ignore it */
    my_hash_clear(&hash_columns);               /* allow for destruction */
    cols= 0;
    return;
  }
  cols= (ulong) form->field[7]->val_int();
  cols =  fix_rights_for_column(cols);

  (void) my_hash_init2(&hash_columns,4,system_charset_info,
                   0,0,0, (my_hash_get_key) get_key_column,0,0);
  if (cols)
  {
    uint key_prefix_len;
    KEY_PART_INFO *key_part= col_privs->key_info->key_part;
    col_privs->field[0]->store(host.get_host(),
                               host.get_host() ? (uint) host.get_host_len() : 0,
                               system_charset_info);
    col_privs->field[1]->store(db,(uint) strlen(db), system_charset_info);
    col_privs->field[2]->store(user,(uint) strlen(user), system_charset_info);
    col_privs->field[3]->store(tname,(uint) strlen(tname), system_charset_info);

    key_prefix_len= (key_part[0].store_length +
                     key_part[1].store_length +
                     key_part[2].store_length +
                     key_part[3].store_length);
    key_copy(key, col_privs->record[0], col_privs->key_info, key_prefix_len);
    col_privs->field[4]->store("",0, &my_charset_latin1);

    if (col_privs->file->ha_index_init(0, 1))
    {
      cols= 0;
      return;
    }

    if (col_privs->file->ha_index_read_map(col_privs->record[0], (uchar*) key,
                                           (key_part_map)15, HA_READ_KEY_EXACT))
    {
      cols = 0; /* purecov: deadcode */
      col_privs->file->ha_index_end();
      return;
    }
    do
    {
      String *res,column_name;
      GRANT_COLUMN *mem_check;
      /* As column name is a string, we don't have to supply a buffer */
      res=col_privs->field[4]->val_str(&column_name);
      ulong priv= (ulong) col_privs->field[6]->val_int();
      if (!(mem_check = new GRANT_COLUMN(*res,
                                         fix_rights_for_column(priv))))
      {
        /* Don't use this entry */
        privs = cols = 0;			/* purecov: deadcode */
        return;				/* purecov: deadcode */
      }
      if (my_hash_insert(&hash_columns, (uchar *) mem_check))
      {
        /* Invalidate this entry */
        privs= cols= 0;
        return;
      }
    } while (!col_privs->file->ha_index_next(col_privs->record[0]) &&
             !key_cmp_if_same(col_privs,key,0,key_prefix_len));
    col_privs->file->ha_index_end();
  }
}


GRANT_TABLE::~GRANT_TABLE()
{
  my_hash_free(&hash_columns);
}


static uchar* get_grant_table(GRANT_NAME *buff, size_t *length,
			     my_bool not_used __attribute__((unused)))
{
  *length=buff->key_length;
  return (uchar*) buff->hash_key;
}


void free_grant_table(GRANT_TABLE *grant_table)
{
  my_hash_free(&grant_table->hash_columns);
}


/* Search after a matching grant. Prefer exact grants before not exact ones */

static GRANT_NAME *name_hash_search(HASH *name_hash,
                                    const char *host,const char* ip,
                                    const char *db,
                                    const char *user, const char *tname,
                                    bool exact, bool name_tolower)
{
  char helping [NAME_LEN*2+USERNAME_LENGTH+3], *name_ptr;
  uint len;
  GRANT_NAME *grant_name,*found=0;
  HASH_SEARCH_STATE state;

  name_ptr= strmov(strmov(helping, user) + 1, db) + 1;
  len  = (uint) (strmov(name_ptr, tname) - helping) + 1;
  if (name_tolower)
    my_casedn_str(files_charset_info, name_ptr);
  for (grant_name= (GRANT_NAME*) my_hash_first(name_hash, (uchar*) helping,
                                               len, &state);
       grant_name ;
       grant_name= (GRANT_NAME*) my_hash_next(name_hash,(uchar*) helping,
                                              len, &state))
  {
    if (exact)
    {
      if (!grant_name->host.get_host() ||
          (host &&
	   !my_strcasecmp(system_charset_info, host,
                          grant_name->host.get_host())) ||
	  (ip && !strcmp(ip, grant_name->host.get_host())))
	return grant_name;
    }
    else
    {
      if (grant_name->host.compare_hostname(host, ip) &&
          (!found || found->sort < grant_name->sort))
	found=grant_name;					// Host ok
    }
  }
  return found;
}


inline GRANT_NAME *
routine_hash_search(const char *host, const char *ip, const char *db,
                 const char *user, const char *tname, bool proc, bool exact)
{
  return (GRANT_TABLE*)
    name_hash_search(proc ? &proc_priv_hash : &func_priv_hash,
		     host, ip, db, user, tname, exact, TRUE);
}


inline GRANT_TABLE *
table_hash_search(const char *host, const char *ip, const char *db,
		  const char *user, const char *tname, bool exact)
{
  return (GRANT_TABLE*) name_hash_search(&column_priv_hash, host, ip, db,
					 user, tname, exact, FALSE);
}


inline GRANT_COLUMN *
column_hash_search(GRANT_TABLE *t, const char *cname, uint length)
{
  return (GRANT_COLUMN*) my_hash_search(&t->hash_columns,
                                        (uchar*) cname, length);
}


static int replace_column_table(GRANT_TABLE *g_t,
				TABLE *table, const LEX_USER &combo,
				List <LEX_COLUMN> &columns,
				const char *db, const char *table_name,
				ulong rights, bool revoke_grant)
{
  int error=0,result=0;
  uchar key[MAX_KEY_LENGTH];
  uint key_prefix_length;
  KEY_PART_INFO *key_part= table->key_info->key_part;
  DBUG_ENTER("replace_column_table");

  table->use_all_columns();
  table->field[0]->store(combo.host.str,combo.host.length,
                         system_charset_info);
  table->field[1]->store(db,(uint) strlen(db),
                         system_charset_info);
  table->field[2]->store(combo.user.str,combo.user.length,
                         system_charset_info);
  table->field[3]->store(table_name,(uint) strlen(table_name),
                         system_charset_info);

  /* Get length of 4 first key parts */
  key_prefix_length= (key_part[0].store_length + key_part[1].store_length +
                      key_part[2].store_length + key_part[3].store_length);
  key_copy(key, table->record[0], table->key_info, key_prefix_length);

  rights&= COL_ACLS;				// Only ACL for columns

  /* first fix privileges for all columns in column list */

  List_iterator <LEX_COLUMN> iter(columns);
  class LEX_COLUMN *column;
  if ((error= table->file->ha_index_init(0, 1)))
  {
    table->file->print_error(error, MYF(0));
    DBUG_RETURN(-1);
  }
  while ((column= iter++))
  {
    ulong privileges= column->rights;
    bool old_row_exists=0;
    uchar user_key[MAX_KEY_LENGTH];

    key_restore(table->record[0],key,table->key_info,
                key_prefix_length);
    table->field[4]->store(column->column.ptr(), column->column.length(),
                           system_charset_info);
    /* Get key for the first 4 columns */
    key_copy(user_key, table->record[0], table->key_info,
             table->key_info->key_length);

    if (table->file->ha_index_read_map(table->record[0], user_key, HA_WHOLE_KEY,
                                       HA_READ_KEY_EXACT))
    {
      if (revoke_grant)
      {
	my_error(ER_NONEXISTING_TABLE_GRANT, MYF(0),
                 combo.user.str, combo.host.str,
                 table_name);                   /* purecov: inspected */
	result= -1;                             /* purecov: inspected */
	continue;                               /* purecov: inspected */
      }
      old_row_exists = 0;
      restore_record(table, s->default_values);		// Get empty record
      key_restore(table->record[0],key,table->key_info,
                  key_prefix_length);
      table->field[4]->store(column->column.ptr(),column->column.length(),
                             system_charset_info);
    }
    else
    {
      ulong tmp= (ulong) table->field[6]->val_int();
      tmp=fix_rights_for_column(tmp);

      if (revoke_grant)
	privileges = tmp & ~(privileges | rights);
      else
	privileges |= tmp;
      old_row_exists = 1;
      store_record(table,record[1]);			// copy original row
    }

    table->field[6]->store((longlong) get_rights_for_column(privileges), TRUE);

    if (old_row_exists)
    {
      GRANT_COLUMN *grant_column;
      if (privileges)
	error=table->file->ha_update_row(table->record[1],table->record[0]);
      else
	error=table->file->ha_delete_row(table->record[1]);
      if (error && error != HA_ERR_RECORD_IS_THE_SAME)
      {
	table->file->print_error(error,MYF(0)); /* purecov: inspected */
	result= -1;				/* purecov: inspected */
	goto end;				/* purecov: inspected */
      }
      else
        error= 0;
      grant_column= column_hash_search(g_t, column->column.ptr(),
                                       column->column.length());
      if (grant_column)				// Should always be true
	grant_column->rights= privileges;	// Update hash
    }
    else					// new grant
    {
      GRANT_COLUMN *grant_column;
      if ((error=table->file->ha_write_row(table->record[0])))
      {
	table->file->print_error(error,MYF(0)); /* purecov: inspected */
	result= -1;				/* purecov: inspected */
	goto end;				/* purecov: inspected */
      }
      grant_column= new GRANT_COLUMN(column->column,privileges);
      if (my_hash_insert(&g_t->hash_columns,(uchar*) grant_column))
      {
        result= -1;
        goto end;
      }
    }
  }

  /*
    If revoke of privileges on the table level, remove all such privileges
    for all columns
  */

  if (revoke_grant)
  {
    uchar user_key[MAX_KEY_LENGTH];
    key_copy(user_key, table->record[0], table->key_info,
             key_prefix_length);

    if (table->file->ha_index_read_map(table->record[0], user_key,
                                       (key_part_map)15,
                                       HA_READ_KEY_EXACT))
      goto end;

    /* Scan through all rows with the same host,db,user and table */
    do
    {
      ulong privileges = (ulong) table->field[6]->val_int();
      privileges=fix_rights_for_column(privileges);
      store_record(table,record[1]);

      if (privileges & rights)	// is in this record the priv to be revoked ??
      {
	GRANT_COLUMN *grant_column = NULL;
	char  colum_name_buf[HOSTNAME_LENGTH+1];
	String column_name(colum_name_buf,sizeof(colum_name_buf),
                           system_charset_info);

	privileges&= ~rights;
	table->field[6]->store((longlong)
			       get_rights_for_column(privileges), TRUE);
	table->field[4]->val_str(&column_name);
	grant_column = column_hash_search(g_t,
					  column_name.ptr(),
					  column_name.length());
	if (privileges)
	{
	  int tmp_error;
	  if ((tmp_error=table->file->ha_update_row(table->record[1],
						    table->record[0])) &&
              tmp_error != HA_ERR_RECORD_IS_THE_SAME)
	  {					/* purecov: deadcode */
	    table->file->print_error(tmp_error,MYF(0)); /* purecov: deadcode */
	    result= -1;				/* purecov: deadcode */
	    goto end;				/* purecov: deadcode */
	  }
	  if (grant_column)
	    grant_column->rights  = privileges; // Update hash
	}
	else
	{
	  int tmp_error;
	  if ((tmp_error = table->file->ha_delete_row(table->record[1])))
	  {					/* purecov: deadcode */
	    table->file->print_error(tmp_error,MYF(0)); /* purecov: deadcode */
	    result= -1;				/* purecov: deadcode */
	    goto end;				/* purecov: deadcode */
	  }
	  if (grant_column)
	    my_hash_delete(&g_t->hash_columns,(uchar*) grant_column);
	}
      }
    } while (!table->file->ha_index_next(table->record[0]) &&
	     !key_cmp_if_same(table, key, 0, key_prefix_length));
  }

end:
  table->file->ha_index_end();
  DBUG_RETURN(result);
}

static inline void get_grantor(THD *thd, char *grantor)
{
  const char *user= thd->security_ctx->user;
  const char *host= thd->security_ctx->host_or_ip;

#if defined(HAVE_REPLICATION)
  if (thd->slave_thread && thd->has_invoker())
  {
    user= thd->get_invoker_user().str;
    host= thd->get_invoker_host().str;
  }
#endif
  strxmov(grantor, user, "@", host, NullS);
}

static int replace_table_table(THD *thd, GRANT_TABLE *grant_table,
			       TABLE *table, const LEX_USER &combo,
			       const char *db, const char *table_name,
			       ulong rights, ulong col_rights,
			       bool revoke_grant)
{
  char grantor[USER_HOST_BUFF_SIZE];
  int old_row_exists = 1;
  int error=0;
  ulong store_table_rights, store_col_rights;
  uchar user_key[MAX_KEY_LENGTH];
  DBUG_ENTER("replace_table_table");

  get_grantor(thd, grantor);
  /*
    The following should always succeed as new users are created before
    this function is called!
  */
  if (!find_acl_user(combo.host.str,combo.user.str, FALSE))
  {
    my_message(ER_PASSWORD_NO_MATCH, ER(ER_PASSWORD_NO_MATCH),
               MYF(0));	/* purecov: deadcode */
    DBUG_RETURN(-1);				/* purecov: deadcode */
  }

  table->use_all_columns();
  restore_record(table, s->default_values);     // Get empty record
  table->field[0]->store(combo.host.str,combo.host.length,
                         system_charset_info);
  table->field[1]->store(db,(uint) strlen(db), system_charset_info);
  table->field[2]->store(combo.user.str,combo.user.length,
                         system_charset_info);
  table->field[3]->store(table_name,(uint) strlen(table_name),
                         system_charset_info);
  store_record(table,record[1]);			// store at pos 1
  key_copy(user_key, table->record[0], table->key_info,
           table->key_info->key_length);

  if (table->file->ha_index_read_idx_map(table->record[0], 0, user_key,
                                         HA_WHOLE_KEY,
                                         HA_READ_KEY_EXACT))
  {
    /*
      The following should never happen as we first check the in memory
      grant tables for the user.  There is however always a small change that
      the user has modified the grant tables directly.
    */
    if (revoke_grant)
    { // no row, no revoke
      my_error(ER_NONEXISTING_TABLE_GRANT, MYF(0),
               combo.user.str, combo.host.str,
               table_name);		        /* purecov: deadcode */
      DBUG_RETURN(-1);				/* purecov: deadcode */
    }
    old_row_exists = 0;
    restore_record(table,record[1]);			// Get saved record
  }

  store_table_rights= get_rights_for_table(rights);
  store_col_rights=   get_rights_for_column(col_rights);
  if (old_row_exists)
  {
    ulong j,k;
    store_record(table,record[1]);
    j = (ulong) table->field[6]->val_int();
    k = (ulong) table->field[7]->val_int();

    if (revoke_grant)
    {
      /* column rights are already fixed in mysql_table_grant */
      store_table_rights=j & ~store_table_rights;
    }
    else
    {
      store_table_rights|= j;
      store_col_rights|=   k;
    }
  }

  table->field[4]->store(grantor,(uint) strlen(grantor), system_charset_info);
  table->field[6]->store((longlong) store_table_rights, TRUE);
  table->field[7]->store((longlong) store_col_rights, TRUE);
  rights=fix_rights_for_table(store_table_rights);
  col_rights=fix_rights_for_column(store_col_rights);

  if (old_row_exists)
  {
    if (store_table_rights || store_col_rights)
    {
      if ((error=table->file->ha_update_row(table->record[1],
                                            table->record[0])) &&
          error != HA_ERR_RECORD_IS_THE_SAME)
	goto table_error;			/* purecov: deadcode */
    }
    else if ((error = table->file->ha_delete_row(table->record[1])))
      goto table_error;				/* purecov: deadcode */
  }
  else
  {
    error=table->file->ha_write_row(table->record[0]);
    if (table->file->is_fatal_error(error, HA_CHECK_DUP_KEY))
      goto table_error;				/* purecov: deadcode */
  }

  if (rights | col_rights)
  {
    grant_table->privs= rights;
    grant_table->cols=	col_rights;
  }
  else
  {
    my_hash_delete(&column_priv_hash,(uchar*) grant_table);
  }
  DBUG_RETURN(0);

  /* This should never happen */
table_error:
  table->file->print_error(error,MYF(0)); /* purecov: deadcode */
  DBUG_RETURN(-1); /* purecov: deadcode */
}


/**
  @retval       0  success
  @retval      -1  error
*/
static int replace_routine_table(THD *thd, GRANT_NAME *grant_name,
			      TABLE *table, const LEX_USER &combo,
			      const char *db, const char *routine_name,
			      bool is_proc, ulong rights, bool revoke_grant)
{
  char grantor[USER_HOST_BUFF_SIZE];
  int old_row_exists= 1;
  int error=0;
  ulong store_proc_rights;
  DBUG_ENTER("replace_routine_table");

  if (!initialized)
  {
    my_error(ER_OPTION_PREVENTS_STATEMENT, MYF(0), "--skip-grant-tables");
    DBUG_RETURN(-1);
  }

  get_grantor(thd, grantor);
  /*
    New users are created before this function is called.

    There may be some cases where a routine's definer is removed but the
    routine remains.
  */

  table->use_all_columns();
  restore_record(table, s->default_values);		// Get empty record
  table->field[0]->store(combo.host.str,combo.host.length, &my_charset_latin1);
  table->field[1]->store(db,(uint) strlen(db), &my_charset_latin1);
  table->field[2]->store(combo.user.str,combo.user.length, &my_charset_latin1);
  table->field[3]->store(routine_name,(uint) strlen(routine_name),
                         &my_charset_latin1);
  table->field[4]->store((longlong)(is_proc ?
                                    SP_TYPE_PROCEDURE : SP_TYPE_FUNCTION),
                         TRUE);
  store_record(table,record[1]);			// store at pos 1

  if (table->file->ha_index_read_idx_map(table->record[0], 0,
                                         (uchar*) table->field[0]->ptr,
                                         HA_WHOLE_KEY,
                                         HA_READ_KEY_EXACT))
  {
    /*
      The following should never happen as we first check the in memory
      grant tables for the user.  There is however always a small change that
      the user has modified the grant tables directly.
    */
    if (revoke_grant)
    { // no row, no revoke
      my_error(ER_NONEXISTING_PROC_GRANT, MYF(0),
               combo.user.str, combo.host.str, routine_name);
      DBUG_RETURN(-1);
    }
    old_row_exists= 0;
    restore_record(table,record[1]);			// Get saved record
  }

  store_proc_rights= get_rights_for_procedure(rights);
  if (old_row_exists)
  {
    ulong j;
    store_record(table,record[1]);
    j= (ulong) table->field[6]->val_int();

    if (revoke_grant)
    {
      /* column rights are already fixed in mysql_table_grant */
      store_proc_rights=j & ~store_proc_rights;
    }
    else
    {
      store_proc_rights|= j;
    }
  }

  table->field[5]->store(grantor,(uint) strlen(grantor), &my_charset_latin1);
  table->field[6]->store((longlong) store_proc_rights, TRUE);
  rights=fix_rights_for_procedure(store_proc_rights);

  if (old_row_exists)
  {
    if (store_proc_rights)
    {
      if ((error=table->file->ha_update_row(table->record[1],
                                            table->record[0])) &&
          error != HA_ERR_RECORD_IS_THE_SAME)
	goto table_error;
    }
    else if ((error= table->file->ha_delete_row(table->record[1])))
      goto table_error;
  }
  else
  {
    error=table->file->ha_write_row(table->record[0]);
    if (table->file->is_fatal_error(error, HA_CHECK_DUP_KEY))
      goto table_error;
  }

  if (rights)
  {
    grant_name->privs= rights;
  }
  else
  {
    my_hash_delete(is_proc ? &proc_priv_hash : &func_priv_hash,(uchar*)
                   grant_name);
  }
  DBUG_RETURN(0);

  /* This should never happen */
table_error:
  table->file->print_error(error,MYF(0));
  DBUG_RETURN(-1);
}


/*
  Store table level and column level grants in the privilege tables

  SYNOPSIS
    mysql_table_grant()
    thd			Thread handle
    table_list		List of tables to give grant
    user_list		List of users to give grant
    columns		List of columns to give grant
    rights		Table level grant
    revoke_grant	Set to 1 if this is a REVOKE command

  RETURN
    FALSE ok
    TRUE  error
*/

int mysql_table_grant(THD *thd, TABLE_LIST *table_list,
		      List <LEX_USER> &user_list,
		      List <LEX_COLUMN> &columns, ulong rights,
		      bool revoke_grant)
{
  ulong column_priv= 0;
  List_iterator <LEX_USER> str_list (user_list);
  LEX_USER *Str, *tmp_Str;
  TABLE_LIST tables[3];
  bool create_new_users=0;
  char *db_name, *table_name;
  bool save_binlog_row_based;
  bool transactional_tables;
  DBUG_ENTER("mysql_table_grant");

  if (!initialized)
  {
    my_error(ER_OPTION_PREVENTS_STATEMENT, MYF(0),
             "--skip-grant-tables");	/* purecov: inspected */
    DBUG_RETURN(TRUE);				/* purecov: inspected */
  }
  if (rights & ~TABLE_ACLS)
  {
    my_message(ER_ILLEGAL_GRANT_FOR_TABLE, ER(ER_ILLEGAL_GRANT_FOR_TABLE),
               MYF(0));
    DBUG_RETURN(TRUE);
  }

  if (!revoke_grant)
  {
    if (columns.elements)
    {
      class LEX_COLUMN *column;
      List_iterator <LEX_COLUMN> column_iter(columns);

      if (open_normal_and_derived_tables(thd, table_list, 0))
        DBUG_RETURN(TRUE);

      while ((column = column_iter++))
      {
        uint unused_field_idx= NO_CACHED_FIELD_INDEX;
        TABLE_LIST *dummy;
        Field *f=find_field_in_table_ref(thd, table_list, column->column.ptr(),
                                         column->column.length(),
                                         column->column.ptr(), NULL, NULL,
                                         NULL, TRUE, FALSE,
                                         &unused_field_idx, FALSE, &dummy);
        if (f == (Field*)0)
        {
          my_error(ER_BAD_FIELD_ERROR, MYF(0),
                   column->column.c_ptr(), table_list->alias);
          DBUG_RETURN(TRUE);
        }
        if (f == (Field *)-1)
          DBUG_RETURN(TRUE);
        column_priv|= column->rights;
      }
      close_mysql_tables(thd);
    }
    else
    {
      if (!(rights & CREATE_ACL))
      {
        char buf[FN_REFLEN + 1];
        build_table_filename(buf, sizeof(buf) - 1, table_list->db,
                             table_list->table_name, reg_ext, 0);
        fn_format(buf, buf, "", "", MY_UNPACK_FILENAME  | MY_RESOLVE_SYMLINKS |
                                    MY_RETURN_REAL_PATH | MY_APPEND_EXT);
        if (access(buf,F_OK))
        {
          my_error(ER_NO_SUCH_TABLE, MYF(0), table_list->db, table_list->alias);
          DBUG_RETURN(TRUE);
        }
      }
      if (table_list->grant.want_privilege)
      {
        char command[128];
        get_privilege_desc(command, sizeof(command),
                           table_list->grant.want_privilege);
        my_error(ER_TABLEACCESS_DENIED_ERROR, MYF(0),
                 command, thd->security_ctx->priv_user,
                 thd->security_ctx->host_or_ip, table_list->alias);
        DBUG_RETURN(-1);
      }
    }
  }

  /* open the mysql.tables_priv and mysql.columns_priv tables */

  tables[0].init_one_table(C_STRING_WITH_LEN("mysql"),
                           C_STRING_WITH_LEN("user"), "user", TL_WRITE);
  tables[1].init_one_table(C_STRING_WITH_LEN("mysql"),
                           C_STRING_WITH_LEN("tables_priv"),
                           "tables_priv", TL_WRITE);
  tables[2].init_one_table(C_STRING_WITH_LEN("mysql"),
                           C_STRING_WITH_LEN("columns_priv"),
                           "columns_priv", TL_WRITE);
  tables[0].next_local= tables[0].next_global= tables+1;
  /* Don't open column table if we don't need it ! */
  if (column_priv || (revoke_grant && ((rights & COL_ACLS) || columns.elements)))
    tables[1].next_local= tables[1].next_global= tables+2;

  /*
    This statement will be replicated as a statement, even when using
    row-based replication.  The flag will be reset at the end of the
    statement.
  */
  if ((save_binlog_row_based= thd->is_current_stmt_binlog_format_row()))
    thd->clear_current_stmt_binlog_format_row();

#ifdef HAVE_REPLICATION
  /*
    GRANT and REVOKE are applied the slave in/exclusion rules as they are
    some kind of updates to the mysql.% tables.
  */
  if (thd->slave_thread && rpl_filter->is_on())
  {
    /*
      The tables must be marked "updating" so that tables_ok() takes them into
      account in tests.
    */
    tables[0].updating= tables[1].updating= tables[2].updating= 1;
    if (!(thd->sp_runtime_ctx || rpl_filter->tables_ok(0, tables)))
    {
      /* Restore the state of binlog format */
      DBUG_ASSERT(!thd->is_current_stmt_binlog_format_row());
      if (save_binlog_row_based)
        thd->set_current_stmt_binlog_format_row();
      DBUG_RETURN(FALSE);
    }
  }
#endif

  /* 
    The lock api is depending on the thd->lex variable which needs to be
    re-initialized.
  */
  Query_tables_list backup;
  thd->lex->reset_n_backup_query_tables_list(&backup);
  /*
    Restore Query_tables_list::sql_command value, which was reset
    above, as the code writing query to the binary log assumes that
    this value corresponds to the statement being executed.
  */
  thd->lex->sql_command= backup.sql_command;
  if (open_and_lock_tables(thd, tables, FALSE, MYSQL_LOCK_IGNORE_TIMEOUT))
  {						// Should never happen
    /* Restore the state of binlog format */
    DBUG_ASSERT(!thd->is_current_stmt_binlog_format_row());
    thd->lex->restore_backup_query_tables_list(&backup);
    if (save_binlog_row_based)
      thd->set_current_stmt_binlog_format_row();
    DBUG_RETURN(TRUE);				/* purecov: deadcode */
  }

  transactional_tables= (tables[0].table->file->has_transactions() ||
                         tables[1].table->file->has_transactions() ||
                         (tables[2].table &&
                          tables[2].table->file->has_transactions()));

  if (!revoke_grant)
    create_new_users= test_if_create_new_users(thd);
  bool result= FALSE;
  mysql_rwlock_wrlock(&LOCK_grant);
  mysql_mutex_lock(&acl_cache->lock);
  MEM_ROOT *old_root= thd->mem_root;
  thd->mem_root= &memex;
  grant_version++;

  while ((tmp_Str = str_list++))
  {
    int error;
    GRANT_TABLE *grant_table;
    if (!(Str= get_current_user(thd, tmp_Str)))
    {
      result= TRUE;
      continue;
    }

    /*
      No User, but a password?
      They did GRANT ... TO CURRENT_USER() IDENTIFIED BY ... !
      Get the current user, and shallow-copy the new password to them!
    */
    if (!tmp_Str->user.str && tmp_Str->password.str)
      Str->password= tmp_Str->password;
    
    /* Create user if needed */
    error=replace_user_table(thd, tables[0].table, Str,
			     0, revoke_grant, create_new_users,
                             test(thd->variables.sql_mode &
                                  MODE_NO_AUTO_CREATE_USER));
    if (error)
    {
      result= TRUE;				// Remember error
      continue;					// Add next user
    }

    db_name= table_list->get_db_name();
    thd->add_to_binlog_accessed_dbs(db_name); // collecting db:s for MTS
    table_name= table_list->get_table_name();

    /* Find/create cached table grant */
    grant_table= table_hash_search(Str->host.str, NullS, db_name,
				   Str->user.str, table_name, 1);
    if (!grant_table)
    {
      if (revoke_grant)
      {
	my_error(ER_NONEXISTING_TABLE_GRANT, MYF(0),
                 Str->user.str, Str->host.str, table_list->table_name);
	result= TRUE;
	continue;
      }
      grant_table = new GRANT_TABLE (Str->host.str, db_name,
				     Str->user.str, table_name,
				     rights,
				     column_priv);
      if (!grant_table ||
        my_hash_insert(&column_priv_hash,(uchar*) grant_table))
      {
	result= TRUE;				/* purecov: deadcode */
	continue;				/* purecov: deadcode */
      }
    }

    /* If revoke_grant, calculate the new column privilege for tables_priv */
    if (revoke_grant)
    {
      class LEX_COLUMN *column;
      List_iterator <LEX_COLUMN> column_iter(columns);
      GRANT_COLUMN *grant_column;

      /* Fix old grants */
      while ((column = column_iter++))
      {
	grant_column = column_hash_search(grant_table,
					  column->column.ptr(),
					  column->column.length());
	if (grant_column)
	  grant_column->rights&= ~(column->rights | rights);
      }
      /* scan trough all columns to get new column grant */
      column_priv= 0;
      for (uint idx=0 ; idx < grant_table->hash_columns.records ; idx++)
      {
        grant_column= (GRANT_COLUMN*)
          my_hash_element(&grant_table->hash_columns, idx);
	grant_column->rights&= ~rights;		// Fix other columns
	column_priv|= grant_column->rights;
      }
    }
    else
    {
      column_priv|= grant_table->cols;
    }


    /* update table and columns */

    if (replace_table_table(thd, grant_table, tables[1].table, *Str,
			    db_name, table_name,
			    rights, column_priv, revoke_grant))
    {
      /* Should only happen if table is crashed */
      result= TRUE;			       /* purecov: deadcode */
    }
    else if (tables[2].table)
    {
      if ((replace_column_table(grant_table, tables[2].table, *Str,
				columns,
				db_name, table_name,
				rights, revoke_grant)))
      {
	result= TRUE;
      }
    }
  }
  thd->mem_root= old_root;
  mysql_mutex_unlock(&acl_cache->lock);

  /*
    We only log "complete" successful commands, because partially
    failed REVOKE/GRANTS that fail because of insufficient privileges
    on the master, will succeed on the slave due to SQL thread SUPER
    privilege. Even though replication will stop (the error code from
    the master will mismatch the error code on the slave), the
    operation will already be executed (thence revoking or granting
    additional privileges on the slave).
    When some error happens, even partial, a incident event is logged
    instead stating that manual reconciliation is needed.
  */
  if (result)
    mysql_bin_log.write_incident(thd, true /* need_lock_log=true */);
  else
    result= result |
            write_bin_log(thd, FALSE, thd->query(), thd->query_length(),
                          transactional_tables);

  mysql_rwlock_unlock(&LOCK_grant);

  result|= acl_trans_commit_and_close_tables(thd);

  if (!result) /* success */
    my_ok(thd);

  thd->lex->restore_backup_query_tables_list(&backup);
  /* Restore the state of binlog format */
  DBUG_ASSERT(!thd->is_current_stmt_binlog_format_row());
  if (save_binlog_row_based)
    thd->set_current_stmt_binlog_format_row();
  DBUG_RETURN(result);
}


/**
  Store routine level grants in the privilege tables

  @param thd Thread handle
  @param table_list List of routines to give grant
  @param is_proc Is this a list of procedures?
  @param user_list List of users to give grant
  @param rights Table level grant
  @param revoke_grant Is this is a REVOKE command?

  @return
    @retval FALSE Success.
    @retval TRUE An error occurred.
*/

bool mysql_routine_grant(THD *thd, TABLE_LIST *table_list, bool is_proc,
			 List <LEX_USER> &user_list, ulong rights,
			 bool revoke_grant, bool write_to_binlog)
{
  List_iterator <LEX_USER> str_list (user_list);
  LEX_USER *Str, *tmp_Str;
  TABLE_LIST tables[2];
  bool create_new_users=0, result=0;
  char *db_name, *table_name;
  bool save_binlog_row_based;
  bool transactional_tables;
  DBUG_ENTER("mysql_routine_grant");

  if (!initialized)
  {
    my_error(ER_OPTION_PREVENTS_STATEMENT, MYF(0),
             "--skip-grant-tables");
    DBUG_RETURN(TRUE);
  }
  if (rights & ~PROC_ACLS)
  {
    my_message(ER_ILLEGAL_GRANT_FOR_TABLE, ER(ER_ILLEGAL_GRANT_FOR_TABLE),
               MYF(0));
    DBUG_RETURN(TRUE);
  }

  if (!revoke_grant)
  {
    if (sp_exist_routines(thd, table_list, is_proc))
      DBUG_RETURN(TRUE);
  }

  /* open the mysql.user and mysql.procs_priv tables */

  tables[0].init_one_table(C_STRING_WITH_LEN("mysql"),
                           C_STRING_WITH_LEN("user"), "user", TL_WRITE);
  tables[1].init_one_table(C_STRING_WITH_LEN("mysql"),
                           C_STRING_WITH_LEN("procs_priv"), "procs_priv", TL_WRITE);
  tables[0].next_local= tables[0].next_global= tables+1;

  /*
    This statement will be replicated as a statement, even when using
    row-based replication.  The flag will be reset at the end of the
    statement.
  */
  if ((save_binlog_row_based= thd->is_current_stmt_binlog_format_row()))
    thd->clear_current_stmt_binlog_format_row();

#ifdef HAVE_REPLICATION
  /*
    GRANT and REVOKE are applied the slave in/exclusion rules as they are
    some kind of updates to the mysql.% tables.
  */
  if (thd->slave_thread && rpl_filter->is_on())
  {
    /*
      The tables must be marked "updating" so that tables_ok() takes them into
      account in tests.
    */
    tables[0].updating= tables[1].updating= 1;
    if (!(thd->sp_runtime_ctx || rpl_filter->tables_ok(0, tables)))
    {
      /* Restore the state of binlog format */
      DBUG_ASSERT(!thd->is_current_stmt_binlog_format_row());
      if (save_binlog_row_based)
        thd->set_current_stmt_binlog_format_row();
      DBUG_RETURN(FALSE);
    }
  }
#endif

  if (open_and_lock_tables(thd, tables, FALSE, MYSQL_LOCK_IGNORE_TIMEOUT))
  {						// Should never happen
    /* Restore the state of binlog format */
    DBUG_ASSERT(!thd->is_current_stmt_binlog_format_row());
    if (save_binlog_row_based)
      thd->set_current_stmt_binlog_format_row();
    DBUG_RETURN(TRUE);
  }

  transactional_tables= (tables[0].table->file->has_transactions() ||
                         tables[1].table->file->has_transactions());

  if (!revoke_grant)
    create_new_users= test_if_create_new_users(thd);
  mysql_rwlock_wrlock(&LOCK_grant);
  mysql_mutex_lock(&acl_cache->lock);
  MEM_ROOT *old_root= thd->mem_root;
  thd->mem_root= &memex;

  DBUG_PRINT("info",("now time to iterate and add users"));

  while ((tmp_Str= str_list++))
  {
    int error;
    GRANT_NAME *grant_name;
    if (!(Str= get_current_user(thd, tmp_Str)))
    {
      result= TRUE;
      continue;
    }
    
    /* Create user if needed */
    error=replace_user_table(thd, tables[0].table, Str,
			     0, revoke_grant, create_new_users,
                             test(thd->variables.sql_mode &
                                  MODE_NO_AUTO_CREATE_USER));
    if (error)
    {
      result= TRUE;				// Remember error
      continue;					// Add next user
    }

    db_name= table_list->db;
    if (write_to_binlog)
      thd->add_to_binlog_accessed_dbs(db_name);
    table_name= table_list->table_name;
    grant_name= routine_hash_search(Str->host.str, NullS, db_name,
                                    Str->user.str, table_name, is_proc, 1);
    if (!grant_name)
    {
      if (revoke_grant)
      {
        my_error(ER_NONEXISTING_PROC_GRANT, MYF(0),
	         Str->user.str, Str->host.str, table_name);
	result= TRUE;
	continue;
      }
      grant_name= new GRANT_NAME(Str->host.str, db_name,
				 Str->user.str, table_name,
				 rights, TRUE);
      if (!grant_name ||
        my_hash_insert(is_proc ?
                       &proc_priv_hash : &func_priv_hash,(uchar*) grant_name))
      {
        result= TRUE;
	continue;
      }
    }

    if (replace_routine_table(thd, grant_name, tables[1].table, *Str,
                              db_name, table_name, is_proc, rights, 
                              revoke_grant) != 0)
    {
      result= TRUE;
      continue;
    }
  }
  thd->mem_root= old_root;
  mysql_mutex_unlock(&acl_cache->lock);

  if (write_to_binlog)
  {
    if (result)
      mysql_bin_log.write_incident(thd, true /* need_lock_log=true */);
    else
    {
      if (revoke_grant)
      {
        if (write_bin_log(thd, FALSE, thd->query(), thd->query_length(),
                          transactional_tables))
          result= TRUE;
      }
      else
      {
        DBUG_ASSERT(thd->rewritten_query.length());
        if (write_bin_log(thd, FALSE,
                          thd->rewritten_query.c_ptr_safe(),
                          thd->rewritten_query.length(),
                          transactional_tables))
          result= TRUE;
      }
    }
  }

  mysql_rwlock_unlock(&LOCK_grant);

  result|= acl_trans_commit_and_close_tables(thd);

  /* Restore the state of binlog format */
  DBUG_ASSERT(!thd->is_current_stmt_binlog_format_row());
  if (save_binlog_row_based)
    thd->set_current_stmt_binlog_format_row();
 
  DBUG_RETURN(result);
}


/**
  Allocates a new buffer and calculates digested password hash based on plugin
  and old_passwords. The old buffer containing the clear text password is
  simply discarded as this memory belongs to the LEX will be freed when the
  session ends.
 
  @param THD the tread handler used for allocating memory
  @param user_record[in, out] The user record
 
  @return Failure state
  @retval 0 OK
  @retval 1 ERROR
*/

int digest_password(THD *thd, LEX_USER *user_record)
{
  /* Empty passwords stay empty */
  if (user_record->password.length == 0)
    return 0;

#if defined(HAVE_OPENSSL)
  /*
    Transform password into a password hash 
  */
  if (user_record->plugin.str == sha256_password_plugin_name.str)
  {
    char *buff=  (char *) thd->alloc(CRYPT_MAX_PASSWORD_SIZE+1);
    if (buff == NULL)
      return 1;

    my_make_scrambled_password(buff, user_record->password.str,
                               user_record->password.length);
    user_record->password.str= buff;
    user_record->password.length= strlen(buff)+1;
  }
  else
#endif
  if (user_record->plugin.str == native_password_plugin_name.str ||
      user_record->plugin.str == old_password_plugin_name.str)
  {
    if (thd->variables.old_passwords == 1)
    {
      char *buff= 
        (char *) thd->alloc(SCRAMBLED_PASSWORD_CHAR_LENGTH_323+1);
      if (buff == NULL)
        return 1;

      my_make_scrambled_password_323(buff, user_record->password.str,
                                     user_record->password.length);
      user_record->password.str= buff;
      user_record->password.length= SCRAMBLED_PASSWORD_CHAR_LENGTH_323;
    }
    else
    {
      char *buff= 
        (char *) thd->alloc(SCRAMBLED_PASSWORD_CHAR_LENGTH+1);
      if (buff == NULL)
        return 1;

      my_make_scrambled_password_sha1(buff, user_record->password.str,
                                      user_record->password.length);
      user_record->password.str= buff;
      user_record->password.length= SCRAMBLED_PASSWORD_CHAR_LENGTH;
    }
  } // end if native_password_plugin_name || old_password_plugin_name
  else
  {
    user_record->password.str= 0;
    user_record->password.length= 0;
  }
  return 0;
}

bool mysql_grant(THD *thd, const char *db, List <LEX_USER> &list,
                 ulong rights, bool revoke_grant, bool is_proxy)
{
  List_iterator <LEX_USER> str_list (list);
  LEX_USER *Str, *tmp_Str, *proxied_user= NULL;
  char tmp_db[NAME_LEN+1];
  bool create_new_users=0;
  TABLE_LIST tables[2];
  bool save_binlog_row_based;
  bool transactional_tables;
  DBUG_ENTER("mysql_grant");
  if (!initialized)
  {
    my_error(ER_OPTION_PREVENTS_STATEMENT, MYF(0),
             "--skip-grant-tables");	/* purecov: tested */
    DBUG_RETURN(TRUE);				/* purecov: tested */
  }

  if (lower_case_table_names && db)
  {
    strmov(tmp_db,db);
    my_casedn_str(files_charset_info, tmp_db);
    db=tmp_db;
  }

  if (is_proxy)
  {
    DBUG_ASSERT(!db);
    proxied_user= str_list++;
  }

  /* open the mysql.user and mysql.db or mysql.proxies_priv tables */
  tables[0].init_one_table(C_STRING_WITH_LEN("mysql"),
                           C_STRING_WITH_LEN("user"), "user", TL_WRITE);
  if (is_proxy)

    tables[1].init_one_table(C_STRING_WITH_LEN("mysql"),
                             C_STRING_WITH_LEN("proxies_priv"),
                             "proxies_priv", 
                             TL_WRITE);
  else
    tables[1].init_one_table(C_STRING_WITH_LEN("mysql"),
                             C_STRING_WITH_LEN("db"), 
                             "db", 
                             TL_WRITE);
  tables[0].next_local= tables[0].next_global= tables+1;

  /*
    This statement will be replicated as a statement, even when using
    row-based replication.  The flag will be reset at the end of the
    statement.
  */
  if ((save_binlog_row_based= thd->is_current_stmt_binlog_format_row()))
    thd->clear_current_stmt_binlog_format_row();

#ifdef HAVE_REPLICATION
  /*
    GRANT and REVOKE are applied the slave in/exclusion rules as they are
    some kind of updates to the mysql.% tables.
  */
  if (thd->slave_thread && rpl_filter->is_on())
  {
    /*
      The tables must be marked "updating" so that tables_ok() takes them into
      account in tests.
    */
    tables[0].updating= tables[1].updating= 1;
    if (!(thd->sp_runtime_ctx || rpl_filter->tables_ok(0, tables)))
    {
      /* Restore the state of binlog format */
      DBUG_ASSERT(!thd->is_current_stmt_binlog_format_row());
      if (save_binlog_row_based)
        thd->set_current_stmt_binlog_format_row();
      DBUG_RETURN(FALSE);
    }
  }
#endif

  if (open_and_lock_tables(thd, tables, FALSE, MYSQL_LOCK_IGNORE_TIMEOUT))
  {						// This should never happen
    /* Restore the state of binlog format */
    DBUG_ASSERT(!thd->is_current_stmt_binlog_format_row());
    if (save_binlog_row_based)
      thd->set_current_stmt_binlog_format_row();
    DBUG_RETURN(TRUE);				/* purecov: deadcode */
  }

  transactional_tables= (tables[0].table->file->has_transactions() ||
                         tables[1].table->file->has_transactions());

  if (!revoke_grant)
    create_new_users= test_if_create_new_users(thd);

  /* go through users in user_list */
  mysql_rwlock_wrlock(&LOCK_grant);
  mysql_mutex_lock(&acl_cache->lock);
  grant_version++;

  int result=0;
  while ((tmp_Str = str_list++))
  {
    if (!(Str= get_current_user(thd, tmp_Str)))
    {
      result= TRUE;
      continue;
    }

    /*
      No User, but a password?
      They did GRANT ... TO CURRENT_USER() IDENTIFIED BY ... !
      Get the current user, and shallow-copy the new password to them!
    */
    if (!tmp_Str->user.str && tmp_Str->password.str)
      Str->password= tmp_Str->password;
 
    if (replace_user_table(thd, tables[0].table, Str,
                           (!db ? rights : 0), revoke_grant, create_new_users,
                           test(thd->variables.sql_mode &
                                MODE_NO_AUTO_CREATE_USER)))
      result= -1;
    else if (db)
    {
      ulong db_rights= rights & DB_ACLS;
      if (db_rights  == rights)
      {
	if (replace_db_table(tables[1].table, db, *Str, db_rights,
			     revoke_grant))
	  result= -1;
      }
      else
      {
	my_error(ER_WRONG_USAGE, MYF(0), "DB GRANT", "GLOBAL PRIVILEGES");
	result= -1;
      }
      thd->add_to_binlog_accessed_dbs(db);
    }
    else if (is_proxy)
    {
      if (replace_proxies_priv_table (thd, tables[1].table, Str, proxied_user,
                                    rights & GRANT_ACL ? TRUE : FALSE, 
                                    revoke_grant))
        result= -1;
    }
  }
  mysql_mutex_unlock(&acl_cache->lock);

  if (result)
    mysql_bin_log.write_incident(thd, true /* need_lock_log=true */);
  else
  {
    if (thd->rewritten_query.length())
      result= result |
          write_bin_log(thd, FALSE,
                        thd->rewritten_query.c_ptr_safe(),
                        thd->rewritten_query.length(),
                        transactional_tables);
    else
      result= result |
              write_bin_log(thd, FALSE, thd->query(), thd->query_length(),
                            transactional_tables);
  }

  mysql_rwlock_unlock(&LOCK_grant);

  result|= acl_trans_commit_and_close_tables(thd);
  
  if (!result)
    my_ok(thd);

  /* Restore the state of binlog format */
  DBUG_ASSERT(!thd->is_current_stmt_binlog_format_row());
  if (save_binlog_row_based)
    thd->set_current_stmt_binlog_format_row();

  DBUG_RETURN(result);
}


/* Free grant array if possible */

void  grant_free(void)
{
  DBUG_ENTER("grant_free");
  my_hash_free(&column_priv_hash);
  my_hash_free(&proc_priv_hash);
  my_hash_free(&func_priv_hash);
  free_root(&memex,MYF(0));
  DBUG_VOID_RETURN;
}


/**
  @brief Initialize structures responsible for table/column-level privilege
   checking and load information for them from tables in the 'mysql' database.

  @return Error status
    @retval 0 OK
    @retval 1 Could not initialize grant subsystem.
*/

my_bool grant_init()
{
  THD  *thd;
  my_bool return_val;
  DBUG_ENTER("grant_init");

  if (!(thd= new THD))
    DBUG_RETURN(1);				/* purecov: deadcode */
  thd->thread_stack= (char*) &thd;
  thd->store_globals();
  return_val=  grant_reload(thd);
  delete thd;
  /* Remember that we don't have a THD */
  my_pthread_setspecific_ptr(THR_THD,  0);
  DBUG_RETURN(return_val);
}


/**
  @brief Helper function to grant_reload_procs_priv

  Reads the procs_priv table into memory hash.

  @param table A pointer to the procs_priv table structure.

  @see grant_reload
  @see grant_reload_procs_priv

  @return Error state
    @retval TRUE An error occurred
    @retval FALSE Success
*/

static my_bool grant_load_procs_priv(TABLE *p_table)
{
  MEM_ROOT *memex_ptr;
  my_bool return_val= 1;
  bool check_no_resolve= specialflag & SPECIAL_NO_RESOLVE;
  MEM_ROOT **save_mem_root_ptr= my_pthread_getspecific_ptr(MEM_ROOT**,
                                                           THR_MALLOC);
  DBUG_ENTER("grant_load_procs_priv");
  (void) my_hash_init(&proc_priv_hash, &my_charset_utf8_bin,
                      0,0,0, (my_hash_get_key) get_grant_table,
                      0,0);
  (void) my_hash_init(&func_priv_hash, &my_charset_utf8_bin,
                      0,0,0, (my_hash_get_key) get_grant_table,
                      0,0);
  if (p_table->file->ha_index_init(0, 1))
    DBUG_RETURN(TRUE);
  p_table->use_all_columns();

  if (!p_table->file->ha_index_first(p_table->record[0]))
  {
    memex_ptr= &memex;
    my_pthread_setspecific_ptr(THR_MALLOC, &memex_ptr);
    do
    {
      GRANT_NAME *mem_check;
      HASH *hash;
      if (!(mem_check=new (memex_ptr) GRANT_NAME(p_table, TRUE)))
      {
        /* This could only happen if we are out memory */
        goto end_unlock;
      }

      if (check_no_resolve)
      {
	if (hostname_requires_resolving(mem_check->host.get_host()))
	{
          sql_print_warning("'procs_priv' entry '%s %s@%s' "
                            "ignored in --skip-name-resolve mode.",
                            mem_check->tname, mem_check->user,
                            mem_check->host.get_host() ?
                            mem_check->host.get_host() : "");
          continue;
        }
      }
      if (p_table->field[4]->val_int() == SP_TYPE_PROCEDURE)
      {
        hash= &proc_priv_hash;
      }
      else
      if (p_table->field[4]->val_int() == SP_TYPE_FUNCTION)
      {
        hash= &func_priv_hash;
      }
      else
      {
        sql_print_warning("'procs_priv' entry '%s' "
                          "ignored, bad routine type",
                          mem_check->tname);
        continue;
      }

      mem_check->privs= fix_rights_for_procedure(mem_check->privs);
      if (! mem_check->ok())
        delete mem_check;
      else if (my_hash_insert(hash, (uchar*) mem_check))
      {
        delete mem_check;
        goto end_unlock;
      }
    }
    while (!p_table->file->ha_index_next(p_table->record[0]));
  }
  /* Return ok */
  return_val= 0;

end_unlock:
  p_table->file->ha_index_end();
  my_pthread_setspecific_ptr(THR_MALLOC, save_mem_root_ptr);
  DBUG_RETURN(return_val);
}


/**
  @brief Initialize structures responsible for table/column-level privilege
    checking and load information about grants from open privilege tables.

  @param thd Current thread
  @param tables List containing open "mysql.tables_priv" and
    "mysql.columns_priv" tables.

  @see grant_reload

  @return Error state
    @retval FALSE Success
    @retval TRUE Error
*/

static my_bool grant_load(THD *thd, TABLE_LIST *tables)
{
  MEM_ROOT *memex_ptr;
  my_bool return_val= 1;
  TABLE *t_table= 0, *c_table= 0;
  bool check_no_resolve= specialflag & SPECIAL_NO_RESOLVE;
  MEM_ROOT **save_mem_root_ptr= my_pthread_getspecific_ptr(MEM_ROOT**,
                                                           THR_MALLOC);
  sql_mode_t old_sql_mode= thd->variables.sql_mode;
  DBUG_ENTER("grant_load");

  thd->variables.sql_mode&= ~MODE_PAD_CHAR_TO_FULL_LENGTH;

  (void) my_hash_init(&column_priv_hash, &my_charset_utf8_bin,
                      0,0,0, (my_hash_get_key) get_grant_table,
                      (my_hash_free_key) free_grant_table,0);

  t_table = tables[0].table;
  c_table = tables[1].table;
  if (t_table->file->ha_index_init(0, 1))
    goto end_index_init;
  t_table->use_all_columns();
  c_table->use_all_columns();

  if (!t_table->file->ha_index_first(t_table->record[0]))
  {
    memex_ptr= &memex;
    my_pthread_setspecific_ptr(THR_MALLOC, &memex_ptr);
    do
    {
      GRANT_TABLE *mem_check;
      if (!(mem_check=new (memex_ptr) GRANT_TABLE(t_table,c_table)))
      {
	/* This could only happen if we are out memory */
	goto end_unlock;
      }

      if (check_no_resolve)
      {
	if (hostname_requires_resolving(mem_check->host.get_host()))
	{
          sql_print_warning("'tables_priv' entry '%s %s@%s' "
                            "ignored in --skip-name-resolve mode.",
                            mem_check->tname,
                            mem_check->user ? mem_check->user : "",
                            mem_check->host.get_host() ?
                            mem_check->host.get_host() : "");
	  continue;
	}
      }

      if (! mem_check->ok())
	delete mem_check;
      else if (my_hash_insert(&column_priv_hash,(uchar*) mem_check))
      {
	delete mem_check;
	goto end_unlock;
      }
    }
    while (!t_table->file->ha_index_next(t_table->record[0]));
  }

  return_val=0;					// Return ok

end_unlock:
  t_table->file->ha_index_end();
  my_pthread_setspecific_ptr(THR_MALLOC, save_mem_root_ptr);
end_index_init:
  thd->variables.sql_mode= old_sql_mode;
  DBUG_RETURN(return_val);
}


/**
  @brief Helper function to grant_reload. Reloads procs_priv table is it
    exists.

  @param thd A pointer to the thread handler object.

  @see grant_reload

  @return Error state
    @retval FALSE Success
    @retval TRUE An error has occurred.
*/

static my_bool grant_reload_procs_priv(THD *thd)
{
  HASH old_proc_priv_hash, old_func_priv_hash;
  TABLE_LIST table;
  my_bool return_val= FALSE;
  DBUG_ENTER("grant_reload_procs_priv");

  table.init_one_table("mysql", 5, "procs_priv",
                       strlen("procs_priv"), "procs_priv",
                       TL_READ);
  table.open_type= OT_BASE_ONLY;

  if (open_and_lock_tables(thd, &table, FALSE, MYSQL_LOCK_IGNORE_TIMEOUT))
    DBUG_RETURN(TRUE);

  mysql_rwlock_wrlock(&LOCK_grant);
  /* Save a copy of the current hash if we need to undo the grant load */
  old_proc_priv_hash= proc_priv_hash;
  old_func_priv_hash= func_priv_hash;

  if ((return_val= grant_load_procs_priv(table.table)))
  {
    /* Error; Reverting to old hash */
    DBUG_PRINT("error",("Reverting to old privileges"));
    grant_free();
    proc_priv_hash= old_proc_priv_hash;
    func_priv_hash= old_func_priv_hash;
  }
  else
  {
    my_hash_free(&old_proc_priv_hash);
    my_hash_free(&old_func_priv_hash);
  }
  mysql_rwlock_unlock(&LOCK_grant);

  close_acl_tables(thd);
  DBUG_RETURN(return_val);
}


/**
  @brief Reload information about table and column level privileges if possible

  @param thd Current thread

  Locked tables are checked by acl_reload() and doesn't have to be checked
  in this call.
  This function is also used for initialization of structures responsible
  for table/column-level privilege checking.

  @return Error state
    @retval FALSE Success
    @retval TRUE  Error
*/

my_bool grant_reload(THD *thd)
{
  TABLE_LIST tables[2];
  HASH old_column_priv_hash;
  MEM_ROOT old_mem;
  my_bool return_val= 1;
  DBUG_ENTER("grant_reload");

  /* Don't do anything if running with --skip-grant-tables */
  if (!initialized)
    DBUG_RETURN(0);

  tables[0].init_one_table(C_STRING_WITH_LEN("mysql"),
                           C_STRING_WITH_LEN("tables_priv"),
                           "tables_priv", TL_READ);
  tables[1].init_one_table(C_STRING_WITH_LEN("mysql"),
                           C_STRING_WITH_LEN("columns_priv"),
                           "columns_priv", TL_READ);
  tables[0].next_local= tables[0].next_global= tables+1;
  tables[0].open_type= tables[1].open_type= OT_BASE_ONLY;

  /*
    To avoid deadlocks we should obtain table locks before
    obtaining LOCK_grant rwlock.
  */
  if (open_and_lock_tables(thd, tables, FALSE, MYSQL_LOCK_IGNORE_TIMEOUT))
    goto end;

  mysql_rwlock_wrlock(&LOCK_grant);
  old_column_priv_hash= column_priv_hash;

  /*
    Create a new memory pool but save the current memory pool to make an undo
    opertion possible in case of failure.
  */
  old_mem= memex;
  init_sql_alloc(&memex, ACL_ALLOC_BLOCK_SIZE, 0);

  if ((return_val= grant_load(thd, tables)))
  {						// Error. Revert to old hash
    DBUG_PRINT("error",("Reverting to old privileges"));
    grant_free();				/* purecov: deadcode */
    column_priv_hash= old_column_priv_hash;	/* purecov: deadcode */
    memex= old_mem;				/* purecov: deadcode */
  }
  else
  {
    my_hash_free(&old_column_priv_hash);
    free_root(&old_mem,MYF(0));
  }
  mysql_rwlock_unlock(&LOCK_grant);
  close_acl_tables(thd);

  /*
    It is OK failing to load procs_priv table because we may be
    working with 4.1 privilege tables.
  */
  if (grant_reload_procs_priv(thd))
    return_val= 1;

  mysql_rwlock_wrlock(&LOCK_grant);
  grant_version++;
  mysql_rwlock_unlock(&LOCK_grant);

end:
  DBUG_RETURN(return_val);
}


/**
  @brief Check table level grants

  @param thd          Thread handler
  @param want_access  Bits of privileges user needs to have.
  @param tables       List of tables to check. The user should have
                      'want_access' to all tables in list.
  @param any_combination_will_do TRUE if it's enough to have any privilege for
    any combination of the table columns.
  @param number       Check at most this number of tables.
  @param no_errors    TRUE if no error should be sent directly to the client.

  If table->grant.want_privilege != 0 then the requested privileges where
  in the set of COL_ACLS but access was not granted on the table level. As
  a consequence an extra check of column privileges is required.

  Specifically if this function returns FALSE the user has some kind of
  privilege on a combination of columns in each table.

  This function is usually preceeded by check_access which establish the
  User-, Db- and Host access rights.

  @see check_access
  @see check_table_access

  @note This functions assumes that either number of tables to be inspected
     by it is limited explicitly (i.e. is is not UINT_MAX) or table list
     used and thd->lex->query_tables_own_last value correspond to each
     other (the latter should be either 0 or point to next_global member
     of one of elements of this table list).

   @return Access status
     @retval FALSE Access granted; But column privileges might need to be
      checked.
     @retval TRUE The user did not have the requested privileges on any of the
      tables.

*/

bool check_grant(THD *thd, ulong want_access, TABLE_LIST *tables,
                 bool any_combination_will_do, uint number, bool no_errors)
{
  TABLE_LIST *tl;
  TABLE_LIST *first_not_own_table= thd->lex->first_not_own_table();
  Security_context *sctx= thd->security_ctx;
  uint i;
  ulong orig_want_access= want_access;
  DBUG_ENTER("check_grant");
  DBUG_ASSERT(number > 0);

  /*
    Walk through the list of tables that belong to the query and save the
    requested access (orig_want_privilege) to be able to use it when
    checking access rights to the underlying tables of a view. Our grant
    system gradually eliminates checked bits from want_privilege and thus
    after all checks are done we can no longer use it.
    The check that first_not_own_table is not reached is for the case when
    the given table list refers to the list for prelocking (contains tables
    of other queries). For simple queries first_not_own_table is 0.
  */
  for (i= 0, tl= tables;
       i < number  && tl != first_not_own_table;
       tl= tl->next_global, i++)
  {
    /*
      Save a copy of the privileges without the SHOW_VIEW_ACL attribute.
      It will be checked during making view.
    */
    tl->grant.orig_want_privilege= (want_access & ~SHOW_VIEW_ACL);
  }

  mysql_rwlock_rdlock(&LOCK_grant);
  for (tl= tables;
       tl && number-- && tl != first_not_own_table;
       tl= tl->next_global)
  {
    sctx = test(tl->security_ctx) ? tl->security_ctx : thd->security_ctx;

    const ACL_internal_table_access *access=
      get_cached_table_access(&tl->grant.m_internal,
                              tl->get_db_name(),
                              tl->get_table_name());

    if (access)
    {
      switch(access->check(orig_want_access, &tl->grant.privilege))
      {
      case ACL_INTERNAL_ACCESS_GRANTED:
        /*
           Grant all access to the table to skip column checks.
           Depend on the controls in the P_S table itself.
        */
        tl->grant.privilege|= TMP_TABLE_ACLS;
        tl->grant.want_privilege= 0;
        continue;
      case ACL_INTERNAL_ACCESS_DENIED:
        goto err;
      case ACL_INTERNAL_ACCESS_CHECK_GRANT:
        break;
      }
    }

    want_access= orig_want_access;
    want_access&= ~sctx->master_access;
    if (!want_access)
      continue;                                 // ok

    if (!(~tl->grant.privilege & want_access) ||
        tl->is_anonymous_derived_table() || tl->schema_table)
    {
      /*
        It is subquery in the FROM clause. VIEW set tl->derived after
        table opening, but this function always called before table opening.
      */
      if (!tl->referencing_view)
      {
        /*
          If it's a temporary table created for a subquery in the FROM
          clause, or an INFORMATION_SCHEMA table, drop the request for
          a privilege.
        */
        tl->grant.want_privilege= 0;
      }
      continue;
    }

    if (is_temporary_table(tl))
    {
      /*
        If this table list element corresponds to a pre-opened temporary
        table skip checking of all relevant table-level privileges for it.
        Note that during creation of temporary table we still need to check
        if user has CREATE_TMP_ACL.
      */
      tl->grant.privilege|= TMP_TABLE_ACLS;
      tl->grant.want_privilege= 0;
      continue;
    }

    GRANT_TABLE *grant_table= table_hash_search(sctx->host, sctx->ip,
                                                tl->get_db_name(),
                                                sctx->priv_user,
                                                tl->get_table_name(),
                                                FALSE);

    if (!grant_table)
    {
      want_access &= ~tl->grant.privilege;
      goto err;					// No grants
    }

    /*
      For SHOW COLUMNS, SHOW INDEX it is enough to have some
      privileges on any column combination on the table.
    */
    if (any_combination_will_do)
      continue;

    tl->grant.grant_table= grant_table; // Remember for column test
    tl->grant.version= grant_version;
    tl->grant.privilege|= grant_table->privs;
    tl->grant.want_privilege= ((want_access & COL_ACLS) & ~tl->grant.privilege);

    if (!(~tl->grant.privilege & want_access))
      continue;

    if (want_access & ~(grant_table->cols | tl->grant.privilege))
    {
      want_access &= ~(grant_table->cols | tl->grant.privilege);
      goto err;					// impossible
    }
  }
  mysql_rwlock_unlock(&LOCK_grant);
  DBUG_RETURN(FALSE);

err:
  mysql_rwlock_unlock(&LOCK_grant);
  if (!no_errors)				// Not a silent skip of table
  {
    char command[128];
    get_privilege_desc(command, sizeof(command), want_access);
    my_error(ER_TABLEACCESS_DENIED_ERROR, MYF(0),
             command,
             sctx->priv_user,
             sctx->host_or_ip,
             tl ? tl->get_table_name() : "unknown");
  }
  DBUG_RETURN(TRUE);
}


/*
  Check column rights in given security context

  SYNOPSIS
    check_grant_column()
    thd                  thread handler
    grant                grant information structure
    db_name              db name
    table_name           table  name
    name                 column name
    length               column name length
    sctx                 security context

  RETURN
    FALSE OK
    TRUE  access denied
*/

bool check_grant_column(THD *thd, GRANT_INFO *grant,
			const char *db_name, const char *table_name,
			const char *name, uint length,  Security_context *sctx)
{
  GRANT_TABLE *grant_table;
  GRANT_COLUMN *grant_column;
  ulong want_access= grant->want_privilege & ~grant->privilege;
  DBUG_ENTER("check_grant_column");
  DBUG_PRINT("enter", ("table: %s  want_access: %lu", table_name, want_access));

  if (!want_access)
    DBUG_RETURN(0);				// Already checked

  mysql_rwlock_rdlock(&LOCK_grant);

  /* reload table if someone has modified any grants */

  if (grant->version != grant_version)
  {
    grant->grant_table=
      table_hash_search(sctx->host, sctx->ip, db_name,
			sctx->priv_user,
			table_name, 0);         /* purecov: inspected */
    grant->version= grant_version;		/* purecov: inspected */
  }
  if (!(grant_table= grant->grant_table))
    goto err;					/* purecov: deadcode */

  grant_column=column_hash_search(grant_table, name, length);
  if (grant_column && !(~grant_column->rights & want_access))
  {
    mysql_rwlock_unlock(&LOCK_grant);
    DBUG_RETURN(0);
  }

err:
  mysql_rwlock_unlock(&LOCK_grant);
  char command[128];
  get_privilege_desc(command, sizeof(command), want_access);
  my_error(ER_COLUMNACCESS_DENIED_ERROR, MYF(0),
           command,
           sctx->priv_user,
           sctx->host_or_ip,
           name,
           table_name);
  DBUG_RETURN(1);
}


/*
  Check the access right to a column depending on the type of table.

  SYNOPSIS
    check_column_grant_in_table_ref()
    thd              thread handler
    table_ref        table reference where to check the field
    name             name of field to check
    length           length of name

  DESCRIPTION
    Check the access rights to a column depending on the type of table
    reference where the column is checked. The function provides a
    generic interface to check column access rights that hides the
    heterogeneity of the column representation - whether it is a view
    or a stored table colum.

  RETURN
    FALSE OK
    TRUE  access denied
*/

bool check_column_grant_in_table_ref(THD *thd, TABLE_LIST * table_ref,
                                     const char *name, uint length)
{
  GRANT_INFO *grant;
  const char *db_name;
  const char *table_name;
  Security_context *sctx= test(table_ref->security_ctx) ?
                          table_ref->security_ctx : thd->security_ctx;

  if (table_ref->view || table_ref->field_translation)
  {
    /* View or derived information schema table. */
    ulong view_privs;
    grant= &(table_ref->grant);
    db_name= table_ref->view_db.str;
    table_name= table_ref->view_name.str;
    if (table_ref->belong_to_view && 
        thd->lex->sql_command == SQLCOM_SHOW_FIELDS)
    {
      view_privs= get_column_grant(thd, grant, db_name, table_name, name);
      if (view_privs & VIEW_ANY_ACL)
      {
        table_ref->belong_to_view->allowed_show= TRUE;
        return FALSE;
      }
      table_ref->belong_to_view->allowed_show= FALSE;
      my_message(ER_VIEW_NO_EXPLAIN, ER(ER_VIEW_NO_EXPLAIN), MYF(0));
      return TRUE;
    }
  }
  else
  {
    /* Normal or temporary table. */
    TABLE *table= table_ref->table;
    grant= &(table->grant);
    db_name= table->s->db.str;
    table_name= table->s->table_name.str;
  }

  if (grant->want_privilege)
    return check_grant_column(thd, grant, db_name, table_name, name,
                              length, sctx);
  else
    return FALSE;

}


/** 
  @brief check if a query can access a set of columns

  @param  thd  the current thread
  @param  want_access_arg  the privileges requested
  @param  fields an iterator over the fields of a table reference.
  @return Operation status
    @retval 0 Success
    @retval 1 Falure
  @details This function walks over the columns of a table reference 
   The columns may originate from different tables, depending on the kind of
   table reference, e.g. join, view.
   For each table it will retrieve the grant information and will use it
   to check the required access privileges for the fields requested from it.
*/    
bool check_grant_all_columns(THD *thd, ulong want_access_arg, 
                             Field_iterator_table_ref *fields)
{
  Security_context *sctx= thd->security_ctx;
  ulong want_access= want_access_arg;
  const char *table_name= NULL;

  const char* db_name; 
  GRANT_INFO *grant;
  /* Initialized only to make gcc happy */
  GRANT_TABLE *grant_table= NULL;
  /* 
     Flag that gets set if privilege checking has to be performed on column
     level.
  */
  bool using_column_privileges= FALSE;

  mysql_rwlock_rdlock(&LOCK_grant);

  for (; !fields->end_of_fields(); fields->next())
  {
    const char *field_name= fields->name();

    if (table_name != fields->get_table_name())
    {
      table_name= fields->get_table_name();
      db_name= fields->get_db_name();
      grant= fields->grant();
      /* get a fresh one for each table */
      want_access= want_access_arg & ~grant->privilege;
      if (want_access)
      {
        /* reload table if someone has modified any grants */
        if (grant->version != grant_version)
        {
          grant->grant_table=
            table_hash_search(sctx->host, sctx->ip, db_name,
                              sctx->priv_user,
                              table_name, 0);	/* purecov: inspected */
          grant->version= grant_version;	/* purecov: inspected */
        }

        grant_table= grant->grant_table;
        DBUG_ASSERT (grant_table);
      }
    }

    if (want_access)
    {
      GRANT_COLUMN *grant_column= 
        column_hash_search(grant_table, field_name,
                           (uint) strlen(field_name));
      if (grant_column)
        using_column_privileges= TRUE;
      if (!grant_column || (~grant_column->rights & want_access))
        goto err;
    }
  }
  mysql_rwlock_unlock(&LOCK_grant);
  return 0;

err:
  mysql_rwlock_unlock(&LOCK_grant);

  char command[128];
  get_privilege_desc(command, sizeof(command), want_access);
  /*
    Do not give an error message listing a column name unless the user has
    privilege to see all columns.
  */
  if (using_column_privileges)
    my_error(ER_TABLEACCESS_DENIED_ERROR, MYF(0),
             command, sctx->priv_user,
             sctx->host_or_ip, table_name); 
  else
    my_error(ER_COLUMNACCESS_DENIED_ERROR, MYF(0),
             command,
             sctx->priv_user,
             sctx->host_or_ip,
             fields->name(),
             table_name);
  return 1;
}


static bool check_grant_db_routine(THD *thd, const char *db, HASH *hash)
{
  Security_context *sctx= thd->security_ctx;

  for (uint idx= 0; idx < hash->records; ++idx)
  {
    GRANT_NAME *item= (GRANT_NAME*) my_hash_element(hash, idx);

    if (strcmp(item->user, sctx->priv_user) == 0 &&
        strcmp(item->db, db) == 0 &&
        item->host.compare_hostname(sctx->host, sctx->ip))
    {
      return FALSE;
    }
  }

  return TRUE;
}


/*
  Check if a user has the right to access a database
  Access is accepted if he has a grant for any table/routine in the database
  Return 1 if access is denied
*/

bool check_grant_db(THD *thd,const char *db)
{
  Security_context *sctx= thd->security_ctx;
  char helping [NAME_LEN+USERNAME_LENGTH+2];
  uint len;
  bool error= TRUE;

  len= (uint) (strmov(strmov(helping, sctx->priv_user) + 1, db) - helping) + 1;

  mysql_rwlock_rdlock(&LOCK_grant);

  for (uint idx=0 ; idx < column_priv_hash.records ; idx++)
  {
    GRANT_TABLE *grant_table= (GRANT_TABLE*)
      my_hash_element(&column_priv_hash,
                      idx);
    if (len < grant_table->key_length &&
	!memcmp(grant_table->hash_key,helping,len) &&
        grant_table->host.compare_hostname(sctx->host, sctx->ip))
    {
      error= FALSE; /* Found match. */
      break;
    }
  }

  if (error)
    error= check_grant_db_routine(thd, db, &proc_priv_hash) &&
           check_grant_db_routine(thd, db, &func_priv_hash);

  mysql_rwlock_unlock(&LOCK_grant);

  return error;
}


/****************************************************************************
  Check routine level grants

  SYNPOSIS
   bool check_grant_routine()
   thd		Thread handler
   want_access  Bits of privileges user needs to have
   procs	List of routines to check. The user should have 'want_access'
   is_proc	True if the list is all procedures, else functions
   no_errors	If 0 then we write an error. The error is sent directly to
		the client

   RETURN
     0  ok
     1  Error: User did not have the requested privielges
****************************************************************************/

bool check_grant_routine(THD *thd, ulong want_access,
			 TABLE_LIST *procs, bool is_proc, bool no_errors)
{
  TABLE_LIST *table;
  Security_context *sctx= thd->security_ctx;
  char *user= sctx->priv_user;
  char *host= sctx->priv_host;
  DBUG_ENTER("check_grant_routine");

  want_access&= ~sctx->master_access;
  if (!want_access)
    DBUG_RETURN(0);                             // ok

  mysql_rwlock_rdlock(&LOCK_grant);
  for (table= procs; table; table= table->next_global)
  {
    GRANT_NAME *grant_proc;
    if ((grant_proc= routine_hash_search(host, sctx->ip, table->db, user,
					 table->table_name, is_proc, 0)))
      table->grant.privilege|= grant_proc->privs;

    if (want_access & ~table->grant.privilege)
    {
      want_access &= ~table->grant.privilege;
      goto err;
    }
  }
  mysql_rwlock_unlock(&LOCK_grant);
  DBUG_RETURN(0);
err:
  mysql_rwlock_unlock(&LOCK_grant);
  if (!no_errors)
  {
    char buff[1024];
    const char *command="";
    if (table)
      strxmov(buff, table->db, ".", table->table_name, NullS);
    if (want_access & EXECUTE_ACL)
      command= "execute";
    else if (want_access & ALTER_PROC_ACL)
      command= "alter routine";
    else if (want_access & GRANT_ACL)
      command= "grant";
    my_error(ER_PROCACCESS_DENIED_ERROR, MYF(0),
             command, user, host, table ? buff : "unknown");
  }
  DBUG_RETURN(1);
}


/*
  Check if routine has any of the 
  routine level grants
  
  SYNPOSIS
   bool    check_routine_level_acl()
   thd	        Thread handler
   db           Database name
   name         Routine name

  RETURN
   0            Ok 
   1            error
*/

bool check_routine_level_acl(THD *thd, const char *db, const char *name, 
                             bool is_proc)
{
  bool no_routine_acl= 1;
  GRANT_NAME *grant_proc;
  Security_context *sctx= thd->security_ctx;
  mysql_rwlock_rdlock(&LOCK_grant);
  if ((grant_proc= routine_hash_search(sctx->priv_host,
                                       sctx->ip, db,
                                       sctx->priv_user,
                                       name, is_proc, 0)))
    no_routine_acl= !(grant_proc->privs & SHOW_PROC_ACLS);
  mysql_rwlock_unlock(&LOCK_grant);
  return no_routine_acl;
}


/*****************************************************************************
  Functions to retrieve the grant for a table/column  (for SHOW functions)
*****************************************************************************/

ulong get_table_grant(THD *thd, TABLE_LIST *table)
{
  ulong privilege;
  Security_context *sctx= thd->security_ctx;
  const char *db = table->db ? table->db : thd->db;
  GRANT_TABLE *grant_table;

  mysql_rwlock_rdlock(&LOCK_grant);
#ifdef EMBEDDED_LIBRARY
  grant_table= NULL;
#else
  grant_table= table_hash_search(sctx->host, sctx->ip, db, sctx->priv_user,
				 table->table_name, 0);
#endif
  table->grant.grant_table=grant_table; // Remember for column test
  table->grant.version=grant_version;
  if (grant_table)
    table->grant.privilege|= grant_table->privs;
  privilege= table->grant.privilege;
  mysql_rwlock_unlock(&LOCK_grant);
  return privilege;
}


/*
  Determine the access priviliges for a field.

  SYNOPSIS
    get_column_grant()
    thd         thread handler
    grant       grants table descriptor
    db_name     name of database that the field belongs to
    table_name  name of table that the field belongs to
    field_name  name of field

  DESCRIPTION
    The procedure may also modify: grant->grant_table and grant->version.

  RETURN
    The access priviliges for the field db_name.table_name.field_name
*/

ulong get_column_grant(THD *thd, GRANT_INFO *grant,
                       const char *db_name, const char *table_name,
                       const char *field_name)
{
  GRANT_TABLE *grant_table;
  GRANT_COLUMN *grant_column;
  ulong priv;

  mysql_rwlock_rdlock(&LOCK_grant);
  /* reload table if someone has modified any grants */
  if (grant->version != grant_version)
  {
    Security_context *sctx= thd->security_ctx;
    grant->grant_table=
      table_hash_search(sctx->host, sctx->ip,
                        db_name, sctx->priv_user,
			table_name, 0);	        /* purecov: inspected */
    grant->version= grant_version;              /* purecov: inspected */
  }

  if (!(grant_table= grant->grant_table))
    priv= grant->privilege;
  else
  {
    grant_column= column_hash_search(grant_table, field_name,
                                     (uint) strlen(field_name));
    if (!grant_column)
      priv= (grant->privilege | grant_table->privs);
    else
      priv= (grant->privilege | grant_table->privs | grant_column->rights);
  }
  mysql_rwlock_unlock(&LOCK_grant);
  return priv;
}


/* Help function for mysql_show_grants */

static void add_user_option(String *grant, ulong value, const char *name)
{
  if (value)
  {
    char buff[22], *p; // just as in int2str
    grant->append(' ');
    grant->append(name, strlen(name));
    grant->append(' ');
    p=int10_to_str(value, buff, 10);
    grant->append(buff,p-buff);
  }
}

#endif /*NO_EMBEDDED_ACCESS_CHECKS */

const char *command_array[]=
{
  "SELECT", "INSERT", "UPDATE", "DELETE", "CREATE", "DROP", "RELOAD",
  "SHUTDOWN", "PROCESS","FILE", "GRANT", "REFERENCES", "INDEX",
  "ALTER", "SHOW DATABASES", "SUPER", "CREATE TEMPORARY TABLES",
  "LOCK TABLES", "EXECUTE", "REPLICATION SLAVE", "REPLICATION CLIENT",
  "CREATE VIEW", "SHOW VIEW", "CREATE ROUTINE", "ALTER ROUTINE",
  "CREATE USER", "EVENT", "TRIGGER", "CREATE TABLESPACE"
};

uint command_lengths[]=
{
  6, 6, 6, 6, 6, 4, 6, 8, 7, 4, 5, 10, 5, 5, 14, 5, 23, 11, 7, 17, 18, 11, 9,
  14, 13, 11, 5, 7, 17
};


void append_int(String *str, const char *txt, size_t len,
                long val, int cond)
{
  if (cond)
  {
    String numbuf(42);
    str->append(txt,len);
    numbuf.set((longlong)val,&my_charset_bin);
    str->append(numbuf);
  }
}

#ifndef NO_EMBEDDED_ACCESS_CHECKS

static int show_routine_grants(THD *thd, LEX_USER *lex_user, HASH *hash,
                               const char *type, int typelen,
                               char *buff, int buffsize);


/*
  SHOW GRANTS;  Send grants for a user to the client

  IMPLEMENTATION
   Send to client grant-like strings depicting user@host privileges
*/

bool mysql_show_grants(THD *thd,LEX_USER *lex_user)
{
  ulong want_access;
  uint counter,index;
  int  error = 0;
  ACL_USER *acl_user;
  ACL_DB *acl_db;
  char buff[1024];
  Protocol *protocol= thd->protocol;
  DBUG_ENTER("mysql_show_grants");

  LINT_INIT(acl_user);
  if (!initialized)
  {
    my_error(ER_OPTION_PREVENTS_STATEMENT, MYF(0), "--skip-grant-tables");
    DBUG_RETURN(TRUE);
  }

  mysql_rwlock_rdlock(&LOCK_grant);
  mysql_mutex_lock(&acl_cache->lock);

  acl_user= find_acl_user(lex_user->host.str, lex_user->user.str, TRUE);
  if (!acl_user)
  {
    mysql_mutex_unlock(&acl_cache->lock);
    mysql_rwlock_unlock(&LOCK_grant);

    my_error(ER_NONEXISTING_GRANT, MYF(0),
             lex_user->user.str, lex_user->host.str);
    DBUG_RETURN(TRUE);
  }

  Item_string *field=new Item_string("",0,&my_charset_latin1);
  List<Item> field_list;
  field->max_length=1024;
  strxmov(buff,"Grants for ",lex_user->user.str,"@",
	  lex_user->host.str,NullS);
  field->item_name.set(buff);
  field_list.push_back(field);
  if (protocol->send_result_set_metadata(&field_list,
                            Protocol::SEND_NUM_ROWS | Protocol::SEND_EOF))
  {
    mysql_mutex_unlock(&acl_cache->lock);
    mysql_rwlock_unlock(&LOCK_grant);

    DBUG_RETURN(TRUE);
  }

  /* Add first global access grants */
  {
    String global(buff,sizeof(buff),system_charset_info);
    global.length(0);
    global.append(STRING_WITH_LEN("GRANT "));

    want_access= acl_user->access;
    if (test_all_bits(want_access, (GLOBAL_ACLS & ~ GRANT_ACL)))
      global.append(STRING_WITH_LEN("ALL PRIVILEGES"));
    else if (!(want_access & ~GRANT_ACL))
      global.append(STRING_WITH_LEN("USAGE"));
    else
    {
      bool found=0;
      ulong j,test_access= want_access & ~GRANT_ACL;
      for (counter=0, j = SELECT_ACL;j <= GLOBAL_ACLS;counter++,j <<= 1)
      {
	if (test_access & j)
	{
	  if (found)
	    global.append(STRING_WITH_LEN(", "));
	  found=1;
	  global.append(command_array[counter],command_lengths[counter]);
	}
      }
    }
    global.append (STRING_WITH_LEN(" ON *.* TO '"));
    global.append(lex_user->user.str, lex_user->user.length,
		  system_charset_info);
    global.append (STRING_WITH_LEN("'@'"));
    global.append(lex_user->host.str,lex_user->host.length,
		  system_charset_info);
    global.append ('\'');
#if defined(HAVE_OPENSSL)
    if (acl_user->plugin.str == sha256_password_plugin_name.str)
    {
      global.append(STRING_WITH_LEN(" IDENTIFIED BY PASSWORD '"));
      global.append((const char *) &acl_user->auth_string.str[0]);
      global.append('\'');
    }
    else
#endif
    if (acl_user->salt_len)
    {
      char passwd_buff[SCRAMBLED_PASSWORD_CHAR_LENGTH+1];
      if (acl_user->salt_len == SCRAMBLE_LENGTH)
        make_password_from_salt(passwd_buff, acl_user->salt);
      else
        make_password_from_salt_323(passwd_buff, (ulong *) acl_user->salt);
      global.append(STRING_WITH_LEN(" IDENTIFIED BY PASSWORD '"));
      global.append(passwd_buff);
      global.append('\'');
    }
    /* "show grants" SSL related stuff */
    if (acl_user->ssl_type == SSL_TYPE_ANY)
      global.append(STRING_WITH_LEN(" REQUIRE SSL"));
    else if (acl_user->ssl_type == SSL_TYPE_X509)
      global.append(STRING_WITH_LEN(" REQUIRE X509"));
    else if (acl_user->ssl_type == SSL_TYPE_SPECIFIED)
    {
      int ssl_options = 0;
      global.append(STRING_WITH_LEN(" REQUIRE "));
      if (acl_user->x509_issuer)
      {
	ssl_options++;
	global.append(STRING_WITH_LEN("ISSUER \'"));
	global.append(acl_user->x509_issuer,strlen(acl_user->x509_issuer));
	global.append('\'');
      }
      if (acl_user->x509_subject)
      {
	if (ssl_options++)
	  global.append(' ');
	global.append(STRING_WITH_LEN("SUBJECT \'"));
	global.append(acl_user->x509_subject,strlen(acl_user->x509_subject),
                      system_charset_info);
	global.append('\'');
      }
      if (acl_user->ssl_cipher)
      {
	if (ssl_options++)
	  global.append(' ');
	global.append(STRING_WITH_LEN("CIPHER '"));
	global.append(acl_user->ssl_cipher,strlen(acl_user->ssl_cipher),
                      system_charset_info);
	global.append('\'');
      }
    }
    if ((want_access & GRANT_ACL) ||
	(acl_user->user_resource.questions ||
         acl_user->user_resource.updates ||
         acl_user->user_resource.conn_per_hour ||
         acl_user->user_resource.user_conn))
    {
      global.append(STRING_WITH_LEN(" WITH"));
      if (want_access & GRANT_ACL)
	global.append(STRING_WITH_LEN(" GRANT OPTION"));
      add_user_option(&global, acl_user->user_resource.questions,
		      "MAX_QUERIES_PER_HOUR");
      add_user_option(&global, acl_user->user_resource.updates,
		      "MAX_UPDATES_PER_HOUR");
      add_user_option(&global, acl_user->user_resource.conn_per_hour,
		      "MAX_CONNECTIONS_PER_HOUR");
      add_user_option(&global, acl_user->user_resource.user_conn,
		      "MAX_USER_CONNECTIONS");
    }
    protocol->prepare_for_resend();
    protocol->store(global.ptr(),global.length(),global.charset());
    if (protocol->write())
    {
      error= -1;
      goto end;
    }
  }

  /* Add database access */
  for (counter=0 ; counter < acl_dbs.elements ; counter++)
  {
    const char *user, *host;

    acl_db=dynamic_element(&acl_dbs,counter,ACL_DB*);
    if (!(user=acl_db->user))
      user= "";
    if (!(host=acl_db->host.get_host()))
      host= "";

    /*
      We do not make SHOW GRANTS case-sensitive here (like REVOKE),
      but make it case-insensitive because that's the way they are
      actually applied, and showing fewer privileges than are applied
      would be wrong from a security point of view.
    */

    if (!strcmp(lex_user->user.str,user) &&
	!my_strcasecmp(system_charset_info, lex_user->host.str, host))
    {
      want_access=acl_db->access;
      if (want_access)
      {
	String db(buff,sizeof(buff),system_charset_info);
	db.length(0);
	db.append(STRING_WITH_LEN("GRANT "));

	if (test_all_bits(want_access,(DB_ACLS & ~GRANT_ACL)))
	  db.append(STRING_WITH_LEN("ALL PRIVILEGES"));
	else if (!(want_access & ~GRANT_ACL))
	  db.append(STRING_WITH_LEN("USAGE"));
	else
	{
	  int found=0, cnt;
	  ulong j,test_access= want_access & ~GRANT_ACL;
	  for (cnt=0, j = SELECT_ACL; j <= DB_ACLS; cnt++,j <<= 1)
	  {
	    if (test_access & j)
	    {
	      if (found)
		db.append(STRING_WITH_LEN(", "));
	      found = 1;
	      db.append(command_array[cnt],command_lengths[cnt]);
	    }
	  }
	}
	db.append (STRING_WITH_LEN(" ON "));
	append_identifier(thd, &db, acl_db->db, strlen(acl_db->db));
	db.append (STRING_WITH_LEN(".* TO '"));
	db.append(lex_user->user.str, lex_user->user.length,
		  system_charset_info);
	db.append (STRING_WITH_LEN("'@'"));
	// host and lex_user->host are equal except for case
	db.append(host, strlen(host), system_charset_info);
	db.append ('\'');
	if (want_access & GRANT_ACL)
	  db.append(STRING_WITH_LEN(" WITH GRANT OPTION"));
	protocol->prepare_for_resend();
	protocol->store(db.ptr(),db.length(),db.charset());
	if (protocol->write())
	{
	  error= -1;
	  goto end;
	}
      }
    }
  }

  /* Add table & column access */
  for (index=0 ; index < column_priv_hash.records ; index++)
  {
    const char *user, *host;
    GRANT_TABLE *grant_table= (GRANT_TABLE*)
      my_hash_element(&column_priv_hash, index);

    if (!(user=grant_table->user))
      user= "";
    if (!(host= grant_table->host.get_host()))
      host= "";

    /*
      We do not make SHOW GRANTS case-sensitive here (like REVOKE),
      but make it case-insensitive because that's the way they are
      actually applied, and showing fewer privileges than are applied
      would be wrong from a security point of view.
    */

    if (!strcmp(lex_user->user.str,user) &&
	!my_strcasecmp(system_charset_info, lex_user->host.str, host))
    {
      ulong table_access= grant_table->privs;
      if ((table_access | grant_table->cols) != 0)
      {
	String global(buff, sizeof(buff), system_charset_info);
	ulong test_access= (table_access | grant_table->cols) & ~GRANT_ACL;

	global.length(0);
	global.append(STRING_WITH_LEN("GRANT "));

	if (test_all_bits(table_access, (TABLE_ACLS & ~GRANT_ACL)))
	  global.append(STRING_WITH_LEN("ALL PRIVILEGES"));
	else if (!test_access)
	  global.append(STRING_WITH_LEN("USAGE"));
	else
	{
          /* Add specific column access */
	  int found= 0;
	  ulong j;

	  for (counter= 0, j= SELECT_ACL; j <= TABLE_ACLS; counter++, j<<= 1)
	  {
	    if (test_access & j)
	    {
	      if (found)
		global.append(STRING_WITH_LEN(", "));
	      found= 1;
	      global.append(command_array[counter],command_lengths[counter]);

	      if (grant_table->cols)
	      {
		uint found_col= 0;
		for (uint col_index=0 ;
		     col_index < grant_table->hash_columns.records ;
		     col_index++)
		{
		  GRANT_COLUMN *grant_column = (GRANT_COLUMN*)
                    my_hash_element(&grant_table->hash_columns,col_index);
		  if (grant_column->rights & j)
		  {
		    if (!found_col)
		    {
		      found_col= 1;
		      /*
			If we have a duplicated table level privilege, we
			must write the access privilege name again.
		      */
		      if (table_access & j)
		      {
			global.append(STRING_WITH_LEN(", "));
			global.append(command_array[counter],
				      command_lengths[counter]);
		      }
		      global.append(STRING_WITH_LEN(" ("));
		    }
		    else
		      global.append(STRING_WITH_LEN(", "));
		    global.append(grant_column->column,
				  grant_column->key_length,
				  system_charset_info);
		  }
		}
		if (found_col)
		  global.append(')');
	      }
	    }
	  }
	}
	global.append(STRING_WITH_LEN(" ON "));
	append_identifier(thd, &global, grant_table->db,
			  strlen(grant_table->db));
	global.append('.');
	append_identifier(thd, &global, grant_table->tname,
			  strlen(grant_table->tname));
	global.append(STRING_WITH_LEN(" TO '"));
	global.append(lex_user->user.str, lex_user->user.length,
		      system_charset_info);
	global.append(STRING_WITH_LEN("'@'"));
	// host and lex_user->host are equal except for case
	global.append(host, strlen(host), system_charset_info);
	global.append('\'');
	if (table_access & GRANT_ACL)
	  global.append(STRING_WITH_LEN(" WITH GRANT OPTION"));
	protocol->prepare_for_resend();
	protocol->store(global.ptr(),global.length(),global.charset());
	if (protocol->write())
	{
	  error= -1;
	  break;
	}
      }
    }
  }

  if (show_routine_grants(thd, lex_user, &proc_priv_hash, 
                          STRING_WITH_LEN("PROCEDURE"), buff, sizeof(buff)))
  {
    error= -1;
    goto end;
  }

  if (show_routine_grants(thd, lex_user, &func_priv_hash,
                          STRING_WITH_LEN("FUNCTION"), buff, sizeof(buff)))
  {
    error= -1;
    goto end;
  }

  if (show_proxy_grants(thd, lex_user, buff, sizeof(buff)))
  {
    error= -1;
    goto end;
  }

end:
  mysql_mutex_unlock(&acl_cache->lock);
  mysql_rwlock_unlock(&LOCK_grant);

  my_eof(thd);
  DBUG_RETURN(error);
}

static int show_routine_grants(THD* thd, LEX_USER *lex_user, HASH *hash,
                               const char *type, int typelen,
                               char *buff, int buffsize)
{
  uint counter, index;
  int error= 0;
  Protocol *protocol= thd->protocol;
  /* Add routine access */
  for (index=0 ; index < hash->records ; index++)
  {
    const char *user, *host;
    GRANT_NAME *grant_proc= (GRANT_NAME*) my_hash_element(hash, index);

    if (!(user=grant_proc->user))
      user= "";
    if (!(host= grant_proc->host.get_host()))
      host= "";

    /*
      We do not make SHOW GRANTS case-sensitive here (like REVOKE),
      but make it case-insensitive because that's the way they are
      actually applied, and showing fewer privileges than are applied
      would be wrong from a security point of view.
    */

    if (!strcmp(lex_user->user.str,user) &&
	!my_strcasecmp(system_charset_info, lex_user->host.str, host))
    {
      ulong proc_access= grant_proc->privs;
      if (proc_access != 0)
      {
	String global(buff, buffsize, system_charset_info);
	ulong test_access= proc_access & ~GRANT_ACL;

	global.length(0);
	global.append(STRING_WITH_LEN("GRANT "));

	if (!test_access)
 	  global.append(STRING_WITH_LEN("USAGE"));
	else
	{
          /* Add specific procedure access */
	  int found= 0;
	  ulong j;

	  for (counter= 0, j= SELECT_ACL; j <= PROC_ACLS; counter++, j<<= 1)
	  {
	    if (test_access & j)
	    {
	      if (found)
		global.append(STRING_WITH_LEN(", "));
	      found= 1;
	      global.append(command_array[counter],command_lengths[counter]);
	    }
	  }
	}
	global.append(STRING_WITH_LEN(" ON "));
        global.append(type,typelen);
        global.append(' ');
	append_identifier(thd, &global, grant_proc->db,
			  strlen(grant_proc->db));
	global.append('.');
	append_identifier(thd, &global, grant_proc->tname,
			  strlen(grant_proc->tname));
	global.append(STRING_WITH_LEN(" TO '"));
	global.append(lex_user->user.str, lex_user->user.length,
		      system_charset_info);
	global.append(STRING_WITH_LEN("'@'"));
	// host and lex_user->host are equal except for case
	global.append(host, strlen(host), system_charset_info);
	global.append('\'');
	if (proc_access & GRANT_ACL)
	  global.append(STRING_WITH_LEN(" WITH GRANT OPTION"));
	protocol->prepare_for_resend();
	protocol->store(global.ptr(),global.length(),global.charset());
	if (protocol->write())
	{
	  error= -1;
	  break;
	}
      }
    }
  }
  return error;
}

/*
  Make a clear-text version of the requested privilege.
*/

void get_privilege_desc(char *to, uint max_length, ulong access)
{
  uint pos;
  char *start=to;
  DBUG_ASSERT(max_length >= 30);                // For end ', ' removal

  if (access)
  {
    max_length--;				// Reserve place for end-zero
    for (pos=0 ; access ; pos++, access>>=1)
    {
      if ((access & 1) &&
	  command_lengths[pos] + (uint) (to-start) < max_length)
      {
	to= strmov(to, command_array[pos]);
        *to++= ',';
        *to++= ' ';
      }
    }
    to--;                                       // Remove end ' '
    to--;                                       // Remove end ','
  }
  *to=0;
}


void get_mqh(const char *user, const char *host, USER_CONN *uc)
{
  ACL_USER *acl_user;

  mysql_mutex_lock(&acl_cache->lock);

  if (initialized && (acl_user= find_acl_user(host,user, FALSE)))
    uc->user_resources= acl_user->user_resource;
  else
    memset(&uc->user_resources, 0, sizeof(uc->user_resources));

  mysql_mutex_unlock(&acl_cache->lock);
}

/**
  Open the grant tables.

  @param          thd                   The current thread.
  @param[in/out]  tables                Array of GRANT_TABLES table list elements
                                        which will be used for opening tables.
  @param[out]     transactional_tables  Set to true if one of grant tables is
                                        transactional, false otherwise.

  @note
    Tables are numbered as follows:
    0 user
    1 db
    2 tables_priv
    3 columns_priv
    4 procs_priv
    5 proxies_priv

  @retval  1    Skip GRANT handling during replication.
  @retval  0    OK.
  @retval  < 0  Error.
*/

#define GRANT_TABLES 6

static int
open_grant_tables(THD *thd, TABLE_LIST *tables, bool *transactional_tables)
{
  DBUG_ENTER("open_grant_tables");

  if (!initialized)
  {
    my_error(ER_OPTION_PREVENTS_STATEMENT, MYF(0), "--skip-grant-tables");
    DBUG_RETURN(-1);
  }

  *transactional_tables= false;

  tables->init_one_table(C_STRING_WITH_LEN("mysql"),
                         C_STRING_WITH_LEN("user"), "user", TL_WRITE);
  (tables+1)->init_one_table(C_STRING_WITH_LEN("mysql"),
                             C_STRING_WITH_LEN("db"), "db", TL_WRITE);
  (tables+2)->init_one_table(C_STRING_WITH_LEN("mysql"),
                             C_STRING_WITH_LEN("tables_priv"),
                             "tables_priv", TL_WRITE);
  (tables+3)->init_one_table(C_STRING_WITH_LEN("mysql"),
                             C_STRING_WITH_LEN("columns_priv"),
                             "columns_priv", TL_WRITE);
  (tables+4)->init_one_table(C_STRING_WITH_LEN("mysql"),
                             C_STRING_WITH_LEN("procs_priv"),
                             "procs_priv", TL_WRITE);
  (tables+5)->init_one_table(C_STRING_WITH_LEN("mysql"),
                             C_STRING_WITH_LEN("proxies_priv"),
                             "proxies_priv", TL_WRITE);
  tables[5].open_strategy= TABLE_LIST::OPEN_IF_EXISTS;

  tables->next_local= tables->next_global= tables + 1;
  (tables+1)->next_local= (tables+1)->next_global= tables + 2;
  (tables+2)->next_local= (tables+2)->next_global= tables + 3;
  (tables+3)->next_local= (tables+3)->next_global= tables + 4;
  (tables+4)->next_local= (tables+4)->next_global= tables + 5;

#ifdef HAVE_REPLICATION
  /*
    GRANT and REVOKE are applied the slave in/exclusion rules as they are
    some kind of updates to the mysql.% tables.
  */
  if (thd->slave_thread && rpl_filter->is_on())
  {
    /*
      The tables must be marked "updating" so that tables_ok() takes them into
      account in tests.
    */
    tables[0].updating= tables[1].updating= tables[2].updating=
      tables[3].updating= tables[4].updating= tables[5].updating= 1;
    if (!(thd->sp_runtime_ctx || rpl_filter->tables_ok(0, tables)))
      DBUG_RETURN(1);
    tables[0].updating= tables[1].updating= tables[2].updating=
      tables[3].updating= tables[4].updating= tables[5].updating= 0;
  }
#endif

  if (open_and_lock_tables(thd, tables, FALSE, MYSQL_LOCK_IGNORE_TIMEOUT))
  {						// This should never happen
    DBUG_RETURN(-1);
  }

  for (uint i= 0; i < GRANT_TABLES; ++i)
    *transactional_tables= (*transactional_tables ||
                            (tables[i].table &&
                             tables[i].table->file->has_transactions()));

  DBUG_RETURN(0);
}


/*
  Modify a privilege table.

  SYNOPSIS
    modify_grant_table()
    table                       The table to modify.
    host_field                  The host name field.
    user_field                  The user name field.
    user_to                     The new name for the user if to be renamed,
                                NULL otherwise.

  DESCRIPTION
  Update user/host in the current record if user_to is not NULL.
  Delete the current record if user_to is NULL.

  RETURN
    0           OK.
    != 0        Error.
*/

static int modify_grant_table(TABLE *table, Field *host_field,
                              Field *user_field, LEX_USER *user_to)
{
  int error;
  DBUG_ENTER("modify_grant_table");

  if (user_to)
  {
    /* rename */
    store_record(table, record[1]);
    host_field->store(user_to->host.str, user_to->host.length,
                      system_charset_info);
    user_field->store(user_to->user.str, user_to->user.length,
                      system_charset_info);
    if ((error= table->file->ha_update_row(table->record[1], 
                                           table->record[0])) &&
        error != HA_ERR_RECORD_IS_THE_SAME)
      table->file->print_error(error, MYF(0));
    else
      error= 0;
  }
  else
  {
    /* delete */
    if ((error=table->file->ha_delete_row(table->record[0])))
      table->file->print_error(error, MYF(0));
  }

  DBUG_RETURN(error);
}

/*
  Handle a privilege table.

  SYNOPSIS
    handle_grant_table()
    tables                      The array with the four open tables.
    table_no                    The number of the table to handle (0..4).
    drop                        If user_from is to be dropped.
    user_from                   The the user to be searched/dropped/renamed.
    user_to                     The new name for the user if to be renamed,
                                NULL otherwise.

  DESCRIPTION
    Scan through all records in a grant table and apply the requested
    operation. For the "user" table, a single index access is sufficient,
    since there is an unique index on (host, user).
    Delete from grant table if drop is true.
    Update in grant table if drop is false and user_to is not NULL.
    Search in grant table if drop is false and user_to is NULL.
    Tables are numbered as follows:
    0 user
    1 db
    2 tables_priv
    3 columns_priv
    4 procs_priv

  RETURN
    > 0         At least one record matched.
    0           OK, but no record matched.
    < 0         Error.
*/

static int handle_grant_table(TABLE_LIST *tables, uint table_no, bool drop,
                              LEX_USER *user_from, LEX_USER *user_to)
{
  int result= 0;
  int error;
  TABLE *table= tables[table_no].table;
  Field *host_field= table->field[0];
  Field *user_field= table->field[table_no && table_no != 5 ? 2 : 1];
  char *host_str= user_from->host.str;
  char *user_str= user_from->user.str;
  const char *host;
  const char *user;
  uchar user_key[MAX_KEY_LENGTH];
  uint key_prefix_length;
  DBUG_ENTER("handle_grant_table");
  THD *thd= current_thd;

  table->use_all_columns();
  if (! table_no) // mysql.user table
  {
    /*
      The 'user' table has an unique index on (host, user).
      Thus, we can handle everything with a single index access.
      The host- and user fields are consecutive in the user table records.
      So we set host- and user fields of table->record[0] and use the
      pointer to the host field as key.
      index_read_idx() will replace table->record[0] (its first argument)
      by the searched record, if it exists.
    */
    DBUG_PRINT("info",("read table: '%s'  search: '%s'@'%s'",
                       table->s->table_name.str, user_str, host_str));
    host_field->store(host_str, user_from->host.length, system_charset_info);
    user_field->store(user_str, user_from->user.length, system_charset_info);

    key_prefix_length= (table->key_info->key_part[0].store_length +
                        table->key_info->key_part[1].store_length);
    key_copy(user_key, table->record[0], table->key_info, key_prefix_length);

    if ((error= table->file->ha_index_read_idx_map(table->record[0], 0,
                                                   user_key, (key_part_map)3,
                                                   HA_READ_KEY_EXACT)))
    {
      if (error != HA_ERR_KEY_NOT_FOUND && error != HA_ERR_END_OF_FILE)
      {
        table->file->print_error(error, MYF(0));
        result= -1;
      }
    }
    else
    {
      /* If requested, delete or update the record. */
      result= ((drop || user_to) &&
               modify_grant_table(table, host_field, user_field, user_to)) ?
        -1 : 1; /* Error or found. */
    }
    DBUG_PRINT("info",("read result: %d", result));
  }
  else
  {
    /*
      The non-'user' table do not have indexes on (host, user).
      And their host- and user fields are not consecutive.
      Thus, we need to do a table scan to find all matching records.
    */
    if ((error= table->file->ha_rnd_init(1)))
    {
      table->file->print_error(error, MYF(0));
      result= -1;
    }
    else
    {
#ifdef EXTRA_DEBUG
      DBUG_PRINT("info",("scan table: '%s'  search: '%s'@'%s'",
                         table->s->table_name.str, user_str, host_str));
#endif
      while ((error= table->file->ha_rnd_next(table->record[0])) != 
             HA_ERR_END_OF_FILE)
      {
        if (error)
        {
          /* Most probable 'deleted record'. */
          DBUG_PRINT("info",("scan error: %d", error));
          continue;
        }
        if (! (host= get_field(thd->mem_root, host_field)))
          host= "";
        if (! (user= get_field(thd->mem_root, user_field)))
          user= "";

#ifdef EXTRA_DEBUG
        if (table_no != 5)
        {
          DBUG_PRINT("loop",("scan fields: '%s'@'%s' '%s' '%s' '%s'",
                             user, host,
                             get_field(thd->mem_root, table->field[1]) /*db*/,
                             get_field(thd->mem_root, table->field[3]) /*table*/,
                             get_field(thd->mem_root,
                                       table->field[4]) /*column*/));
        }
#endif
        if (strcmp(user_str, user) ||
            my_strcasecmp(system_charset_info, host_str, host))
          continue;

        /* If requested, delete or update the record. */
        result= ((drop || user_to) &&
                 modify_grant_table(table, host_field, user_field, user_to)) ?
          -1 : result ? result : 1; /* Error or keep result or found. */
        /* If search is requested, we do not need to search further. */
        if (! drop && ! user_to)
          break ;
      }
      (void) table->file->ha_rnd_end();
      DBUG_PRINT("info",("scan result: %d", result));
    }
  }

  DBUG_RETURN(result);
}


/**
  Handle an in-memory privilege structure.

  @param struct_no  The number of the structure to handle (0..5).
  @param drop       If user_from is to be dropped.
  @param user_from  The the user to be searched/dropped/renamed.
  @param user_to    The new name for the user if to be renamed, NULL otherwise.

  @note
    Scan through all elements in an in-memory grant structure and apply
    the requested operation.
    Delete from grant structure if drop is true.
    Update in grant structure if drop is false and user_to is not NULL.
    Search in grant structure if drop is false and user_to is NULL.
    Structures are enumerated as follows:
    0 ACL_USER
    1 ACL_DB
    2 COLUMN_PRIVILIGES_HASH
    3 PROC_PRIVILEGES_HASH
    4 FUNC_PRIVILEGES_HASH
    5 ACL_PROXY_USERS

  @retval > 0  At least one element matched.
  @retval 0    OK, but no element matched.
  @retval -1   Wrong arguments to function or Out of Memory.
*/

static int handle_grant_struct(enum enum_acl_lists struct_no, bool drop,
                               LEX_USER *user_from, LEX_USER *user_to)
{
  int result= 0;
  uint idx;
  uint elements;
  const char *user;
  const char *host;
  ACL_USER *acl_user= NULL;
  ACL_DB *acl_db= NULL;
  ACL_PROXY_USER *acl_proxy_user= NULL;
  GRANT_NAME *grant_name= NULL;
  /*
    Dynamic array acl_grant_name used to store pointers to all
    GRANT_NAME objects
  */
  Dynamic_array<GRANT_NAME *> acl_grant_name;
  HASH *grant_name_hash= NULL;
  DBUG_ENTER("handle_grant_struct");
  DBUG_PRINT("info",("scan struct: %u  search: '%s'@'%s'",
                     struct_no, user_from->user.str, user_from->host.str));

  LINT_INIT(user);
  LINT_INIT(host);

  mysql_mutex_assert_owner(&acl_cache->lock);

  /* Get the number of elements in the in-memory structure. */
  switch (struct_no) {
  case USER_ACL:
    elements= acl_users.elements;
    break;
  case DB_ACL:
    elements= acl_dbs.elements;
    break;
  case COLUMN_PRIVILEGES_HASH:
    elements= column_priv_hash.records;
    grant_name_hash= &column_priv_hash;
    break;
  case PROC_PRIVILEGES_HASH:
    elements= proc_priv_hash.records;
    grant_name_hash= &proc_priv_hash;
    break;
  case FUNC_PRIVILEGES_HASH:
    elements= func_priv_hash.records;
    grant_name_hash= &func_priv_hash;
    break;
  case PROXY_USERS_ACL:
    elements= acl_proxy_users.elements;
    break;
  default:
    return -1;
  }

#ifdef EXTRA_DEBUG
    DBUG_PRINT("loop",("scan struct: %u  search    user: '%s'  host: '%s'",
                       struct_no, user_from->user.str, user_from->host.str));
#endif
  /* Loop over all elements. */
  for (idx= 0; idx < elements; idx++)
  {
    /*
      Get a pointer to the element.
    */
    switch (struct_no) {
    case USER_ACL:
      acl_user= dynamic_element(&acl_users, idx, ACL_USER*);
      user= acl_user->user;
      host= acl_user->host.get_host();
    break;

    case DB_ACL:
      acl_db= dynamic_element(&acl_dbs, idx, ACL_DB*);
      user= acl_db->user;
      host= acl_db->host.get_host();
      break;

    case COLUMN_PRIVILEGES_HASH:
    case PROC_PRIVILEGES_HASH:
    case FUNC_PRIVILEGES_HASH:
      grant_name= (GRANT_NAME*) my_hash_element(grant_name_hash, idx);
      user= grant_name->user;
      host= grant_name->host.get_host();
      break;

    case PROXY_USERS_ACL:
      acl_proxy_user= dynamic_element(&acl_proxy_users, idx, ACL_PROXY_USER*);
      user= acl_proxy_user->get_user();
      host= acl_proxy_user->host.get_host();
      break;

    default:
      MY_ASSERT_UNREACHABLE();
    }
    if (! user)
      user= "";
    if (! host)
      host= "";

#ifdef EXTRA_DEBUG
    DBUG_PRINT("loop",("scan struct: %u  index: %u  user: '%s'  host: '%s'",
                       struct_no, idx, user, host));
#endif
    if (strcmp(user_from->user.str, user) ||
        my_strcasecmp(system_charset_info, user_from->host.str, host))
      continue;

    result= 1; /* At least one element found. */
    if ( drop )
    {
      switch ( struct_no ) {
      case USER_ACL:
        delete_dynamic_element(&acl_users, idx);
        elements--;
        /*
        - If we are iterating through an array then we just have moved all
          elements after the current element one position closer to its head.
          This means that we have to take another look at the element at
          current position as it is a new element from the array's tail.
        - This is valid for USER_ACL, DB_ACL and PROXY_USERS_ACL.
        */
        idx--;
        break;

      case DB_ACL:
        delete_dynamic_element(&acl_dbs, idx);
        elements--;
        idx--;
        break;

      case COLUMN_PRIVILEGES_HASH:
      case PROC_PRIVILEGES_HASH:
      case FUNC_PRIVILEGES_HASH:
        /*
          Deleting while traversing a hash table is not valid procedure and
          hence we save pointers to GRANT_NAME objects for later processing.
        */
        if (acl_grant_name.append(grant_name))
          DBUG_RETURN(-1);
	break;

      case PROXY_USERS_ACL:
        delete_dynamic_element(&acl_proxy_users, idx);
        elements--;
        idx--;
        break;

      }
    }
    else if ( user_to )
    {
      switch ( struct_no ) {
<<<<<<< HEAD
      case 0:
        acl_user->user= strdup_root(&global_acl_memory, user_to->user.str);
        acl_user->host.update_hostname(strdup_root(&global_acl_memory, user_to->host.str));
        break;

      case 1:
        acl_db->user= strdup_root(&global_acl_memory, user_to->user.str);
        acl_db->host.update_hostname(strdup_root(&global_acl_memory, user_to->host.str));
=======
      case USER_ACL:
        acl_user->user= strdup_root(&mem, user_to->user.str);
        acl_user->host.hostname= strdup_root(&mem, user_to->host.str);
        break;

      case DB_ACL:
        acl_db->user= strdup_root(&mem, user_to->user.str);
        acl_db->host.hostname= strdup_root(&mem, user_to->host.str);
>>>>>>> 85cb3b39
        break;

      case COLUMN_PRIVILEGES_HASH:
      case PROC_PRIVILEGES_HASH:
      case FUNC_PRIVILEGES_HASH:
        /*
          Updating while traversing a hash table is not valid procedure and
          hence we save pointers to GRANT_NAME objects for later processing.
        */
        if (acl_grant_name.append(grant_name))
          DBUG_RETURN(-1);
        break;

<<<<<<< HEAD
      case 5:
        acl_proxy_user->set_user(&global_acl_memory, user_to->user.str);
        acl_proxy_user->host.update_hostname((user_to->host.str && *user_to->host.str) ? 
                                             strdup_root(&global_acl_memory, user_to->host.str) : NULL);
=======
      case PROXY_USERS_ACL:
        acl_proxy_user->set_user (&mem, user_to->user.str);
        acl_proxy_user->set_host (&mem, user_to->host.str);
>>>>>>> 85cb3b39
        break;
      }
    }
    else
    {
      /* If search is requested, we do not need to search further. */
      break;
    }
  }

  if (drop || user_to)
  {
    /*
      Traversing the elements stored in acl_grant_name dynamic array
      to either delete or update them.
    */
    for (int i= 0; i < acl_grant_name.elements(); ++i)
    {
      grant_name= acl_grant_name.at(i);

      if (drop)
      {
        my_hash_delete(grant_name_hash, (uchar *) grant_name);
      }
      else
      {
        /*
          Save old hash key and its length to be able properly update
          element position in hash.
        */
        char *old_key= grant_name->hash_key;
        size_t old_key_length= grant_name->key_length;

        /*
          Update the grant structure with the new user name and host name.
        */
        grant_name->set_user_details(user_to->host.str, grant_name->db,
                                     user_to->user.str, grant_name->tname,
                                     TRUE);

        /*
          Since username is part of the hash key, when the user name
          is renamed, the hash key is changed. Update the hash to
          ensure that the position matches the new hash key value
        */
        my_hash_update(grant_name_hash, (uchar*) grant_name, (uchar*) old_key,
                       old_key_length);
      }
    }
  }

#ifdef EXTRA_DEBUG
  DBUG_PRINT("loop",("scan struct: %u  result %d", struct_no, result));
#endif

  DBUG_RETURN(result);
}


/*
  Handle all privilege tables and in-memory privilege structures.

  SYNOPSIS
    handle_grant_data()
    tables                      The array with the four open tables.
    drop                        If user_from is to be dropped.
    user_from                   The the user to be searched/dropped/renamed.
    user_to                     The new name for the user if to be renamed,
                                NULL otherwise.

  DESCRIPTION
    Go through all grant tables and in-memory grant structures and apply
    the requested operation.
    Delete from grant data if drop is true.
    Update in grant data if drop is false and user_to is not NULL.
    Search in grant data if drop is false and user_to is NULL.

  RETURN
    > 0         At least one element matched.
    0           OK, but no element matched.
    < 0         Error.
*/

static int handle_grant_data(TABLE_LIST *tables, bool drop,
                             LEX_USER *user_from, LEX_USER *user_to)
{
  int result= 0;
  int found;
  int ret;
  DBUG_ENTER("handle_grant_data");

  /* Handle user table. */
  if ((found= handle_grant_table(tables, 0, drop, user_from, user_to)) < 0)
  {
    /* Handle of table failed, don't touch the in-memory array. */
    result= -1;
  }
  else
  {
    /* Handle user array. */
    if (((ret= handle_grant_struct(USER_ACL, drop, user_from, user_to) > 0) &&
         ! result) || found)
    {
      result= 1; /* At least one record/element found. */
      /* If search is requested, we do not need to search further. */
      if (! drop && ! user_to)
        goto end;
    }
    else if (ret < 0)
    {
      result= -1;
      goto end;
    }
  }

  /* Handle db table. */
  if ((found= handle_grant_table(tables, 1, drop, user_from, user_to)) < 0)
  {
    /* Handle of table failed, don't touch the in-memory array. */
    result= -1;
  }
  else
  {
    /* Handle db array. */
    if ((((ret= handle_grant_struct(DB_ACL, drop, user_from, user_to) > 0) &&
          ! result) || found) && ! result)
    {
      result= 1; /* At least one record/element found. */
      /* If search is requested, we do not need to search further. */
      if (! drop && ! user_to)
        goto end;
    }
    else if (ret < 0)
    {
      result= -1;
      goto end;
    }
  }

  /* Handle stored routines table. */
  if ((found= handle_grant_table(tables, 4, drop, user_from, user_to)) < 0)
  {
    /* Handle of table failed, don't touch in-memory array. */
    result= -1;
  }
  else
  {
    /* Handle procs array. */
    if ((((ret= handle_grant_struct(PROC_PRIVILEGES_HASH, drop, user_from,
                                    user_to) > 0) && ! result) || found) &&
        ! result)
    {
      result= 1; /* At least one record/element found. */
      /* If search is requested, we do not need to search further. */
      if (! drop && ! user_to)
        goto end;
    }
    else if (ret < 0)
    {
      result= -1;
      goto end;
    }
    /* Handle funcs array. */
    if ((((ret= handle_grant_struct(FUNC_PRIVILEGES_HASH, drop, user_from,
                                    user_to) > 0) && ! result) || found) &&
        ! result)
    {
      result= 1; /* At least one record/element found. */
      /* If search is requested, we do not need to search further. */
      if (! drop && ! user_to)
        goto end;
    }
    else if (ret < 0)
    {
      result= -1;
      goto end;
    }
  }

  /* Handle tables table. */
  if ((found= handle_grant_table(tables, 2, drop, user_from, user_to)) < 0)
  {
    /* Handle of table failed, don't touch columns and in-memory array. */
    result= -1;
  }
  else
  {
    if (found && ! result)
    {
      result= 1; /* At least one record found. */
      /* If search is requested, we do not need to search further. */
      if (! drop && ! user_to)
        goto end;
    }

    /* Handle columns table. */
    if ((found= handle_grant_table(tables, 3, drop, user_from, user_to)) < 0)
    {
      /* Handle of table failed, don't touch the in-memory array. */
      result= -1;
    }
    else
    {
      /* Handle columns hash. */
      if ((((ret= handle_grant_struct(COLUMN_PRIVILEGES_HASH, drop, user_from,
                                      user_to) > 0) && ! result) || found) &&
          ! result)
        result= 1; /* At least one record/element found. */
      else if (ret < 0)
        result= -1;
    }
  }

  /* Handle proxies_priv table. */
  if (tables[5].table)
  {
    if ((found= handle_grant_table(tables, 5, drop, user_from, user_to)) < 0)
    {
      /* Handle of table failed, don't touch the in-memory array. */
      result= -1;
    }
    else
    {
      /* Handle proxies_priv array. */
      if (((ret= handle_grant_struct(PROXY_USERS_ACL, drop, user_from, user_to) > 0)
           && !result) || found)
        result= 1; /* At least one record/element found. */
      else if (ret < 0)
        result= -1;
    }
  }
 end:
  DBUG_RETURN(result);
}

#endif /*NO_EMBEDDED_ACCESS_CHECKS */

/**
  Auxiliary function for constructing a  user list string.
  This function is used for error reporting and logging.
 
  @param thd     Thread context
  @param str     A String to store the user list.
  @param user    A LEX_USER which will be appended into user list.
  @param comma   If TRUE, append a ',' before the the user.
  @param ident   If TRUE, append ' IDENTIFIED BY/WITH...' after the user,
                 if the given user has credentials set with 'IDENTIFIED BY/WITH'
 */
void append_user(THD *thd, String *str, LEX_USER *user, bool comma= true,
                 bool ident= false)
{
  String from_user(user->user.str, user->user.length, system_charset_info);
  String from_plugin(user->plugin.str, user->plugin.length, system_charset_info);
  String from_auth(user->auth.str, user->auth.length, system_charset_info);
  String from_host(user->host.str, user->host.length, system_charset_info);

  if (comma)
    str->append(',');
  append_query_string(thd, system_charset_info, &from_user, str);
  str->append(STRING_WITH_LEN("@"));
  append_query_string(thd, system_charset_info, &from_host, str);

  if (ident)
  {
    if (user->plugin.str && (user->plugin.length > 0) &&
        memcmp(user->plugin.str, native_password_plugin_name.str,
               user->plugin.length) &&
        memcmp(user->plugin.str, old_password_plugin_name.str,
               user->plugin.length))
    {
      /** 
          The plugin identifier is allowed to be specified,
          both with and without quote marks. We log it with
          quotes always.
        */
      str->append(STRING_WITH_LEN(" IDENTIFIED WITH "));
      append_query_string(thd, system_charset_info, &from_plugin, str);

      if (user->auth.str && (user->auth.length > 0))
      {
        str->append(STRING_WITH_LEN(" AS "));
        append_query_string(thd, system_charset_info, &from_auth, str);
      }
    }
    else if (user->password.str)
    {
      str->append(STRING_WITH_LEN(" IDENTIFIED BY PASSWORD '"));
      if (user->uses_identified_by_password_clause)
      {
        str->append(user->password.str, user->password.length);
        str->append("'");
      }
      else
      {
        /*
          Password algorithm is chosen based on old_passwords variable or
          TODO the new password_algorithm variable.
          It is assumed that the variable hasn't changed since parsing.
        */
        if (thd->variables.old_passwords == 0)
        {
          /*
            my_make_scrambled_password_sha1() requires a target buffer size of
            SCRAMBLED_PASSWORD_CHAR_LENGTH + 1.
            The extra character is for the probably originate from either '\0'
            or the initial '*' character.
          */
          char tmp[SCRAMBLED_PASSWORD_CHAR_LENGTH + 1];
          my_make_scrambled_password_sha1(tmp, user->password.str,
                                          user->password.length);
          str->append(tmp);
        }
#if defined(HAVE_OPENSSL)
        else if (thd->variables.old_passwords == 2)
        {
          char tmp[CRYPT_MAX_PASSWORD_SIZE + 1];
          my_make_scrambled_password(tmp, user->password.str,
                                     user->password.length);
          str->append(tmp, user->password.length, system_charset_info);
        }
#endif
        else
        {
          /*
            Legacy password algorithm is just an obfuscation of a plain text
            so we're not going to write this.
          */
          str->append("<secret>");
        }
        str->append("'");
      }
    }
  }
}

#ifndef NO_EMBEDDED_ACCESS_CHECKS

/*
  Create a list of users.

  SYNOPSIS
    mysql_create_user()
    thd                         The current thread.
    list                        The users to create.

  RETURN
    FALSE       OK.
    TRUE        Error.
*/

bool mysql_create_user(THD *thd, List <LEX_USER> &list)
{
  int result;
  String wrong_users;
  LEX_USER *user_name, *tmp_user_name;
  List_iterator <LEX_USER> user_list(list);
  TABLE_LIST tables[GRANT_TABLES];
  bool some_users_created= FALSE;
  bool save_binlog_row_based;
  bool transactional_tables;
  DBUG_ENTER("mysql_create_user");

  /*
    This statement will be replicated as a statement, even when using
    row-based replication.  The flag will be reset at the end of the
    statement.
  */
  if ((save_binlog_row_based= thd->is_current_stmt_binlog_format_row()))
    thd->clear_current_stmt_binlog_format_row();

  /* CREATE USER may be skipped on replication client. */
  if ((result= open_grant_tables(thd, tables, &transactional_tables)))
  {
    /* Restore the state of binlog format */
    DBUG_ASSERT(!thd->is_current_stmt_binlog_format_row());
    if (save_binlog_row_based)
      thd->set_current_stmt_binlog_format_row();
    DBUG_RETURN(result != 1);
  }

  mysql_rwlock_wrlock(&LOCK_grant);
  mysql_mutex_lock(&acl_cache->lock);

  while ((tmp_user_name= user_list++))
  {
    /*
      If tmp_user_name.user.str is == NULL then
      user_name := tmp_user_name.
      Else user_name.user := sctx->user
      TODO and all else is turned to NULL !! Why?
    */
    if (!(user_name= get_current_user(thd, tmp_user_name)))
    {
      result= TRUE;
      continue;
    }

    /*
      If no plugin is given, set a default plugin
    */
    if (user_name->plugin.length == 0 && user_name->uses_identified_with_clause)
    {
      user_name->plugin.str= default_auth_plugin_name.str;
      user_name->plugin.length= default_auth_plugin_name.length;
    }

    /*
      Search all in-memory structures and grant tables
      for a mention of the new user name.
    */
    if (handle_grant_data(tables, 0, user_name, NULL))
    {
      append_user(thd, &wrong_users, user_name, wrong_users.length() > 0,
                  false);
      result= TRUE;
      continue;
    }

    if (replace_user_table(thd, tables[0].table, user_name, 0, 0, 1, 0))
    {
      append_user(thd, &wrong_users, user_name, wrong_users.length() > 0,
                  false);
      result= TRUE;
      continue;
    }

    some_users_created= TRUE;
  } // END while tmp_user_name= user_lists++

  mysql_mutex_unlock(&acl_cache->lock);

  if (result)
    my_error(ER_CANNOT_USER, MYF(0), "CREATE USER", wrong_users.c_ptr_safe());

  if (some_users_created)
  {
    result|= write_bin_log(thd, FALSE,
                           thd->rewritten_query.c_ptr_safe(),
                           thd->rewritten_query.length(),
                           transactional_tables);
  }

  mysql_rwlock_unlock(&LOCK_grant);

  result|= acl_trans_commit_and_close_tables(thd);

  /* Restore the state of binlog format */
  DBUG_ASSERT(!thd->is_current_stmt_binlog_format_row());
  if (save_binlog_row_based)
    thd->set_current_stmt_binlog_format_row();
  DBUG_RETURN(result);
}


/*
  Drop a list of users and all their privileges.

  SYNOPSIS
    mysql_drop_user()
    thd                         The current thread.
    list                        The users to drop.

  RETURN
    FALSE       OK.
    TRUE        Error.
*/

bool mysql_drop_user(THD *thd, List <LEX_USER> &list)
{
  int result;
  String wrong_users;
  LEX_USER *user_name, *tmp_user_name;
  List_iterator <LEX_USER> user_list(list);
  TABLE_LIST tables[GRANT_TABLES];
  bool some_users_deleted= FALSE;
  sql_mode_t old_sql_mode= thd->variables.sql_mode;
  bool save_binlog_row_based;
  bool transactional_tables;
  DBUG_ENTER("mysql_drop_user");

  /*
    This statement will be replicated as a statement, even when using
    row-based replication.  The flag will be reset at the end of the
    statement.
  */
  if ((save_binlog_row_based= thd->is_current_stmt_binlog_format_row()))
    thd->clear_current_stmt_binlog_format_row();

  /* DROP USER may be skipped on replication client. */
  if ((result= open_grant_tables(thd, tables, &transactional_tables)))
  {
    /* Restore the state of binlog format */
    DBUG_ASSERT(!thd->is_current_stmt_binlog_format_row());
    if (save_binlog_row_based)
      thd->set_current_stmt_binlog_format_row();
    DBUG_RETURN(result != 1);
  }

  thd->variables.sql_mode&= ~MODE_PAD_CHAR_TO_FULL_LENGTH;

  mysql_rwlock_wrlock(&LOCK_grant);
  mysql_mutex_lock(&acl_cache->lock);

  while ((tmp_user_name= user_list++))
  {
    if (!(user_name= get_current_user(thd, tmp_user_name)))
    {
      result= TRUE;
      continue;
    }  
    if (handle_grant_data(tables, 1, user_name, NULL) <= 0)
    {
      append_user(thd, &wrong_users, user_name, wrong_users.length() > 0, FALSE);
      result= TRUE;
      continue;
    }
    some_users_deleted= TRUE;
  }

  /* Rebuild 'acl_check_hosts' since 'acl_users' has been modified */
  rebuild_check_host();

  mysql_mutex_unlock(&acl_cache->lock);

  if (result)
    my_error(ER_CANNOT_USER, MYF(0), "DROP USER", wrong_users.c_ptr_safe());

  if (some_users_deleted)
    result |= write_bin_log(thd, FALSE, thd->query(), thd->query_length(),
                            transactional_tables);

  mysql_rwlock_unlock(&LOCK_grant);

  result|= acl_trans_commit_and_close_tables(thd);

  thd->variables.sql_mode= old_sql_mode;
  /* Restore the state of binlog format */
  DBUG_ASSERT(!thd->is_current_stmt_binlog_format_row());
  if (save_binlog_row_based)
    thd->set_current_stmt_binlog_format_row();
  DBUG_RETURN(result);
}


/*
  Rename a user.

  SYNOPSIS
    mysql_rename_user()
    thd                         The current thread.
    list                        The user name pairs: (from, to).

  RETURN
    FALSE       OK.
    TRUE        Error.
*/

bool mysql_rename_user(THD *thd, List <LEX_USER> &list)
{
  int result;
  String wrong_users;
  LEX_USER *user_from, *tmp_user_from;
  LEX_USER *user_to, *tmp_user_to;
  List_iterator <LEX_USER> user_list(list);
  TABLE_LIST tables[GRANT_TABLES];
  bool some_users_renamed= FALSE;
  bool save_binlog_row_based;
  bool transactional_tables;
  DBUG_ENTER("mysql_rename_user");

  /*
    This statement will be replicated as a statement, even when using
    row-based replication.  The flag will be reset at the end of the
    statement.
  */
  if ((save_binlog_row_based= thd->is_current_stmt_binlog_format_row()))
    thd->clear_current_stmt_binlog_format_row();

  /* RENAME USER may be skipped on replication client. */
  if ((result= open_grant_tables(thd, tables, &transactional_tables)))
  {
    /* Restore the state of binlog format */
    DBUG_ASSERT(!thd->is_current_stmt_binlog_format_row());
    if (save_binlog_row_based)
      thd->set_current_stmt_binlog_format_row();
    DBUG_RETURN(result != 1);
  }

  mysql_rwlock_wrlock(&LOCK_grant);
  mysql_mutex_lock(&acl_cache->lock);

  while ((tmp_user_from= user_list++))
  {
    if (!(user_from= get_current_user(thd, tmp_user_from)))
    {
      result= TRUE;
      continue;
    }  
    tmp_user_to= user_list++;
    if (!(user_to= get_current_user(thd, tmp_user_to)))
    {
      result= TRUE;
      continue;
    }  
    DBUG_ASSERT(user_to != 0); /* Syntax enforces pairs of users. */

    /*
      Search all in-memory structures and grant tables
      for a mention of the new user name.
    */
    if (handle_grant_data(tables, 0, user_to, NULL) ||
        handle_grant_data(tables, 0, user_from, user_to) <= 0)
    {
      append_user(thd, &wrong_users, user_from, wrong_users.length() > 0, FALSE);
      result= TRUE;
      continue;
    }
    some_users_renamed= TRUE;
  }
  
  /* Rebuild 'acl_check_hosts' since 'acl_users' has been modified */
  rebuild_check_host();

  mysql_mutex_unlock(&acl_cache->lock);

  if (result)
    my_error(ER_CANNOT_USER, MYF(0), "RENAME USER", wrong_users.c_ptr_safe());
  
  if (some_users_renamed)
    result |= write_bin_log(thd, FALSE, thd->query(), thd->query_length(),
                            transactional_tables);

  mysql_rwlock_unlock(&LOCK_grant);

  result|= acl_trans_commit_and_close_tables(thd);

  /* Restore the state of binlog format */
  DBUG_ASSERT(!thd->is_current_stmt_binlog_format_row());
  if (save_binlog_row_based)
    thd->set_current_stmt_binlog_format_row();
  DBUG_RETURN(result);
}


/*
  Mark user's password as expired.

  SYNOPSIS
    mysql_user_password_expire()
    thd                         The current thread.
    list                        The user names.

  RETURN
    FALSE       OK.
    TRUE        Error.
*/

bool mysql_user_password_expire(THD *thd, List <LEX_USER> &list)
{
  bool result= false;
  String wrong_users;
  LEX_USER *user_from, *tmp_user_from;
  List_iterator <LEX_USER> user_list(list);
  TABLE_LIST tables;
  TABLE *table;
  bool some_passwords_expired= false;
  bool save_binlog_row_based;
  DBUG_ENTER("mysql_user_password_expire");

  tables.init_one_table("mysql", 5, "user", 4, "user", TL_WRITE);

#ifdef HAVE_REPLICATION
  /*
    GRANT and REVOKE are applied the slave in/exclusion rules as they are
    some kind of updates to the mysql.% tables.
  */
  if (thd->slave_thread && rpl_filter->is_on())
  {
    /*
      The tables must be marked "updating" so that tables_ok() takes them into
      account in tests.  It's ok to leave 'updating' set after tables_ok.
    */
    tables.updating= 1;
    /* Thanks to memset, tables.next==0 */
    if (!(thd->sp_runtime_ctx || rpl_filter->tables_ok(0, &tables)))
      DBUG_RETURN(false);
  }
#endif
  if (!(table= open_ltable(thd, &tables, TL_WRITE, MYSQL_LOCK_IGNORE_TIMEOUT)))
    DBUG_RETURN(true);

  /*
    This statement will be replicated as a statement, even when using
    row-based replication.  The flag will be reset at the end of the
    statement.
  */
  if ((save_binlog_row_based= thd->is_current_stmt_binlog_format_row()))
    thd->clear_current_stmt_binlog_format_row();

  mysql_rwlock_wrlock(&LOCK_grant);
  mysql_mutex_lock(&acl_cache->lock);

  while ((tmp_user_from= user_list++))
  {
    ACL_USER *acl_user;
   
    if (!(user_from= get_current_user(thd, tmp_user_from)))
    {
      result= true;
      append_user(thd, &wrong_users, tmp_user_from, wrong_users.length() > 0,
                  false);
      continue;
    }

    enum mysql_user_table_field password_field= MYSQL_USER_FIELD_PASSWORD;
    if ((!(acl_user= find_acl_user(user_from->host.str,
                                   user_from->user.str, TRUE))) ||
         update_user_table(thd, table,
                           acl_user->host.get_host() ?
                           acl_user->host.get_host() : "",
                           acl_user->user ? acl_user->user : "",
                           NULL, 0, password_field, true))
    {
      result= true;
      append_user(thd, &wrong_users, user_from, wrong_users.length() > 0,
                  false);
      continue;
    }

    acl_user->password_expired= true;
    some_passwords_expired= true;
  }

  acl_cache->clear(1);				// Clear locked hostname cache
  mysql_mutex_unlock(&acl_cache->lock);

  if (result)
    my_error(ER_CANNOT_USER, MYF(0), "ALTER USER", wrong_users.c_ptr_safe());

  if (!result && some_passwords_expired)
  {
    const char *query= thd->rewritten_query.length() ?
      thd->rewritten_query.c_ptr_safe() : thd->query();
    const size_t query_length= thd->rewritten_query.length() ?
      thd->rewritten_query.length() : thd->query_length();
    result= (write_bin_log(thd, false, query, query_length,
                           table->file->has_transactions()) != 0);
  }

  mysql_rwlock_unlock(&LOCK_grant);

  result|= acl_trans_commit_and_close_tables(thd);

  /* Restore the state of binlog format */
  DBUG_ASSERT(!thd->is_current_stmt_binlog_format_row());
  if (save_binlog_row_based)
    thd->set_current_stmt_binlog_format_row();
  DBUG_RETURN(result);
}


/*
  Revoke all privileges from a list of users.

  SYNOPSIS
    mysql_revoke_all()
    thd                         The current thread.
    list                        The users to revoke all privileges from.

  RETURN
    > 0         Error. Error message already sent.
    0           OK.
    < 0         Error. Error message not yet sent.
*/

bool mysql_revoke_all(THD *thd,  List <LEX_USER> &list)
{
  uint counter, revoked, is_proc;
  int result;
  ACL_DB *acl_db;
  TABLE_LIST tables[GRANT_TABLES];
  bool save_binlog_row_based;
  bool transactional_tables;
  DBUG_ENTER("mysql_revoke_all");

  /*
    This statement will be replicated as a statement, even when using
    row-based replication.  The flag will be reset at the end of the
    statement.
  */
  if ((save_binlog_row_based= thd->is_current_stmt_binlog_format_row()))
    thd->clear_current_stmt_binlog_format_row();

  if ((result= open_grant_tables(thd, tables, &transactional_tables)))
  {
    /* Restore the state of binlog format */
    DBUG_ASSERT(!thd->is_current_stmt_binlog_format_row());
    if (save_binlog_row_based)
      thd->set_current_stmt_binlog_format_row();
    DBUG_RETURN(result != 1);
  }

  mysql_rwlock_wrlock(&LOCK_grant);
  mysql_mutex_lock(&acl_cache->lock);

  LEX_USER *lex_user, *tmp_lex_user;
  List_iterator <LEX_USER> user_list(list);
  while ((tmp_lex_user= user_list++))
  {
    if (!(lex_user= get_current_user(thd, tmp_lex_user)))
    {
      result= -1;
      continue;
    }  
    if (!find_acl_user(lex_user->host.str, lex_user->user.str, TRUE))
    {
      result= -1;
      continue;
    }

    if (replace_user_table(thd, tables[0].table,
			   lex_user, ~(ulong) 0, 1, 0, 0))
    {
      result= -1;
      continue;
    }

    /* Remove db access privileges */
    /*
      Because acl_dbs and column_priv_hash shrink and may re-order
      as privileges are removed, removal occurs in a repeated loop
      until no more privileges are revoked.
     */
    do
    {
      for (counter= 0, revoked= 0 ; counter < acl_dbs.elements ; )
      {
	const char *user,*host;

	acl_db=dynamic_element(&acl_dbs,counter,ACL_DB*);
	if (!(user=acl_db->user))
	  user= "";
	if (!(host=acl_db->host.get_host()))
	  host= "";

	if (!strcmp(lex_user->user.str,user) &&
            !strcmp(lex_user->host.str, host))
	{
	  if (!replace_db_table(tables[1].table, acl_db->db, *lex_user,
                                ~(ulong)0, 1))
	  {
	    /*
	      Don't increment counter as replace_db_table deleted the
	      current element in acl_dbs.
	     */
	    revoked= 1;
	    continue;
	  }
	  result= -1; // Something went wrong
	}
	counter++;
      }
    } while (revoked);

    /* Remove column access */
    do
    {
      for (counter= 0, revoked= 0 ; counter < column_priv_hash.records ; )
      {
	const char *user,*host;
        GRANT_TABLE *grant_table=
          (GRANT_TABLE*) my_hash_element(&column_priv_hash, counter);
	if (!(user=grant_table->user))
	  user= "";
	if (!(host=grant_table->host.get_host()))
	  host= "";

	if (!strcmp(lex_user->user.str,user) &&
            !strcmp(lex_user->host.str, host))
	{
	  if (replace_table_table(thd,grant_table,tables[2].table,*lex_user,
				  grant_table->db,
				  grant_table->tname,
				  ~(ulong)0, 0, 1))
	  {
	    result= -1;
	  }
	  else
	  {
	    if (!grant_table->cols)
	    {
	      revoked= 1;
	      continue;
	    }
	    List<LEX_COLUMN> columns;
	    if (!replace_column_table(grant_table,tables[3].table, *lex_user,
				      columns,
				      grant_table->db,
				      grant_table->tname,
				      ~(ulong)0, 1))
	    {
	      revoked= 1;
	      continue;
	    }
	    result= -1;
	  }
	}
	counter++;
      }
    } while (revoked);

    /* Remove procedure access */
    for (is_proc=0; is_proc<2; is_proc++) do {
      HASH *hash= is_proc ? &proc_priv_hash : &func_priv_hash;
      for (counter= 0, revoked= 0 ; counter < hash->records ; )
      {
	const char *user,*host;
        GRANT_NAME *grant_proc= (GRANT_NAME*) my_hash_element(hash, counter);
	if (!(user=grant_proc->user))
	  user= "";
	if (!(host=grant_proc->host.get_host()))
	  host= "";

	if (!strcmp(lex_user->user.str,user) &&
            !strcmp(lex_user->host.str, host))
	{
	  if (replace_routine_table(thd,grant_proc,tables[4].table,*lex_user,
				  grant_proc->db,
				  grant_proc->tname,
                                  is_proc,
				  ~(ulong)0, 1) == 0)
	  {
	    revoked= 1;
	    continue;
	  }
	  result= -1;	// Something went wrong
	}
	counter++;
      }
    } while (revoked);
  }

  mysql_mutex_unlock(&acl_cache->lock);

  if (result)
    my_message(ER_REVOKE_GRANTS, ER(ER_REVOKE_GRANTS), MYF(0));

  if (result)
    mysql_bin_log.write_incident(thd, true /* need_lock_log=true */);
  else
  {
    result= result |
      write_bin_log(thd, FALSE, thd->query(), thd->query_length(),
                    transactional_tables);
  }

  mysql_rwlock_unlock(&LOCK_grant);

  result|= acl_trans_commit_and_close_tables(thd);

  /* Restore the state of binlog format */
  DBUG_ASSERT(!thd->is_current_stmt_binlog_format_row());
  if (save_binlog_row_based)
    thd->set_current_stmt_binlog_format_row();

  DBUG_RETURN(result);
}




/**
  If the defining user for a routine does not exist, then the ACL lookup
  code should raise two errors which we should intercept.  We convert the more
  descriptive error into a warning, and consume the other.

  If any other errors are raised, then we set a flag that should indicate
  that there was some failure we should complain at a higher level.
*/
class Silence_routine_definer_errors : public Internal_error_handler
{
public:
  Silence_routine_definer_errors()
    : is_grave(FALSE)
  {}

  virtual ~Silence_routine_definer_errors()
  {}

  virtual bool handle_condition(THD *thd,
                                uint sql_errno,
                                const char* sqlstate,
                                Sql_condition::enum_warning_level level,
                                const char* msg,
                                Sql_condition ** cond_hdl);

  bool has_errors() { return is_grave; }

private:
  bool is_grave;
};

bool
Silence_routine_definer_errors::handle_condition(
  THD *thd,
  uint sql_errno,
  const char*,
  Sql_condition::enum_warning_level level,
  const char* msg,
  Sql_condition ** cond_hdl)
{
  *cond_hdl= NULL;
  if (level == Sql_condition::WARN_LEVEL_ERROR)
  {
    switch (sql_errno)
    {
      case ER_NONEXISTING_PROC_GRANT:
        /* Convert the error into a warning. */
        push_warning(thd, Sql_condition::WARN_LEVEL_WARN,
                     sql_errno, msg);
        return TRUE;
      default:
        is_grave= TRUE;
    }
  }

  return FALSE;
}


/**
  Revoke privileges for all users on a stored procedure.  Use an error handler
  that converts errors about missing grants into warnings.

  @param
    thd                         The current thread.
  @param
    db				DB of the stored procedure
  @param
    name			Name of the stored procedure

  @retval
    0           OK.
  @retval
    < 0         Error. Error message not yet sent.
*/

bool sp_revoke_privileges(THD *thd, const char *sp_db, const char *sp_name,
                          bool is_proc)
{
  uint counter, revoked;
  int result;
  TABLE_LIST tables[GRANT_TABLES];
  HASH *hash= is_proc ? &proc_priv_hash : &func_priv_hash;
  Silence_routine_definer_errors error_handler;
  bool save_binlog_row_based;
  bool not_used;
  DBUG_ENTER("sp_revoke_privileges");

  if ((result= open_grant_tables(thd, tables, &not_used)))
    DBUG_RETURN(result != 1);

  /* Be sure to pop this before exiting this scope! */
  thd->push_internal_handler(&error_handler);

  mysql_rwlock_wrlock(&LOCK_grant);
  mysql_mutex_lock(&acl_cache->lock);

  /*
    This statement will be replicated as a statement, even when using
    row-based replication.  The flag will be reset at the end of the
    statement.
  */
  if ((save_binlog_row_based= thd->is_current_stmt_binlog_format_row()))
    thd->clear_current_stmt_binlog_format_row();

  /* Remove procedure access */
  do
  {
    for (counter= 0, revoked= 0 ; counter < hash->records ; )
    {
      GRANT_NAME *grant_proc= (GRANT_NAME*) my_hash_element(hash, counter);
      if (!my_strcasecmp(&my_charset_utf8_bin, grant_proc->db, sp_db) &&
	  !my_strcasecmp(system_charset_info, grant_proc->tname, sp_name))
      {
        LEX_USER lex_user;
	lex_user.user.str= grant_proc->user;
	lex_user.user.length= strlen(grant_proc->user);
	lex_user.host.str= (char*) (grant_proc->host.get_host() ?
	  grant_proc->host.get_host() : "");
	lex_user.host.length= grant_proc->host.get_host() ?
	  strlen(grant_proc->host.get_host()) : 0;

	if (replace_routine_table(thd,grant_proc,tables[4].table,lex_user,
				  grant_proc->db, grant_proc->tname,
                                  is_proc, ~(ulong)0, 1) == 0)
	{
	  revoked= 1;
	  continue;
	}
      }
      counter++;
    }
  } while (revoked);

  mysql_mutex_unlock(&acl_cache->lock);
  mysql_rwlock_unlock(&LOCK_grant);

  result= acl_trans_commit_and_close_tables(thd);

  thd->pop_internal_handler();

  /* Restore the state of binlog format */
  DBUG_ASSERT(!thd->is_current_stmt_binlog_format_row());
  if (save_binlog_row_based)
    thd->set_current_stmt_binlog_format_row();

  DBUG_RETURN(error_handler.has_errors() || result);
}


/**
  Grant EXECUTE,ALTER privilege for a stored procedure

  @param thd The current thread.
  @param sp_db
  @param sp_name
  @param is_proc

  @return
    @retval FALSE Success
    @retval TRUE An error occured. Error message not yet sent.
*/

bool sp_grant_privileges(THD *thd, const char *sp_db, const char *sp_name,
                         bool is_proc)
{
  Security_context *sctx= thd->security_ctx;
  LEX_USER *combo;
  TABLE_LIST tables[1];
  List<LEX_USER> user_list;
  bool result;
  ACL_USER *au;
  Dummy_error_handler error_handler;
  DBUG_ENTER("sp_grant_privileges");

  if (!(combo=(LEX_USER*) thd->alloc(sizeof(st_lex_user))))
    DBUG_RETURN(TRUE);

  combo->user.str= sctx->user;

  mysql_mutex_lock(&acl_cache->lock);

  if ((au= find_acl_user(combo->host.str=(char*)sctx->host_or_ip,combo->user.str,FALSE)))
    goto found_acl;
  if ((au= find_acl_user(combo->host.str=(char*)sctx->host, combo->user.str,FALSE)))
    goto found_acl;
  if ((au= find_acl_user(combo->host.str=(char*)sctx->ip, combo->user.str,FALSE)))
    goto found_acl;
  if((au= find_acl_user(combo->host.str=(char*)"%", combo->user.str, FALSE)))
    goto found_acl;

  mysql_mutex_unlock(&acl_cache->lock);
  DBUG_RETURN(TRUE);

 found_acl:
  mysql_mutex_unlock(&acl_cache->lock);

  memset(tables, 0, sizeof(TABLE_LIST));
  user_list.empty();

  tables->db= (char*)sp_db;
  tables->table_name= tables->alias= (char*)sp_name;

  thd->make_lex_string(&combo->user,
                       combo->user.str, strlen(combo->user.str), 0);
  thd->make_lex_string(&combo->host,
                       combo->host.str, strlen(combo->host.str), 0);

  combo->password= empty_lex_str;
  combo->plugin= empty_lex_str;
  combo->auth= empty_lex_str;
  combo->uses_identified_by_clause= false;
  combo->uses_identified_with_clause= false;
  combo->uses_identified_by_password_clause= false;
  combo->uses_authentication_string_clause= false;

  if (user_list.push_back(combo))
    DBUG_RETURN(TRUE);

  thd->lex->ssl_type= SSL_TYPE_NOT_SPECIFIED;
  thd->lex->ssl_cipher= thd->lex->x509_subject= thd->lex->x509_issuer= 0;
  memset(&thd->lex->mqh, 0, sizeof(thd->lex->mqh));

  /*
    Only care about whether the operation failed or succeeded
    as all errors will be handled later.
  */
  thd->push_internal_handler(&error_handler);
  result= mysql_routine_grant(thd, tables, is_proc, user_list,
                              DEFAULT_CREATE_PROC_ACLS, FALSE, FALSE);
  thd->pop_internal_handler();
  DBUG_RETURN(result);
}


/**
  Validate if a user can proxy as another user

  @thd                     current thread
  @param user              the logged in user (proxy user)
  @param authenticated_as  the effective user a plugin is trying to 
                           impersonate as (proxied user)
  @return                  proxy user definition
    @retval NULL           proxy user definition not found or not applicable
    @retval non-null       the proxy user data
*/

static ACL_PROXY_USER *
acl_find_proxy_user(const char *user, const char *host, const char *ip, 
                    const char *authenticated_as, bool *proxy_used)
{
  uint i;
  /* if the proxied and proxy user are the same return OK */
  DBUG_ENTER("acl_find_proxy_user");
  DBUG_PRINT("info", ("user=%s host=%s ip=%s authenticated_as=%s",
                      user, host, ip, authenticated_as));

  if (!strcmp(authenticated_as, user))
  {
    DBUG_PRINT ("info", ("user is the same as authenticated_as"));
    DBUG_RETURN (NULL);
  }

  *proxy_used= TRUE; 
  for (i=0; i < acl_proxy_users.elements; i++)
  {
    ACL_PROXY_USER *proxy= dynamic_element(&acl_proxy_users, i, 
                                           ACL_PROXY_USER *);
    if (proxy->matches(host, user, ip, authenticated_as))
      DBUG_RETURN(proxy);
  }

  DBUG_RETURN(NULL);
}


bool
acl_check_proxy_grant_access(THD *thd, const char *host, const char *user,
                             bool with_grant)
{
  DBUG_ENTER("acl_check_proxy_grant_access");
  DBUG_PRINT("info", ("user=%s host=%s with_grant=%d", user, host, 
                      (int) with_grant));
  if (!initialized)
  {
    my_error(ER_OPTION_PREVENTS_STATEMENT, MYF(0), "--skip-grant-tables");
    DBUG_RETURN(1);
  }

  /* replication slave thread can do anything */
  if (thd->slave_thread)
  {
    DBUG_PRINT("info", ("replication slave"));
    DBUG_RETURN(FALSE);
  }

  /* one can grant proxy to himself to others */
  if (!strcmp(thd->security_ctx->user, user) &&
      !my_strcasecmp(system_charset_info, host,
                     thd->security_ctx->host))
  {
    DBUG_PRINT("info", ("strcmp (%s, %s) my_casestrcmp (%s, %s) equal", 
                        thd->security_ctx->user, user,
                        host, thd->security_ctx->host));
    DBUG_RETURN(FALSE);
  }

  /* check for matching WITH PROXY rights */
  for (uint i=0; i < acl_proxy_users.elements; i++)
  {
    ACL_PROXY_USER *proxy= dynamic_element(&acl_proxy_users, i, 
                                           ACL_PROXY_USER *);
    if (proxy->matches(thd->security_ctx->host,
                       thd->security_ctx->user,
                       thd->security_ctx->ip,
                       user) &&
        proxy->get_with_grant())
    {
      DBUG_PRINT("info", ("found"));
      DBUG_RETURN(FALSE);
    }
  }

  my_error(ER_ACCESS_DENIED_NO_PASSWORD_ERROR, MYF(0),
           thd->security_ctx->user,
           thd->security_ctx->host_or_ip);
  DBUG_RETURN(TRUE);
}


static bool
show_proxy_grants(THD *thd, LEX_USER *user, char *buff, size_t buffsize)
{
  Protocol *protocol= thd->protocol;
  int error= 0;

  for (uint i=0; i < acl_proxy_users.elements; i++)
  {
    ACL_PROXY_USER *proxy= dynamic_element(&acl_proxy_users, i,
                                           ACL_PROXY_USER *);
    if (proxy->granted_on(user->host.str, user->user.str))
    {
      String global(buff, buffsize, system_charset_info);
      global.length(0);
      proxy->print_grant(&global);
      protocol->prepare_for_resend();
      protocol->store(global.ptr(), global.length(), global.charset());
      if (protocol->write())
      {
        error= -1;
        break;
      }
    }
  }
  return error;
}


#endif /*NO_EMBEDDED_ACCESS_CHECKS */


int wild_case_compare(CHARSET_INFO *cs, const char *str,const char *wildstr)
{
  reg3 int flag;
  DBUG_ENTER("wild_case_compare");
  DBUG_PRINT("enter",("str: '%s'  wildstr: '%s'",str,wildstr));
  while (*wildstr)
  {
    while (*wildstr && *wildstr != wild_many && *wildstr != wild_one)
    {
      if (*wildstr == wild_prefix && wildstr[1])
	wildstr++;
      if (my_toupper(cs, *wildstr++) !=
          my_toupper(cs, *str++)) DBUG_RETURN(1);
    }
    if (! *wildstr ) DBUG_RETURN (*str != 0);
    if (*wildstr++ == wild_one)
    {
      if (! *str++) DBUG_RETURN (1);	/* One char; skip */
    }
    else
    {						/* Found '*' */
      if (!*wildstr) DBUG_RETURN(0);		/* '*' as last char: OK */
      flag=(*wildstr != wild_many && *wildstr != wild_one);
      do
      {
	if (flag)
	{
	  char cmp;
	  if ((cmp= *wildstr) == wild_prefix && wildstr[1])
	    cmp=wildstr[1];
	  cmp=my_toupper(cs, cmp);
	  while (*str && my_toupper(cs, *str) != cmp)
	    str++;
	  if (!*str) DBUG_RETURN (1);
	}
	if (wild_case_compare(cs, str,wildstr) == 0) DBUG_RETURN (0);
      } while (*str++);
      DBUG_RETURN(1);
    }
  }
  DBUG_RETURN (*str != '\0');
}


#ifndef NO_EMBEDDED_ACCESS_CHECKS
static bool update_schema_privilege(THD *thd, TABLE *table, char *buff,
                                    const char* db, const char* t_name,
                                    const char* column, uint col_length,
                                    const char *priv, uint priv_length,
                                    const char* is_grantable)
{
  int i= 2;
  CHARSET_INFO *cs= system_charset_info;
  restore_record(table, s->default_values);
  table->field[0]->store(buff, (uint) strlen(buff), cs);
  table->field[1]->store(STRING_WITH_LEN("def"), cs);
  if (db)
    table->field[i++]->store(db, (uint) strlen(db), cs);
  if (t_name)
    table->field[i++]->store(t_name, (uint) strlen(t_name), cs);
  if (column)
    table->field[i++]->store(column, col_length, cs);
  table->field[i++]->store(priv, priv_length, cs);
  table->field[i]->store(is_grantable, strlen(is_grantable), cs);
  return schema_table_store_record(thd, table);
}
#endif


int fill_schema_user_privileges(THD *thd, TABLE_LIST *tables, Item *cond)
{
#ifndef NO_EMBEDDED_ACCESS_CHECKS
  int error= 0;
  uint counter;
  ACL_USER *acl_user;
  ulong want_access;
  char buff[100];
  TABLE *table= tables->table;
  bool no_global_access= check_access(thd, SELECT_ACL, "mysql",
                                      NULL, NULL, 1, 1);
  char *curr_host= thd->security_ctx->priv_host_name();
  DBUG_ENTER("fill_schema_user_privileges");

  if (!initialized)
    DBUG_RETURN(0);
  mysql_mutex_lock(&acl_cache->lock);

  for (counter=0 ; counter < acl_users.elements ; counter++)
  {
    const char *user,*host, *is_grantable="YES";
    acl_user=dynamic_element(&acl_users,counter,ACL_USER*);
    if (!(user=acl_user->user))
      user= "";
    if (!(host=acl_user->host.get_host()))
      host= "";

    if (no_global_access &&
        (strcmp(thd->security_ctx->priv_user, user) ||
         my_strcasecmp(system_charset_info, curr_host, host)))
      continue;
      
    want_access= acl_user->access;
    if (!(want_access & GRANT_ACL))
      is_grantable= "NO";

    strxmov(buff,"'",user,"'@'",host,"'",NullS);
    if (!(want_access & ~GRANT_ACL))
    {
      if (update_schema_privilege(thd, table, buff, 0, 0, 0, 0,
                                  STRING_WITH_LEN("USAGE"), is_grantable))
      {
        error= 1;
        goto err;
      }
    }
    else
    {
      uint priv_id;
      ulong j,test_access= want_access & ~GRANT_ACL;
      for (priv_id=0, j = SELECT_ACL;j <= GLOBAL_ACLS; priv_id++,j <<= 1)
      {
	if (test_access & j)
        {
          if (update_schema_privilege(thd, table, buff, 0, 0, 0, 0, 
                                      command_array[priv_id],
                                      command_lengths[priv_id], is_grantable))
          {
            error= 1;
            goto err;
          }
        }
      }
    }
  }
err:
  mysql_mutex_unlock(&acl_cache->lock);

  DBUG_RETURN(error);
#else
  return(0);
#endif
}


int fill_schema_schema_privileges(THD *thd, TABLE_LIST *tables, Item *cond)
{
#ifndef NO_EMBEDDED_ACCESS_CHECKS
  int error= 0;
  uint counter;
  ACL_DB *acl_db;
  ulong want_access;
  char buff[100];
  TABLE *table= tables->table;
  bool no_global_access= check_access(thd, SELECT_ACL, "mysql",
                                      NULL, NULL, 1, 1);
  char *curr_host= thd->security_ctx->priv_host_name();
  DBUG_ENTER("fill_schema_schema_privileges");

  if (!initialized)
    DBUG_RETURN(0);
  mysql_mutex_lock(&acl_cache->lock);

  for (counter=0 ; counter < acl_dbs.elements ; counter++)
  {
    const char *user, *host, *is_grantable="YES";

    acl_db=dynamic_element(&acl_dbs,counter,ACL_DB*);
    if (!(user=acl_db->user))
      user= "";
    if (!(host=acl_db->host.get_host()))
      host= "";

    if (no_global_access &&
        (strcmp(thd->security_ctx->priv_user, user) ||
         my_strcasecmp(system_charset_info, curr_host, host)))
      continue;

    want_access=acl_db->access;
    if (want_access)
    {
      if (!(want_access & GRANT_ACL))
      {
        is_grantable= "NO";
      }
      strxmov(buff,"'",user,"'@'",host,"'",NullS);
      if (!(want_access & ~GRANT_ACL))
      {
        if (update_schema_privilege(thd, table, buff, acl_db->db, 0, 0,
                                    0, STRING_WITH_LEN("USAGE"), is_grantable))
        {
          error= 1;
          goto err;
        }
      }
      else
      {
        int cnt;
        ulong j,test_access= want_access & ~GRANT_ACL;
        for (cnt=0, j = SELECT_ACL; j <= DB_ACLS; cnt++,j <<= 1)
          if (test_access & j)
          {
            if (update_schema_privilege(thd, table, buff, acl_db->db, 0, 0, 0,
                                        command_array[cnt], command_lengths[cnt],
                                        is_grantable))
            {
              error= 1;
              goto err;
            }
          }
      }
    }
  }
err:
  mysql_mutex_unlock(&acl_cache->lock);

  DBUG_RETURN(error);
#else
  return (0);
#endif
}


int fill_schema_table_privileges(THD *thd, TABLE_LIST *tables, Item *cond)
{
#ifndef NO_EMBEDDED_ACCESS_CHECKS
  int error= 0;
  uint index;
  char buff[100];
  TABLE *table= tables->table;
  bool no_global_access= check_access(thd, SELECT_ACL, "mysql",
                                      NULL, NULL, 1, 1);
  char *curr_host= thd->security_ctx->priv_host_name();
  DBUG_ENTER("fill_schema_table_privileges");

  mysql_rwlock_rdlock(&LOCK_grant);

  for (index=0 ; index < column_priv_hash.records ; index++)
  {
    const char *user, *host, *is_grantable= "YES";
    GRANT_TABLE *grant_table= (GRANT_TABLE*) my_hash_element(&column_priv_hash,
							  index);
    if (!(user=grant_table->user))
      user= "";
    if (!(host= grant_table->host.get_host()))
      host= "";

    if (no_global_access &&
        (strcmp(thd->security_ctx->priv_user, user) ||
         my_strcasecmp(system_charset_info, curr_host, host)))
      continue;

    ulong table_access= grant_table->privs;
    if (table_access)
    {
      ulong test_access= table_access & ~GRANT_ACL;
      /*
        We should skip 'usage' privilege on table if
        we have any privileges on column(s) of this table
      */
      if (!test_access && grant_table->cols)
        continue;
      if (!(table_access & GRANT_ACL))
        is_grantable= "NO";

      strxmov(buff, "'", user, "'@'", host, "'", NullS);
      if (!test_access)
      {
        if (update_schema_privilege(thd, table, buff, grant_table->db,
                                    grant_table->tname, 0, 0,
                                    STRING_WITH_LEN("USAGE"), is_grantable))
        {
          error= 1;
          goto err;
        }
      }
      else
      {
        ulong j;
        int cnt;
        for (cnt= 0, j= SELECT_ACL; j <= TABLE_ACLS; cnt++, j<<= 1)
        {
          if (test_access & j)
          {
            if (update_schema_privilege(thd, table, buff, grant_table->db,
                                        grant_table->tname, 0, 0,
                                        command_array[cnt],
                                        command_lengths[cnt], is_grantable))
            {
              error= 1;
              goto err;
            }
          }
        }
      }
    }   
  }
err:
  mysql_rwlock_unlock(&LOCK_grant);

  DBUG_RETURN(error);
#else
  return (0);
#endif
}


int fill_schema_column_privileges(THD *thd, TABLE_LIST *tables, Item *cond)
{
#ifndef NO_EMBEDDED_ACCESS_CHECKS
  int error= 0;
  uint index;
  char buff[100];
  TABLE *table= tables->table;
  bool no_global_access= check_access(thd, SELECT_ACL, "mysql",
                                      NULL, NULL, 1, 1);
  char *curr_host= thd->security_ctx->priv_host_name();
  DBUG_ENTER("fill_schema_table_privileges");

  mysql_rwlock_rdlock(&LOCK_grant);

  for (index=0 ; index < column_priv_hash.records ; index++)
  {
    const char *user, *host, *is_grantable= "YES";
    GRANT_TABLE *grant_table= (GRANT_TABLE*) my_hash_element(&column_priv_hash,
							  index);
    if (!(user=grant_table->user))
      user= "";
    if (!(host= grant_table->host.get_host()))
      host= "";

    if (no_global_access &&
        (strcmp(thd->security_ctx->priv_user, user) ||
         my_strcasecmp(system_charset_info, curr_host, host)))
      continue;

    ulong table_access= grant_table->cols;
    if (table_access != 0)
    {
      if (!(grant_table->privs & GRANT_ACL))
        is_grantable= "NO";

      ulong test_access= table_access & ~GRANT_ACL;
      strxmov(buff, "'", user, "'@'", host, "'", NullS);
      if (!test_access)
        continue;
      else
      {
        ulong j;
        int cnt;
        for (cnt= 0, j= SELECT_ACL; j <= TABLE_ACLS; cnt++, j<<= 1)
        {
          if (test_access & j)
          {
            for (uint col_index=0 ;
                 col_index < grant_table->hash_columns.records ;
                 col_index++)
            {
              GRANT_COLUMN *grant_column = (GRANT_COLUMN*)
                my_hash_element(&grant_table->hash_columns,col_index);
              if ((grant_column->rights & j) && (table_access & j))
              {
                if (update_schema_privilege(thd, table, buff, grant_table->db,
                                            grant_table->tname,
                                            grant_column->column,
                                            grant_column->key_length,
                                            command_array[cnt],
                                            command_lengths[cnt], is_grantable))
                {
                  error= 1;
                  goto err;
                }
              }
            }
          }
        }
      }
    }
  }
err:
  mysql_rwlock_unlock(&LOCK_grant);

  DBUG_RETURN(error);
#else
  return (0);
#endif
}


#ifndef NO_EMBEDDED_ACCESS_CHECKS
/*
  fill effective privileges for table

  SYNOPSIS
    fill_effective_table_privileges()
    thd     thread handler
    grant   grants table descriptor
    db      db name
    table   table name
*/

void fill_effective_table_privileges(THD *thd, GRANT_INFO *grant,
                                     const char *db, const char *table)
{
  Security_context *sctx= thd->security_ctx;
  DBUG_ENTER("fill_effective_table_privileges");
  DBUG_PRINT("enter", ("Host: '%s', Ip: '%s', User: '%s', table: `%s`.`%s`",
                       sctx->priv_host, (sctx->ip ? sctx->ip : "(NULL)"),
                       (sctx->priv_user ? sctx->priv_user : "(NULL)"),
                       db, table));
  /* --skip-grants */
  if (!initialized)
  {
    DBUG_PRINT("info", ("skip grants"));
    grant->privilege= ~NO_ACCESS;             // everything is allowed
    DBUG_PRINT("info", ("privilege 0x%lx", grant->privilege));
    DBUG_VOID_RETURN;
  }

  /* global privileges */
  grant->privilege= sctx->master_access;

  if (!sctx->priv_user)
  {
    DBUG_PRINT("info", ("privilege 0x%lx", grant->privilege));
    DBUG_VOID_RETURN;                         // it is slave
  }

  /* db privileges */
  grant->privilege|= acl_get(sctx->host, sctx->ip, sctx->priv_user, db, 0);

  /* table privileges */
  mysql_rwlock_rdlock(&LOCK_grant);
  if (grant->version != grant_version)
  {
    grant->grant_table=
      table_hash_search(sctx->host, sctx->ip, db,
			sctx->priv_user,
			table, 0);              /* purecov: inspected */
    grant->version= grant_version;              /* purecov: inspected */
  }
  if (grant->grant_table != 0)
  {
    grant->privilege|= grant->grant_table->privs;
  }
  mysql_rwlock_unlock(&LOCK_grant);

  DBUG_PRINT("info", ("privilege 0x%lx", grant->privilege));
  DBUG_VOID_RETURN;
}

#else /* NO_EMBEDDED_ACCESS_CHECKS */

/****************************************************************************
 Dummy wrappers when we don't have any access checks
****************************************************************************/

bool check_routine_level_acl(THD *thd, const char *db, const char *name,
                             bool is_proc)
{
  return FALSE;
}

#endif

struct ACL_internal_schema_registry_entry
{
  const LEX_STRING *m_name;
  const ACL_internal_schema_access *m_access;
};

/**
  Internal schema registered.
  Currently, this is only:
  - performance_schema
  - information_schema,
  This can be reused later for:
  - mysql
*/
static ACL_internal_schema_registry_entry registry_array[2];
static uint m_registry_array_size= 0;

/**
  Add an internal schema to the registry.
  @param name the schema name
  @param access the schema ACL specific rules
*/
void ACL_internal_schema_registry::register_schema
  (const LEX_STRING *name, const ACL_internal_schema_access *access)
{
  DBUG_ASSERT(m_registry_array_size < array_elements(registry_array));

  /* Not thread safe, and does not need to be. */
  registry_array[m_registry_array_size].m_name= name;
  registry_array[m_registry_array_size].m_access= access;
  m_registry_array_size++;
}

/**
  Search per internal schema ACL by name.
  @param name a schema name
  @return per schema rules, or NULL
*/
const ACL_internal_schema_access *
ACL_internal_schema_registry::lookup(const char *name)
{
  DBUG_ASSERT(name != NULL);

  uint i;

  for (i= 0; i<m_registry_array_size; i++)
  {
    if (my_strcasecmp(system_charset_info, registry_array[i].m_name->str,
                      name) == 0)
      return registry_array[i].m_access;
  }
  return NULL;
}

/**
  Get a cached internal schema access.
  @param grant_internal_info the cache
  @param schema_name the name of the internal schema
*/
const ACL_internal_schema_access *
get_cached_schema_access(GRANT_INTERNAL_INFO *grant_internal_info,
                         const char *schema_name)
{
  if (grant_internal_info)
  {
    if (! grant_internal_info->m_schema_lookup_done)
    {
      grant_internal_info->m_schema_access=
        ACL_internal_schema_registry::lookup(schema_name);
      grant_internal_info->m_schema_lookup_done= TRUE;
    }
    return grant_internal_info->m_schema_access;
  }
  return ACL_internal_schema_registry::lookup(schema_name);
}

/**
  Get a cached internal table access.
  @param grant_internal_info the cache
  @param schema_name the name of the internal schema
  @param table_name the name of the internal table
*/
const ACL_internal_table_access *
get_cached_table_access(GRANT_INTERNAL_INFO *grant_internal_info,
                        const char *schema_name,
                        const char *table_name)
{
  DBUG_ASSERT(grant_internal_info);
  if (! grant_internal_info->m_table_lookup_done)
  {
    const ACL_internal_schema_access *schema_access;
    schema_access= get_cached_schema_access(grant_internal_info, schema_name);
    if (schema_access)
      grant_internal_info->m_table_access= schema_access->lookup(table_name);
    grant_internal_info->m_table_lookup_done= TRUE;
  }
  return grant_internal_info->m_table_access;
}


/****************************************************************************
   AUTHENTICATION CODE
   including initial connect handshake, invoking appropriate plugins,
   client-server plugin negotiation, COM_CHANGE_USER, and native
   MySQL authentication plugins.
****************************************************************************/

/* few defines to have less ifdef's in the code below */
#ifdef EMBEDDED_LIBRARY
#undef HAVE_OPENSSL
#ifdef NO_EMBEDDED_ACCESS_CHECKS
#define initialized 0
#endif
#endif
#ifndef HAVE_OPENSSL
#define ssl_acceptor_fd 0
#define sslaccept(A,B,C) 1
#endif


class Thd_charset_adapter
{
  THD *thd;
public:
  Thd_charset_adapter(THD *thd_arg) : thd (thd_arg) {} 
  bool init_client_charset(uint cs_number)
  {
    if (thd_init_client_charset(thd, cs_number))
      return true;
    thd->update_charset();
    return thd->is_error();
  }

  const CHARSET_INFO *charset() { return thd->charset(); }
};


/**
  The internal version of what plugins know as MYSQL_PLUGIN_VIO,
  basically the context of the authentication session
*/
struct MPVIO_EXT :public MYSQL_PLUGIN_VIO
{
  MYSQL_SERVER_AUTH_INFO auth_info;
  const ACL_USER *acl_user;
  plugin_ref plugin;        ///< what plugin we're under
  LEX_STRING db;            ///< db name from the handshake packet
  /** when restarting a plugin this caches the last client reply */
  struct {
    char *plugin, *pkt;     ///< pointers into NET::buff
    uint pkt_len;
  } cached_client_reply;
  /** this caches the first plugin packet for restart request on the client */
  struct {
    char *pkt;
    uint pkt_len;
  } cached_server_packet;
  int packets_read, packets_written; ///< counters for send/received packets
  /** when plugin returns a failure this tells us what really happened */
  enum { SUCCESS, FAILURE, RESTART } status;

  /* encapsulation members */
  ulong client_capabilities;
  char *scramble;
  MEM_ROOT *mem_root;
  struct  rand_struct *rand;
  my_thread_id  thread_id;
  uint      *server_status;
  NET *net;
  ulong max_client_packet_length;
  char *ip;
  char *host;
  Thd_charset_adapter *charset_adapter;
  LEX_STRING acl_user_plugin;
  int vio_is_encrypted;
};

/**
 Sets the default default auth plugin value if no option was specified.
*/
void init_default_auth_plugin()
{
  default_auth_plugin_name.str= native_password_plugin_name.str;
  default_auth_plugin_name.length= native_password_plugin_name.length;
}


/**
 Initialize default authentication plugin based on command line options or
 configuration file settings.
 
 @param plugin_name Name of the plugin
 @param plugin_name_length Length of the string
 
 Setting default_auth_plugin may also affect old_passwords

*/

int set_default_auth_plugin(char *plugin_name, int plugin_name_length)
{
#if defined(HAVE_OPENSSL)
  default_auth_plugin_name.str= plugin_name;
  default_auth_plugin_name.length= plugin_name_length;
  
  optimize_plugin_compare_by_pointer(&default_auth_plugin_name);
 
  if (default_auth_plugin_name.str == sha256_password_plugin_name.str)
  {
    /*
      Adjust default password algorithm to fit the default authentication
      method.
    */
    global_system_variables.old_passwords= 2;
  }
#endif
  return 0;
}

/**
  a helper function to report an access denied error in all the proper places
*/
static void login_failed_error(MPVIO_EXT *mpvio, int passwd_used)
{
  THD *thd= current_thd;
  if (passwd_used == 2)
  {
    my_error(ER_ACCESS_DENIED_NO_PASSWORD_ERROR, MYF(0),
             mpvio->auth_info.user_name,
             mpvio->auth_info.host_or_ip);
    general_log_print(thd, COM_CONNECT, ER(ER_ACCESS_DENIED_NO_PASSWORD_ERROR),
                      mpvio->auth_info.user_name,
                      mpvio->auth_info.host_or_ip);
    /* 
      Log access denied messages to the error log when log-warnings = 2
      so that the overhead of the general query log is not required to track 
      failed connections.
    */
    if (log_warnings > 1)
    {
      sql_print_warning(ER(ER_ACCESS_DENIED_NO_PASSWORD_ERROR),
                        mpvio->auth_info.user_name,
                        mpvio->auth_info.host_or_ip);      
    }
  }
  else
  {
    my_error(ER_ACCESS_DENIED_ERROR, MYF(0),
             mpvio->auth_info.user_name,
             mpvio->auth_info.host_or_ip,
             passwd_used ? ER(ER_YES) : ER(ER_NO));
    general_log_print(thd, COM_CONNECT, ER(ER_ACCESS_DENIED_ERROR),
                      mpvio->auth_info.user_name,
                      mpvio->auth_info.host_or_ip,
                      passwd_used ? ER(ER_YES) : ER(ER_NO));
    /* 
      Log access denied messages to the error log when log-warnings = 2
      so that the overhead of the general query log is not required to track 
      failed connections.
    */
    if (log_warnings > 1)
    {
      sql_print_warning(ER(ER_ACCESS_DENIED_ERROR),
                        mpvio->auth_info.user_name,
                        mpvio->auth_info.host_or_ip,
                        passwd_used ? ER(ER_YES) : ER(ER_NO));      
    }
  }
}

/**
  sends a server handshake initialization packet, the very first packet
  after the connection was established

  Packet format:
   
    Bytes       Content
    -----       ----
    1           protocol version (always 10)
    n           server version string, \0-terminated
    4           thread id
    8           first 8 bytes of the plugin provided data (scramble)
    1           \0 byte, terminating the first part of a scramble
    2           server capabilities (two lower bytes)
    1           server character set
    2           server status
    2           server capabilities (two upper bytes)
    1           length of the scramble
    10          reserved, always 0
    n           rest of the plugin provided data (at least 12 bytes)
    1           \0 byte, terminating the second part of a scramble

  @retval 0 ok
  @retval 1 error
*/
static bool send_server_handshake_packet(MPVIO_EXT *mpvio,
                                         const char *data, uint data_len)
{
  DBUG_ASSERT(mpvio->status == MPVIO_EXT::FAILURE);
  DBUG_ASSERT(data_len <= 255);

  char *buff= (char *) my_alloca(1 + SERVER_VERSION_LENGTH + data_len + 64);
  char scramble_buf[SCRAMBLE_LENGTH];
  char *end= buff;

  DBUG_ENTER("send_server_handshake_packet");
  *end++= protocol_version;

  mpvio->client_capabilities= CLIENT_BASIC_FLAGS;

  if (opt_using_transactions)
    mpvio->client_capabilities|= CLIENT_TRANSACTIONS;

  mpvio->client_capabilities|= CAN_CLIENT_COMPRESS;

  if (ssl_acceptor_fd)
  {
    mpvio->client_capabilities|= CLIENT_SSL;
    mpvio->client_capabilities|= CLIENT_SSL_VERIFY_SERVER_CERT;
  }

  if (data_len)
  {
    mpvio->cached_server_packet.pkt= (char*) memdup_root(mpvio->mem_root, 
                                                         data, data_len);
    mpvio->cached_server_packet.pkt_len= data_len;
  }

  if (data_len < SCRAMBLE_LENGTH)
  {
    if (data_len)
    {
      /*
        the first packet *must* have at least 20 bytes of a scramble.
        if a plugin provided less, we pad it to 20 with zeros
      */
      memcpy(scramble_buf, data, data_len);
      memset(scramble_buf + data_len, 0, SCRAMBLE_LENGTH - data_len);
      data= scramble_buf;
    }
    else
    {
      /*
        if the default plugin does not provide the data for the scramble at
        all, we generate a scramble internally anyway, just in case the
        user account (that will be known only later) uses a
        native_password_plugin (which needs a scramble). If we don't send a
        scramble now - wasting 20 bytes in the packet -
        native_password_plugin will have to send it in a separate packet,
        adding one more round trip.
      */
      create_random_string(mpvio->scramble, SCRAMBLE_LENGTH, mpvio->rand);
      data= mpvio->scramble;
    }
    data_len= SCRAMBLE_LENGTH;
  }

  end= strnmov(end, server_version, SERVER_VERSION_LENGTH) + 1;
  int4store((uchar*) end, mpvio->thread_id);
  end+= 4;

  /*
    Old clients does not understand long scrambles, but can ignore packet
    tail: that's why first part of the scramble is placed here, and second
    part at the end of packet.
  */
  end= (char*) memcpy(end, data, SCRAMBLE_LENGTH_323);
  end+= SCRAMBLE_LENGTH_323;
  *end++= 0;
 
  int2store(end, mpvio->client_capabilities);
  /* write server characteristics: up to 16 bytes allowed */
  end[2]= (char) default_charset_info->number;
  int2store(end + 3, mpvio->server_status[0]);
  int2store(end + 5, mpvio->client_capabilities >> 16);
  end[7]= data_len;
  DBUG_EXECUTE_IF("poison_srv_handshake_scramble_len", end[7]= -100;);
  memset(end + 8, 0, 10);
  end+= 18;
  /* write scramble tail */
  end= (char*) memcpy(end, data + SCRAMBLE_LENGTH_323,
                      data_len - SCRAMBLE_LENGTH_323);
  end+= data_len - SCRAMBLE_LENGTH_323;
  end= strmake(end, plugin_name(mpvio->plugin)->str,
                    plugin_name(mpvio->plugin)->length);

  int res= my_net_write(mpvio->net, (uchar*) buff, (size_t) (end - buff + 1)) ||
           net_flush(mpvio->net);
  my_afree(buff);
  DBUG_RETURN (res);
}

static bool secure_auth(MPVIO_EXT *mpvio)
{
  THD *thd;
  if (!opt_secure_auth)
    return 0;
  /*
    If the server is running in secure auth mode, short scrambles are 
    forbidden. Extra juggling to report the same error as the old code.
  */

  thd= current_thd;
  if (mpvio->client_capabilities & CLIENT_PROTOCOL_41)
  {
    my_error(ER_SERVER_IS_IN_SECURE_AUTH_MODE, MYF(0),
             mpvio->auth_info.user_name,
             mpvio->auth_info.host_or_ip);
    general_log_print(thd, COM_CONNECT, ER(ER_SERVER_IS_IN_SECURE_AUTH_MODE),
                      mpvio->auth_info.user_name,
                      mpvio->auth_info.host_or_ip);
  }
  else
  {
    my_error(ER_NOT_SUPPORTED_AUTH_MODE, MYF(0));
    general_log_print(thd, COM_CONNECT, ER(ER_NOT_SUPPORTED_AUTH_MODE));
  }
  return 1;
}

/**
  sends a "change plugin" packet, requesting a client to restart authentication
  using a different authentication plugin

  Packet format:
   
    Bytes       Content
    -----       ----
    1           byte with the value 254
    n           client plugin to use, \0-terminated
    n           plugin provided data

  In a special case of switching from native_password_plugin to
  old_password_plugin, the packet contains only one - the first - byte,
  plugin name is omitted, plugin data aren't needed as the scramble was
  already sent. This one-byte packet is identical to the "use the short
  scramble" packet in the protocol before plugins were introduced.

  @retval 0 ok
  @retval 1 error
*/
static bool send_plugin_request_packet(MPVIO_EXT *mpvio,
                                       const uchar *data, uint data_len)
{
  DBUG_ASSERT(mpvio->packets_written == 1);
  DBUG_ASSERT(mpvio->packets_read == 1);
  NET *net= mpvio->net;
  static uchar switch_plugin_request_buf[]= { 254 };

  DBUG_ENTER("send_plugin_request_packet");
  mpvio->status= MPVIO_EXT::FAILURE; // the status is no longer RESTART

  const char *client_auth_plugin=
    ((st_mysql_auth *) (plugin_decl(mpvio->plugin)->info))->client_auth_plugin;

  DBUG_ASSERT(client_auth_plugin);

  /*
    we send an old "short 4.0 scramble request", if we need to request a
    client to use 4.0 auth plugin (short scramble) and the scramble was
    already sent to the client

    below, cached_client_reply.plugin is the plugin name that client has used,
    client_auth_plugin is derived from mysql.user table, for the given
    user account, it's the plugin that the client need to use to login.
  */
  bool switch_from_long_to_short_scramble=
    native_password_plugin_name.str == mpvio->cached_client_reply.plugin &&
    client_auth_plugin == old_password_plugin_name.str;

  if (switch_from_long_to_short_scramble)
    DBUG_RETURN (secure_auth(mpvio) ||
                 my_net_write(net, switch_plugin_request_buf, 1) ||
                 net_flush(net));

  /*
    We never request a client to switch from a short to long scramble.
    Plugin-aware clients can do that, but traditionally it meant to
    ask an old 4.0 client to use the new 4.1 authentication protocol.
  */
  bool switch_from_short_to_long_scramble=
    old_password_plugin_name.str == mpvio->cached_client_reply.plugin && 
    client_auth_plugin == native_password_plugin_name.str;

  if (switch_from_short_to_long_scramble)
  {
    my_error(ER_NOT_SUPPORTED_AUTH_MODE, MYF(0));
    general_log_print(current_thd, COM_CONNECT, ER(ER_NOT_SUPPORTED_AUTH_MODE));
    DBUG_RETURN (1);
  }

  /*
    If we're dealing with an older client we can't just send a change plugin
    packet to re-initiate the authentication handshake, because the client 
    won't understand it. The good thing is that we don't need to : the old client
    expects us to just check the user credentials here, which we can do by just reading
    the cached data that are placed there by parse_com_change_user_packet() 
    In this case we just do nothing and behave as if normal authentication
    should continue.
  */
  if (!(mpvio->client_capabilities & CLIENT_PLUGIN_AUTH))
  {
    DBUG_PRINT("info", ("old client sent a COM_CHANGE_USER"));
    DBUG_ASSERT(mpvio->cached_client_reply.pkt);
    /* get the status back so the read can process the cached result */
    mpvio->status= MPVIO_EXT::RESTART; 
    DBUG_RETURN(0);
  }

  DBUG_PRINT("info", ("requesting client to use the %s plugin", 
                      client_auth_plugin));
  DBUG_RETURN(net_write_command(net, switch_plugin_request_buf[0],
                                (uchar*) client_auth_plugin,
                                strlen(client_auth_plugin) + 1,
                                (uchar*) data, data_len));
}

#ifndef NO_EMBEDDED_ACCESS_CHECKS
/**
   Finds acl entry in user database for authentication purposes.
   
   Finds a user and copies it into mpvio. Reports an authentication
   failure if a user is not found.

   @note find_acl_user is not the same, because it doesn't take into
   account the case when user is not empty, but acl_user->user is empty

   @retval 0    found
   @retval 1    not found
*/
static bool find_mpvio_user(MPVIO_EXT *mpvio)
{
  DBUG_ENTER("find_mpvio_user");
  DBUG_PRINT("info", ("entry: %s", mpvio->auth_info.user_name));
  DBUG_ASSERT(mpvio->acl_user == 0);
  mysql_mutex_lock(&acl_cache->lock);
  for (uint i=0; i < acl_users.elements; i++)
  {
    ACL_USER *acl_user_tmp= dynamic_element(&acl_users, i, ACL_USER*);
    if ((!acl_user_tmp->user || 
         !strcmp(mpvio->auth_info.user_name, acl_user_tmp->user)) &&
        acl_user_tmp->host.compare_hostname(mpvio->host, mpvio->ip))
    {
      mpvio->acl_user= acl_user_tmp->copy(mpvio->mem_root);

      /*
        When setting mpvio->acl_user_plugin we can save memory allocation if
        this is a built in plugin.
      */
      optimize_plugin_compare_by_pointer(&acl_user_tmp->plugin);
      if (auth_plugin_is_built_in(acl_user_tmp->plugin.str))
        mpvio->acl_user_plugin= mpvio->acl_user->plugin;
      else
        make_lex_string_root(mpvio->mem_root, 
                             &mpvio->acl_user_plugin, 
                             acl_user_tmp->plugin.str, 
                             acl_user_tmp->plugin.length, 0);
      break;
    }
  }
  mysql_mutex_unlock(&acl_cache->lock);

  if (!mpvio->acl_user)
  {
    login_failed_error(mpvio, mpvio->auth_info.password_used);
    DBUG_RETURN (1);
  }

  if (my_strcasecmp(system_charset_info, mpvio->acl_user->plugin.str,
                    native_password_plugin_name.str) != 0 &&
      my_strcasecmp(system_charset_info, mpvio->acl_user->plugin.str,
                    old_password_plugin_name.str) != 0 &&
      !(mpvio->client_capabilities & CLIENT_PLUGIN_AUTH))
  {
    /* user account requires non-default plugin and the client is too old */
    DBUG_ASSERT(my_strcasecmp(system_charset_info, mpvio->acl_user->plugin.str,
                              native_password_plugin_name.str));
    DBUG_ASSERT(my_strcasecmp(system_charset_info, mpvio->acl_user->plugin.str,
                              old_password_plugin_name.str));
    my_error(ER_NOT_SUPPORTED_AUTH_MODE, MYF(0));
    general_log_print(current_thd, COM_CONNECT, ER(ER_NOT_SUPPORTED_AUTH_MODE));
    DBUG_RETURN (1);
  }

  mpvio->auth_info.auth_string= mpvio->acl_user->auth_string.str;
  mpvio->auth_info.auth_string_length= 
    (unsigned long) mpvio->acl_user->auth_string.length;
  strmake(mpvio->auth_info.authenticated_as, mpvio->acl_user->user ?
          mpvio->acl_user->user : "", USERNAME_LENGTH);
  DBUG_PRINT("info", ("exit: user=%s, auth_string=%s, authenticated as=%s"
                      ", plugin=%s",
                      mpvio->auth_info.user_name,
                      mpvio->auth_info.auth_string,
                      mpvio->auth_info.authenticated_as,
                      mpvio->acl_user->plugin.str));
  DBUG_RETURN(0);
}


static bool
read_client_connect_attrs(char **ptr, size_t *max_bytes_available,
                          const CHARSET_INFO *from_cs)
{
  size_t length, length_length;
  char *ptr_save;
  /* not enough bytes to hold the length */
  if (*max_bytes_available < 1)
    return true;

  /* read the length */
  ptr_save= *ptr;
  length= net_field_length_ll((uchar **) ptr);
  length_length= *ptr - ptr_save;
  if (*max_bytes_available < length_length)
    return true;

  *max_bytes_available-= length_length;

  /* length says there're more data than can fit into the packet */
  if (length > *max_bytes_available)
    return true;

  /* impose an artificial length limit of 64k */
  if (length > 65535)
    return true;

#ifdef HAVE_PSI_THREAD_INTERFACE
  if (PSI_THREAD_CALL(set_thread_connect_attrs)(*ptr, length, from_cs) && log_warnings)
    sql_print_warning("Connection attributes of length %lu were truncated",
                      (unsigned long) length);
#endif
  return false;
}


#endif

/* the packet format is described in send_change_user_packet() */
static bool parse_com_change_user_packet(MPVIO_EXT *mpvio, uint packet_length)
{
  NET *net= mpvio->net;

  char *user= (char*) net->read_pos;
  char *end= user + packet_length;
  /* Safe because there is always a trailing \0 at the end of the packet */
  char *passwd= strend(user) + 1;
  uint user_len= passwd - user - 1;
  char *db= passwd;
  char db_buff[NAME_LEN + 1];                 // buffer to store db in utf8
  char user_buff[USERNAME_LENGTH + 1];	      // buffer to store user in utf8
  uint dummy_errors;

  DBUG_ENTER ("parse_com_change_user_packet");
  if (passwd >= end)
  {
    my_message(ER_UNKNOWN_COM_ERROR, ER(ER_UNKNOWN_COM_ERROR), MYF(0));
    DBUG_RETURN (1);
  }

  /*
    Old clients send null-terminated string as password; new clients send
    the size (1 byte) + string (not null-terminated). Hence in case of empty
    password both send '\0'.

    This strlen() can't be easily deleted without changing protocol.

    Cast *passwd to an unsigned char, so that it doesn't extend the sign for
    *passwd > 127 and become 2**32-127+ after casting to uint.
  */
  uint passwd_len= (mpvio->client_capabilities & CLIENT_SECURE_CONNECTION ?
                    (uchar) (*passwd++) : strlen(passwd));

  db+= passwd_len + 1;
  /*
    Database name is always NUL-terminated, so in case of empty database
    the packet must contain at least the trailing '\0'.
  */
  if (db >= end)
  {
    my_message(ER_UNKNOWN_COM_ERROR, ER(ER_UNKNOWN_COM_ERROR), MYF(0));
    DBUG_RETURN (1);
  }

  uint db_len= strlen(db);

  char *ptr= db + db_len + 1;

  if (ptr + 1 < end)
  {
    if (mpvio->charset_adapter->init_client_charset(uint2korr(ptr)))
      DBUG_RETURN(1);
  }


  /* Convert database and user names to utf8 */
  db_len= copy_and_convert(db_buff, sizeof(db_buff) - 1, system_charset_info,
                           db, db_len, mpvio->charset_adapter->charset(),
                           &dummy_errors);
  db_buff[db_len]= 0;

  user_len= copy_and_convert(user_buff, sizeof(user_buff) - 1,
                                  system_charset_info, user, user_len,
                                  mpvio->charset_adapter->charset(),
                                  &dummy_errors);
  user_buff[user_len]= 0;

  /* we should not free mpvio->user here: it's saved by dispatch_command() */
  if (!(mpvio->auth_info.user_name= my_strndup(user_buff, user_len, MYF(MY_WME))))
    return 1;
  mpvio->auth_info.user_name_length= user_len;

  if (make_lex_string_root(mpvio->mem_root, 
                           &mpvio->db, db_buff, db_len, 0) == 0)
    DBUG_RETURN(1); /* The error is set by make_lex_string(). */

  if (!initialized)
  {
    // if mysqld's been started with --skip-grant-tables option
    strmake(mpvio->auth_info.authenticated_as, 
            mpvio->auth_info.user_name, USERNAME_LENGTH);

    mpvio->status= MPVIO_EXT::SUCCESS;
    DBUG_RETURN(0);
  }

#ifndef NO_EMBEDDED_ACCESS_CHECKS
  if (find_mpvio_user(mpvio))
    DBUG_RETURN(1);

  char *client_plugin;
  if (mpvio->client_capabilities & CLIENT_PLUGIN_AUTH)
  {
    client_plugin= ptr + 2;
    if (client_plugin >= end)
    {
      my_message(ER_UNKNOWN_COM_ERROR, ER(ER_UNKNOWN_COM_ERROR), MYF(0));
      DBUG_RETURN(1);
    }
  }
  else
  {
    if (mpvio->client_capabilities & CLIENT_SECURE_CONNECTION)
      client_plugin= native_password_plugin_name.str;
    else
    {
      client_plugin=  old_password_plugin_name.str;
      /*
        For a passwordless accounts we use native_password_plugin.
        But when an old 4.0 client connects to it, we change it to
        old_password_plugin, otherwise MySQL will think that server 
        and client plugins don't match.
      */
      if (mpvio->acl_user->salt_len == 0)
        mpvio->acl_user_plugin= old_password_plugin_name;
    }
  }

  size_t bytes_remaining_in_packet= end - ptr;

  if ((mpvio->client_capabilities & CLIENT_CONNECT_ATTRS) &&
      read_client_connect_attrs(&ptr, &bytes_remaining_in_packet,
                                mpvio->charset_adapter->charset()))
    return packet_error;

  DBUG_PRINT("info", ("client_plugin=%s, restart", client_plugin));
  /* 
    Remember the data part of the packet, to present it to plugin in 
    read_packet() 
  */
  mpvio->cached_client_reply.pkt= passwd;
  mpvio->cached_client_reply.pkt_len= passwd_len;
  mpvio->cached_client_reply.plugin= client_plugin;
  mpvio->status= MPVIO_EXT::RESTART;
#endif

  DBUG_RETURN (0);
}

#ifndef EMBEDDED_LIBRARY
/** Get a string according to the protocol of the underlying buffer. */
typedef char * (*get_proto_string_func_t) (char **, size_t *, size_t *);

/**
  Get a string formatted according to the 4.1 version of the MySQL protocol.

  @param buffer[in, out]    Pointer to the user-supplied buffer to be scanned.
  @param max_bytes_available[in, out]  Limit the bytes to scan.
  @param string_length[out] The number of characters scanned not including
                            the null character.

  @remark Strings are always null character terminated in this version of the
          protocol.

  @remark The string_length does not include the terminating null character.
          However, after the call, the buffer is increased by string_length+1
          bytes, beyond the null character if there still available bytes to
          scan.

  @return pointer to beginning of the string scanned.
    @retval NULL The buffer content is malformed
*/

static
char *get_41_protocol_string(char **buffer,
                             size_t *max_bytes_available,
                             size_t *string_length)
{
  char *str= (char *)memchr(*buffer, '\0', *max_bytes_available);

  if (str == NULL)
    return NULL;

  *string_length= (size_t)(str - *buffer);
  *max_bytes_available-= *string_length + 1;
  str= *buffer;
  *buffer += *string_length + 1;

  return str;
}


/**
  Get a string formatted according to the 4.0 version of the MySQL protocol.

  @param buffer[in, out]    Pointer to the user-supplied buffer to be scanned.
  @param max_bytes_available[in, out]  Limit the bytes to scan.
  @param string_length[out] The number of characters scanned not including
                            the null character.

  @remark If there are not enough bytes left after the current position of
          the buffer to satisfy the current string, the string is considered
          to be empty and a pointer to empty_c_string is returned.

  @remark A string at the end of the packet is not null terminated.

  @return Pointer to beginning of the string scanned, or a pointer to a empty
          string.
*/
static
char *get_40_protocol_string(char **buffer,
                             size_t *max_bytes_available,
                             size_t *string_length)
{
  char *str;
  size_t len;

  /* No bytes to scan left, treat string as empty. */
  if ((*max_bytes_available) == 0)
  {
    *string_length= 0;
    return empty_c_string;
  }

  str= (char *) memchr(*buffer, '\0', *max_bytes_available);

  /*
    If the string was not null terminated by the client,
    the remainder of the packet is the string. Otherwise,
    advance the buffer past the end of the null terminated
    string.
  */
  if (str == NULL)
    len= *string_length= *max_bytes_available;
  else
    len= (*string_length= (size_t)(str - *buffer)) + 1;

  str= *buffer;
  *buffer+= len;
  *max_bytes_available-= len;

  return str;
}

/**
  Get a length encoded string from a user-supplied buffer.

  @param buffer[in, out] The buffer to scan; updates position after scan.
  @param max_bytes_available[in, out] Limit the number of bytes to scan
  @param string_length[out] Number of characters scanned

  @remark In case the length is zero, then the total size of the string is
    considered to be 1 byte; the size byte.

  @return pointer to first byte after the header in buffer.
    @retval NULL The buffer content is malformed
*/

static
char *get_56_lenc_string(char **buffer,
                         size_t *max_bytes_available,
                         size_t *string_length)
{
  static char empty_string[1]= { '\0' };
  char *begin= *buffer;

  if (*max_bytes_available == 0)
    return NULL;

  /*
    If the length encoded string has the length 0
    the total size of the string is only one byte long (the size byte)
  */
  if (*begin == 0)
  {
    *string_length= 0;
    --*max_bytes_available;
    ++*buffer;
    /*
      Return a pointer to the \0 character so the return value will be
      an empty string.
    */
    return empty_string;
  }

  *string_length= (size_t)net_field_length_ll((uchar **)buffer);

  size_t len_len= (size_t)(*buffer - begin);
  
  if (*string_length + len_len > *max_bytes_available)
    return NULL;

  *max_bytes_available -= *string_length + len_len;
  *buffer += *string_length;
  return (char *)(begin + len_len);
}


/**
  Get a length encoded string from a user-supplied buffer.

  @param buffer[in, out] The buffer to scan; updates position after scan.
  @param max_bytes_available[in, out] Limit the number of bytes to scan
  @param string_length[out] Number of characters scanned

  @remark In case the length is zero, then the total size of the string is
    considered to be 1 byte; the size byte.

  @note the maximum size of the string is 255 because the header is always 
    1 byte.
  @return pointer to first byte after the header in buffer.
    @retval NULL The buffer content is malformed
*/

static
char *get_41_lenc_string(char **buffer,
                         size_t *max_bytes_available,
                         size_t *string_length)
{
 if (*max_bytes_available == 0)
    return NULL;

  /* Do double cast to prevent overflow from signed / unsigned conversion */
  size_t str_len= (size_t)(unsigned char)**buffer;

  /*
    If the length encoded string has the length 0
    the total size of the string is only one byte long (the size byte)
  */
  if (str_len == 0)
  {
    ++*buffer;
    *string_length= 0;
    /*
      Return a pointer to the 0 character so the return value will be
      an empty string.
    */
    return *buffer-1;
  }

  if (str_len >= *max_bytes_available)
    return NULL;

  char *str= *buffer+1;
  *string_length= str_len;
  *max_bytes_available-= *string_length + 1;
  *buffer+= *string_length + 1;
  return str;
}
#endif // EMBEDDED LIBRARY


/* the packet format is described in send_client_reply_packet() */
static ulong parse_client_handshake_packet(MPVIO_EXT *mpvio,
                                           uchar **buff, ulong pkt_len)
{
#ifndef EMBEDDED_LIBRARY
  NET *net= mpvio->net;
  char *end;
  bool packet_has_required_size= false;
  DBUG_ASSERT(mpvio->status == MPVIO_EXT::FAILURE);

  uint charset_code= 0;
  end= (char *)net->read_pos;
  /*
    In order to safely scan a head for '\0' string terminators
    we must keep track of how many bytes remain in the allocated
    buffer or we might read past the end of the buffer.
  */
  size_t bytes_remaining_in_packet= pkt_len;
  
  /*
    Peek ahead on the client capability packet and determine which version of
    the protocol should be used.
  */
  if (bytes_remaining_in_packet < 2)
    return packet_error;
    
  mpvio->client_capabilities= uint2korr(end);

  /*
    JConnector only sends server capabilities before starting SSL
    negotiation.  The below code is patch for this.
  */
  if (bytes_remaining_in_packet == 4 &&
      mpvio->client_capabilities & CLIENT_SSL)
  {
    mpvio->client_capabilities= uint4korr(end);
    mpvio->max_client_packet_length= 0xfffff;
    charset_code= default_charset_info->number;
    if (mpvio->charset_adapter->init_client_charset(charset_code))
      return packet_error;
    goto skip_to_ssl;
  }
  
  if (mpvio->client_capabilities & CLIENT_PROTOCOL_41)
    packet_has_required_size= bytes_remaining_in_packet >= 
      AUTH_PACKET_HEADER_SIZE_PROTO_41;
  else
    packet_has_required_size= bytes_remaining_in_packet >=
      AUTH_PACKET_HEADER_SIZE_PROTO_40;
  
  if (!packet_has_required_size)
    return packet_error;
  
  if (mpvio->client_capabilities & CLIENT_PROTOCOL_41)
  {
    mpvio->client_capabilities= uint4korr(end);
    mpvio->max_client_packet_length= uint4korr(end + 4);
    charset_code= (uint)(uchar)*(end + 8);
    /*
      Skip 23 remaining filler bytes which have no particular meaning.
    */
    end+= AUTH_PACKET_HEADER_SIZE_PROTO_41;
    bytes_remaining_in_packet-= AUTH_PACKET_HEADER_SIZE_PROTO_41;
  }
  else
  {
    mpvio->client_capabilities= uint2korr(end);
    mpvio->max_client_packet_length= uint3korr(end + 2);
    end+= AUTH_PACKET_HEADER_SIZE_PROTO_40;
    bytes_remaining_in_packet-= AUTH_PACKET_HEADER_SIZE_PROTO_40;
    /**
      Old clients didn't have their own charset. Instead the assumption
      was that they used what ever the server used.
    */
    charset_code= default_charset_info->number;
  }

  DBUG_PRINT("info", ("client_character_set: %u", charset_code));
  if (mpvio->charset_adapter->init_client_charset(charset_code))
    return packet_error;

skip_to_ssl:
#if defined(HAVE_OPENSSL)
  DBUG_PRINT("info", ("client capabilities: %lu", mpvio->client_capabilities));
  
  /*
    If client requested SSL then we must stop parsing, try to switch to SSL,
    and wait for the client to send a new handshake packet.
    The client isn't expected to send any more bytes until SSL is initialized.
  */
  if (mpvio->client_capabilities & CLIENT_SSL)
  {
    unsigned long errptr;

    /* Do the SSL layering. */
    if (!ssl_acceptor_fd)
      return packet_error;

    DBUG_PRINT("info", ("IO layer change in progress..."));
    if (sslaccept(ssl_acceptor_fd, net->vio, net->read_timeout, &errptr))
    {
      DBUG_PRINT("error", ("Failed to accept new SSL connection"));
      return packet_error;
    }

    DBUG_PRINT("info", ("Reading user information over SSL layer"));
    if ((pkt_len= my_net_read(net)) == packet_error)
    {
      DBUG_PRINT("error", ("Failed to read user information (pkt_len= %lu)",
			   pkt_len));
      return packet_error;
    }
    /* mark vio as encrypted */
    mpvio->vio_is_encrypted= 1;
  
    /*
      A new packet was read and the statistics reflecting the remaining bytes
      in the packet must be updated.
    */
    bytes_remaining_in_packet= pkt_len;

    /*
      After the SSL handshake is performed the client resends the handshake
      packet but because of legacy reasons we chose not to parse the packet
      fields a second time and instead only assert the length of the packet.
    */
    if (mpvio->client_capabilities & CLIENT_PROTOCOL_41)
    {
      packet_has_required_size= bytes_remaining_in_packet >= 
        AUTH_PACKET_HEADER_SIZE_PROTO_41;
      end= (char *)net->read_pos + AUTH_PACKET_HEADER_SIZE_PROTO_41;
      bytes_remaining_in_packet -= AUTH_PACKET_HEADER_SIZE_PROTO_41;
    }
    else
    {
      packet_has_required_size= bytes_remaining_in_packet >= 
        AUTH_PACKET_HEADER_SIZE_PROTO_40;
      end= (char *)net->read_pos + AUTH_PACKET_HEADER_SIZE_PROTO_40;
      bytes_remaining_in_packet -= AUTH_PACKET_HEADER_SIZE_PROTO_40;
    }
    
    if (!packet_has_required_size)
      return packet_error;
  }
#endif /* HAVE_OPENSSL */

  if ((mpvio->client_capabilities & CLIENT_TRANSACTIONS) &&
      opt_using_transactions)
    net->return_status= mpvio->server_status;

  /*
    The 4.0 and 4.1 versions of the protocol differ on how strings
    are terminated. In the 4.0 version, if a string is at the end
    of the packet, the string is not null terminated. Do not assume
    that the returned string is always null terminated.
  */
  get_proto_string_func_t get_string;

  if (mpvio->client_capabilities & CLIENT_PROTOCOL_41)
    get_string= get_41_protocol_string;
  else
    get_string= get_40_protocol_string;

  /*
    When the ability to change default plugin require that the initial password
   field can be of arbitrary size. However, the 41 client-server protocol limits
   the length of the auth-data-field sent from client to server to 255 bytes
   (CLIENT_SECURE_CONNECTION). The solution is to change the type of the field
   to a true length encoded string and indicate the protocol change with a new
   client capability flag: CLIENT_PLUGIN_AUTH_LENENC_CLIENT_DATA.
  */
  get_proto_string_func_t get_length_encoded_string;

  if (mpvio->client_capabilities & CLIENT_PLUGIN_AUTH_LENENC_CLIENT_DATA)
    get_length_encoded_string= get_56_lenc_string;
  else
    get_length_encoded_string= get_41_lenc_string;

  /*
    The CLIENT_PLUGIN_AUTH_LENENC_CLIENT_DATA capability depends on the
    CLIENT_SECURE_CONNECTION. Refuse any connection which have the first but
    not the latter.
  */
  if ((mpvio->client_capabilities & CLIENT_PLUGIN_AUTH_LENENC_CLIENT_DATA) &&
      !(mpvio->client_capabilities & CLIENT_SECURE_CONNECTION))
    return packet_error;

  /*
    In order to safely scan a head for '\0' string terminators
    we must keep track of how many bytes remain in the allocated
    buffer or we might read past the end of the buffer.
  */
  bytes_remaining_in_packet= pkt_len - (end - (char *)net->read_pos);

  size_t user_len;
  char *user= get_string(&end, &bytes_remaining_in_packet, &user_len);
  if (user == NULL)
    return packet_error;

  /*
    Old clients send a null-terminated string as password; new clients send
    the size (1 byte) + string (not null-terminated). Hence in case of empty
    password both send '\0'.
  */
  size_t passwd_len= 0;
  char *passwd= NULL;

  if (mpvio->client_capabilities & CLIENT_SECURE_CONNECTION)
  {
    /*
      Get the password field.
    */
    passwd= get_length_encoded_string(&end, &bytes_remaining_in_packet,
                                      &passwd_len);
  }
  else
  {
    /*
      Old passwords are zero terminated strings.
    */
    passwd= get_string(&end, &bytes_remaining_in_packet, &passwd_len);
  }

  if (passwd == NULL)
    return packet_error;

  size_t db_len= 0;
  char *db= NULL;

  if (mpvio->client_capabilities & CLIENT_CONNECT_WITH_DB)
  {
    db= get_string(&end, &bytes_remaining_in_packet, &db_len);
    if (db == NULL)
      return packet_error;
  }

  /*
    Set the default for the password supplied flag for non-existing users
    as the default plugin (native passsword authentication) would do it
    for compatibility reasons.
  */
  if (passwd_len)
    mpvio->auth_info.password_used= PASSWORD_USED_YES;

  size_t client_plugin_len= 0;
  char *client_plugin= get_string(&end, &bytes_remaining_in_packet,
                                  &client_plugin_len);
  if (client_plugin == NULL)
    client_plugin= &empty_c_string[0];

  if ((mpvio->client_capabilities & CLIENT_CONNECT_ATTRS) &&
      read_client_connect_attrs(&end, &bytes_remaining_in_packet,
                                mpvio->charset_adapter->charset()))
    return packet_error;

  char db_buff[NAME_LEN + 1];           // buffer to store db in utf8
  char user_buff[USERNAME_LENGTH + 1];	// buffer to store user in utf8
  uint dummy_errors;


  /*
    Copy and convert the user and database names to the character set used
    by the server. Since 4.1 all database names are stored in UTF-8. Also,
    ensure that the names are properly null-terminated as this is relied
    upon later.
  */
  if (db)
  {
    db_len= copy_and_convert(db_buff, sizeof(db_buff) - 1, system_charset_info,
                             db, db_len, mpvio->charset_adapter->charset(),
                             &dummy_errors);
    db_buff[db_len]= '\0';
    db= db_buff;
  }

  user_len= copy_and_convert(user_buff, sizeof(user_buff) - 1,
                             system_charset_info, user, user_len,
                             mpvio->charset_adapter->charset(),
                             &dummy_errors);
  user_buff[user_len]= '\0';
  user= user_buff;

  /* If username starts and ends in "'", chop them off */
  if (user_len > 1 && user[0] == '\'' && user[user_len - 1] == '\'')
  {
    user[user_len - 1]= 0;
    user++;
    user_len-= 2;
  }

  if (make_lex_string_root(mpvio->mem_root, 
                           &mpvio->db, db, db_len, 0) == 0)
    return packet_error; /* The error is set by make_lex_string(). */
  if (mpvio->auth_info.user_name)
    my_free(mpvio->auth_info.user_name);
  if (!(mpvio->auth_info.user_name= my_strndup(user, user_len, MYF(MY_WME))))
    return packet_error; /* The error is set by my_strdup(). */
  mpvio->auth_info.user_name_length= user_len;

  if (!initialized)
  {
    // if mysqld's been started with --skip-grant-tables option
    mpvio->status= MPVIO_EXT::SUCCESS;
    return packet_error;
  }

  if (find_mpvio_user(mpvio))
    return packet_error;

  if (!(mpvio->client_capabilities & CLIENT_PLUGIN_AUTH))
  {
    /*
      An old client is connecting
    */
    if (mpvio->client_capabilities & CLIENT_SECURE_CONNECTION)
      client_plugin= native_password_plugin_name.str;
    else
    {
      /*
        A really old client is connecting
      */
      client_plugin= old_password_plugin_name.str;
      /*
        For a passwordless accounts we use native_password_plugin.
        But when an old 4.0 client connects to it, we change it to
        old_password_plugin, otherwise MySQL will think that server 
        and client plugins don't match.
      */
      if (mpvio->acl_user->salt_len == 0)
        mpvio->acl_user_plugin= old_password_plugin_name;
    }
  }
  
  /*
    if the acl_user needs a different plugin to authenticate
    (specified in GRANT ... AUTHENTICATED VIA plugin_name ..)
    we need to restart the authentication in the server.
    But perhaps the client has already used the correct plugin -
    in that case the authentication on the client may not need to be
    restarted and a server auth plugin will read the data that the client
    has just send. Cache them to return in the next server_mpvio_read_packet().
  */
  if (my_strcasecmp(system_charset_info, mpvio->acl_user_plugin.str,
                    plugin_name(mpvio->plugin)->str) != 0)
  {
    mpvio->cached_client_reply.pkt= passwd;
    mpvio->cached_client_reply.pkt_len= passwd_len;
    mpvio->cached_client_reply.plugin= client_plugin;
    mpvio->status= MPVIO_EXT::RESTART;
    return packet_error;
  }

  /*
    ok, we don't need to restart the authentication on the server.
    but if the client used the wrong plugin, we need to restart
    the authentication on the client. Do it here, the server plugin
    doesn't need to know.
  */
  const char *client_auth_plugin=
    ((st_mysql_auth *) (plugin_decl(mpvio->plugin)->info))->client_auth_plugin;

  if (client_auth_plugin &&
      my_strcasecmp(system_charset_info, client_plugin, client_auth_plugin))
  {
    mpvio->cached_client_reply.plugin= client_plugin;
    if (send_plugin_request_packet(mpvio,
                                   (uchar*) mpvio->cached_server_packet.pkt,
                                   mpvio->cached_server_packet.pkt_len))
      return packet_error;

    passwd_len= my_net_read(mpvio->net);
    passwd = (char*) mpvio->net->read_pos;
  }

  *buff= (uchar*) passwd;
  return passwd_len;
#else
  return 0;
#endif
}


/**
  Make sure that when sending plugin supplied data to the client they
  are not considered a special out-of-band command, like e.g. 
  \255 (error) or \254 (change user request packet) or \0 (OK).
  To avoid this the server will send all plugin data packets "wrapped" 
  in a command \1.
  Note that the client will continue sending its replies unrwapped.
*/

static inline int 
wrap_plguin_data_into_proper_command(NET *net, 
                                     const uchar *packet, int packet_len)
{
  return net_write_command(net, 1, (uchar *) "", 0, packet, packet_len);
}


/**
  vio->write_packet() callback method for server authentication plugins

  This function is called by a server authentication plugin, when it wants
  to send data to the client.

  It transparently wraps the data into a handshake packet,
  and handles plugin negotiation with the client. If necessary,
  it escapes the plugin data, if it starts with a mysql protocol packet byte.
*/
static int server_mpvio_write_packet(MYSQL_PLUGIN_VIO *param,
                                   const uchar *packet, int packet_len)
{
  MPVIO_EXT *mpvio= (MPVIO_EXT *) param;
  int res;

  DBUG_ENTER("server_mpvio_write_packet");
  /* 
    Reset cached_client_reply if not an old client doing mysql_change_user, 
    as this is where the password from COM_CHANGE_USER is stored.
  */
  if (!((!(mpvio->client_capabilities & CLIENT_PLUGIN_AUTH)) && 
        mpvio->status == MPVIO_EXT::RESTART &&
        mpvio->cached_client_reply.plugin == 
        ((st_mysql_auth *) (plugin_decl(mpvio->plugin)->info))->client_auth_plugin
        ))
    mpvio->cached_client_reply.pkt= 0;
  /* for the 1st packet we wrap plugin data into the handshake packet */
  if (mpvio->packets_written == 0)
    res= send_server_handshake_packet(mpvio, (char*) packet, packet_len);
  else if (mpvio->status == MPVIO_EXT::RESTART)
    res= send_plugin_request_packet(mpvio, packet, packet_len);
  else
    res= wrap_plguin_data_into_proper_command(mpvio->net, packet, packet_len);
  mpvio->packets_written++;
  DBUG_RETURN(res);
}

/**
  vio->read_packet() callback method for server authentication plugins

  This function is called by a server authentication plugin, when it wants
  to read data from the client.

  It transparently extracts the client plugin data, if embedded into
  a client authentication handshake packet, and handles plugin negotiation
  with the client, if necessary.
*/
static int server_mpvio_read_packet(MYSQL_PLUGIN_VIO *param, uchar **buf)
{
  MPVIO_EXT *mpvio= (MPVIO_EXT *) param;
  ulong pkt_len;

  DBUG_ENTER("server_mpvio_read_packet");
  if (mpvio->packets_written == 0)
  {
    /*
      plugin wants to read the data without sending anything first.
      send an empty packet to force a server handshake packet to be sent
    */
    if (mpvio->write_packet(mpvio, 0, 0))
      pkt_len= packet_error;
    else
      pkt_len= my_net_read(mpvio->net);
  }
  else if (mpvio->cached_client_reply.pkt)
  {
    DBUG_ASSERT(mpvio->status == MPVIO_EXT::RESTART);
    DBUG_ASSERT(mpvio->packets_read > 0);
    /*
      if the have the data cached from the last server_mpvio_read_packet
      (which can be the case if it's a restarted authentication)
      and a client has used the correct plugin, then we can return the
      cached data straight away and avoid one round trip.
    */
    const char *client_auth_plugin=
      ((st_mysql_auth *) (plugin_decl(mpvio->plugin)->info))->client_auth_plugin;
    if (client_auth_plugin == 0 ||
        my_strcasecmp(system_charset_info, mpvio->cached_client_reply.plugin,
                      client_auth_plugin) == 0)
    {
      mpvio->status= MPVIO_EXT::FAILURE;
      *buf= (uchar*) mpvio->cached_client_reply.pkt;
      mpvio->cached_client_reply.pkt= 0;
      mpvio->packets_read++;
      DBUG_RETURN ((int) mpvio->cached_client_reply.pkt_len);
    }

    /* older clients don't support change of client plugin request */
    if (!(mpvio->client_capabilities & CLIENT_PLUGIN_AUTH))
    {
      mpvio->status= MPVIO_EXT::FAILURE;
      pkt_len= packet_error;
      goto err;
    }

    /*
      But if the client has used the wrong plugin, the cached data are
      useless. Furthermore, we have to send a "change plugin" request
      to the client.
    */
    if (mpvio->write_packet(mpvio, 0, 0))
      pkt_len= packet_error;
    else
      pkt_len= my_net_read(mpvio->net);
  }
  else
    pkt_len= my_net_read(mpvio->net);

  if (pkt_len == packet_error)
    goto err;

  mpvio->packets_read++;

  /*
    the 1st packet has the plugin data wrapped into the client authentication
    handshake packet
  */
  if (mpvio->packets_read == 1)
  {
    pkt_len= parse_client_handshake_packet(mpvio, buf, pkt_len);
    if (pkt_len == packet_error)
      goto err;
  }
  else
    *buf= mpvio->net->read_pos;

  DBUG_RETURN((int)pkt_len);

err:
  if (mpvio->status == MPVIO_EXT::FAILURE)
  {
    my_error(ER_HANDSHAKE_ERROR, MYF(0));
  }
  DBUG_RETURN(-1);
}

/**
  fills MYSQL_PLUGIN_VIO_INFO structure with the information about the
  connection
*/
static void server_mpvio_info(MYSQL_PLUGIN_VIO *vio,
                              MYSQL_PLUGIN_VIO_INFO *info)
{
  MPVIO_EXT *mpvio= (MPVIO_EXT *) vio;
  mpvio_info(mpvio->net->vio, info);
}

#ifndef NO_EMBEDDED_ACCESS_CHECKS
static bool acl_check_ssl(THD *thd, const ACL_USER *acl_user)
{
#if defined(HAVE_OPENSSL)
  Vio *vio= thd->net.vio;
  SSL *ssl= (SSL *) vio->ssl_arg;
  X509 *cert;
#endif

  /*
    At this point we know that user is allowed to connect
    from given host by given username/password pair. Now
    we check if SSL is required, if user is using SSL and
    if X509 certificate attributes are OK
  */
  switch (acl_user->ssl_type) {
  case SSL_TYPE_NOT_SPECIFIED:                  // Impossible
  case SSL_TYPE_NONE:                           // SSL is not required
    return 0;
#if defined(HAVE_OPENSSL)
  case SSL_TYPE_ANY:                            // Any kind of SSL is ok
    return vio_type(vio) != VIO_TYPE_SSL;
  case SSL_TYPE_X509: /* Client should have any valid certificate. */
    /*
      Connections with non-valid certificates are dropped already
      in sslaccept() anyway, so we do not check validity here.

      We need to check for absence of SSL because without SSL
      we should reject connection.
    */
    if (vio_type(vio) == VIO_TYPE_SSL &&
        SSL_get_verify_result(ssl) == X509_V_OK &&
        (cert= SSL_get_peer_certificate(ssl)))
    {
      X509_free(cert);
      return 0;
    }
    return 1;
  case SSL_TYPE_SPECIFIED: /* Client should have specified attrib */
    /* If a cipher name is specified, we compare it to actual cipher in use. */
    if (vio_type(vio) != VIO_TYPE_SSL ||
        SSL_get_verify_result(ssl) != X509_V_OK)
      return 1;
    if (acl_user->ssl_cipher)
    {
      DBUG_PRINT("info", ("comparing ciphers: '%s' and '%s'",
                         acl_user->ssl_cipher, SSL_get_cipher(ssl)));
      if (strcmp(acl_user->ssl_cipher, SSL_get_cipher(ssl)))
      {
        if (log_warnings)
          sql_print_information("X509 ciphers mismatch: should be '%s' but is '%s'",
                            acl_user->ssl_cipher, SSL_get_cipher(ssl));
        return 1;
      }
    }
    /* Prepare certificate (if exists) */
    if (!(cert= SSL_get_peer_certificate(ssl)))
      return 1;
    /* If X509 issuer is specified, we check it... */
    if (acl_user->x509_issuer)
    {
      char *ptr= X509_NAME_oneline(X509_get_issuer_name(cert), 0, 0);
      DBUG_PRINT("info", ("comparing issuers: '%s' and '%s'",
                         acl_user->x509_issuer, ptr));
      if (strcmp(acl_user->x509_issuer, ptr))
      {
        if (log_warnings)
          sql_print_information("X509 issuer mismatch: should be '%s' "
                            "but is '%s'", acl_user->x509_issuer, ptr);
        free(ptr);
        X509_free(cert);
        return 1;
      }
      free(ptr);
    }
    /* X509 subject is specified, we check it .. */
    if (acl_user->x509_subject)
    {
      char *ptr= X509_NAME_oneline(X509_get_subject_name(cert), 0, 0);
      DBUG_PRINT("info", ("comparing subjects: '%s' and '%s'",
                         acl_user->x509_subject, ptr));
      if (strcmp(acl_user->x509_subject, ptr))
      {
        if (log_warnings)
          sql_print_information("X509 subject mismatch: should be '%s' but is '%s'",
                          acl_user->x509_subject, ptr);
        free(ptr);
        X509_free(cert);
        return 1;
      }
      free(ptr);
    }
    X509_free(cert);
    return 0;
#else  /* HAVE_OPENSSL */
  default:
    /*
      If we don't have SSL but SSL is required for this user the 
      authentication should fail.
    */
    return 1;
#endif /* HAVE_OPENSSL */
  }
  return 1;
}
#endif


static int do_auth_once(THD *thd, LEX_STRING *auth_plugin_name,
                        MPVIO_EXT *mpvio)
{
  DBUG_ENTER("do_auth_once");
  int res= CR_OK, old_status= MPVIO_EXT::FAILURE;
  bool unlock_plugin= false;
  plugin_ref plugin= NULL;

  if (auth_plugin_name->str == native_password_plugin_name.str)
    plugin= native_password_plugin;
#ifndef EMBEDDED_LIBRARY
  else
  if (auth_plugin_name->str == old_password_plugin_name.str)
    plugin= old_password_plugin;
  else
  {
    if (auth_plugin_name->length == 0)
    {
      auth_plugin_name->str= default_auth_plugin_name.str;
      auth_plugin_name->length= default_auth_plugin_name.length;
    }
    if ((plugin= my_plugin_lock_by_name(thd, auth_plugin_name,
                                        MYSQL_AUTHENTICATION_PLUGIN)))
      unlock_plugin= true;
  }
#endif

    
  mpvio->plugin= plugin;
  old_status= mpvio->status;
  
  if (plugin)
  {
    st_mysql_auth *auth= (st_mysql_auth *) plugin_decl(plugin)->info;
    res= auth->authenticate_user(mpvio, &mpvio->auth_info);

    if (unlock_plugin)
      plugin_unlock(thd, plugin);
  }
  else
  {
    /* Server cannot load the required plugin. */
    Host_errors errors;
    errors.m_no_auth_plugin= 1;
    inc_host_errors(mpvio->ip, &errors);
    my_error(ER_PLUGIN_IS_NOT_LOADED, MYF(0), auth_plugin_name->str);
    res= CR_ERROR;
  }

  /*
    If the status was MPVIO_EXT::RESTART before the authenticate_user() call
    it can never be MPVIO_EXT::RESTART after the call, because any call
    to write_packet() or read_packet() will reset the status.

    But (!) if a plugin never called a read_packet() or write_packet(), the
    status will stay unchanged. We'll fix it, by resetting the status here.
  */
  if (old_status == MPVIO_EXT::RESTART && mpvio->status == MPVIO_EXT::RESTART)
    mpvio->status= MPVIO_EXT::FAILURE; // reset to the default

  DBUG_RETURN(res);
}


static void
server_mpvio_initialize(THD *thd, MPVIO_EXT *mpvio,
                        Thd_charset_adapter *charset_adapter)
{
  memset(mpvio, 0, sizeof(MPVIO_EXT));
  mpvio->read_packet= server_mpvio_read_packet;
  mpvio->write_packet= server_mpvio_write_packet;
  mpvio->info= server_mpvio_info;
  mpvio->auth_info.host_or_ip= thd->security_ctx->host_or_ip;
  mpvio->auth_info.host_or_ip_length= 
    (unsigned int) strlen(thd->security_ctx->host_or_ip);
  mpvio->auth_info.user_name= NULL;
  mpvio->auth_info.user_name_length= 0;
#if defined(HAVE_OPENSSL) && !defined(EMBEDDED_LIBRARY)
  if (thd->net.vio && thd->net.vio->ssl_arg)
    mpvio->vio_is_encrypted= 1;
  else
#endif /* HAVE_OPENSSL && !EMBEDDED_LIBRARY */
    mpvio->vio_is_encrypted= 0;
  mpvio->status= MPVIO_EXT::FAILURE;

  mpvio->client_capabilities= thd->client_capabilities;
  mpvio->mem_root= thd->mem_root;
  mpvio->scramble= thd->scramble;
  mpvio->rand= &thd->rand;
  mpvio->thread_id= thd->thread_id;
  mpvio->server_status= &thd->server_status;
  mpvio->net= &thd->net;
  mpvio->ip= thd->security_ctx->ip;
  mpvio->host= thd->security_ctx->host;
  mpvio->charset_adapter= charset_adapter;
}


static void
server_mpvio_update_thd(THD *thd, MPVIO_EXT *mpvio)
{
  thd->client_capabilities= mpvio->client_capabilities;
  thd->max_client_packet_length= mpvio->max_client_packet_length;
  if (mpvio->client_capabilities & CLIENT_INTERACTIVE)
    thd->variables.net_wait_timeout= thd->variables.net_interactive_timeout;
  thd->security_ctx->user= mpvio->auth_info.user_name;
  if (thd->client_capabilities & CLIENT_IGNORE_SPACE)
    thd->variables.sql_mode|= MODE_IGNORE_SPACE;
}

/**
  Perform the handshake, authorize the client and update thd sctx variables.

  @param thd                     thread handle
  @param com_change_user_pkt_len size of the COM_CHANGE_USER packet
                                 (without the first, command, byte) or 0
                                 if it's not a COM_CHANGE_USER (that is, if
                                 it's a new connection)

  @retval 0  success, thd is updated.
  @retval 1  error
*/
int
acl_authenticate(THD *thd, uint com_change_user_pkt_len)
{
  int res= CR_OK;
  MPVIO_EXT mpvio;
  Thd_charset_adapter charset_adapter(thd);

  LEX_STRING auth_plugin_name= default_auth_plugin_name;
  enum  enum_server_command command= com_change_user_pkt_len ? COM_CHANGE_USER
                                                             : COM_CONNECT;

  DBUG_ENTER("acl_authenticate");
  compile_time_assert(MYSQL_USERNAME_LENGTH == USERNAME_LENGTH);

  server_mpvio_initialize(thd, &mpvio, &charset_adapter);

  DBUG_PRINT("info", ("com_change_user_pkt_len=%u", com_change_user_pkt_len));

  /*
    Clear thd->db as it points to something, that will be freed when
    connection is closed. We don't want to accidentally free a wrong
    pointer if connect failed.
  */
  thd->reset_db(NULL, 0);

  if (command == COM_CHANGE_USER)
  {
    mpvio.packets_written++; // pretend that a server handshake packet was sent
    mpvio.packets_read++;    // take COM_CHANGE_USER packet into account

    /* Clear variables that are allocated */
    thd->set_user_connect(NULL);

    if (parse_com_change_user_packet(&mpvio, com_change_user_pkt_len))
    {
      server_mpvio_update_thd(thd, &mpvio);
      DBUG_RETURN(1);
    }

    DBUG_ASSERT(mpvio.status == MPVIO_EXT::RESTART ||
                mpvio.status == MPVIO_EXT::SUCCESS);
  }
  else
  {
    /* mark the thd as having no scramble yet */
    mpvio.scramble[SCRAMBLE_LENGTH]= 1;
    
    /*
     perform the first authentication attempt, with the default plugin.
     This sends the server handshake packet, reads the client reply
     with a user name, and performs the authentication if everyone has used
     the correct plugin.
    */

    res= do_auth_once(thd, &auth_plugin_name, &mpvio);  
  }

  /*
   retry the authentication, if - after receiving the user name -
   we found that we need to switch to a non-default plugin
  */
  if (mpvio.status == MPVIO_EXT::RESTART)
  {
    DBUG_ASSERT(mpvio.acl_user);
    DBUG_ASSERT(command == COM_CHANGE_USER ||
                my_strcasecmp(system_charset_info, auth_plugin_name.str,
                              mpvio.acl_user->plugin.str));
    auth_plugin_name= mpvio.acl_user->plugin;
    res= do_auth_once(thd, &auth_plugin_name, &mpvio);
  }

  server_mpvio_update_thd(thd, &mpvio);

  Security_context *sctx= thd->security_ctx;
  const ACL_USER *acl_user= mpvio.acl_user;

  thd->password= mpvio.auth_info.password_used;  // remember for error messages 

  /*
    Log the command here so that the user can check the log
    for the tried logins and also to detect break-in attempts.

    if sctx->user is unset it's protocol failure, bad packet.
  */
  if (mpvio.auth_info.user_name)
  {
    if (strcmp(mpvio.auth_info.authenticated_as, mpvio.auth_info.user_name))
    {
      general_log_print(thd, command, "%s@%s as %s on %s",
                        mpvio.auth_info.user_name, mpvio.auth_info.host_or_ip,
                        mpvio.auth_info.authenticated_as ? 
                          mpvio.auth_info.authenticated_as : "anonymous",
                        mpvio.db.str ? mpvio.db.str : (char*) "");
    }
    else
      general_log_print(thd, command, (char*) "%s@%s on %s",
                        mpvio.auth_info.user_name, mpvio.auth_info.host_or_ip,
                        mpvio.db.str ? mpvio.db.str : (char*) "");
  }

  if (res > CR_OK && mpvio.status != MPVIO_EXT::SUCCESS)
  {
    Host_errors errors;
    DBUG_ASSERT(mpvio.status == MPVIO_EXT::FAILURE);
    switch (res)
    {
    case CR_AUTH_PLUGIN_ERROR:
      errors.m_auth_plugin= 1;
      break;
    case CR_AUTH_HANDSHAKE:
      errors.m_handshake= 1;
      break;
    case CR_AUTH_USER_CREDENTIALS:
      errors.m_authentication= 1;
      break;
    case CR_ERROR:
    default:
      /* Unknown of unspecified auth plugin error. */
      errors.m_auth_plugin= 1;
      break;
    }
    inc_host_errors(mpvio.ip, &errors);
    if (!thd->is_error())
      login_failed_error(&mpvio, mpvio.auth_info.password_used);
    DBUG_RETURN (1);
  }

  sctx->proxy_user[0]= 0;

  if (initialized) // if not --skip-grant-tables
  {
#ifndef NO_EMBEDDED_ACCESS_CHECKS
    bool is_proxy_user= FALSE;
    const char *auth_user = acl_user->user ? acl_user->user : "";
    ACL_PROXY_USER *proxy_user;
    /* check if the user is allowed to proxy as another user */
    proxy_user= acl_find_proxy_user(auth_user, sctx->host, sctx->ip,
                                    mpvio.auth_info.authenticated_as,
                                          &is_proxy_user);
    if (is_proxy_user)
    {
      ACL_USER *acl_proxy_user;

      /* we need to find the proxy user, but there was none */
      if (!proxy_user)
      {
        Host_errors errors;
        errors.m_proxy_user= 1;
        inc_host_errors(mpvio.ip, &errors);
        if (!thd->is_error())
          login_failed_error(&mpvio, mpvio.auth_info.password_used);
        DBUG_RETURN(1);
      }

      my_snprintf(sctx->proxy_user, sizeof(sctx->proxy_user) - 1,
                  "'%s'@'%s'", auth_user,
                  acl_user->host.get_host() ? acl_user->host.get_host() : "");

      /* we're proxying : find the proxy user definition */
      mysql_mutex_lock(&acl_cache->lock);
      acl_proxy_user= find_acl_user(proxy_user->get_proxied_host() ? 
                                    proxy_user->get_proxied_host() : "",
                                    mpvio.auth_info.authenticated_as, TRUE);
      if (!acl_proxy_user)
      {
        Host_errors errors;
        errors.m_proxy_user_acl= 1;
        inc_host_errors(mpvio.ip, &errors);
        if (!thd->is_error())
          login_failed_error(&mpvio, mpvio.auth_info.password_used);
        mysql_mutex_unlock(&acl_cache->lock);
        DBUG_RETURN(1);
      }
      acl_user= acl_proxy_user->copy(thd->mem_root);
      DBUG_PRINT("info", ("User %s is a PROXY and will assume a PROXIED"
                          " identity %s", auth_user, acl_user->user));
      mysql_mutex_unlock(&acl_cache->lock);
    }
#endif

    sctx->master_access= acl_user->access;
    if (acl_user->user)
      strmake(sctx->priv_user, acl_user->user, USERNAME_LENGTH - 1);
    else
      *sctx->priv_user= 0;

    if (acl_user->host.get_host())
      strmake(sctx->priv_host, acl_user->host.get_host(), MAX_HOSTNAME - 1);
    else
      *sctx->priv_host= 0;

#ifndef NO_EMBEDDED_ACCESS_CHECKS
    /*
      OK. Let's check the SSL. Historically it was checked after the password,
      as an additional layer, not instead of the password
      (in which case it would've been a plugin too).
    */
    if (acl_check_ssl(thd, acl_user))
    {
      Host_errors errors;
      errors.m_ssl= 1;
      inc_host_errors(mpvio.ip, &errors);
      if (!thd->is_error())
        login_failed_error(&mpvio, thd->password);
      DBUG_RETURN(1);
    }

    /* Don't allow the user to connect if he has done too many queries */
    if ((acl_user->user_resource.questions || acl_user->user_resource.updates ||
         acl_user->user_resource.conn_per_hour ||
         acl_user->user_resource.user_conn || 
         global_system_variables.max_user_connections) &&
        get_or_create_user_conn(thd,
          (opt_old_style_user_limits ? sctx->user : sctx->priv_user),
          (opt_old_style_user_limits ? sctx->host_or_ip : sctx->priv_host),
          &acl_user->user_resource))
      DBUG_RETURN(1); // The error is set by get_or_create_user_conn()

    sctx->password_expired= acl_user->password_expired;
#endif
  }
  else
    sctx->skip_grants();

  const USER_CONN *uc;
  if ((uc= thd->get_user_connect()) &&
      (uc->user_resources.conn_per_hour || uc->user_resources.user_conn ||
       global_system_variables.max_user_connections) &&
       check_for_max_user_connections(thd, uc))
  {
    DBUG_RETURN(1); // The error is set in check_for_max_user_connections()
  }

  DBUG_PRINT("info",
             ("Capabilities: %lu  packet_length: %ld  Host: '%s'  "
              "Login user: '%s' Priv_user: '%s'  Using password: %s "
              "Access: %lu  db: '%s'",
              thd->client_capabilities, thd->max_client_packet_length,
              sctx->host_or_ip, sctx->user, sctx->priv_user,
              thd->password ? "yes": "no",
              sctx->master_access, mpvio.db.str));

  if (command == COM_CONNECT &&
      !(thd->main_security_ctx.master_access & SUPER_ACL))
  {
    mysql_mutex_lock(&LOCK_connection_count);
    bool count_ok= (connection_count <= max_connections);
    mysql_mutex_unlock(&LOCK_connection_count);
    if (!count_ok)
    {                                         // too many connections
      release_user_connection(thd);
      statistic_increment(connection_errors_max_connection, &LOCK_status);
      my_error(ER_CON_COUNT_ERROR, MYF(0));
      DBUG_RETURN(1);
    }
  }

  /*
    This is the default access rights for the current database.  It's
    set to 0 here because we don't have an active database yet (and we
    may not have an active database to set.
  */
  sctx->db_access=0;

  /* Change a database if necessary */
  if (mpvio.db.length)
  {
    if (mysql_change_db(thd, &mpvio.db, FALSE))
    {
      /* mysql_change_db() has pushed the error message. */
      release_user_connection(thd);
      Host_errors errors;
      errors.m_default_database= 1;
      inc_host_errors(mpvio.ip, &errors);
      DBUG_RETURN(1);
    }
  }

  if (mpvio.auth_info.external_user[0])
    sctx->external_user= my_strdup(mpvio.auth_info.external_user, MYF(0));


  if (res == CR_OK_HANDSHAKE_COMPLETE)
    thd->get_stmt_da()->disable_status();
  else
    my_ok(thd);

#ifdef HAVE_PSI_THREAD_INTERFACE
  PSI_THREAD_CALL(set_thread_user_host)
    (thd->main_security_ctx.user, strlen(thd->main_security_ctx.user),
    thd->main_security_ctx.host_or_ip, strlen(thd->main_security_ctx.host_or_ip));
#endif

  /* Ready to handle queries */
  DBUG_RETURN(0);
}

/**
  MySQL Server Password Authentication Plugin

  In the MySQL authentication protocol:
  1. the server sends the random scramble to the client
  2. client sends the encrypted password back to the server
  3. the server checks the password.
*/
static int native_password_authenticate(MYSQL_PLUGIN_VIO *vio,
                                        MYSQL_SERVER_AUTH_INFO *info)
{
  uchar *pkt;
  int pkt_len;
  MPVIO_EXT *mpvio= (MPVIO_EXT *) vio;

  DBUG_ENTER("native_password_authenticate");

  /* generate the scramble, or reuse the old one */
  if (mpvio->scramble[SCRAMBLE_LENGTH])
    create_random_string(mpvio->scramble, SCRAMBLE_LENGTH, mpvio->rand);

  /* send it to the client */
  if (mpvio->write_packet(mpvio, (uchar*) mpvio->scramble, SCRAMBLE_LENGTH + 1))
    DBUG_RETURN(CR_AUTH_HANDSHAKE);

  /* reply and authenticate */

  /*
    <digression>
      This is more complex than it looks.

      The plugin (we) may be called right after the client was connected -
      and will need to send a scramble, read reply, authenticate.

      Or the plugin may be called after another plugin has sent a scramble,
      and read the reply. If the client has used the correct client-plugin,
      we won't need to read anything here from the client, the client
      has already sent a reply with everything we need for authentication.

      Or the plugin may be called after another plugin has sent a scramble,
      and read the reply, but the client has used the wrong client-plugin.
      We'll need to sent a "switch to another plugin" packet to the
      client and read the reply. "Use the short scramble" packet is a special
      case of "switch to another plugin" packet.

      Or, perhaps, the plugin may be called after another plugin has
      done the handshake but did not send a useful scramble. We'll need
      to send a scramble (and perhaps a "switch to another plugin" packet)
      and read the reply.

      Besides, a client may be an old one, that doesn't understand plugins.
      Or doesn't even understand 4.0 scramble.

      And we want to keep the same protocol on the wire  unless non-native
      plugins are involved.

      Anyway, it still looks simple from a plugin point of view:
      "send the scramble, read the reply and authenticate"
      All the magic is transparently handled by the server.
    </digression>
  */

  /* read the reply with the encrypted password */
  if ((pkt_len= mpvio->read_packet(mpvio, &pkt)) < 0)
    DBUG_RETURN(CR_AUTH_HANDSHAKE);
  DBUG_PRINT("info", ("reply read : pkt_len=%d", pkt_len));

#ifdef NO_EMBEDDED_ACCESS_CHECKS
  DBUG_RETURN(CR_OK);
#endif

  DBUG_EXECUTE_IF("native_password_bad_reply",
                  {
                    pkt_len= 12;
                  }
                  );

  if (pkt_len == 0) /* no password */
    DBUG_RETURN(mpvio->acl_user->salt_len != 0 ? CR_AUTH_USER_CREDENTIALS : CR_OK);

  info->password_used= PASSWORD_USED_YES;
  if (pkt_len == SCRAMBLE_LENGTH)
  {
    if (!mpvio->acl_user->salt_len)
      DBUG_RETURN(CR_AUTH_USER_CREDENTIALS);

    DBUG_RETURN(check_scramble(pkt, mpvio->scramble, mpvio->acl_user->salt) ?
                CR_AUTH_USER_CREDENTIALS : CR_OK);
  }

  my_error(ER_HANDSHAKE_ERROR, MYF(0));
  DBUG_RETURN(CR_AUTH_HANDSHAKE);
}

static int old_password_authenticate(MYSQL_PLUGIN_VIO *vio, 
                                     MYSQL_SERVER_AUTH_INFO *info)
{
  uchar *pkt;
  int pkt_len;
  MPVIO_EXT *mpvio= (MPVIO_EXT *) vio;

  /* generate the scramble, or reuse the old one */
  if (mpvio->scramble[SCRAMBLE_LENGTH])
    create_random_string(mpvio->scramble, SCRAMBLE_LENGTH, mpvio->rand);

  /* send it to the client */
  if (mpvio->write_packet(mpvio, (uchar*) mpvio->scramble, SCRAMBLE_LENGTH + 1))
    return CR_AUTH_HANDSHAKE;

  /* read the reply and authenticate */
  if ((pkt_len= mpvio->read_packet(mpvio, &pkt)) < 0)
    return CR_AUTH_HANDSHAKE;

#ifdef NO_EMBEDDED_ACCESS_CHECKS
  return CR_OK;
#endif

  /*
    legacy: if switch_from_long_to_short_scramble,
    the password is sent \0-terminated, the pkt_len is always 9 bytes.
    We need to figure out the correct scramble length here.
  */
  if (pkt_len == SCRAMBLE_LENGTH_323 + 1)
    pkt_len= strnlen((char*)pkt, pkt_len);

  if (pkt_len == 0) /* no password */
    return mpvio->acl_user->salt_len != 0 ? CR_AUTH_USER_CREDENTIALS : CR_OK;

  if (secure_auth(mpvio))
    return CR_AUTH_HANDSHAKE;

  info->password_used= PASSWORD_USED_YES;

  if (pkt_len == SCRAMBLE_LENGTH_323)
  {
    if (!mpvio->acl_user->salt_len)
      return CR_AUTH_USER_CREDENTIALS;

    return check_scramble_323(pkt, mpvio->scramble,
                             (ulong *) mpvio->acl_user->salt) ?
                             CR_AUTH_USER_CREDENTIALS : CR_OK;
  }

  my_error(ER_HANDSHAKE_ERROR, MYF(0));
  return CR_AUTH_HANDSHAKE;
}


/**
  Interface for querying the MYSQL_PUBLIC_VIO about encryption state.
 
*/

int my_vio_is_encrypted(MYSQL_PLUGIN_VIO *vio)
{
  MPVIO_EXT *mpvio= (MPVIO_EXT *) vio;
  return (mpvio->vio_is_encrypted);
}

#if defined(HAVE_OPENSSL)
#define MAX_CIPHER_LENGTH 1024
#if !defined(HAVE_YASSL)
#define AUTH_DEFAULT_RSA_PRIVATE_KEY "private_key.pem"
#define AUTH_DEFAULT_RSA_PUBLIC_KEY "public_key.pem"

char *auth_rsa_private_key_path;
char *auth_rsa_public_key_path;

class Rsa_authentication_keys
{
private:
  RSA *m_public_key;
  RSA *m_private_key;
  int m_cipher_len;
  char *m_pem_public_key;
public:
  Rsa_authentication_keys()
  {
    m_cipher_len= 0;
    m_private_key= 0;
    m_public_key= 0;
  }
  
  ~Rsa_authentication_keys()
  {
  }

  void free_memory()
  {
    if (m_private_key)
    {
      RSA_free(m_private_key);
      RSA_free(m_public_key);
    }
    if (m_pem_public_key)
      delete [] m_pem_public_key;
  }

  void *allocate_pem_buffer(size_t buffer_len)
  {
    m_pem_public_key= new char[buffer_len];
    return m_pem_public_key;
  }

  RSA *get_private_key()
  {
    return m_private_key;
  }

  RSA *get_public_key()
  {
    return m_public_key;
  }

  int get_cipher_length()
  {
    return (m_cipher_len= RSA_size(m_public_key));
  }

  int set_private_key(RSA *pk)
  {
    m_private_key= pk;
    return 0;
  }

  int set_public_key(RSA *pk)
  {
    m_public_key= pk;
    return 0;
  }

  const char *get_public_key_as_pem(void)
  {
    return m_pem_public_key;
  }
  
};

static Rsa_authentication_keys g_rsa_keys;

/**
 
*/
int show_rsa_public_key(THD *thd, SHOW_VAR *var, char *buff)
{ 
  var->type= SHOW_CHAR;
  var->value= const_cast<char *>(g_rsa_keys.get_public_key_as_pem());
    
  return 0;
}

void deinit_rsa_keys(void)
{
  g_rsa_keys.free_memory();  
}


/**
  Loads the RSA key pair from disk and store them in a global variable. 
 
 @see init_ssl()
 
 @return Error code
   @retval 0 Success
   @retval 1 Error
*/

int init_rsa_keys(void)
{
  FILE *priv_key_file;
  FILE *public_key_file;
  String priv_keypath;
  String pub_keypath;
  int auth_rsa_private_key_path_len;
  int auth_rsa_public_key_path_len;
  
  auth_rsa_private_key_path_len= strlen(auth_rsa_private_key_path);
  auth_rsa_public_key_path_len= strlen(auth_rsa_public_key_path);
  if (auth_rsa_private_key_path_len == 0 || auth_rsa_public_key_path_len == 0)
  {
     sql_print_information("RSA key files not found."
                          " Some authentication plugins will not work.");
    return 0;
  }

  /*
     If a fully qualified path is entered use that, else assume the keys are 
     stored in the data directory.
  */
  if (strchr(auth_rsa_private_key_path, FN_LIBCHAR) != NULL ||
      strchr(auth_rsa_private_key_path, FN_LIBCHAR2) != NULL)
    priv_keypath.set_quick(auth_rsa_private_key_path,
                           auth_rsa_private_key_path_len, 
                           system_charset_info);
  else
  {
    priv_keypath.append(mysql_real_data_home, strlen(mysql_real_data_home));
    if (priv_keypath[pub_keypath.length()] != FN_LIBCHAR)
      priv_keypath.append(FN_LIBCHAR);
    priv_keypath.append(auth_rsa_private_key_path);
  }

  if ((priv_key_file= fopen(priv_keypath.c_ptr(), "r")) == NULL)
  {
    sql_print_information("RSA private key file not found: %s."
                          " Some authentication plugins will not work.",
                          priv_keypath.c_ptr());
    /* Don't return an error; server will still be able to operate. */
    return 0;
  }

  if (strchr(auth_rsa_public_key_path, FN_LIBCHAR) != NULL ||
      strchr(auth_rsa_public_key_path, FN_LIBCHAR2) != NULL)
    pub_keypath.set_quick(auth_rsa_public_key_path,
                          auth_rsa_public_key_path_len, 
                          system_charset_info);
  else
  {
    pub_keypath.append(mysql_real_data_home, strlen(mysql_real_data_home));
    if (pub_keypath[pub_keypath.length()] != FN_LIBCHAR)
      pub_keypath.append(FN_LIBCHAR);
    pub_keypath.append(auth_rsa_public_key_path);
  }

  if ((public_key_file= fopen(pub_keypath.c_ptr(), "r")) == NULL)
  {
    sql_print_information("RSA public key file not found: %s."
                          " Some authentication plugins will not work.",
                          pub_keypath.c_ptr());
    /* Don't return an error; server will still be able to operate. */
    return 0;
  }

  RSA *rsa_private_key= RSA_new();
  if (g_rsa_keys.set_private_key(PEM_read_RSAPrivateKey(priv_key_file,
                                                        &rsa_private_key,
                                                        0, 0)))
  {
    sql_print_error("Failure to parse RSA private key (file exists): %s",
                    auth_rsa_private_key_path);
    /* An intention has been made clear which can't be fulfilled; stop server.*/
    return 1;
    
  }
  
  int filesize;
  fseek(public_key_file, 0, SEEK_END);
  filesize= ftell(public_key_file);
  fseek(public_key_file, 0, SEEK_SET);
  char *pem_file_buffer= (char *)g_rsa_keys.allocate_pem_buffer(filesize + 1);
  (void) fread(pem_file_buffer, filesize, 1, public_key_file);
  pem_file_buffer[filesize]= '\0';

  if (int err= ferror(public_key_file))
  {
    sql_print_error("Failure code %d when reading RSA public key (%d bytes): %s",
                    err, filesize, auth_rsa_private_key_path);
    /* An intention has been made clear which can't be fulfilled; stop server.*/
    return 1;
  }
  fseek(public_key_file, 0, SEEK_SET);

  RSA *rsa_public_key= RSA_new();
  if (g_rsa_keys.set_public_key(PEM_read_RSA_PUBKEY(public_key_file,
                                                    &rsa_public_key,
                                                    0, 0)))
  {
     sql_print_error("Failure to parse RSA public key (file exists): %s",
                    auth_rsa_public_key_path);
    /* An intention has been made clear which can't be fulfilled; stop server.*/
    return 1;
  }

  return 0;
}
#endif // ifndef HAVE_YASSL

static MYSQL_PLUGIN plugin_info_ptr;

int init_sha256_password_handler(MYSQL_PLUGIN plugin_ref)
{
  plugin_info_ptr= plugin_ref;
  return 0;
}

/** 
 
 @param vio Virtual input-, output interface
 @param info[out] Connection information
 
 Authenticate the user by recieving a RSA or TLS encrypted password and
 calculate a hash digest which should correspond to the user record digest
 
 RSA keys are assumed to be pre-generated and supplied when server starts. If
 the client hasn't got a public key it can request one.
 
 TLS certificates and keys are assumed to be pre-generated and supplied when
 server starts.
 
*/

static int sha256_password_authenticate(MYSQL_PLUGIN_VIO *vio,
                                        MYSQL_SERVER_AUTH_INFO *info)
{
  uchar *pkt;
  int pkt_len;
  char  *user_salt_begin;
  char  *user_salt_end;
  char scramble[SCRAMBLE_LENGTH + 1];
  char stage2[CRYPT_MAX_PASSWORD_SIZE + 1];
  String scramble_response_packet;
#if !defined(HAVE_YASSL)
  int cipher_length= 0;
  unsigned char plain_text[MAX_CIPHER_LENGTH];
  RSA *private_key= NULL;
  RSA *public_key= NULL;
#endif

  DBUG_ENTER("sha256_password_authenticate");

  generate_user_salt(scramble, SCRAMBLE_LENGTH + 1);

  if (vio->write_packet(vio, (unsigned char *) scramble, SCRAMBLE_LENGTH))
    DBUG_RETURN(CR_ERROR);

  /*
    After the call to read_packet() the user name will appear in
    mpvio->acl_user and info will contain current data.
  */
  if ((pkt_len= vio->read_packet(vio, &pkt)) == -1)
    DBUG_RETURN(CR_ERROR);

  /*
    If first packet is a 0 byte then the client isn't sending any password
    else the client will send a password.
  */
  if (pkt_len == 1 && *pkt == 0)
  {
    info->password_used= PASSWORD_USED_NO;
    /*
      Send OK signal; the authentication might still be rejected based on
      host mask.
    */
    if (info->auth_string_length == 0)
      DBUG_RETURN(CR_OK);
    else
      DBUG_RETURN(CR_ERROR);
  }
  else    
    info->password_used= PASSWORD_USED_YES;

  if (!my_vio_is_encrypted(vio))
  {
 #if !defined(HAVE_YASSL)
    /*
      Since a password is being used it must be encrypted by RSA since no 
      other encryption is being active.
    */
    private_key= g_rsa_keys.get_private_key();
    public_key=  g_rsa_keys.get_public_key();

    /*
      Without the keys encryption isn't possible.
    */
    if (private_key == NULL || public_key == NULL)
    {
      my_plugin_log_message(&plugin_info_ptr, MY_ERROR_LEVEL, 
        "Authentication requires either RSA keys or SSL encryption");
      DBUG_RETURN(CR_ERROR);
    }
      

    if ((cipher_length= g_rsa_keys.get_cipher_length()) > MAX_CIPHER_LENGTH)
    {
      my_plugin_log_message(&plugin_info_ptr, MY_ERROR_LEVEL, 
        "RSA key cipher length of %u is too long. Max value is %u.",
        g_rsa_keys.get_cipher_length(), MAX_CIPHER_LENGTH);
      DBUG_RETURN(CR_ERROR);
    }

    /*
      Client sent a "public key request"-packet ?
      If the first packet is 1 then the client will require a public key before
      encrypting the password.
    */
    if (pkt_len == 1 && *pkt == 1)
    {
      uint pem_length= strlen(g_rsa_keys.get_public_key_as_pem());
      if (vio->write_packet(vio,
                            (unsigned char *)g_rsa_keys.get_public_key_as_pem(),
                            pem_length))
        DBUG_RETURN(CR_ERROR);
      /* Get the encrypted response from the client */
      if ((pkt_len= vio->read_packet(vio, &pkt)) == -1)
        DBUG_RETURN(CR_ERROR);
    }

    /*
      The packet will contain the cipher used. The length of the packet
      must correspond to the expected cipher length.
    */
    if (pkt_len != cipher_length)
      DBUG_RETURN(CR_ERROR);
    
    /* Decrypt password */
    RSA_private_decrypt(cipher_length, pkt, plain_text, private_key,
                        RSA_PKCS1_OAEP_PADDING);

    plain_text[cipher_length]= '\0'; // safety
    xor_string((char *) plain_text, cipher_length,
               (char *) scramble, SCRAMBLE_LENGTH);

    /*
      Set packet pointers and length for the hash digest function below 
    */
    pkt= plain_text;
    pkt_len= strlen((char *) plain_text) + 1; // include \0 intentionally.

    if (pkt_len == 1)
      DBUG_RETURN(CR_ERROR);
#else
    DBUG_RETURN(CR_ERROR);
#endif
  } // if(!my_vio_is_encrypter())

  /* A password was sent to an account without a password */
  if (info->auth_string_length == 0)
    DBUG_RETURN(CR_ERROR);
  
  /*
    Fetch user authentication_string and extract the password salt
  */
  user_salt_begin= (char *) info->auth_string;
  user_salt_end= (char *) (info->auth_string + info->auth_string_length);
  if (extract_user_salt(&user_salt_begin, &user_salt_end) != CRYPT_SALT_LENGTH)
  {
    /* User salt is not correct */
    my_plugin_log_message(&plugin_info_ptr, MY_ERROR_LEVEL, 
      "Password salt for user '%s' is corrupt.",
      info->user_name);
    DBUG_RETURN(CR_ERROR);
  }

  /* Create hash digest */
  my_crypt_genhash(stage2,
                     CRYPT_MAX_PASSWORD_SIZE,
                     (char *) pkt,
                     pkt_len-1, 
                     (char *) user_salt_begin,
                     (const char **) 0);

  /* Compare the newly created hash digest with the password record */
  int result= memcmp(info->auth_string,
                     stage2,
                     info->auth_string_length);

  if (result == 0)
    DBUG_RETURN(CR_OK);

  DBUG_RETURN(CR_ERROR);
}

#if !defined(HAVE_YASSL)
static MYSQL_SYSVAR_STR(private_key_path, auth_rsa_private_key_path,
        PLUGIN_VAR_READONLY,
        "A fully qualified path to the private RSA key used for authentication",
        NULL, NULL, AUTH_DEFAULT_RSA_PRIVATE_KEY);
static MYSQL_SYSVAR_STR(public_key_path, auth_rsa_public_key_path,
        PLUGIN_VAR_READONLY,
        "A fully qualified path to the public RSA key used for authentication",
        NULL, NULL, AUTH_DEFAULT_RSA_PUBLIC_KEY);

static struct st_mysql_sys_var* sha256_password_sysvars[]= {
  MYSQL_SYSVAR(private_key_path),
  MYSQL_SYSVAR(public_key_path),
  0
};
#endif // HAVE_YASSL
#endif // HAVE_OPENSSL

static struct st_mysql_auth native_password_handler=
{
  MYSQL_AUTHENTICATION_INTERFACE_VERSION,
  native_password_plugin_name.str,
  native_password_authenticate
};

static struct st_mysql_auth old_password_handler=
{
  MYSQL_AUTHENTICATION_INTERFACE_VERSION,
  old_password_plugin_name.str,
  old_password_authenticate
};

#if defined(HAVE_OPENSSL)
static struct st_mysql_auth sha256_password_handler=
{
  MYSQL_AUTHENTICATION_INTERFACE_VERSION,
  sha256_password_plugin_name.str,
  sha256_password_authenticate
};
#endif

mysql_declare_plugin(mysql_password)
{
  MYSQL_AUTHENTICATION_PLUGIN,                  /* type constant    */
  &native_password_handler,                     /* type descriptor  */
  native_password_plugin_name.str,              /* Name             */
  "R.J.Silk, Sergei Golubchik",                 /* Author           */
  "Native MySQL authentication",                /* Description      */
  PLUGIN_LICENSE_GPL,                           /* License          */
  NULL,                                         /* Init function    */
  NULL,                                         /* Deinit function  */
  0x0100,                                       /* Version (1.0)    */
  NULL,                                         /* status variables */
  NULL,                                         /* system variables */
  NULL,                                         /* config options   */
  0,                                            /* flags            */
},
{
  MYSQL_AUTHENTICATION_PLUGIN,                  /* type constant    */
  &old_password_handler,                        /* type descriptor  */
  old_password_plugin_name.str,                 /* Name             */
  "R.J.Silk, Sergei Golubchik",                 /* Author           */
  "Old MySQL-4.0 authentication",               /* Description      */
  PLUGIN_LICENSE_GPL,                           /* License          */
  NULL,                                         /* Init function    */
  NULL,                                         /* Deinit function  */
  0x0100,                                       /* Version (1.0)    */
  NULL,                                         /* status variables */
  NULL,                                         /* system variables */
  NULL,                                         /* config options   */
  0,                                            /* flags            */
}
#if defined(HAVE_OPENSSL)
,
{
  MYSQL_AUTHENTICATION_PLUGIN,                  /* type constant    */
  &sha256_password_handler,                     /* type descriptor  */
  sha256_password_plugin_name.str,              /* Name             */
  "Oracle",                                     /* Author           */
  "SHA256 password authentication",             /* Description      */
  PLUGIN_LICENSE_GPL,                           /* License          */
  &init_sha256_password_handler,                /* Init function    */
  NULL,                                         /* Deinit function  */
  0x0100,                                       /* Version (1.0)    */
  NULL,                                         /* status variables */
#if !defined(HAVE_YASSL)
  sha256_password_sysvars,                      /* system variables */
#else
  NULL,
#endif
  NULL,                                         /* config options   */
  0                                             /* flags            */
}
#endif
mysql_declare_plugin_end;

/*  
 PASSWORD_VALIDATION_CODE, invoking appropriate plugin to validate
 the password strength.
*/

/* for validate_password_strength SQL function */
int check_password_strength(String *password)
{
  int res= 0;
  DBUG_ASSERT(password != NULL);
  plugin_ref plugin= my_plugin_lock_by_name(0, &validate_password_plugin_name,
                                            MYSQL_VALIDATE_PASSWORD_PLUGIN);
  if (plugin)
  {
    st_mysql_validate_password *password_strength=
                      (st_mysql_validate_password *) plugin_decl(plugin)->info;

    res= password_strength->get_password_strength(password);
    plugin_unlock(0, plugin);
  }
  return(res);
}

/* called when new user is created or exsisting password is changed */
void check_password_policy(String *password)
{
  plugin_ref plugin= my_plugin_lock_by_name(0, &validate_password_plugin_name,
                                            MYSQL_VALIDATE_PASSWORD_PLUGIN);
  DBUG_ASSERT(password != NULL);
  if (plugin)
  {
    st_mysql_validate_password *password_validate=
                      (st_mysql_validate_password *) plugin_decl(plugin)->info;

    if (!password_validate->validate_password(password))
      my_error(ER_NOT_VALID_PASSWORD, MYF(0));

    plugin_unlock(0, plugin);
  }
}<|MERGE_RESOLUTION|>--- conflicted
+++ resolved
@@ -50,7 +50,6 @@
 #include "sql_connect.h"
 #include "hostname.h"
 #include "sql_db.h"
-<<<<<<< HEAD
 #include <mysql/plugin_validate_password.h>
 #include "password.h"
 #include "crypt_genhash_impl.h"
@@ -63,9 +62,6 @@
 
 using std::min;
 using std::max;
-=======
-#include "sql_array.h"
->>>>>>> 85cb3b39
 
 bool mysql_user_table_is_in_short_password_format= false;
 bool auth_plugin_is_built_in(const char *plugin_name);
@@ -6945,7 +6941,7 @@
           elements after the current element one position closer to its head.
           This means that we have to take another look at the element at
           current position as it is a new element from the array's tail.
-        - This is valid for USER_ACL, DB_ACL and PROXY_USERS_ACL.
+        - This is valid for case USER_ACL, DB_ACL and PROXY_USERS_ACL.
         */
         idx--;
         break;
@@ -6972,31 +6968,19 @@
         elements--;
         idx--;
         break;
-
       }
     }
     else if ( user_to )
     {
       switch ( struct_no ) {
-<<<<<<< HEAD
-      case 0:
+      case USER_ACL:
         acl_user->user= strdup_root(&global_acl_memory, user_to->user.str);
         acl_user->host.update_hostname(strdup_root(&global_acl_memory, user_to->host.str));
         break;
 
-      case 1:
+      case DB_ACL:
         acl_db->user= strdup_root(&global_acl_memory, user_to->user.str);
         acl_db->host.update_hostname(strdup_root(&global_acl_memory, user_to->host.str));
-=======
-      case USER_ACL:
-        acl_user->user= strdup_root(&mem, user_to->user.str);
-        acl_user->host.hostname= strdup_root(&mem, user_to->host.str);
-        break;
-
-      case DB_ACL:
-        acl_db->user= strdup_root(&mem, user_to->user.str);
-        acl_db->host.hostname= strdup_root(&mem, user_to->host.str);
->>>>>>> 85cb3b39
         break;
 
       case COLUMN_PRIVILEGES_HASH:
@@ -7010,16 +6994,10 @@
           DBUG_RETURN(-1);
         break;
 
-<<<<<<< HEAD
-      case 5:
+      case PROXY_USERS_ACL:
         acl_proxy_user->set_user(&global_acl_memory, user_to->user.str);
         acl_proxy_user->host.update_hostname((user_to->host.str && *user_to->host.str) ? 
                                              strdup_root(&global_acl_memory, user_to->host.str) : NULL);
-=======
-      case PROXY_USERS_ACL:
-        acl_proxy_user->set_user (&mem, user_to->user.str);
-        acl_proxy_user->set_host (&mem, user_to->host.str);
->>>>>>> 85cb3b39
         break;
       }
     }
