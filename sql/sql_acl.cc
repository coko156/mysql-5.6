/* Copyright (C) 2000-2003 MySQL AB

   This program is free software; you can redistribute it and/or modify
   it under the terms of the GNU General Public License as published by
   the Free Software Foundation; either version 2 of the License, or
   (at your option) any later version.

   This program is distributed in the hope that it will be useful,
   but WITHOUT ANY WARRANTY; without even the implied warranty of
   MERCHANTABILITY or FITNESS FOR A PARTICULAR PURPOSE.  See the
   GNU General Public License for more details.

   You should have received a copy of the GNU General Public License
   along with this program; if not, write to the Free Software
   Foundation, Inc., 59 Temple Place, Suite 330, Boston, MA  02111-1307  USA */


/*
  The privileges are saved in the following tables:
  mysql/user	 ; super user who are allowed to do almost anything
  mysql/host	 ; host privileges. This is used if host is empty in mysql/db.
  mysql/db	 ; database privileges / user

  data in tables is sorted according to how many not-wild-cards there is
  in the relevant fields. Empty strings comes last.
*/

#include "mysql_priv.h"
#include "hash_filo.h"
#ifdef HAVE_REPLICATION
#include "sql_repl.h" //for tables_ok()
#endif
#include <m_ctype.h>
#include <stdarg.h>
#include "sp_head.h"
#include "sp.h"

#ifndef NO_EMBEDDED_ACCESS_CHECKS

class acl_entry :public hash_filo_element
{
public:
  ulong access;
  uint16 length;
  char key[1];					// Key will be stored here
};


static byte* acl_entry_get_key(acl_entry *entry,uint *length,
			       my_bool not_used __attribute__((unused)))
{
  *length=(uint) entry->length;
  return (byte*) entry->key;
}

#define IP_ADDR_STRLEN (3+1+3+1+3+1+3)
#define ACL_KEY_LENGTH (IP_ADDR_STRLEN+1+NAME_LEN+1+USERNAME_LENGTH+1)

static DYNAMIC_ARRAY acl_hosts,acl_users,acl_dbs;
static MEM_ROOT mem, memex;
static bool initialized=0;
static bool allow_all_hosts=1;
static HASH acl_check_hosts, column_priv_hash, proc_priv_hash, func_priv_hash;
static DYNAMIC_ARRAY acl_wild_hosts;
static hash_filo *acl_cache;
static uint grant_version=0; /* Version of priv tables. incremented by acl_load */
static ulong get_access(TABLE *form,uint fieldnr, uint *next_field=0);
static int acl_compare(ACL_ACCESS *a,ACL_ACCESS *b);
static ulong get_sort(uint count,...);
static void init_check_host(void);
static ACL_USER *find_acl_user(const char *host, const char *user,
                               my_bool exact);
static bool update_user_table(THD *thd, TABLE *table,
                              const char *host, const char *user,
			      const char *new_password, uint new_password_len);
static void update_hostname(acl_host_and_ip *host, const char *hostname);
static bool compare_hostname(const acl_host_and_ip *host,const char *hostname,
			     const char *ip);
static my_bool acl_load(THD *thd, TABLE_LIST *tables);
static my_bool grant_load(TABLE_LIST *tables);

/*
  Convert scrambled password to binary form, according to scramble type, 
  Binary form is stored in user.salt.
*/

static
void
set_user_salt(ACL_USER *acl_user, const char *password, uint password_len)
{
  if (password_len == SCRAMBLED_PASSWORD_CHAR_LENGTH)
  {
    get_salt_from_password(acl_user->salt, password);
    acl_user->salt_len= SCRAMBLE_LENGTH;
  }
  else if (password_len == SCRAMBLED_PASSWORD_CHAR_LENGTH_323)
  {
    get_salt_from_password_323((ulong *) acl_user->salt, password);
    acl_user->salt_len= SCRAMBLE_LENGTH_323;
  }
  else
    acl_user->salt_len= 0;
}

/*
  This after_update function is used when user.password is less than
  SCRAMBLE_LENGTH bytes.
*/

static void restrict_update_of_old_passwords_var(THD *thd,
                                                 enum_var_type var_type)
{
  if (var_type == OPT_GLOBAL)
  {
    pthread_mutex_lock(&LOCK_global_system_variables);
    global_system_variables.old_passwords= 1;
    pthread_mutex_unlock(&LOCK_global_system_variables);
  }
  else
    thd->variables.old_passwords= 1;
}


/*
  Initialize structures responsible for user/db-level privilege checking and
  load privilege information for them from tables in the 'mysql' database.

  SYNOPSIS
    acl_init()
      dont_read_acl_tables  TRUE if we want to skip loading data from
                            privilege tables and disable privilege checking.

  NOTES
    This function is mostly responsible for preparatory steps, main work
    on initialization and grants loading is done in acl_reload().

  RETURN VALUES
    0	ok
    1	Could not initialize grant's
*/

my_bool acl_init(bool dont_read_acl_tables)
{
  THD  *thd;
  my_bool return_val;
  DBUG_ENTER("acl_init");

  acl_cache= new hash_filo(ACL_CACHE_SIZE, 0, 0,
                           (hash_get_key) acl_entry_get_key,
                           (hash_free_key) free, system_charset_info);
  if (dont_read_acl_tables)
  {
    DBUG_RETURN(0); /* purecov: tested */
  }

  /*
    To be able to run this from boot, we allocate a temporary THD
  */
  if (!(thd=new THD))
    DBUG_RETURN(1); /* purecov: inspected */
  thd->store_globals();
  /*
    It is safe to call acl_reload() since acl_* arrays and hashes which
    will be freed there are global static objects and thus are initialized
    by zeros at startup.
  */
  return_val= acl_reload(thd);
  delete thd;
  /* Remember that we don't have a THD */
  my_pthread_setspecific_ptr(THR_THD,  0);
  DBUG_RETURN(return_val);
}


/*
  Initialize structures responsible for user/db-level privilege checking
  and load information about grants from open privilege tables.

  SYNOPSIS
    acl_load()
      thd     Current thread
      tables  List containing open "mysql.host", "mysql.user" and
              "mysql.db" tables.

  RETURN VALUES
    FALSE  Success
    TRUE   Error
*/

static my_bool acl_load(THD *thd, TABLE_LIST *tables)
{
  TABLE *table;
  READ_RECORD read_record_info;
  my_bool return_val= 1;
  bool check_no_resolve= specialflag & SPECIAL_NO_RESOLVE;
  char tmp_name[NAME_LEN+1];
  int password_length;
  DBUG_ENTER("acl_load");

  grant_version++; /* Privileges updated */
  mysql_proc_table_exists= 1;			// Assume mysql.proc exists

  acl_cache->clear(1);				// Clear locked hostname cache

  init_sql_alloc(&mem, ACL_ALLOC_BLOCK_SIZE, 0);
  init_read_record(&read_record_info,thd,table= tables[0].table,NULL,1,0);
  VOID(my_init_dynamic_array(&acl_hosts,sizeof(ACL_HOST),20,50));
  while (!(read_record_info.read_record(&read_record_info)))
  {
    ACL_HOST host;
    update_hostname(&host.host,get_field(&mem, table->field[0]));
    host.db=	 get_field(&mem, table->field[1]);
    if (lower_case_table_names && host.db)
    {
      /*
        convert db to lower case and give a warning if the db wasn't
        already in lower case
      */
      (void) strmov(tmp_name, host.db);
      my_casedn_str(files_charset_info, host.db);
      if (strcmp(host.db, tmp_name) != 0)
        sql_print_warning("'host' entry '%s|%s' had database in mixed "
                          "case that has been forced to lowercase because "
                          "lower_case_table_names is set. It will not be "
                          "possible to remove this privilege using REVOKE.",
                          host.host.hostname, host.db);
    }
    host.access= get_access(table,2);
    host.access= fix_rights_for_db(host.access);
    host.sort=	 get_sort(2,host.host.hostname,host.db);
    if (check_no_resolve && hostname_requires_resolving(host.host.hostname))
    {
      sql_print_warning("'host' entry '%s|%s' "
		      "ignored in --skip-name-resolve mode.",
		      host.host.hostname, host.db?host.db:"");
      continue;
    }
#ifndef TO_BE_REMOVED
    if (table->s->fields == 8)
    {						// Without grant
      if (host.access & CREATE_ACL)
	host.access|=REFERENCES_ACL | INDEX_ACL | ALTER_ACL | CREATE_TMP_ACL;
    }
#endif
    VOID(push_dynamic(&acl_hosts,(gptr) &host));
  }
  qsort((gptr) dynamic_element(&acl_hosts,0,ACL_HOST*),acl_hosts.elements,
	sizeof(ACL_HOST),(qsort_cmp) acl_compare);
  end_read_record(&read_record_info);
  freeze_size(&acl_hosts);

  init_read_record(&read_record_info,thd,table=tables[1].table,NULL,1,0);
  VOID(my_init_dynamic_array(&acl_users,sizeof(ACL_USER),50,100));
  password_length= table->field[2]->field_length /
    table->field[2]->charset()->mbmaxlen;
  if (password_length < SCRAMBLED_PASSWORD_CHAR_LENGTH_323)
  {
    sql_print_error("Fatal error: mysql.user table is damaged or in "
                    "unsupported 3.20 format.");
    goto end;
  }

  DBUG_PRINT("info",("user table fields: %d, password length: %d",
<<<<<<< HEAD
		     table->s->fields, table->field[2]->field_length));

=======
		     table->fields, password_length));
  
>>>>>>> 746251a4
  pthread_mutex_lock(&LOCK_global_system_variables);
  if (password_length < SCRAMBLED_PASSWORD_CHAR_LENGTH)
  {
    if (opt_secure_auth)
    {
      pthread_mutex_unlock(&LOCK_global_system_variables);
      sql_print_error("Fatal error: mysql.user table is in old format, "
                      "but server started with --secure-auth option.");
      goto end;
    }
    sys_old_passwords.after_update= restrict_update_of_old_passwords_var;
    if (global_system_variables.old_passwords)
      pthread_mutex_unlock(&LOCK_global_system_variables);
    else
    {
      global_system_variables.old_passwords= 1;
      pthread_mutex_unlock(&LOCK_global_system_variables);
      sql_print_warning("mysql.user table is not updated to new password format; "
                        "Disabling new password usage until "
                        "mysql_fix_privilege_tables is run");
    }
    thd->variables.old_passwords= 1;
  }
  else
  {
    sys_old_passwords.after_update= 0;
    pthread_mutex_unlock(&LOCK_global_system_variables);
  }

  allow_all_hosts=0;
  while (!(read_record_info.read_record(&read_record_info)))
  {
    ACL_USER user;
    update_hostname(&user.host, get_field(&mem, table->field[0]));
    user.user= get_field(&mem, table->field[1]);
    if (check_no_resolve && hostname_requires_resolving(user.host.hostname))
    {
      sql_print_warning("'user' entry '%s@%s' "
                        "ignored in --skip-name-resolve mode.",
		      user.user, user.host.hostname);
      continue;
    }

    const char *password= get_field(&mem, table->field[2]);
    uint password_len= password ? strlen(password) : 0;
    set_user_salt(&user, password, password_len);
    if (user.salt_len == 0 && password_len != 0)
    {
      switch (password_len) {
      case 45: /* 4.1: to be removed */
        sql_print_warning("Found 4.1 style password for user '%s@%s'. "
                          "Ignoring user. "
                          "You should change password for this user.",
                          user.user ? user.user : "",
                          user.host.hostname ? user.host.hostname : "");
        break;
      default:
        sql_print_warning("Found invalid password for user: '%s@%s'; "
                          "Ignoring user", user.user ? user.user : "",
                           user.host.hostname ? user.host.hostname : "");
        break;
      }
    }
    else                                        // password is correct
    {
      uint next_field;
      user.access= get_access(table,3,&next_field) & GLOBAL_ACLS;
      /*
        if it is pre 5.0.1 privilege table then map CREATE privilege on
        CREATE VIEW & SHOW VIEW privileges
      */
      if (table->s->fields <= 31 && (user.access & CREATE_ACL))
        user.access|= (CREATE_VIEW_ACL | SHOW_VIEW_ACL);

      /*
        if it is pre 5.0.2 privilege table then map CREATE/ALTER privilege on
        CREATE PROCEDURE & ALTER PROCEDURE privileges
      */
      if (table->s->fields <= 33 && (user.access & CREATE_ACL))
        user.access|= CREATE_PROC_ACL;
      if (table->s->fields <= 33 && (user.access & ALTER_ACL))
        user.access|= ALTER_PROC_ACL;

      /*
        pre 5.0.3 did not have CREATE_USER_ACL
      */
      if (table->s->fields <= 36 && (user.access & GRANT_ACL))
        user.access|= CREATE_USER_ACL;

      user.sort= get_sort(2,user.host.hostname,user.user);
      user.hostname_length= (user.host.hostname ?
                             (uint) strlen(user.host.hostname) : 0);

      /* Starting from 4.0.2 we have more fields */
      if (table->s->fields >= 31)
      {
        char *ssl_type=get_field(&mem, table->field[next_field++]);
        if (!ssl_type)
          user.ssl_type=SSL_TYPE_NONE;
        else if (!strcmp(ssl_type, "ANY"))
          user.ssl_type=SSL_TYPE_ANY;
        else if (!strcmp(ssl_type, "X509"))
          user.ssl_type=SSL_TYPE_X509;
        else  /* !strcmp(ssl_type, "SPECIFIED") */
          user.ssl_type=SSL_TYPE_SPECIFIED;

        user.ssl_cipher=   get_field(&mem, table->field[next_field++]);
        user.x509_issuer=  get_field(&mem, table->field[next_field++]);
        user.x509_subject= get_field(&mem, table->field[next_field++]);

        char *ptr = get_field(&mem, table->field[next_field++]);
        user.user_resource.questions=ptr ? atoi(ptr) : 0;
        ptr = get_field(&mem, table->field[next_field++]);
        user.user_resource.updates=ptr ? atoi(ptr) : 0;
        ptr = get_field(&mem, table->field[next_field++]);
        user.user_resource.conn_per_hour= ptr ? atoi(ptr) : 0;
        if (user.user_resource.questions || user.user_resource.updates ||
            user.user_resource.conn_per_hour)
          mqh_used=1;

        if (table->s->fields >= 36)
        {
          /* Starting from 5.0.3 we have max_user_connections field */
          ptr= get_field(&mem, table->field[next_field++]);
          user.user_resource.user_conn= ptr ? atoi(ptr) : 0;
        }
        else
          user.user_resource.user_conn= 0;
      }
      else
      {
        user.ssl_type=SSL_TYPE_NONE;
        bzero((char *)&(user.user_resource),sizeof(user.user_resource));
#ifndef TO_BE_REMOVED
        if (table->s->fields <= 13)
        {						// Without grant
          if (user.access & CREATE_ACL)
            user.access|=REFERENCES_ACL | INDEX_ACL | ALTER_ACL;
        }
        /* Convert old privileges */
        user.access|= LOCK_TABLES_ACL | CREATE_TMP_ACL | SHOW_DB_ACL;
        if (user.access & FILE_ACL)
          user.access|= REPL_CLIENT_ACL | REPL_SLAVE_ACL;
        if (user.access & PROCESS_ACL)
          user.access|= SUPER_ACL | EXECUTE_ACL;
#endif
      }
      VOID(push_dynamic(&acl_users,(gptr) &user));
      if (!user.host.hostname || user.host.hostname[0] == wild_many &&
          !user.host.hostname[1])
        allow_all_hosts=1;			// Anyone can connect
    }
  }
  qsort((gptr) dynamic_element(&acl_users,0,ACL_USER*),acl_users.elements,
	sizeof(ACL_USER),(qsort_cmp) acl_compare);
  end_read_record(&read_record_info);
  freeze_size(&acl_users);

  init_read_record(&read_record_info,thd,table=tables[2].table,NULL,1,0);
  VOID(my_init_dynamic_array(&acl_dbs,sizeof(ACL_DB),50,100));
  while (!(read_record_info.read_record(&read_record_info)))
  {
    ACL_DB db;
    update_hostname(&db.host,get_field(&mem, table->field[0]));
    db.db=get_field(&mem, table->field[1]);
    if (!db.db)
    {
      sql_print_warning("Found an entry in the 'db' table with empty database name; Skipped");
      continue;
    }
    db.user=get_field(&mem, table->field[2]);
    if (check_no_resolve && hostname_requires_resolving(db.host.hostname))
    {
      sql_print_warning("'db' entry '%s %s@%s' "
		        "ignored in --skip-name-resolve mode.",
		        db.db, db.user, db.host.hostname);
      continue;
    }
    db.access=get_access(table,3);
    db.access=fix_rights_for_db(db.access);
    if (lower_case_table_names)
    {
      /*
        convert db to lower case and give a warning if the db wasn't
        already in lower case
      */
      (void)strmov(tmp_name, db.db);
      my_casedn_str(files_charset_info, db.db);
      if (strcmp(db.db, tmp_name) != 0)
      {
        sql_print_warning("'db' entry '%s %s@%s' had database in mixed "
                          "case that has been forced to lowercase because "
                          "lower_case_table_names is set. It will not be "
                          "possible to remove this privilege using REVOKE.",
		          db.db, db.user, db.host.hostname, db.host.hostname);
      }
    }
    db.sort=get_sort(3,db.host.hostname,db.db,db.user);
#ifndef TO_BE_REMOVED
    if (table->s->fields <=  9)
    {						// Without grant
      if (db.access & CREATE_ACL)
	db.access|=REFERENCES_ACL | INDEX_ACL | ALTER_ACL;
    }
#endif
    VOID(push_dynamic(&acl_dbs,(gptr) &db));
  }
  qsort((gptr) dynamic_element(&acl_dbs,0,ACL_DB*),acl_dbs.elements,
	sizeof(ACL_DB),(qsort_cmp) acl_compare);
  end_read_record(&read_record_info);
  freeze_size(&acl_dbs);
  init_check_host();

  initialized=1;
  return_val=0;

end:
  DBUG_RETURN(return_val);
}


void acl_free(bool end)
{
  free_root(&mem,MYF(0));
  delete_dynamic(&acl_hosts);
  delete_dynamic(&acl_users);
  delete_dynamic(&acl_dbs);
  delete_dynamic(&acl_wild_hosts);
  hash_free(&acl_check_hosts);
  if (!end)
    acl_cache->clear(1); /* purecov: inspected */
  else
  {
    delete acl_cache;
    acl_cache=0;
  }
}


/*
  Forget current user/db-level privileges and read new privileges
  from the privilege tables.

  SYNOPSIS
    acl_reload()
      thd  Current thread

  NOTE
    All tables of calling thread which were open and locked by LOCK TABLES
    statement will be unlocked and closed.
    This function is also used for initialization of structures responsible
    for user/db-level privilege checking.

  RETURN VALUE
    FALSE  Success
    TRUE   Failure
*/

my_bool acl_reload(THD *thd)
{
  TABLE_LIST tables[3];
  DYNAMIC_ARRAY old_acl_hosts,old_acl_users,old_acl_dbs;
  MEM_ROOT old_mem;
  bool old_initialized;
  my_bool return_val= 1;
  DBUG_ENTER("acl_reload");

  if (thd->locked_tables)
  {					// Can't have locked tables here
    thd->lock=thd->locked_tables;
    thd->locked_tables=0;
    close_thread_tables(thd);
  }

  /*
    To avoid deadlocks we should obtain table locks before
    obtaining acl_cache->lock mutex.
  */
  bzero((char*) tables, sizeof(tables));
  tables[0].alias= tables[0].table_name= (char*) "host";
  tables[1].alias= tables[1].table_name= (char*) "user";
  tables[2].alias= tables[2].table_name= (char*) "db";
  tables[0].db=tables[1].db=tables[2].db=(char*) "mysql";
  tables[0].next_local= tables[0].next_global= tables+1;
  tables[1].next_local= tables[1].next_global= tables+2;
  tables[0].lock_type=tables[1].lock_type=tables[2].lock_type=TL_READ;

  if (simple_open_n_lock_tables(thd, tables))
  {
    sql_print_error("Fatal error: Can't open and lock privilege tables: %s",
		    thd->net.last_error);
    goto end;
  }

  if ((old_initialized=initialized))
    VOID(pthread_mutex_lock(&acl_cache->lock));

  old_acl_hosts=acl_hosts;
  old_acl_users=acl_users;
  old_acl_dbs=acl_dbs;
  old_mem=mem;
  delete_dynamic(&acl_wild_hosts);
  hash_free(&acl_check_hosts);

  if ((return_val= acl_load(thd, tables)))
  {					// Error. Revert to old list
    DBUG_PRINT("error",("Reverting to old privileges"));
    acl_free();				/* purecov: inspected */
    acl_hosts=old_acl_hosts;
    acl_users=old_acl_users;
    acl_dbs=old_acl_dbs;
    mem=old_mem;
    init_check_host();
  }
  else
  {
    free_root(&old_mem,MYF(0));
    delete_dynamic(&old_acl_hosts);
    delete_dynamic(&old_acl_users);
    delete_dynamic(&old_acl_dbs);
  }
  if (old_initialized)
    VOID(pthread_mutex_unlock(&acl_cache->lock));
end:
  close_thread_tables(thd);
  DBUG_RETURN(return_val);
}


/*
  Get all access bits from table after fieldnr

  IMPLEMENTATION
  We know that the access privileges ends when there is no more fields
  or the field is not an enum with two elements.

  SYNOPSIS
    get_access()
    form        an open table to read privileges from.
                The record should be already read in table->record[0]
    fieldnr     number of the first privilege (that is ENUM('N','Y') field
    next_field  on return - number of the field next to the last ENUM
                (unless next_field == 0)

  RETURN VALUE
    privilege mask
*/

static ulong get_access(TABLE *form, uint fieldnr, uint *next_field)
{
  ulong access_bits=0,bit;
  char buff[2];
  String res(buff,sizeof(buff),&my_charset_latin1);
  Field **pos;

  for (pos=form->field+fieldnr, bit=1;
       *pos && (*pos)->real_type() == FIELD_TYPE_ENUM &&
	 ((Field_enum*) (*pos))->typelib->count == 2 ;
       pos++, fieldnr++, bit<<=1)
  {
    (*pos)->val_str(&res);
    if (my_toupper(&my_charset_latin1, res[0]) == 'Y')
      access_bits|= bit;
  }
  if (next_field)
    *next_field=fieldnr;
  return access_bits;
}


/*
  Return a number which, if sorted 'desc', puts strings in this order:
    no wildcards
    wildcards
    empty string
*/

static ulong get_sort(uint count,...)
{
  va_list args;
  va_start(args,count);
  ulong sort=0;

  /* Should not use this function with more than 4 arguments for compare. */
  DBUG_ASSERT(count <= 4);

  while (count--)
  {
    char *start, *str= va_arg(args,char*);
    uint chars= 0;
    uint wild_pos= 0;           /* first wildcard position */

    if ((start= str))
    {
      for (; *str ; str++)
      {
	if (*str == wild_many || *str == wild_one || *str == wild_prefix)
        {
          wild_pos= (uint) (str - start) + 1;
          break;
        }
        chars= 128;                             // Marker that chars existed
      }
    }
    sort= (sort << 8) + (wild_pos ? min(wild_pos, 127) : chars);
  }
  va_end(args);
  return sort;
}


static int acl_compare(ACL_ACCESS *a,ACL_ACCESS *b)
{
  if (a->sort > b->sort)
    return -1;
  if (a->sort < b->sort)
    return 1;
  return 0;
}


/*
  Seek ACL entry for a user, check password, SSL cypher, and if
  everything is OK, update THD user data and USER_RESOURCES struct.

  IMPLEMENTATION
   This function does not check if the user has any sensible privileges:
   only user's existence and  validity is checked.
   Note, that entire operation is protected by acl_cache_lock.

  SYNOPSIS
    acl_getroot()
    thd         thread handle. If all checks are OK,
                thd->security_ctx->priv_user/master_access are updated.
                thd->security_ctx->host/ip/user are used for checks.
    mqh         user resources; on success mqh is reset, else
                unchanged
    passwd      scrambled & crypted password, received from client
                (to check): thd->scramble or thd->scramble_323 is
                used to decrypt passwd, so they must contain
                original random string,
    passwd_len  length of passwd, must be one of 0, 8,
                SCRAMBLE_LENGTH_323, SCRAMBLE_LENGTH
    'thd' and 'mqh' are updated on success; other params are IN.
  
  RETURN VALUE
    0  success: thd->priv_user, thd->priv_host, thd->master_access, mqh are
       updated
    1  user not found or authentication failure
    2  user found, has long (4.1.1) salt, but passwd is in old (3.23) format.
   -1  user found, has short (3.23) salt, but passwd is in new (4.1.1) format.
*/

int acl_getroot(THD *thd, USER_RESOURCES  *mqh,
                const char *passwd, uint passwd_len)
{
  ulong user_access= NO_ACCESS;
  int res= 1;
  ACL_USER *acl_user= 0;
  Security_context *sctx= thd->security_ctx;
  DBUG_ENTER("acl_getroot");

  if (!initialized)
  {
    /* 
      here if mysqld's been started with --skip-grant-tables option.
    */
    sctx->skip_grants();
    bzero((char*) mqh, sizeof(*mqh));
    DBUG_RETURN(0);
  }

  VOID(pthread_mutex_lock(&acl_cache->lock));

  /*
    Find acl entry in user database. Note, that find_acl_user is not the same,
    because it doesn't take into account the case when user is not empty,
    but acl_user->user is empty
  */

  for (uint i=0 ; i < acl_users.elements ; i++)
  {
    ACL_USER *acl_user_tmp= dynamic_element(&acl_users,i,ACL_USER*);
    if (!acl_user_tmp->user || !strcmp(sctx->user, acl_user_tmp->user))
    {
      if (compare_hostname(&acl_user_tmp->host, sctx->host, sctx->ip))
      {
        /* check password: it should be empty or valid */
        if (passwd_len == acl_user_tmp->salt_len)
        {
          if (acl_user_tmp->salt_len == 0 ||
              (acl_user_tmp->salt_len == SCRAMBLE_LENGTH ?
              check_scramble(passwd, thd->scramble, acl_user_tmp->salt) :
              check_scramble_323(passwd, thd->scramble,
                                 (ulong *) acl_user_tmp->salt)) == 0)
          {
            acl_user= acl_user_tmp;
            res= 0;
          }
        }
        else if (passwd_len == SCRAMBLE_LENGTH &&
                 acl_user_tmp->salt_len == SCRAMBLE_LENGTH_323)
          res= -1;
        else if (passwd_len == SCRAMBLE_LENGTH_323 &&
                 acl_user_tmp->salt_len == SCRAMBLE_LENGTH)
          res= 2;
        /* linear search complete: */
        break;
      }
    }
  }
  /*
    This was moved to separate tree because of heavy HAVE_OPENSSL case.
    If acl_user is not null, res is 0.
  */

  if (acl_user)
  {
    /* OK. User found and password checked continue validation */
#ifdef HAVE_OPENSSL
    Vio *vio=thd->net.vio;
    SSL *ssl= (SSL*) vio->ssl_arg;
#endif

    /*
      At this point we know that user is allowed to connect
      from given host by given username/password pair. Now
      we check if SSL is required, if user is using SSL and
      if X509 certificate attributes are OK
    */
    switch (acl_user->ssl_type) {
    case SSL_TYPE_NOT_SPECIFIED:		// Impossible
    case SSL_TYPE_NONE:				// SSL is not required
      user_access= acl_user->access;
      break;
#ifdef HAVE_OPENSSL
    case SSL_TYPE_ANY:				// Any kind of SSL is ok
      if (vio_type(vio) == VIO_TYPE_SSL)
	user_access= acl_user->access;
      break;
    case SSL_TYPE_X509: /* Client should have any valid certificate. */
      /*
	Connections with non-valid certificates are dropped already
	in sslaccept() anyway, so we do not check validity here.

	We need to check for absence of SSL because without SSL
	we should reject connection.
      */
      if (vio_type(vio) == VIO_TYPE_SSL &&
	  SSL_get_verify_result(ssl) == X509_V_OK &&
	  SSL_get_peer_certificate(ssl))
	user_access= acl_user->access;
      break;
    case SSL_TYPE_SPECIFIED: /* Client should have specified attrib */
      /*
	We do not check for absence of SSL because without SSL it does
	not pass all checks here anyway.
	If cipher name is specified, we compare it to actual cipher in
	use.
      */
      X509 *cert;
      if (vio_type(vio) != VIO_TYPE_SSL ||
	  SSL_get_verify_result(ssl) != X509_V_OK)
	break;
      if (acl_user->ssl_cipher)
      {
	DBUG_PRINT("info",("comparing ciphers: '%s' and '%s'",
			   acl_user->ssl_cipher,SSL_get_cipher(ssl)));
	if (!strcmp(acl_user->ssl_cipher,SSL_get_cipher(ssl)))
	  user_access= acl_user->access;
	else
	{
	  if (global_system_variables.log_warnings)
	    sql_print_information("X509 ciphers mismatch: should be '%s' but is '%s'",
			      acl_user->ssl_cipher,
			      SSL_get_cipher(ssl));
	  break;
	}
      }
      /* Prepare certificate (if exists) */
      DBUG_PRINT("info",("checkpoint 1"));
      if (!(cert= SSL_get_peer_certificate(ssl)))
      {
	user_access=NO_ACCESS;
	break;
      }
      DBUG_PRINT("info",("checkpoint 2"));
      /* If X509 issuer is specified, we check it... */
      if (acl_user->x509_issuer)
      {
        DBUG_PRINT("info",("checkpoint 3"));
	char *ptr = X509_NAME_oneline(X509_get_issuer_name(cert), 0, 0);
	DBUG_PRINT("info",("comparing issuers: '%s' and '%s'",
			   acl_user->x509_issuer, ptr));
        if (strcmp(acl_user->x509_issuer, ptr))
        {
          if (global_system_variables.log_warnings)
            sql_print_information("X509 issuer mismatch: should be '%s' "
			      "but is '%s'", acl_user->x509_issuer, ptr);
          free(ptr);
          break;
        }
        user_access= acl_user->access;
        free(ptr);
      }
      DBUG_PRINT("info",("checkpoint 4"));
      /* X509 subject is specified, we check it .. */
      if (acl_user->x509_subject)
      {
        char *ptr= X509_NAME_oneline(X509_get_subject_name(cert), 0, 0);
        DBUG_PRINT("info",("comparing subjects: '%s' and '%s'",
                           acl_user->x509_subject, ptr));
        if (strcmp(acl_user->x509_subject,ptr))
        {
          if (global_system_variables.log_warnings)
            sql_print_information("X509 subject mismatch: '%s' vs '%s'",
                            acl_user->x509_subject, ptr);
        }
        else
          user_access= acl_user->access;
        free(ptr);
      }
      break;
#else  /* HAVE_OPENSSL */
    default:
      /*
        If we don't have SSL but SSL is required for this user the 
        authentication should fail.
      */
      break;
#endif /* HAVE_OPENSSL */
    }
    sctx->master_access= user_access;
    sctx->priv_user= acl_user->user ? sctx->user : (char *) "";
    *mqh= acl_user->user_resource;

    if (acl_user->host.hostname)
      strmake(sctx->priv_host, acl_user->host.hostname, MAX_HOSTNAME);
    else
      *sctx->priv_host= 0;
  }
  VOID(pthread_mutex_unlock(&acl_cache->lock));
  DBUG_RETURN(res);
}


/*
  This is like acl_getroot() above, but it doesn't check password,
  and we don't care about the user resources.

  SYNOPSIS
    acl_getroot_no_password()
      sctx               Context which should be initialized
      user               user name
      host               host name
      ip                 IP
      db                 current data base name

  RETURN
    FALSE  OK
    TRUE   Error
*/

bool acl_getroot_no_password(Security_context *sctx, char *user, char *host,
                             char *ip, char *db)
{
  int res= 1;
  uint i;
  ACL_USER *acl_user= 0;
  DBUG_ENTER("acl_getroot_no_password");

  sctx->user= user;
  sctx->host= host;
  sctx->ip= ip;
  sctx->host_or_ip= host ? host : (ip ? ip : "");

  if (!initialized)
  {
    /*
      here if mysqld's been started with --skip-grant-tables option.
    */
    sctx->skip_grants();
    DBUG_RETURN(FALSE);
  }

  VOID(pthread_mutex_lock(&acl_cache->lock));

  sctx->master_access= 0;
  sctx->db_access= 0;

  /*
     Find acl entry in user database.
     This is specially tailored to suit the check we do for CALL of
     a stored procedure; user is set to what is actually a
     priv_user, which can be ''.
  */
  for (i=0 ; i < acl_users.elements ; i++)
  {
    acl_user= dynamic_element(&acl_users,i,ACL_USER*);
    if ((!acl_user->user && (!user || !user[0])) ||
	(acl_user->user && strcmp(user, acl_user->user) == 0))
    {
      if (compare_hostname(&acl_user->host, host, ip))
      {
	res= 0;
	break;
      }
    }
  }

  if (acl_user)
  {
    for (i=0 ; i < acl_dbs.elements ; i++)
    {
      ACL_DB *acl_db= dynamic_element(&acl_dbs, i, ACL_DB*);
      if (!acl_db->user ||
	  (user && user[0] && !strcmp(user, acl_db->user)))
      {
	if (compare_hostname(&acl_db->host, host, ip))
	{
	  if (!acl_db->db || (db && !strcmp(acl_db->db, db)))
	  {
	    sctx->db_access= acl_db->access;
	    break;
	  }
	}
      }
    }
    sctx->master_access= acl_user->access;
    sctx->priv_user= acl_user->user ? user : (char *) "";

    if (acl_user->host.hostname)
      strmake(sctx->priv_host, acl_user->host.hostname, MAX_HOSTNAME);
    else
      *sctx->priv_host= 0;
  }
  VOID(pthread_mutex_unlock(&acl_cache->lock));
  DBUG_RETURN(res);
}

static byte* check_get_key(ACL_USER *buff,uint *length,
			   my_bool not_used __attribute__((unused)))
{
  *length=buff->hostname_length;
  return (byte*) buff->host.hostname;
}


static void acl_update_user(const char *user, const char *host,
			    const char *password, uint password_len,
			    enum SSL_type ssl_type,
			    const char *ssl_cipher,
			    const char *x509_issuer,
			    const char *x509_subject,
			    USER_RESOURCES  *mqh,
			    ulong privileges)
{
  for (uint i=0 ; i < acl_users.elements ; i++)
  {
    ACL_USER *acl_user=dynamic_element(&acl_users,i,ACL_USER*);
    if (!acl_user->user && !user[0] ||
	acl_user->user &&
	!strcmp(user,acl_user->user))
    {
      if (!acl_user->host.hostname && !host[0] ||
	  acl_user->host.hostname &&
	  !my_strcasecmp(system_charset_info, host, acl_user->host.hostname))
      {
	acl_user->access=privileges;
	if (mqh->specified_limits & USER_RESOURCES::QUERIES_PER_HOUR)
	  acl_user->user_resource.questions=mqh->questions;
	if (mqh->specified_limits & USER_RESOURCES::UPDATES_PER_HOUR)
	  acl_user->user_resource.updates=mqh->updates;
	if (mqh->specified_limits & USER_RESOURCES::CONNECTIONS_PER_HOUR)
	  acl_user->user_resource.conn_per_hour= mqh->conn_per_hour;
	if (mqh->specified_limits & USER_RESOURCES::USER_CONNECTIONS)
	  acl_user->user_resource.user_conn= mqh->user_conn;
	if (ssl_type != SSL_TYPE_NOT_SPECIFIED)
	{
	  acl_user->ssl_type= ssl_type;
	  acl_user->ssl_cipher= (ssl_cipher ? strdup_root(&mem,ssl_cipher) :
				 0);
	  acl_user->x509_issuer= (x509_issuer ? strdup_root(&mem,x509_issuer) :
				  0);
	  acl_user->x509_subject= (x509_subject ?
				   strdup_root(&mem,x509_subject) : 0);
	}
	if (password)
	  set_user_salt(acl_user, password, password_len);
        /* search complete: */
	break;
      }
    }
  }
}


static void acl_insert_user(const char *user, const char *host,
			    const char *password, uint password_len,
			    enum SSL_type ssl_type,
			    const char *ssl_cipher,
			    const char *x509_issuer,
			    const char *x509_subject,
			    USER_RESOURCES *mqh,
			    ulong privileges)
{
  ACL_USER acl_user;
  acl_user.user=*user ? strdup_root(&mem,user) : 0;
  update_hostname(&acl_user.host, *host ? strdup_root(&mem, host): 0);
  acl_user.access=privileges;
  acl_user.user_resource = *mqh;
  acl_user.sort=get_sort(2,acl_user.host.hostname,acl_user.user);
  acl_user.hostname_length=(uint) strlen(host);
  acl_user.ssl_type= (ssl_type != SSL_TYPE_NOT_SPECIFIED ?
		      ssl_type : SSL_TYPE_NONE);
  acl_user.ssl_cipher=	ssl_cipher   ? strdup_root(&mem,ssl_cipher) : 0;
  acl_user.x509_issuer= x509_issuer  ? strdup_root(&mem,x509_issuer) : 0;
  acl_user.x509_subject=x509_subject ? strdup_root(&mem,x509_subject) : 0;

  set_user_salt(&acl_user, password, password_len);

  VOID(push_dynamic(&acl_users,(gptr) &acl_user));
  if (!acl_user.host.hostname || acl_user.host.hostname[0] == wild_many
      && !acl_user.host.hostname[1])
    allow_all_hosts=1;		// Anyone can connect /* purecov: tested */
  qsort((gptr) dynamic_element(&acl_users,0,ACL_USER*),acl_users.elements,
	sizeof(ACL_USER),(qsort_cmp) acl_compare);

  /* We must free acl_check_hosts as its memory is mapped to acl_user */
  delete_dynamic(&acl_wild_hosts);
  hash_free(&acl_check_hosts);
  init_check_host();
}


static void acl_update_db(const char *user, const char *host, const char *db,
			  ulong privileges)
{
  for (uint i=0 ; i < acl_dbs.elements ; i++)
  {
    ACL_DB *acl_db=dynamic_element(&acl_dbs,i,ACL_DB*);
    if (!acl_db->user && !user[0] ||
	acl_db->user &&
	!strcmp(user,acl_db->user))
    {
      if (!acl_db->host.hostname && !host[0] ||
	  acl_db->host.hostname &&
	  !my_strcasecmp(system_charset_info, host, acl_db->host.hostname))
      {
	if (!acl_db->db && !db[0] ||
	    acl_db->db && !strcmp(db,acl_db->db))
	{
	  if (privileges)
	    acl_db->access=privileges;
	  else
	    delete_dynamic_element(&acl_dbs,i);
	}
      }
    }
  }
}


/*
  Insert a user/db/host combination into the global acl_cache

  SYNOPSIS
    acl_insert_db()
    user		User name
    host		Host name
    db			Database name
    privileges		Bitmap of privileges

  NOTES
    acl_cache->lock must be locked when calling this
*/

static void acl_insert_db(const char *user, const char *host, const char *db,
			  ulong privileges)
{
  ACL_DB acl_db;
  safe_mutex_assert_owner(&acl_cache->lock);
  acl_db.user=strdup_root(&mem,user);
  update_hostname(&acl_db.host,strdup_root(&mem,host));
  acl_db.db=strdup_root(&mem,db);
  acl_db.access=privileges;
  acl_db.sort=get_sort(3,acl_db.host.hostname,acl_db.db,acl_db.user);
  VOID(push_dynamic(&acl_dbs,(gptr) &acl_db));
  qsort((gptr) dynamic_element(&acl_dbs,0,ACL_DB*),acl_dbs.elements,
	sizeof(ACL_DB),(qsort_cmp) acl_compare);
}



/*
  Get privilege for a host, user and db combination

  as db_is_pattern changes the semantics of comparison,
  acl_cache is not used if db_is_pattern is set.
*/

ulong acl_get(const char *host, const char *ip,
              const char *user, const char *db, my_bool db_is_pattern)
{
  ulong host_access= ~(ulong)0, db_access= 0;
  uint i,key_length;
  char key[ACL_KEY_LENGTH],*tmp_db,*end;
  acl_entry *entry;
  DBUG_ENTER("acl_get");

  VOID(pthread_mutex_lock(&acl_cache->lock));
  end=strmov((tmp_db=strmov(strmov(key, ip ? ip : "")+1,user)+1),db);
  if (lower_case_table_names)
  {
    my_casedn_str(files_charset_info, tmp_db);
    db=tmp_db;
  }
  key_length=(uint) (end-key);
  if (!db_is_pattern && (entry=(acl_entry*) acl_cache->search(key,key_length)))
  {
    db_access=entry->access;
    VOID(pthread_mutex_unlock(&acl_cache->lock));
    DBUG_PRINT("exit", ("access: 0x%lx", db_access));
    DBUG_RETURN(db_access);
  }

  /*
    Check if there are some access rights for database and user
  */
  for (i=0 ; i < acl_dbs.elements ; i++)
  {
    ACL_DB *acl_db=dynamic_element(&acl_dbs,i,ACL_DB*);
    if (!acl_db->user || !strcmp(user,acl_db->user))
    {
      if (compare_hostname(&acl_db->host,host,ip))
      {
	if (!acl_db->db || !wild_compare(db,acl_db->db,db_is_pattern))
	{
	  db_access=acl_db->access;
	  if (acl_db->host.hostname)
	    goto exit;				// Fully specified. Take it
	  break; /* purecov: tested */
	}
      }
    }
  }
  if (!db_access)
    goto exit;					// Can't be better

  /*
    No host specified for user. Get hostdata from host table
  */
  host_access=0;				// Host must be found
  for (i=0 ; i < acl_hosts.elements ; i++)
  {
    ACL_HOST *acl_host=dynamic_element(&acl_hosts,i,ACL_HOST*);
    if (compare_hostname(&acl_host->host,host,ip))
    {
      if (!acl_host->db || !wild_compare(db,acl_host->db,db_is_pattern))
      {
	host_access=acl_host->access;		// Fully specified. Take it
	break;
      }
    }
  }
exit:
  /* Save entry in cache for quick retrieval */
  if (!db_is_pattern &&
      (entry= (acl_entry*) malloc(sizeof(acl_entry)+key_length)))
  {
    entry->access=(db_access & host_access);
    entry->length=key_length;
    memcpy((gptr) entry->key,key,key_length);
    acl_cache->add(entry);
  }
  VOID(pthread_mutex_unlock(&acl_cache->lock));
  DBUG_PRINT("exit", ("access: 0x%lx", db_access & host_access));
  DBUG_RETURN(db_access & host_access);
}

/*
  Check if there are any possible matching entries for this host

  NOTES
    All host names without wild cards are stored in a hash table,
    entries with wildcards are stored in a dynamic array
*/

static void init_check_host(void)
{
  DBUG_ENTER("init_check_host");
  VOID(my_init_dynamic_array(&acl_wild_hosts,sizeof(struct acl_host_and_ip),
			  acl_users.elements,1));
  VOID(hash_init(&acl_check_hosts,system_charset_info,acl_users.elements,0,0,
		 (hash_get_key) check_get_key,0,0));
  if (!allow_all_hosts)
  {
    for (uint i=0 ; i < acl_users.elements ; i++)
    {
      ACL_USER *acl_user=dynamic_element(&acl_users,i,ACL_USER*);
      if (strchr(acl_user->host.hostname,wild_many) ||
	  strchr(acl_user->host.hostname,wild_one) ||
	  acl_user->host.ip_mask)
      {						// Has wildcard
	uint j;
	for (j=0 ; j < acl_wild_hosts.elements ; j++)
	{					// Check if host already exists
	  acl_host_and_ip *acl=dynamic_element(&acl_wild_hosts,j,
					       acl_host_and_ip *);
	  if (!my_strcasecmp(system_charset_info,
                             acl_user->host.hostname, acl->hostname))
	    break;				// already stored
	}
	if (j == acl_wild_hosts.elements)	// If new
	  (void) push_dynamic(&acl_wild_hosts,(char*) &acl_user->host);
      }
      else if (!hash_search(&acl_check_hosts,(byte*) &acl_user->host,
			    (uint) strlen(acl_user->host.hostname)))
      {
	if (my_hash_insert(&acl_check_hosts,(byte*) acl_user))
	{					// End of memory
	  allow_all_hosts=1;			// Should never happen
	  DBUG_VOID_RETURN;
	}
      }
    }
  }
  freeze_size(&acl_wild_hosts);
  freeze_size(&acl_check_hosts.array);
  DBUG_VOID_RETURN;
}


/* Return true if there is no users that can match the given host */

bool acl_check_host(const char *host, const char *ip)
{
  if (allow_all_hosts)
    return 0;
  VOID(pthread_mutex_lock(&acl_cache->lock));

  if (host && hash_search(&acl_check_hosts,(byte*) host,(uint) strlen(host)) ||
      ip && hash_search(&acl_check_hosts,(byte*) ip,(uint) strlen(ip)))
  {
    VOID(pthread_mutex_unlock(&acl_cache->lock));
    return 0;					// Found host
  }
  for (uint i=0 ; i < acl_wild_hosts.elements ; i++)
  {
    acl_host_and_ip *acl=dynamic_element(&acl_wild_hosts,i,acl_host_and_ip*);
    if (compare_hostname(acl, host, ip))
    {
      VOID(pthread_mutex_unlock(&acl_cache->lock));
      return 0;					// Host ok
    }
  }
  VOID(pthread_mutex_unlock(&acl_cache->lock));
  return 1;					// Host is not allowed
}


/*
  Check if the user is allowed to change password

  SYNOPSIS:
    check_change_password()
    thd		THD
    host	hostname for the user
    user	user name
    new_password new password

  NOTE:
    new_password cannot be NULL

    RETURN VALUE
      0		OK
      1		ERROR  ; In this case the error is sent to the client.
*/

bool check_change_password(THD *thd, const char *host, const char *user,
                           char *new_password, uint new_password_len)
{
  if (!initialized)
  {
    my_error(ER_OPTION_PREVENTS_STATEMENT, MYF(0), "--skip-grant-tables");
    return(1);
  }
  if (!thd->slave_thread &&
      (strcmp(thd->security_ctx->user, user) ||
       my_strcasecmp(system_charset_info, host,
                     thd->security_ctx->priv_host)))
  {
    if (check_access(thd, UPDATE_ACL, "mysql",0,1,0,0))
      return(1);
  }
  if (!thd->slave_thread && !thd->security_ctx->user[0])
  {
    my_message(ER_PASSWORD_ANONYMOUS_USER, ER(ER_PASSWORD_ANONYMOUS_USER),
               MYF(0));
    return(1);
  }
  uint len=strlen(new_password);
  if (len && len != SCRAMBLED_PASSWORD_CHAR_LENGTH &&
      len != SCRAMBLED_PASSWORD_CHAR_LENGTH_323)
  {
    my_error(ER_PASSWD_LENGTH, MYF(0), SCRAMBLED_PASSWORD_CHAR_LENGTH);
    return -1;
  }
  return(0);
}


/*
  Change a password for a user

  SYNOPSIS
    change_password()
    thd			Thread handle
    host		Hostname
    user		User name
    new_password	New password for host@user

  RETURN VALUES
    0	ok
    1	ERROR; In this case the error is sent to the client.
*/

bool change_password(THD *thd, const char *host, const char *user,
		     char *new_password)
{
  TABLE_LIST tables;
  TABLE *table;
  /* Buffer should be extended when password length is extended. */
  char buff[512];
  ulong query_length;
  uint new_password_len= strlen(new_password);
  bool result= 1;
  DBUG_ENTER("change_password");
  DBUG_PRINT("enter",("host: '%s'  user: '%s'  new_password: '%s'",
		      host,user,new_password));
  DBUG_ASSERT(host != 0);			// Ensured by parent

  if (check_change_password(thd, host, user, new_password, new_password_len))
    DBUG_RETURN(1);

  bzero((char*) &tables, sizeof(tables));
  tables.alias= tables.table_name= (char*) "user";
  tables.db= (char*) "mysql";

#ifdef HAVE_REPLICATION
  /*
    GRANT and REVOKE are applied the slave in/exclusion rules as they are
    some kind of updates to the mysql.% tables.
  */
  if (thd->slave_thread && table_rules_on)
  {
    /*
      The tables must be marked "updating" so that tables_ok() takes them into
      account in tests.  It's ok to leave 'updating' set after tables_ok.
    */
    tables.updating= 1;
    /* Thanks to bzero, tables.next==0 */
    if (!tables_ok(thd, &tables))
      DBUG_RETURN(0);
  }
#endif

  if (!(table= open_ltable(thd, &tables, TL_WRITE)))
    DBUG_RETURN(1);

  VOID(pthread_mutex_lock(&acl_cache->lock));
  ACL_USER *acl_user;
  if (!(acl_user= find_acl_user(host, user, TRUE)))
  {
    VOID(pthread_mutex_unlock(&acl_cache->lock));
    my_message(ER_PASSWORD_NO_MATCH, ER(ER_PASSWORD_NO_MATCH), MYF(0));
    goto end;
  }
  /* update loaded acl entry: */
  set_user_salt(acl_user, new_password, new_password_len);

  if (update_user_table(thd, table,
			acl_user->host.hostname ? acl_user->host.hostname : "",
			acl_user->user ? acl_user->user : "",
			new_password, new_password_len))
  {
    VOID(pthread_mutex_unlock(&acl_cache->lock)); /* purecov: deadcode */
    goto end;
  }

  acl_cache->clear(1);				// Clear locked hostname cache
  VOID(pthread_mutex_unlock(&acl_cache->lock));
  result= 0;
  if (mysql_bin_log.is_open())
  {
    query_length=
      my_sprintf(buff,
                 (buff,"SET PASSWORD FOR \"%-.120s\"@\"%-.120s\"=\"%-.120s\"",
                  acl_user->user ? acl_user->user : "",
                  acl_user->host.hostname ? acl_user->host.hostname : "",
                  new_password));
    thd->clear_error();
    Query_log_event qinfo(thd, buff, query_length, 0, FALSE);
    mysql_bin_log.write(&qinfo);
  }
end:
  close_thread_tables(thd);
  DBUG_RETURN(result);
}


/*
  Find user in ACL

  SYNOPSIS
    is_acl_user()
    host                 host name
    user                 user name

  RETURN
   FALSE  user not fond
   TRUE   there are such user
*/

bool is_acl_user(const char *host, const char *user)
{
  bool res;

  /* --skip-grants */
  if (!initialized)
    return TRUE;

  VOID(pthread_mutex_lock(&acl_cache->lock));
  res= find_acl_user(host, user, TRUE) != NULL;
  VOID(pthread_mutex_unlock(&acl_cache->lock));
  return res;
}


/*
  Find first entry that matches the current user
*/

static ACL_USER *
find_acl_user(const char *host, const char *user, my_bool exact)
{
  DBUG_ENTER("find_acl_user");
  DBUG_PRINT("enter",("host: '%s'  user: '%s'",host,user));
  for (uint i=0 ; i < acl_users.elements ; i++)
  {
    ACL_USER *acl_user=dynamic_element(&acl_users,i,ACL_USER*);
    DBUG_PRINT("info",("strcmp('%s','%s'), compare_hostname('%s','%s'),",
		       user,
		       acl_user->user ? acl_user->user : "",
		       host,
		       acl_user->host.hostname ? acl_user->host.hostname :
		       ""));
    if (!acl_user->user && !user[0] ||
	acl_user->user && !strcmp(user,acl_user->user))
    {
      if (exact ? !my_strcasecmp(&my_charset_latin1, host,
                                 acl_user->host.hostname) :
          compare_hostname(&acl_user->host,host,host))
      {
	DBUG_RETURN(acl_user);
      }
    }
  }
  DBUG_RETURN(0);
}


/*
  Comparing of hostnames

  NOTES
  A hostname may be of type:
  hostname   (May include wildcards);   monty.pp.sci.fi
  ip	   (May include wildcards);   192.168.0.0
  ip/netmask			      192.168.0.0/255.255.255.0

  A net mask of 0.0.0.0 is not allowed.
*/

static const char *calc_ip(const char *ip, long *val, char end)
{
  long ip_val,tmp;
  if (!(ip=str2int(ip,10,0,255,&ip_val)) || *ip != '.')
    return 0;
  ip_val<<=24;
  if (!(ip=str2int(ip+1,10,0,255,&tmp)) || *ip != '.')
    return 0;
  ip_val+=tmp<<16;
  if (!(ip=str2int(ip+1,10,0,255,&tmp)) || *ip != '.')
    return 0;
  ip_val+=tmp<<8;
  if (!(ip=str2int(ip+1,10,0,255,&tmp)) || *ip != end)
    return 0;
  *val=ip_val+tmp;
  return ip;
}


static void update_hostname(acl_host_and_ip *host, const char *hostname)
{
  host->hostname=(char*) hostname;		// This will not be modified!
  if (!hostname ||
      (!(hostname=calc_ip(hostname,&host->ip,'/')) ||
       !(hostname=calc_ip(hostname+1,&host->ip_mask,'\0'))))
  {
    host->ip= host->ip_mask=0;			// Not a masked ip
  }
}


static bool compare_hostname(const acl_host_and_ip *host, const char *hostname,
			     const char *ip)
{
  long tmp;
  if (host->ip_mask && ip && calc_ip(ip,&tmp,'\0'))
  {
    return (tmp & host->ip_mask) == host->ip;
  }
  return (!host->hostname ||
	  (hostname && !wild_case_compare(system_charset_info,
                                          hostname,host->hostname)) ||
	  (ip && !wild_compare(ip,host->hostname,0)));
}

bool hostname_requires_resolving(const char *hostname)
{
  char cur;
  if (!hostname)
    return FALSE;
  int namelen= strlen(hostname);
  int lhlen= strlen(my_localhost);
  if ((namelen == lhlen) &&
      !my_strnncoll(system_charset_info, (const uchar *)hostname,  namelen,
		    (const uchar *)my_localhost, strlen(my_localhost)))
    return FALSE;
  for (; (cur=*hostname); hostname++)
  {
    if ((cur != '%') && (cur != '_') && (cur != '.') && (cur != '/') &&
	((cur < '0') || (cur > '9')))
      return TRUE;
  }
  return FALSE;
}


/*
  Update record for user in mysql.user privilege table with new password.

  SYNOPSIS
    update_user_table()
      thd               Thread handle
      table             Pointer to TABLE object for open mysql.user table
      host/user         Hostname/username pair identifying user for which
                        new password should be set
      new_password      New password
      new_password_len  Length of new password
*/

static bool update_user_table(THD *thd, TABLE *table,
                              const char *host, const char *user,
			      const char *new_password, uint new_password_len)
{
  char user_key[MAX_KEY_LENGTH];
  int error;
  DBUG_ENTER("update_user_table");
  DBUG_PRINT("enter",("user: %s  host: %s",user,host));

  table->field[0]->store(host,(uint) strlen(host), system_charset_info);
  table->field[1]->store(user,(uint) strlen(user), system_charset_info);
  key_copy((byte *) user_key, table->record[0], table->key_info,
           table->key_info->key_length);

  table->file->extra(HA_EXTRA_RETRIEVE_ALL_COLS);
  if (table->file->index_read_idx(table->record[0], 0,
				  (byte *) user_key, table->key_info->key_length,
				  HA_READ_KEY_EXACT))
  {
    my_message(ER_PASSWORD_NO_MATCH, ER(ER_PASSWORD_NO_MATCH),
               MYF(0));	/* purecov: deadcode */
    DBUG_RETURN(1);				/* purecov: deadcode */
  }
  store_record(table,record[1]);
  table->field[2]->store(new_password, new_password_len, system_charset_info);
  if ((error=table->file->update_row(table->record[1],table->record[0])))
  {
    table->file->print_error(error,MYF(0));	/* purecov: deadcode */
    DBUG_RETURN(1);
  }
  DBUG_RETURN(0);
}


/*
  Return 1 if we are allowed to create new users
  the logic here is: INSERT_ACL is sufficient.
  It's also a requirement in opt_safe_user_create,
  otherwise CREATE_USER_ACL is enough.
*/

static bool test_if_create_new_users(THD *thd)
{
  Security_context *sctx= thd->security_ctx;
  bool create_new_users= test(sctx->master_access & INSERT_ACL) ||
                         (!opt_safe_user_create &&
                          test(sctx->master_access & CREATE_USER_ACL));
  if (!create_new_users)
  {
    TABLE_LIST tl;
    ulong db_access;
    bzero((char*) &tl,sizeof(tl));
    tl.db=	   (char*) "mysql";
    tl.table_name=  (char*) "user";
    create_new_users= 1;

    db_access=acl_get(sctx->host, sctx->ip,
		      sctx->priv_user, tl.db, 0);
    if (!(db_access & INSERT_ACL))
    {
      if (check_grant(thd, INSERT_ACL, &tl, 0, UINT_MAX, 1))
	create_new_users=0;
    }
  }
  return create_new_users;
}


/****************************************************************************
  Handle GRANT commands
****************************************************************************/

static int replace_user_table(THD *thd, TABLE *table, const LEX_USER &combo,
			      ulong rights, bool revoke_grant,
			      bool can_create_user, bool no_auto_create)
{
  int error = -1;
  bool old_row_exists=0;
  const char *password= "";
  uint password_len= 0;
  char what= (revoke_grant) ? 'N' : 'Y';
  byte user_key[MAX_KEY_LENGTH];
  LEX *lex= thd->lex;
  DBUG_ENTER("replace_user_table");

  safe_mutex_assert_owner(&acl_cache->lock);

  if (combo.password.str && combo.password.str[0])
  {
    if (combo.password.length != SCRAMBLED_PASSWORD_CHAR_LENGTH &&
        combo.password.length != SCRAMBLED_PASSWORD_CHAR_LENGTH_323)
    {
      my_error(ER_PASSWD_LENGTH, MYF(0), SCRAMBLED_PASSWORD_CHAR_LENGTH);
      DBUG_RETURN(-1);
    }
    password_len= combo.password.length;
    password=combo.password.str;
  }

  table->field[0]->store(combo.host.str,combo.host.length, system_charset_info);
  table->field[1]->store(combo.user.str,combo.user.length, system_charset_info);
  key_copy(user_key, table->record[0], table->key_info,
           table->key_info->key_length);

  table->file->extra(HA_EXTRA_RETRIEVE_ALL_COLS);
  if (table->file->index_read_idx(table->record[0], 0,
                                  user_key, table->key_info->key_length,
                                  HA_READ_KEY_EXACT))
  {
    /* what == 'N' means revoke */
    if (what == 'N')
    {
      my_error(ER_NONEXISTING_GRANT, MYF(0), combo.user.str, combo.host.str);
      goto end;
    }
    /*
      There are four options which affect the process of creation of
      a new user (mysqld option --safe-create-user, 'insert' privilege
      on 'mysql.user' table, using 'GRANT' with 'IDENTIFIED BY' and
      SQL_MODE flag NO_AUTO_CREATE_USER). Below is the simplified rule
      how it should work.
      if (safe-user-create && ! INSERT_priv) => reject
      else if (identified_by) => create
      else if (no_auto_create_user) => reject
      else create

      see also test_if_create_new_users()
    */
    else if (!password_len && no_auto_create)
    {
      my_error(ER_PASSWORD_NO_MATCH, MYF(0), combo.user.str, combo.host.str);
      goto end;
    }
    else if (!can_create_user)
    {
      my_error(ER_CANT_CREATE_USER_WITH_GRANT, MYF(0),
               thd->security_ctx->user, thd->security_ctx->host_or_ip);
      goto end;
    }
    old_row_exists = 0;
    restore_record(table,s->default_values);
    table->field[0]->store(combo.host.str,combo.host.length,
                           system_charset_info);
    table->field[1]->store(combo.user.str,combo.user.length,
                           system_charset_info);
    table->field[2]->store(password, password_len,
                           system_charset_info);
  }
  else
  {
    old_row_exists = 1;
    store_record(table,record[1]);			// Save copy for update
    if (combo.password.str)			// If password given
      table->field[2]->store(password, password_len, system_charset_info);
    else if (!rights && !revoke_grant &&
             lex->ssl_type == SSL_TYPE_NOT_SPECIFIED &&
             !lex->mqh.specified_limits)
    {
      DBUG_RETURN(0);
    }
  }

  /* Update table columns with new privileges */

  Field **tmp_field;
  ulong priv;
  uint next_field;
  for (tmp_field= table->field+3, priv = SELECT_ACL;
       *tmp_field && (*tmp_field)->real_type() == FIELD_TYPE_ENUM &&
	 ((Field_enum*) (*tmp_field))->typelib->count == 2 ;
       tmp_field++, priv <<= 1)
  {
    if (priv & rights)				 // set requested privileges
      (*tmp_field)->store(&what, 1, &my_charset_latin1);
  }
  rights= get_access(table, 3, &next_field);
  DBUG_PRINT("info",("table fields: %d",table->s->fields));
  if (table->s->fields >= 31)		/* From 4.0.0 we have more fields */
  {
    /* We write down SSL related ACL stuff */
    switch (lex->ssl_type) {
    case SSL_TYPE_ANY:
      table->field[next_field]->store("ANY", 3, &my_charset_latin1);
      table->field[next_field+1]->store("", 0, &my_charset_latin1);
      table->field[next_field+2]->store("", 0, &my_charset_latin1);
      table->field[next_field+3]->store("", 0, &my_charset_latin1);
      break;
    case SSL_TYPE_X509:
      table->field[next_field]->store("X509", 4, &my_charset_latin1);
      table->field[next_field+1]->store("", 0, &my_charset_latin1);
      table->field[next_field+2]->store("", 0, &my_charset_latin1);
      table->field[next_field+3]->store("", 0, &my_charset_latin1);
      break;
    case SSL_TYPE_SPECIFIED:
      table->field[next_field]->store("SPECIFIED", 9, &my_charset_latin1);
      table->field[next_field+1]->store("", 0, &my_charset_latin1);
      table->field[next_field+2]->store("", 0, &my_charset_latin1);
      table->field[next_field+3]->store("", 0, &my_charset_latin1);
      if (lex->ssl_cipher)
        table->field[next_field+1]->store(lex->ssl_cipher,
                                strlen(lex->ssl_cipher), system_charset_info);
      if (lex->x509_issuer)
        table->field[next_field+2]->store(lex->x509_issuer,
                                strlen(lex->x509_issuer), system_charset_info);
      if (lex->x509_subject)
        table->field[next_field+3]->store(lex->x509_subject,
                                strlen(lex->x509_subject), system_charset_info);
      break;
    case SSL_TYPE_NOT_SPECIFIED:
      break;
    case SSL_TYPE_NONE:
      table->field[next_field]->store("", 0, &my_charset_latin1);
      table->field[next_field+1]->store("", 0, &my_charset_latin1);
      table->field[next_field+2]->store("", 0, &my_charset_latin1);
      table->field[next_field+3]->store("", 0, &my_charset_latin1);
      break;
    }
    next_field+=4;

    USER_RESOURCES mqh= lex->mqh;
    if (mqh.specified_limits & USER_RESOURCES::QUERIES_PER_HOUR)
      table->field[next_field]->store((longlong) mqh.questions, TRUE);
    if (mqh.specified_limits & USER_RESOURCES::UPDATES_PER_HOUR)
      table->field[next_field+1]->store((longlong) mqh.updates, TRUE);
    if (mqh.specified_limits & USER_RESOURCES::CONNECTIONS_PER_HOUR)
      table->field[next_field+2]->store((longlong) mqh.conn_per_hour, TRUE);
    if (table->s->fields >= 36 &&
        (mqh.specified_limits & USER_RESOURCES::USER_CONNECTIONS))
      table->field[next_field+3]->store((longlong) mqh.user_conn);
    mqh_used= mqh_used || mqh.questions || mqh.updates || mqh.conn_per_hour;
  }
  if (old_row_exists)
  {
    /*
      We should NEVER delete from the user table, as a uses can still
      use mysqld even if he doesn't have any privileges in the user table!
    */
    table->file->extra(HA_EXTRA_RETRIEVE_ALL_COLS);
    if (cmp_record(table,record[1]) &&
	(error=table->file->update_row(table->record[1],table->record[0])))
    {						// This should never happen
      table->file->print_error(error,MYF(0));	/* purecov: deadcode */
      error= -1;				/* purecov: deadcode */
      goto end;					/* purecov: deadcode */
    }
  }
  else if ((error=table->file->write_row(table->record[0]))) // insert
  {						// This should never happen
    if (error && error != HA_ERR_FOUND_DUPP_KEY &&
	error != HA_ERR_FOUND_DUPP_UNIQUE)	/* purecov: inspected */
    {
      table->file->print_error(error,MYF(0));	/* purecov: deadcode */
      error= -1;				/* purecov: deadcode */
      goto end;					/* purecov: deadcode */
    }
  }
  error=0;					// Privileges granted / revoked

end:
  if (!error)
  {
    acl_cache->clear(1);			// Clear privilege cache
    if (old_row_exists)
      acl_update_user(combo.user.str, combo.host.str,
                      combo.password.str, password_len,
		      lex->ssl_type,
		      lex->ssl_cipher,
		      lex->x509_issuer,
		      lex->x509_subject,
		      &lex->mqh,
		      rights);
    else
      acl_insert_user(combo.user.str, combo.host.str, password, password_len,
		      lex->ssl_type,
		      lex->ssl_cipher,
		      lex->x509_issuer,
		      lex->x509_subject,
		      &lex->mqh,
		      rights);
  }
  DBUG_RETURN(error);
}


/*
  change grants in the mysql.db table
*/

static int replace_db_table(TABLE *table, const char *db,
			    const LEX_USER &combo,
			    ulong rights, bool revoke_grant)
{
  uint i;
  ulong priv,store_rights;
  bool old_row_exists=0;
  int error;
  char what= (revoke_grant) ? 'N' : 'Y';
  byte user_key[MAX_KEY_LENGTH];
  DBUG_ENTER("replace_db_table");

  if (!initialized)
  {
    my_error(ER_OPTION_PREVENTS_STATEMENT, MYF(0), "--skip-grant-tables");
    DBUG_RETURN(-1);
  }

  /* Check if there is such a user in user table in memory? */
  if (!find_acl_user(combo.host.str,combo.user.str, FALSE))
  {
    my_message(ER_PASSWORD_NO_MATCH, ER(ER_PASSWORD_NO_MATCH), MYF(0));
    DBUG_RETURN(-1);
  }

  table->field[0]->store(combo.host.str,combo.host.length, system_charset_info);
  table->field[1]->store(db,(uint) strlen(db), system_charset_info);
  table->field[2]->store(combo.user.str,combo.user.length, system_charset_info);
  key_copy(user_key, table->record[0], table->key_info,
           table->key_info->key_length);

  table->file->extra(HA_EXTRA_RETRIEVE_ALL_COLS);
  if (table->file->index_read_idx(table->record[0],0,
                                  user_key, table->key_info->key_length,
                                  HA_READ_KEY_EXACT))
  {
    if (what == 'N')
    { // no row, no revoke
      my_error(ER_NONEXISTING_GRANT, MYF(0), combo.user.str, combo.host.str);
      goto abort;
    }
    old_row_exists = 0;
    restore_record(table, s->default_values);
    table->field[0]->store(combo.host.str,combo.host.length, system_charset_info);
    table->field[1]->store(db,(uint) strlen(db), system_charset_info);
    table->field[2]->store(combo.user.str,combo.user.length, system_charset_info);
  }
  else
  {
    old_row_exists = 1;
    store_record(table,record[1]);
  }

  store_rights=get_rights_for_db(rights);
  for (i= 3, priv= 1; i < table->s->fields; i++, priv <<= 1)
  {
    if (priv & store_rights)			// do it if priv is chosen
      table->field [i]->store(&what,1, &my_charset_latin1);// set requested privileges
  }
  rights=get_access(table,3);
  rights=fix_rights_for_db(rights);

  if (old_row_exists)
  {
    /* update old existing row */
    if (rights)
    {
      table->file->extra(HA_EXTRA_RETRIEVE_ALL_COLS);
      if ((error=table->file->update_row(table->record[1],table->record[0])))
	goto table_error;			/* purecov: deadcode */
    }
    else	/* must have been a revoke of all privileges */
    {
      if ((error = table->file->delete_row(table->record[1])))
	goto table_error;			/* purecov: deadcode */
    }
  }
  else if (rights && (error=table->file->write_row(table->record[0])))
  {
    if (error && error != HA_ERR_FOUND_DUPP_KEY) /* purecov: inspected */
      goto table_error; /* purecov: deadcode */
  }

  acl_cache->clear(1);				// Clear privilege cache
  if (old_row_exists)
    acl_update_db(combo.user.str,combo.host.str,db,rights);
  else
  if (rights)
    acl_insert_db(combo.user.str,combo.host.str,db,rights);
  DBUG_RETURN(0);

  /* This could only happen if the grant tables got corrupted */
table_error:
  table->file->print_error(error,MYF(0));	/* purecov: deadcode */

abort:
  DBUG_RETURN(-1);
}


class GRANT_COLUMN :public Sql_alloc
{
public:
  char *column;
  ulong rights;
  uint key_length;
  GRANT_COLUMN(String &c,  ulong y) :rights (y)
  {
    column= memdup_root(&memex,c.ptr(), key_length=c.length());
  }
};


static byte* get_key_column(GRANT_COLUMN *buff,uint *length,
			    my_bool not_used __attribute__((unused)))
{
  *length=buff->key_length;
  return (byte*) buff->column;
}


class GRANT_NAME :public Sql_alloc
{
public:
  acl_host_and_ip host;
  char *db, *user, *tname, *hash_key;
  ulong privs;
  ulong sort;
  uint key_length;
  GRANT_NAME(const char *h, const char *d,const char *u,
             const char *t, ulong p);
  GRANT_NAME (TABLE *form);
  virtual ~GRANT_NAME() {};
  virtual bool ok() { return privs != 0; }
};


class GRANT_TABLE :public GRANT_NAME
{
public:
  ulong cols;
  HASH hash_columns;

  GRANT_TABLE(const char *h, const char *d,const char *u,
              const char *t, ulong p, ulong c);
  GRANT_TABLE (TABLE *form, TABLE *col_privs);
  ~GRANT_TABLE();
  bool ok() { return privs != 0 || cols != 0; }
};



GRANT_NAME::GRANT_NAME(const char *h, const char *d,const char *u,
                       const char *t, ulong p)
  :privs(p)
{
  /* Host given by user */
  update_hostname(&host, strdup_root(&memex, h));
  db =   strdup_root(&memex,d);
  user = strdup_root(&memex,u);
  sort=  get_sort(3,host.hostname,db,user);
  tname= strdup_root(&memex,t);
  if (lower_case_table_names)
  {
    my_casedn_str(files_charset_info, db);
    my_casedn_str(files_charset_info, tname);
  }
  key_length =(uint) strlen(d)+(uint) strlen(u)+(uint) strlen(t)+3;
  hash_key = (char*) alloc_root(&memex,key_length);
  strmov(strmov(strmov(hash_key,user)+1,db)+1,tname);
}


GRANT_TABLE::GRANT_TABLE(const char *h, const char *d,const char *u,
                	 const char *t, ulong p, ulong c)
  :GRANT_NAME(h,d,u,t,p), cols(c)
{
  (void) hash_init(&hash_columns,system_charset_info,
                   0,0,0, (hash_get_key) get_key_column,0,0);
}


GRANT_NAME::GRANT_NAME(TABLE *form)
{
  update_hostname(&host, get_field(&memex, form->field[0]));
  db=    get_field(&memex,form->field[1]);
  user=  get_field(&memex,form->field[2]);
  if (!user)
    user= (char*) "";
  sort=  get_sort(3, host.hostname, db, user);
  tname= get_field(&memex,form->field[3]);
  if (!db || !tname)
  {
    /* Wrong table row; Ignore it */
    privs= 0;
    return;					/* purecov: inspected */
  }
  if (lower_case_table_names)
  {
    my_casedn_str(files_charset_info, db);
    my_casedn_str(files_charset_info, tname);
  }
  key_length = ((uint) strlen(db) + (uint) strlen(user) +
                (uint) strlen(tname) + 3);
  hash_key = (char*) alloc_root(&memex,key_length);
  strmov(strmov(strmov(hash_key,user)+1,db)+1,tname);
  privs = (ulong) form->field[6]->val_int();
  privs = fix_rights_for_table(privs);
}


GRANT_TABLE::GRANT_TABLE(TABLE *form, TABLE *col_privs)
  :GRANT_NAME(form)
{
  byte key[MAX_KEY_LENGTH];

  if (!db || !tname)
  {
    /* Wrong table row; Ignore it */
    hash_clear(&hash_columns);                  /* allow for destruction */
    cols= 0;
    return;
  }
  cols= (ulong) form->field[7]->val_int();
  cols =  fix_rights_for_column(cols);

  (void) hash_init(&hash_columns,system_charset_info,
                   0,0,0, (hash_get_key) get_key_column,0,0);
  if (cols)
  {
    uint key_prefix_len;
    KEY_PART_INFO *key_part= col_privs->key_info->key_part;
    col_privs->field[0]->store(host.hostname,
                               host.hostname ? (uint) strlen(host.hostname) : 0,
                               system_charset_info);
    col_privs->field[1]->store(db,(uint) strlen(db), system_charset_info);
    col_privs->field[2]->store(user,(uint) strlen(user), system_charset_info);
    col_privs->field[3]->store(tname,(uint) strlen(tname), system_charset_info);

    key_prefix_len= (key_part[0].store_length +
                     key_part[1].store_length +
                     key_part[2].store_length +
                     key_part[3].store_length);
    key_copy(key, col_privs->record[0], col_privs->key_info, key_prefix_len);
    col_privs->field[4]->store("",0, &my_charset_latin1);

    col_privs->file->ha_index_init(0);
    if (col_privs->file->index_read(col_privs->record[0],
                                    (byte*) key,
                                    key_prefix_len, HA_READ_KEY_EXACT))
    {
      cols = 0; /* purecov: deadcode */
      col_privs->file->ha_index_end();
      return;
    }
    do
    {
      String *res,column_name;
      GRANT_COLUMN *mem_check;
      /* As column name is a string, we don't have to supply a buffer */
      res=col_privs->field[4]->val_str(&column_name);
      ulong priv= (ulong) col_privs->field[6]->val_int();
      if (!(mem_check = new GRANT_COLUMN(*res,
                                         fix_rights_for_column(priv))))
      {
        /* Don't use this entry */
        privs = cols = 0;			/* purecov: deadcode */
        return;				/* purecov: deadcode */
      }
      my_hash_insert(&hash_columns, (byte *) mem_check);
    } while (!col_privs->file->index_next(col_privs->record[0]) &&
             !key_cmp_if_same(col_privs,key,0,key_prefix_len));
    col_privs->file->ha_index_end();
  }
}


GRANT_TABLE::~GRANT_TABLE()
{
  hash_free(&hash_columns);
}


static byte* get_grant_table(GRANT_NAME *buff,uint *length,
			     my_bool not_used __attribute__((unused)))
{
  *length=buff->key_length;
  return (byte*) buff->hash_key;
}


void free_grant_table(GRANT_TABLE *grant_table)
{
  hash_free(&grant_table->hash_columns);
}


/* Search after a matching grant. Prefer exact grants before not exact ones */

static GRANT_NAME *name_hash_search(HASH *name_hash,
				      const char *host,const char* ip,
				      const char *db,
				      const char *user, const char *tname,
				      bool exact)
{
  char helping [NAME_LEN*2+USERNAME_LENGTH+3];
  uint len;
  GRANT_NAME *grant_name,*found=0;

  len  = (uint) (strmov(strmov(strmov(helping,user)+1,db)+1,tname)-helping)+ 1;
  for (grant_name=(GRANT_NAME*) hash_search(name_hash,
					      (byte*) helping,
					      len) ;
       grant_name ;
       grant_name= (GRANT_NAME*) hash_next(name_hash,(byte*) helping,
					     len))
  {
    if (exact)
    {
      if (compare_hostname(&grant_name->host, host, ip))
	return grant_name;
    }
    else
    {
      if (compare_hostname(&grant_name->host, host, ip) &&
          (!found || found->sort < grant_name->sort))
	found=grant_name;					// Host ok
    }
  }
  return found;
}


inline GRANT_NAME *
routine_hash_search(const char *host, const char *ip, const char *db,
                 const char *user, const char *tname, bool proc, bool exact)
{
  return (GRANT_TABLE*)
    name_hash_search(proc ? &proc_priv_hash : &func_priv_hash,
		     host, ip, db, user, tname, exact);
}


inline GRANT_TABLE *
table_hash_search(const char *host, const char *ip, const char *db,
		  const char *user, const char *tname, bool exact)
{
  return (GRANT_TABLE*) name_hash_search(&column_priv_hash, host, ip, db,
					 user, tname, exact);
}


inline GRANT_COLUMN *
column_hash_search(GRANT_TABLE *t, const char *cname, uint length)
{
  return (GRANT_COLUMN*) hash_search(&t->hash_columns, (byte*) cname,length);
}


static int replace_column_table(GRANT_TABLE *g_t,
				TABLE *table, const LEX_USER &combo,
				List <LEX_COLUMN> &columns,
				const char *db, const char *table_name,
				ulong rights, bool revoke_grant)
{
  int error=0,result=0;
  byte key[MAX_KEY_LENGTH];
  uint key_prefix_length;
  KEY_PART_INFO *key_part= table->key_info->key_part;
  DBUG_ENTER("replace_column_table");

  table->field[0]->store(combo.host.str,combo.host.length,
                         system_charset_info);
  table->field[1]->store(db,(uint) strlen(db),
                         system_charset_info);
  table->field[2]->store(combo.user.str,combo.user.length,
                         system_charset_info);
  table->field[3]->store(table_name,(uint) strlen(table_name),
                         system_charset_info);

  /* Get length of 3 first key parts */
  key_prefix_length= (key_part[0].store_length + key_part[1].store_length +
                      key_part[2].store_length + key_part[3].store_length);
  key_copy(key, table->record[0], table->key_info, key_prefix_length);

  rights&= COL_ACLS;				// Only ACL for columns

  /* first fix privileges for all columns in column list */

  List_iterator <LEX_COLUMN> iter(columns);
  class LEX_COLUMN *column;
  table->file->ha_index_init(0);
  while ((column= iter++))
  {
    ulong privileges= column->rights;
    bool old_row_exists=0;
    byte user_key[MAX_KEY_LENGTH];

    key_restore(table->record[0],key,table->key_info,
                key_prefix_length);
    table->field[4]->store(column->column.ptr(), column->column.length(),
                           system_charset_info);
    /* Get key for the first 4 columns */
    key_copy(user_key, table->record[0], table->key_info,
             table->key_info->key_length);

    table->file->extra(HA_EXTRA_RETRIEVE_ALL_COLS);
    if (table->file->index_read(table->record[0], user_key,
				table->key_info->key_length,
                                HA_READ_KEY_EXACT))
    {
      if (revoke_grant)
      {
	my_error(ER_NONEXISTING_TABLE_GRANT, MYF(0),
                 combo.user.str, combo.host.str,
                 table_name);                   /* purecov: inspected */
	result= -1;                             /* purecov: inspected */
	continue;                               /* purecov: inspected */
      }
      old_row_exists = 0;
      restore_record(table, s->default_values);		// Get empty record
      key_restore(table->record[0],key,table->key_info,
                  key_prefix_length);
      table->field[4]->store(column->column.ptr(),column->column.length(),
                             system_charset_info);
    }
    else
    {
      ulong tmp= (ulong) table->field[6]->val_int();
      tmp=fix_rights_for_column(tmp);

      if (revoke_grant)
	privileges = tmp & ~(privileges | rights);
      else
	privileges |= tmp;
      old_row_exists = 1;
      store_record(table,record[1]);			// copy original row
    }

    table->field[6]->store((longlong) get_rights_for_column(privileges), TRUE);

    if (old_row_exists)
    {
      GRANT_COLUMN *grant_column;
      if (privileges)
	error=table->file->update_row(table->record[1],table->record[0]);
      else
	error=table->file->delete_row(table->record[1]);
      if (error)
      {
	table->file->print_error(error,MYF(0)); /* purecov: inspected */
	result= -1;				/* purecov: inspected */
	goto end;				/* purecov: inspected */
      }
      grant_column= column_hash_search(g_t, column->column.ptr(),
                                       column->column.length());
      if (grant_column)				// Should always be true
	grant_column->rights= privileges;	// Update hash
    }
    else					// new grant
    {
      GRANT_COLUMN *grant_column;
      if ((error=table->file->write_row(table->record[0])))
      {
	table->file->print_error(error,MYF(0)); /* purecov: inspected */
	result= -1;				/* purecov: inspected */
	goto end;				/* purecov: inspected */
      }
      grant_column= new GRANT_COLUMN(column->column,privileges);
      my_hash_insert(&g_t->hash_columns,(byte*) grant_column);
    }
  }

  /*
    If revoke of privileges on the table level, remove all such privileges
    for all columns
  */

  if (revoke_grant)
  {
    byte user_key[MAX_KEY_LENGTH];
    key_copy(user_key, table->record[0], table->key_info,
             key_prefix_length);

    table->file->extra(HA_EXTRA_RETRIEVE_ALL_COLS);
    if (table->file->index_read(table->record[0], user_key,
				key_prefix_length,
                                HA_READ_KEY_EXACT))
      goto end;

    /* Scan through all rows with the same host,db,user and table */
    do
    {
      ulong privileges = (ulong) table->field[6]->val_int();
      privileges=fix_rights_for_column(privileges);
      store_record(table,record[1]);

      if (privileges & rights)	// is in this record the priv to be revoked ??
      {
	GRANT_COLUMN *grant_column = NULL;
	char  colum_name_buf[HOSTNAME_LENGTH+1];
	String column_name(colum_name_buf,sizeof(colum_name_buf),
                           system_charset_info);

	privileges&= ~rights;
	table->field[6]->store((longlong)
			       get_rights_for_column(privileges), TRUE);
	table->field[4]->val_str(&column_name);
	grant_column = column_hash_search(g_t,
					  column_name.ptr(),
					  column_name.length());
	if (privileges)
	{
	  int tmp_error;
	  if ((tmp_error=table->file->update_row(table->record[1],
						 table->record[0])))
	  {					/* purecov: deadcode */
	    table->file->print_error(tmp_error,MYF(0)); /* purecov: deadcode */
	    result= -1;				/* purecov: deadcode */
	    goto end;				/* purecov: deadcode */
	  }
	  if (grant_column)
	    grant_column->rights  = privileges; // Update hash
	}
	else
	{
	  int tmp_error;
	  if ((tmp_error = table->file->delete_row(table->record[1])))
	  {					/* purecov: deadcode */
	    table->file->print_error(tmp_error,MYF(0)); /* purecov: deadcode */
	    result= -1;				/* purecov: deadcode */
	    goto end;				/* purecov: deadcode */
	  }
	  if (grant_column)
	    hash_delete(&g_t->hash_columns,(byte*) grant_column);
	}
      }
    } while (!table->file->index_next(table->record[0]) &&
	     !key_cmp_if_same(table, key, 0, key_prefix_length));
  }

end:
  table->file->ha_index_end();
  DBUG_RETURN(result);
}


static int replace_table_table(THD *thd, GRANT_TABLE *grant_table,
			       TABLE *table, const LEX_USER &combo,
			       const char *db, const char *table_name,
			       ulong rights, ulong col_rights,
			       bool revoke_grant)
{
  char grantor[HOSTNAME_LENGTH+USERNAME_LENGTH+2];
  int old_row_exists = 1;
  int error=0;
  ulong store_table_rights, store_col_rights;
  byte user_key[MAX_KEY_LENGTH];
  DBUG_ENTER("replace_table_table");

  strxmov(grantor, thd->security_ctx->user, "@",
          thd->security_ctx->host_or_ip, NullS);

  /*
    The following should always succeed as new users are created before
    this function is called!
  */
  if (!find_acl_user(combo.host.str,combo.user.str, FALSE))
  {
    my_message(ER_PASSWORD_NO_MATCH, ER(ER_PASSWORD_NO_MATCH),
               MYF(0));	/* purecov: deadcode */
    DBUG_RETURN(-1);				/* purecov: deadcode */
  }

  restore_record(table, s->default_values);     // Get empty record
  table->field[0]->store(combo.host.str,combo.host.length, system_charset_info);
  table->field[1]->store(db,(uint) strlen(db), system_charset_info);
  table->field[2]->store(combo.user.str,combo.user.length, system_charset_info);
  table->field[3]->store(table_name,(uint) strlen(table_name), system_charset_info);
  store_record(table,record[1]);			// store at pos 1
  key_copy(user_key, table->record[0], table->key_info,
           table->key_info->key_length);

  table->file->extra(HA_EXTRA_RETRIEVE_ALL_COLS);
  if (table->file->index_read_idx(table->record[0], 0,
                                  user_key, table->key_info->key_length,
				  HA_READ_KEY_EXACT))
  {
    /*
      The following should never happen as we first check the in memory
      grant tables for the user.  There is however always a small change that
      the user has modified the grant tables directly.
    */
    if (revoke_grant)
    { // no row, no revoke
      my_error(ER_NONEXISTING_TABLE_GRANT, MYF(0),
               combo.user.str, combo.host.str,
               table_name);		        /* purecov: deadcode */
      DBUG_RETURN(-1);				/* purecov: deadcode */
    }
    old_row_exists = 0;
    restore_record(table,record[1]);			// Get saved record
  }

  store_table_rights= get_rights_for_table(rights);
  store_col_rights=   get_rights_for_column(col_rights);
  if (old_row_exists)
  {
    ulong j,k;
    store_record(table,record[1]);
    j = (ulong) table->field[6]->val_int();
    k = (ulong) table->field[7]->val_int();

    if (revoke_grant)
    {
      /* column rights are already fixed in mysql_table_grant */
      store_table_rights=j & ~store_table_rights;
    }
    else
    {
      store_table_rights|= j;
      store_col_rights|=   k;
    }
  }

  table->field[4]->store(grantor,(uint) strlen(grantor), system_charset_info);
  table->field[6]->store((longlong) store_table_rights, TRUE);
  table->field[7]->store((longlong) store_col_rights, TRUE);
  rights=fix_rights_for_table(store_table_rights);
  col_rights=fix_rights_for_column(store_col_rights);

  if (old_row_exists)
  {
    if (store_table_rights || store_col_rights)
    {
      if ((error=table->file->update_row(table->record[1],table->record[0])))
	goto table_error;			/* purecov: deadcode */
    }
    else if ((error = table->file->delete_row(table->record[1])))
      goto table_error;				/* purecov: deadcode */
  }
  else
  {
    error=table->file->write_row(table->record[0]);
    if (error && error != HA_ERR_FOUND_DUPP_KEY)
      goto table_error;				/* purecov: deadcode */
  }

  if (rights | col_rights)
  {
    grant_table->privs= rights;
    grant_table->cols=	col_rights;
  }
  else
  {
    hash_delete(&column_priv_hash,(byte*) grant_table);
  }
  DBUG_RETURN(0);

  /* This should never happen */
table_error:
  table->file->print_error(error,MYF(0)); /* purecov: deadcode */
  DBUG_RETURN(-1); /* purecov: deadcode */
}


static int replace_routine_table(THD *thd, GRANT_NAME *grant_name,
			      TABLE *table, const LEX_USER &combo,
			      const char *db, const char *routine_name,
			      bool is_proc, ulong rights, bool revoke_grant)
{
  char grantor[HOSTNAME_LENGTH+USERNAME_LENGTH+2];
  int old_row_exists= 1;
  int error=0;
  ulong store_proc_rights;
  DBUG_ENTER("replace_routine_table");

  if (!initialized)
  {
    my_error(ER_OPTION_PREVENTS_STATEMENT, MYF(0), "--skip-grant-tables");
    DBUG_RETURN(-1);
  }

  strxmov(grantor, thd->security_ctx->user, "@",
          thd->security_ctx->host_or_ip, NullS);

  /*
    The following should always succeed as new users are created before
    this function is called!
  */
  if (!find_acl_user(combo.host.str, combo.user.str, FALSE))
  {
    my_error(ER_PASSWORD_NO_MATCH,MYF(0));
    DBUG_RETURN(-1);
  }

  restore_record(table, s->default_values);		// Get empty record
  table->field[0]->store(combo.host.str,combo.host.length, &my_charset_latin1);
  table->field[1]->store(db,(uint) strlen(db), &my_charset_latin1);
  table->field[2]->store(combo.user.str,combo.user.length, &my_charset_latin1);
  table->field[3]->store(routine_name,(uint) strlen(routine_name),
                         &my_charset_latin1);
  table->field[4]->store((longlong)(is_proc ? 
                                    TYPE_ENUM_PROCEDURE : TYPE_ENUM_FUNCTION),
                         TRUE);
  store_record(table,record[1]);			// store at pos 1

  if (table->file->index_read_idx(table->record[0],0,
				  (byte*) table->field[0]->ptr,0,
				  HA_READ_KEY_EXACT))
  {
    /*
      The following should never happen as we first check the in memory
      grant tables for the user.  There is however always a small change that
      the user has modified the grant tables directly.
    */
    if (revoke_grant)
    { // no row, no revoke
      my_error(ER_NONEXISTING_PROC_GRANT, MYF(0),
               combo.user.str, combo.host.str, routine_name);
      DBUG_RETURN(-1);
    }
    old_row_exists= 0;
    restore_record(table,record[1]);			// Get saved record
  }

  store_proc_rights= get_rights_for_procedure(rights);
  if (old_row_exists)
  {
    ulong j;
    store_record(table,record[1]);
    j= (ulong) table->field[6]->val_int();

    if (revoke_grant)
    {
      /* column rights are already fixed in mysql_table_grant */
      store_proc_rights=j & ~store_proc_rights;
    }
    else
    {
      store_proc_rights|= j;
    }
  }

  table->field[5]->store(grantor,(uint) strlen(grantor), &my_charset_latin1);
  table->field[6]->store((longlong) store_proc_rights, TRUE);
  rights=fix_rights_for_procedure(store_proc_rights);

  if (old_row_exists)
  {
    if (store_proc_rights)
    {
      if ((error=table->file->update_row(table->record[1],table->record[0])))
	goto table_error;
    }
    else if ((error= table->file->delete_row(table->record[1])))
      goto table_error;
  }
  else
  {
    error=table->file->write_row(table->record[0]);
    if (error && error != HA_ERR_FOUND_DUPP_KEY)
      goto table_error;
  }

  if (rights)
  {
    grant_name->privs= rights;
  }
  else
  {
    hash_delete(is_proc ? &proc_priv_hash : &func_priv_hash,(byte*) grant_name);
  }
  DBUG_RETURN(0);

  /* This should never happen */
table_error:
  table->file->print_error(error,MYF(0));
  DBUG_RETURN(-1);
}


/*
  Store table level and column level grants in the privilege tables

  SYNOPSIS
    mysql_table_grant()
    thd			Thread handle
    table_list		List of tables to give grant
    user_list		List of users to give grant
    columns		List of columns to give grant
    rights		Table level grant
    revoke_grant	Set to 1 if this is a REVOKE command

  RETURN
    FALSE ok
    TRUE  error
*/

bool mysql_table_grant(THD *thd, TABLE_LIST *table_list,
		      List <LEX_USER> &user_list,
		      List <LEX_COLUMN> &columns, ulong rights,
		      bool revoke_grant)
{
  ulong column_priv= 0;
  List_iterator <LEX_USER> str_list (user_list);
  LEX_USER *Str;
  TABLE_LIST tables[3];
  bool create_new_users=0;
  char *db_name, *table_name;
  DBUG_ENTER("mysql_table_grant");

  if (!initialized)
  {
    my_error(ER_OPTION_PREVENTS_STATEMENT, MYF(0),
             "--skip-grant-tables");	/* purecov: inspected */
    DBUG_RETURN(TRUE);				/* purecov: inspected */
  }
  if (rights & ~TABLE_ACLS)
  {
    my_message(ER_ILLEGAL_GRANT_FOR_TABLE, ER(ER_ILLEGAL_GRANT_FOR_TABLE),
               MYF(0));
    DBUG_RETURN(TRUE);
  }

  if (!revoke_grant)
  {
    if (columns.elements)
    {
      class LEX_COLUMN *column;
      List_iterator <LEX_COLUMN> column_iter(columns);

      if (open_and_lock_tables(thd, table_list))
        DBUG_RETURN(TRUE);

      while ((column = column_iter++))
      {
        uint unused_field_idx= NO_CACHED_FIELD_INDEX;
        TABLE_LIST *dummy;
        Field *f=find_field_in_table_ref(thd, table_list, column->column.ptr(),
                                         column->column.ptr(), NULL, NULL,
                                         column->column.length(), 0, 1, 1, 0,
                                         &unused_field_idx, FALSE, &dummy);
        if (f == (Field*)0)
        {
          my_error(ER_BAD_FIELD_ERROR, MYF(0),
                   column->column.c_ptr(), table_list->alias);
          DBUG_RETURN(TRUE);
        }
        if (f == (Field *)-1)
          DBUG_RETURN(TRUE);
        column_priv|= column->rights;
      }
      close_thread_tables(thd);
    }
    else
    {
      if (!(rights & CREATE_ACL))
      {
        char buf[FN_REFLEN];
        sprintf(buf,"%s/%s/%s.frm",mysql_data_home, table_list->db,
                table_list->table_name);
        fn_format(buf,buf,"","",4+16+32);
        if (access(buf,F_OK))
        {
          my_error(ER_NO_SUCH_TABLE, MYF(0), table_list->db, table_list->alias);
          DBUG_RETURN(TRUE);
        }
      }
      if (table_list->grant.want_privilege)
      {
        char command[128];
        get_privilege_desc(command, sizeof(command),
                           table_list->grant.want_privilege);
        my_error(ER_TABLEACCESS_DENIED_ERROR, MYF(0),
                 command, thd->security_ctx->priv_user,
                 thd->security_ctx->host_or_ip, table_list->alias);
        DBUG_RETURN(-1);
      }
    }
  }

  /* open the mysql.tables_priv and mysql.columns_priv tables */

  bzero((char*) &tables,sizeof(tables));
  tables[0].alias=tables[0].table_name= (char*) "user";
  tables[1].alias=tables[1].table_name= (char*) "tables_priv";
  tables[2].alias=tables[2].table_name= (char*) "columns_priv";
  tables[0].next_local= tables[0].next_global= tables+1;
  /* Don't open column table if we don't need it ! */
  tables[1].next_local=
    tables[1].next_global= ((column_priv ||
			     (revoke_grant &&
			      ((rights & COL_ACLS) || columns.elements)))
			    ? tables+2 : 0);
  tables[0].lock_type=tables[1].lock_type=tables[2].lock_type=TL_WRITE;
  tables[0].db=tables[1].db=tables[2].db=(char*) "mysql";

#ifdef HAVE_REPLICATION
  /*
    GRANT and REVOKE are applied the slave in/exclusion rules as they are
    some kind of updates to the mysql.% tables.
  */
  if (thd->slave_thread && table_rules_on)
  {
    /*
      The tables must be marked "updating" so that tables_ok() takes them into
      account in tests.
    */
    tables[0].updating= tables[1].updating= tables[2].updating= 1;
    if (!tables_ok(thd, tables))
      DBUG_RETURN(FALSE);
  }
#endif

  if (simple_open_n_lock_tables(thd,tables))
  {						// Should never happen
    close_thread_tables(thd);			/* purecov: deadcode */
    DBUG_RETURN(TRUE);				/* purecov: deadcode */
  }

  if (!revoke_grant)
    create_new_users= test_if_create_new_users(thd);
  bool result= FALSE;
  rw_wrlock(&LOCK_grant);
  MEM_ROOT *old_root= thd->mem_root;
  thd->mem_root= &memex;
  grant_version++;

  while ((Str = str_list++))
  {
    int error;
    GRANT_TABLE *grant_table;
    if (Str->host.length > HOSTNAME_LENGTH ||
	Str->user.length > USERNAME_LENGTH)
    {
      my_message(ER_GRANT_WRONG_HOST_OR_USER, ER(ER_GRANT_WRONG_HOST_OR_USER),
                 MYF(0));
      result= TRUE;
      continue;
    }
    /* Create user if needed */
    pthread_mutex_lock(&acl_cache->lock);
    error=replace_user_table(thd, tables[0].table, *Str,
			     0, revoke_grant, create_new_users,
                             test(thd->variables.sql_mode &
                                  MODE_NO_AUTO_CREATE_USER));
    pthread_mutex_unlock(&acl_cache->lock);
    if (error)
    {
      result= TRUE;				// Remember error
      continue;					// Add next user
    }

    db_name= (table_list->view_db.length ?
	      table_list->view_db.str :
	      table_list->db);
    table_name= (table_list->view_name.length ?
		table_list->view_name.str :
		table_list->table_name);

    /* Find/create cached table grant */
    grant_table= table_hash_search(Str->host.str, NullS, db_name,
				   Str->user.str, table_name, 1);
    if (!grant_table)
    {
      if (revoke_grant)
      {
	my_error(ER_NONEXISTING_TABLE_GRANT, MYF(0),
                 Str->user.str, Str->host.str, table_list->table_name);
	result= TRUE;
	continue;
      }
      grant_table = new GRANT_TABLE (Str->host.str, db_name,
				     Str->user.str, table_name,
				     rights,
				     column_priv);
      if (!grant_table)				// end of memory
      {
	result= TRUE;				/* purecov: deadcode */
	continue;				/* purecov: deadcode */
      }
      my_hash_insert(&column_priv_hash,(byte*) grant_table);
    }

    /* If revoke_grant, calculate the new column privilege for tables_priv */
    if (revoke_grant)
    {
      class LEX_COLUMN *column;
      List_iterator <LEX_COLUMN> column_iter(columns);
      GRANT_COLUMN *grant_column;

      /* Fix old grants */
      while ((column = column_iter++))
      {
	grant_column = column_hash_search(grant_table,
					  column->column.ptr(),
					  column->column.length());
	if (grant_column)
	  grant_column->rights&= ~(column->rights | rights);
      }
      /* scan trough all columns to get new column grant */
      column_priv= 0;
      for (uint idx=0 ; idx < grant_table->hash_columns.records ; idx++)
      {
	grant_column= (GRANT_COLUMN*) hash_element(&grant_table->hash_columns,
						   idx);
	grant_column->rights&= ~rights;		// Fix other columns
	column_priv|= grant_column->rights;
      }
    }
    else
    {
      column_priv|= grant_table->cols;
    }


    /* update table and columns */

    if (replace_table_table(thd, grant_table, tables[1].table, *Str,
			    db_name, table_name,
			    rights, column_priv, revoke_grant))
    {
      /* Should only happen if table is crashed */
      result= TRUE;			       /* purecov: deadcode */
    }
    else if (tables[2].table)
    {
      if ((replace_column_table(grant_table, tables[2].table, *Str,
				columns,
				db_name, table_name,
				rights, revoke_grant)))
      {
	result= TRUE;
      }
    }
  }
  grant_option=TRUE;
  thd->mem_root= old_root;
  rw_unlock(&LOCK_grant);
  if (!result)
    send_ok(thd);
  /* Tables are automatically closed */
  DBUG_RETURN(result);
}


/*
  Store routine level grants in the privilege tables

  SYNOPSIS
    mysql_routine_grant()
    thd			Thread handle
    table_list		List of routines to give grant
    is_proc             true indicates routine list are procedures
    user_list		List of users to give grant
    rights		Table level grant
    revoke_grant	Set to 1 if this is a REVOKE command

  RETURN
    0	ok
    1	error
*/

bool mysql_routine_grant(THD *thd, TABLE_LIST *table_list, bool is_proc,
			 List <LEX_USER> &user_list, ulong rights,
			 bool revoke_grant, bool no_error)
{
  List_iterator <LEX_USER> str_list (user_list);
  LEX_USER *Str;
  TABLE_LIST tables[2];
  bool create_new_users=0, result=0;
  char *db_name, *table_name;
  DBUG_ENTER("mysql_routine_grant");

  if (!initialized)
  {
    if (!no_error)
      my_error(ER_OPTION_PREVENTS_STATEMENT, MYF(0),
               "--skip-grant-tables");
    DBUG_RETURN(TRUE);
  }
  if (rights & ~PROC_ACLS)
  {
    if (!no_error)
      my_message(ER_ILLEGAL_GRANT_FOR_TABLE, ER(ER_ILLEGAL_GRANT_FOR_TABLE),
        	 MYF(0));
    DBUG_RETURN(TRUE);
  }

  if (!revoke_grant)
  {
    if (sp_exists_routine(thd, table_list, is_proc, no_error)<0)
      DBUG_RETURN(TRUE);
  }

  /* open the mysql.user and mysql.procs_priv tables */

  bzero((char*) &tables,sizeof(tables));
  tables[0].alias=tables[0].table_name= (char*) "user";
  tables[1].alias=tables[1].table_name= (char*) "procs_priv";
  tables[0].next_local= tables[0].next_global= tables+1;
  tables[0].lock_type=tables[1].lock_type=TL_WRITE;
  tables[0].db=tables[1].db=(char*) "mysql";

#ifdef HAVE_REPLICATION
  /*
    GRANT and REVOKE are applied the slave in/exclusion rules as they are
    some kind of updates to the mysql.% tables.
  */
  if (thd->slave_thread && table_rules_on)
  {
    /*
      The tables must be marked "updating" so that tables_ok() takes them into
      account in tests.
    */
    tables[0].updating= tables[1].updating= 1;
    if (!tables_ok(thd, tables))
      DBUG_RETURN(FALSE);
  }
#endif

  if (simple_open_n_lock_tables(thd,tables))
  {						// Should never happen
    close_thread_tables(thd);
    DBUG_RETURN(TRUE);
  }

  if (!revoke_grant)
    create_new_users= test_if_create_new_users(thd);
  rw_wrlock(&LOCK_grant);
  MEM_ROOT *old_root= thd->mem_root;
  thd->mem_root= &memex;

  DBUG_PRINT("info",("now time to iterate and add users"));

  while ((Str= str_list++))
  {
    int error;
    GRANT_NAME *grant_name;
    if (Str->host.length > HOSTNAME_LENGTH ||
	Str->user.length > USERNAME_LENGTH)
    {
      if (!no_error)
	my_message(ER_GRANT_WRONG_HOST_OR_USER, ER(ER_GRANT_WRONG_HOST_OR_USER),
                   MYF(0));
      result= TRUE;
      continue;
    }
    /* Create user if needed */
    pthread_mutex_lock(&acl_cache->lock);
    error=replace_user_table(thd, tables[0].table, *Str,
			     0, revoke_grant, create_new_users,
                             test(thd->variables.sql_mode &
                                  MODE_NO_AUTO_CREATE_USER));
    pthread_mutex_unlock(&acl_cache->lock);
    if (error)
    {
      result= TRUE;				// Remember error
      continue;					// Add next user
    }

    db_name= table_list->db;
    table_name= table_list->table_name;

    grant_name= routine_hash_search(Str->host.str, NullS, db_name,
                                    Str->user.str, table_name, is_proc, 1);
    if (!grant_name)
    {
      if (revoke_grant)
      {
        if (!no_error)
          my_error(ER_NONEXISTING_PROC_GRANT, MYF(0),
		   Str->user.str, Str->host.str, table_name);
	result= TRUE;
	continue;
      }
      grant_name= new GRANT_NAME(Str->host.str, db_name,
				 Str->user.str, table_name,
				 rights);
      if (!grant_name)
      {
        result= TRUE;
	continue;
      }
      my_hash_insert(is_proc ? &proc_priv_hash : &func_priv_hash,(byte*) grant_name);
    }

    if (replace_routine_table(thd, grant_name, tables[1].table, *Str,
			   db_name, table_name, is_proc, rights, revoke_grant))
    {
      result= TRUE;
      continue;
    }
  }
  grant_option=TRUE;
  thd->mem_root= old_root;
  rw_unlock(&LOCK_grant);
  if (!result && !no_error)
    send_ok(thd);
  /* Tables are automatically closed */
  DBUG_RETURN(result);
}


bool mysql_grant(THD *thd, const char *db, List <LEX_USER> &list,
                 ulong rights, bool revoke_grant)
{
  List_iterator <LEX_USER> str_list (list);
  LEX_USER *Str;
  char tmp_db[NAME_LEN+1];
  bool create_new_users=0;
  TABLE_LIST tables[2];
  DBUG_ENTER("mysql_grant");
  if (!initialized)
  {
    my_error(ER_OPTION_PREVENTS_STATEMENT, MYF(0),
             "--skip-grant-tables");	/* purecov: tested */
    DBUG_RETURN(TRUE);				/* purecov: tested */
  }

  if (lower_case_table_names && db)
  {
    strmov(tmp_db,db);
    my_casedn_str(files_charset_info, tmp_db);
    db=tmp_db;
  }

  /* open the mysql.user and mysql.db tables */
  bzero((char*) &tables,sizeof(tables));
  tables[0].alias=tables[0].table_name=(char*) "user";
  tables[1].alias=tables[1].table_name=(char*) "db";
  tables[0].next_local= tables[0].next_global= tables+1;
  tables[0].lock_type=tables[1].lock_type=TL_WRITE;
  tables[0].db=tables[1].db=(char*) "mysql";

#ifdef HAVE_REPLICATION
  /*
    GRANT and REVOKE are applied the slave in/exclusion rules as they are
    some kind of updates to the mysql.% tables.
  */
  if (thd->slave_thread && table_rules_on)
  {
    /*
      The tables must be marked "updating" so that tables_ok() takes them into
      account in tests.
    */
    tables[0].updating= tables[1].updating= 1;
    if (!tables_ok(thd, tables))
      DBUG_RETURN(FALSE);
  }
#endif

  if (simple_open_n_lock_tables(thd,tables))
  {						// This should never happen
    close_thread_tables(thd);			/* purecov: deadcode */
    DBUG_RETURN(TRUE);				/* purecov: deadcode */
  }

  if (!revoke_grant)
    create_new_users= test_if_create_new_users(thd);

  /* go through users in user_list */
  rw_wrlock(&LOCK_grant);
  VOID(pthread_mutex_lock(&acl_cache->lock));
  grant_version++;

  int result=0;
  while ((Str = str_list++))
  {
    if (Str->host.length > HOSTNAME_LENGTH ||
	Str->user.length > USERNAME_LENGTH)
    {
      my_message(ER_GRANT_WRONG_HOST_OR_USER, ER(ER_GRANT_WRONG_HOST_OR_USER),
                 MYF(0));
      result= -1;
      continue;
    }
    if (replace_user_table(thd, tables[0].table, *Str,
                           (!db ? rights : 0), revoke_grant, create_new_users,
                           test(thd->variables.sql_mode &
                                MODE_NO_AUTO_CREATE_USER)))
      result= -1;
    else if (db)
    {
      ulong db_rights= rights & DB_ACLS;
      if (db_rights  == rights)
      {
	if (replace_db_table(tables[1].table, db, *Str, db_rights,
			     revoke_grant))
	  result= -1;
      }
      else
      {
	my_error(ER_WRONG_USAGE, MYF(0), "DB GRANT", "GLOBAL PRIVILEGES");
	result= -1;
      }
    }
  }
  VOID(pthread_mutex_unlock(&acl_cache->lock));
  rw_unlock(&LOCK_grant);
  close_thread_tables(thd);

  if (!result)
    send_ok(thd);
  DBUG_RETURN(result);
}


/* Free grant array if possible */

void  grant_free(void)
{
  DBUG_ENTER("grant_free");
  grant_option = FALSE;
  hash_free(&column_priv_hash);
  hash_free(&proc_priv_hash);
  hash_free(&func_priv_hash);
  free_root(&memex,MYF(0));
  DBUG_VOID_RETURN;
}


/*
  Initialize structures responsible for table/column-level privilege checking
  and load information for them from tables in the 'mysql' database.

  SYNOPSIS
    grant_init()

  RETURN VALUES
    0	ok
    1	Could not initialize grant's
*/

my_bool grant_init()
{
  THD  *thd;
  my_bool return_val;
  DBUG_ENTER("grant_init");

  if (!(thd= new THD))
    DBUG_RETURN(1);				/* purecov: deadcode */
  thd->store_globals();
  return_val=  grant_reload(thd);
  delete thd;
  /* Remember that we don't have a THD */
  my_pthread_setspecific_ptr(THR_THD,  0);
  DBUG_RETURN(return_val);
}


/*
  Initialize structures responsible for table/column-level privilege
  checking and load information about grants from open privilege tables.

  SYNOPSIS
    grant_load()
      thd     Current thread
      tables  List containing open "mysql.tables_priv" and
              "mysql.columns_priv" tables.

  RETURN VALUES
    FALSE - success
    TRUE  - error
*/

static my_bool grant_load(TABLE_LIST *tables)
{
  MEM_ROOT *memex_ptr;
  my_bool return_val= 1;
  TABLE *t_table, *c_table, *p_table;
  bool check_no_resolve= specialflag & SPECIAL_NO_RESOLVE;
  MEM_ROOT **save_mem_root_ptr= my_pthread_getspecific_ptr(MEM_ROOT**,
                                                           THR_MALLOC);
  DBUG_ENTER("grant_load");

  grant_option = FALSE;
  (void) hash_init(&column_priv_hash,system_charset_info,
		   0,0,0, (hash_get_key) get_grant_table,
		   (hash_free_key) free_grant_table,0);
  (void) hash_init(&proc_priv_hash,system_charset_info,
		   0,0,0, (hash_get_key) get_grant_table,
		   0,0);
  (void) hash_init(&func_priv_hash,system_charset_info,
		   0,0,0, (hash_get_key) get_grant_table,
		   0,0);
  init_sql_alloc(&memex, ACL_ALLOC_BLOCK_SIZE, 0);

  t_table = tables[0].table; c_table = tables[1].table;
  p_table= tables[2].table;
  t_table->file->ha_index_init(0);
  p_table->file->ha_index_init(0);
  if (!t_table->file->index_first(t_table->record[0]))
  {
    memex_ptr= &memex;
    my_pthread_setspecific_ptr(THR_MALLOC, &memex_ptr);
    do
    {
      GRANT_TABLE *mem_check;
      if (!(mem_check=new GRANT_TABLE(t_table,c_table)))
      {
	/* This could only happen if we are out memory */
	grant_option= FALSE;
	goto end_unlock;
      }

      if (check_no_resolve)
      {
	if (hostname_requires_resolving(mem_check->host.hostname))
	{
          sql_print_warning("'tables_priv' entry '%s %s@%s' "
                            "ignored in --skip-name-resolve mode.",
                            mem_check->tname, mem_check->user,
                            mem_check->host, mem_check->host);
	  continue;
	}
      }

      if (! mem_check->ok())
	delete mem_check;
      else if (my_hash_insert(&column_priv_hash,(byte*) mem_check))
      {
	delete mem_check;
	grant_option= FALSE;
	goto end_unlock;
      }
    }
    while (!t_table->file->index_next(t_table->record[0]));
  }
  if (!p_table->file->index_first(p_table->record[0]))
  {
    memex_ptr= &memex;
    my_pthread_setspecific_ptr(THR_MALLOC, &memex_ptr);
    do
    {
      GRANT_NAME *mem_check;
      HASH *hash;
      if (!(mem_check=new GRANT_NAME(p_table)))
      {
	/* This could only happen if we are out memory */
	grant_option= FALSE;
	goto end_unlock;
      }

      if (check_no_resolve)
      {
	if (hostname_requires_resolving(mem_check->host.hostname))
	{
          sql_print_warning("'procs_priv' entry '%s %s@%s' "
                            "ignored in --skip-name-resolve mode.",
                            mem_check->tname, mem_check->user,
                            mem_check->host);
	  continue;
	}
      }
      if (p_table->field[4]->val_int() == TYPE_ENUM_PROCEDURE)
      {
        hash= &proc_priv_hash;
      }
      else
      if (p_table->field[4]->val_int() == TYPE_ENUM_FUNCTION)
      {
        hash= &func_priv_hash;
      }
      else
      {
        sql_print_warning("'procs_priv' entry '%s' "
                          "ignored, bad routine type",
                          mem_check->tname);
	continue;
      }

      mem_check->privs= fix_rights_for_procedure(mem_check->privs);
      if (! mem_check->ok())
	delete mem_check;
      else if (my_hash_insert(hash, (byte*) mem_check))
      {
	delete mem_check;
	grant_option= FALSE;
	goto end_unlock;
      }
    }
    while (!p_table->file->index_next(p_table->record[0]));
  }
  grant_option= TRUE;
  return_val=0;					// Return ok

end_unlock:
  t_table->file->ha_index_end();
  p_table->file->ha_index_end();
  my_pthread_setspecific_ptr(THR_MALLOC, save_mem_root_ptr);
  DBUG_RETURN(return_val);
}


/*
  Reload information about table and column level privileges if possible.

  SYNOPSIS
    grant_reload()
      thd  Current thread

  NOTES
    Locked tables are checked by acl_reload() and doesn't have to be checked
    in this call.
    This function is also used for initialization of structures responsible
    for table/column-level privilege checking.

  RETURN VALUE
    FALSE Success
    TRUE  Error
*/

my_bool grant_reload(THD *thd)
{
  TABLE_LIST tables[3];
  HASH old_column_priv_hash, old_proc_priv_hash, old_func_priv_hash;
  bool old_grant_option;
  MEM_ROOT old_mem;
  my_bool return_val= 1;
  DBUG_ENTER("grant_reload");

  /* Don't do anything if running with --skip-grant-tables */
  if (!initialized)
    DBUG_RETURN(0);

  bzero((char*) tables, sizeof(tables));
  tables[0].alias= tables[0].table_name= (char*) "tables_priv";
  tables[1].alias= tables[1].table_name= (char*) "columns_priv";
  tables[2].alias= tables[2].table_name= (char*) "procs_priv";
  tables[0].db= tables[1].db= tables[2].db= (char *) "mysql";
  tables[0].next_local= tables[0].next_global= tables+1;
  tables[1].next_local= tables[1].next_global= tables+2;
  tables[0].lock_type= tables[1].lock_type= tables[2].lock_type= TL_READ;

  /*
    To avoid deadlocks we should obtain table locks before
    obtaining LOCK_grant rwlock.
  */
  if (simple_open_n_lock_tables(thd, tables))
    goto end;

  rw_wrlock(&LOCK_grant);
  grant_version++;
  old_column_priv_hash= column_priv_hash;
  old_proc_priv_hash= proc_priv_hash;
  old_func_priv_hash= func_priv_hash;
  old_grant_option= grant_option;
  old_mem= memex;

  if ((return_val= grant_load(tables)))
  {						// Error. Revert to old hash
    DBUG_PRINT("error",("Reverting to old privileges"));
    grant_free();				/* purecov: deadcode */
    column_priv_hash= old_column_priv_hash;	/* purecov: deadcode */
    proc_priv_hash= old_proc_priv_hash;
    func_priv_hash= old_func_priv_hash;
    grant_option= old_grant_option;		/* purecov: deadcode */
    memex= old_mem;				/* purecov: deadcode */
  }
  else
  {
    hash_free(&old_column_priv_hash);
    hash_free(&old_proc_priv_hash);
    hash_free(&old_func_priv_hash);
    free_root(&old_mem,MYF(0));
  }
  rw_unlock(&LOCK_grant);
end:
  close_thread_tables(thd);
  DBUG_RETURN(return_val);
}


/****************************************************************************
  Check table level grants

  SYNOPSIS
   bool check_grant()
   thd		Thread handler
   want_access  Bits of privileges user needs to have
   tables	List of tables to check. The user should have 'want_access'
		to all tables in list.
   show_table	<> 0 if we are in show table. In this case it's enough to have
	        any privilege for the table
   number	Check at most this number of tables.
   no_errors	If 0 then we write an error. The error is sent directly to
		the client

   RETURN
     0  ok
     1  Error: User did not have the requested privileges
****************************************************************************/

bool check_grant(THD *thd, ulong want_access, TABLE_LIST *tables,
		 uint show_table, uint number, bool no_errors)
{
  TABLE_LIST *table;
  Security_context *sctx= thd->security_ctx;
  DBUG_ENTER("check_grant");
  DBUG_ASSERT(number > 0);

  want_access&= ~sctx->master_access;
  if (!want_access)
    DBUG_RETURN(0);                             // ok

  rw_rdlock(&LOCK_grant);
  for (table= tables; table && number--; table= table->next_global)
  {
    GRANT_TABLE *grant_table;
    if (!(~table->grant.privilege & want_access) || 
        table->derived || table->schema_table || table->belong_to_view)
    {
      /*
        It is subquery in the FROM clause. VIEW set table->derived after
        table opening, but this function always called before table opening.
      */
      table->grant.want_privilege= 0;
      continue;					// Already checked
    }
    if (!(grant_table= table_hash_search(sctx->host, sctx->ip,
                                         table->db, sctx->priv_user,
                                         table->table_name,0)))
    {
      want_access &= ~table->grant.privilege;
      goto err;					// No grants
    }
    if (show_table)
      continue;					// We have some priv on this

    table->grant.grant_table=grant_table;	// Remember for column test
    table->grant.version=grant_version;
    table->grant.privilege|= grant_table->privs;
    table->grant.want_privilege= ((want_access & COL_ACLS)
				  & ~table->grant.privilege);

    if (!(~table->grant.privilege & want_access))
      continue;

    if (want_access & ~(grant_table->cols | table->grant.privilege))
    {
      want_access &= ~(grant_table->cols | table->grant.privilege);
      goto err;					// impossible
    }
  }
  rw_unlock(&LOCK_grant);
  DBUG_RETURN(0);

err:
  rw_unlock(&LOCK_grant);
  if (!no_errors)				// Not a silent skip of table
  {
    char command[128];
    get_privilege_desc(command, sizeof(command), want_access);
    my_error(ER_TABLEACCESS_DENIED_ERROR, MYF(0),
             command,
             sctx->priv_user,
             sctx->host_or_ip,
             table ? table->table_name : "unknown");
  }
  DBUG_RETURN(1);
}


bool check_grant_column(THD *thd, GRANT_INFO *grant,
			const char *db_name, const char *table_name,
			const char *name, uint length, uint show_tables)
{
  Security_context *sctx= thd->security_ctx;
  GRANT_TABLE *grant_table;
  GRANT_COLUMN *grant_column;
  ulong want_access= grant->want_privilege & ~grant->privilege;
  DBUG_ENTER("check_grant_column");
  DBUG_PRINT("enter", ("table: %s  want_access: %u", table_name, want_access));

  if (!want_access)
    DBUG_RETURN(0);				// Already checked

  rw_rdlock(&LOCK_grant);

  /* reload table if someone has modified any grants */

  if (grant->version != grant_version)
  {
    grant->grant_table=
      table_hash_search(sctx->host, sctx->ip, db_name,
			sctx->priv_user,
			table_name, 0);         /* purecov: inspected */
    grant->version= grant_version;		/* purecov: inspected */
  }
  if (!(grant_table= grant->grant_table))
    goto err;					/* purecov: deadcode */

  grant_column=column_hash_search(grant_table, name, length);
  if (grant_column && !(~grant_column->rights & want_access))
  {
    rw_unlock(&LOCK_grant);
    DBUG_RETURN(0);
  }
#ifdef NOT_USED
  if (show_tables && (grant_column || grant->privilege & COL_ACLS))
  {
    rw_unlock(&LOCK_grant);			/* purecov: deadcode */
    DBUG_RETURN(0);				/* purecov: deadcode */
  }
#endif

err:
  rw_unlock(&LOCK_grant);
  if (!show_tables)
  {
    char command[128];
    get_privilege_desc(command, sizeof(command), want_access);
    my_error(ER_COLUMNACCESS_DENIED_ERROR, MYF(0),
             command,
             sctx->priv_user,
             sctx->host_or_ip,
             name,
             table_name);
  }
  DBUG_RETURN(1);
}


bool check_grant_all_columns(THD *thd, ulong want_access, GRANT_INFO *grant,
                             const char* db_name, const char *table_name,
                             Field_iterator *fields)
{
  Security_context *sctx= thd->security_ctx;
  GRANT_TABLE *grant_table;
  GRANT_COLUMN *grant_column;

  want_access &= ~grant->privilege;
  if (!want_access)
    return 0;				// Already checked
  if (!grant_option)
    goto err2;

  rw_rdlock(&LOCK_grant);

  /* reload table if someone has modified any grants */

  if (grant->version != grant_version)
  {
    grant->grant_table=
      table_hash_search(sctx->host, sctx->ip, db_name,
			sctx->priv_user,
			table_name, 0);	/* purecov: inspected */
    grant->version= grant_version;		/* purecov: inspected */
  }
  /* The following should always be true */
  if (!(grant_table= grant->grant_table))
    goto err;					/* purecov: inspected */

  for (; !fields->end_of_fields(); fields->next())
  {
    const char *field_name= fields->name();
    grant_column= column_hash_search(grant_table, field_name,
				    (uint) strlen(field_name));
    if (!grant_column || (~grant_column->rights & want_access))
      goto err;
  }
  rw_unlock(&LOCK_grant);
  return 0;

err:
  rw_unlock(&LOCK_grant);
err2:
  char command[128];
  get_privilege_desc(command, sizeof(command), want_access);
  my_error(ER_COLUMNACCESS_DENIED_ERROR, MYF(0),
           command,
           sctx->priv_user,
           sctx->host_or_ip,
           fields->name(),
           table_name);
  return 1;
}


/*
  Check if a user has the right to access a database
  Access is accepted if he has a grant for any table/routine in the database
  Return 1 if access is denied
*/

bool check_grant_db(THD *thd,const char *db)
{
  Security_context *sctx= thd->security_ctx;
  char helping [NAME_LEN+USERNAME_LENGTH+2];
  uint len;
  bool error= 1;

  len= (uint) (strmov(strmov(helping, sctx->priv_user) + 1, db) - helping) + 1;
  rw_rdlock(&LOCK_grant);

  for (uint idx=0 ; idx < column_priv_hash.records ; idx++)
  {
    GRANT_TABLE *grant_table= (GRANT_TABLE*) hash_element(&column_priv_hash,
							  idx);
    if (len < grant_table->key_length &&
	!memcmp(grant_table->hash_key,helping,len) &&
        compare_hostname(&grant_table->host, sctx->host, sctx->ip))
    {
      error=0;					// Found match
      break;
    }
  }
  rw_unlock(&LOCK_grant);
  return error;
}


/****************************************************************************
  Check routine level grants

  SYNPOSIS
   bool check_grant_routine()
   thd		Thread handler
   want_access  Bits of privileges user needs to have
   procs	List of routines to check. The user should have 'want_access'
   is_proc	True if the list is all procedures, else functions
   no_errors	If 0 then we write an error. The error is sent directly to
		the client

   RETURN
     0  ok
     1  Error: User did not have the requested privielges
****************************************************************************/

bool check_grant_routine(THD *thd, ulong want_access,
			 TABLE_LIST *procs, bool is_proc, bool no_errors)
{
  TABLE_LIST *table;
  Security_context *sctx= thd->security_ctx;
  char *user= sctx->priv_user;
  char *host= sctx->priv_host;
  DBUG_ENTER("check_grant_routine");

  want_access&= ~sctx->master_access;
  if (!want_access)
    DBUG_RETURN(0);                             // ok

  rw_rdlock(&LOCK_grant);
  for (table= procs; table; table= table->next_global)
  {
    GRANT_NAME *grant_proc;
    if ((grant_proc= routine_hash_search(host, sctx->ip, table->db, user,
					 table->table_name, is_proc, 0)))
      table->grant.privilege|= grant_proc->privs;

    if (want_access & ~table->grant.privilege)
    {
      want_access &= ~table->grant.privilege;
      goto err;
    }
  }
  rw_unlock(&LOCK_grant);
  DBUG_RETURN(0);
err:
  rw_unlock(&LOCK_grant);
  if (!no_errors)
  {
    char buff[1024];
    const char *command="";
    if (table)
      strxmov(buff, table->db, ".", table->table_name, NullS);
    if (want_access & EXECUTE_ACL)
      command= "execute";
    else if (want_access & ALTER_PROC_ACL)
      command= "alter routine";
    else if (want_access & GRANT_ACL)
      command= "grant";
    my_error(ER_PROCACCESS_DENIED_ERROR, MYF(0),
             command, user, host, table ? buff : "unknown");
  }
  DBUG_RETURN(1);
}


/*
  Check if routine has any of the 
  routine level grants
  
  SYNPOSIS
   bool    check_routine_level_acl()
   thd	        Thread handler
   db           Database name
   name         Routine name

  RETURN
   0            Ok 
   1            error
*/

bool check_routine_level_acl(THD *thd, const char *db, const char *name, 
                             bool is_proc)
{
  bool no_routine_acl= 1;
  if (grant_option)
  {
    GRANT_NAME *grant_proc;
    Security_context *sctx= thd->security_ctx;
    rw_rdlock(&LOCK_grant);
    if ((grant_proc= routine_hash_search(sctx->priv_host,
                                         sctx->ip, db,
                                         sctx->priv_user,
                                         name, is_proc, 0)))
      no_routine_acl= !(grant_proc->privs & SHOW_PROC_ACLS);
    rw_unlock(&LOCK_grant);
  }
  return no_routine_acl;
}


/*****************************************************************************
  Functions to retrieve the grant for a table/column  (for SHOW functions)
*****************************************************************************/

ulong get_table_grant(THD *thd, TABLE_LIST *table)
{
  ulong privilege;
  Security_context *sctx= thd->security_ctx;
  const char *db = table->db ? table->db : thd->db;
  GRANT_TABLE *grant_table;

  rw_rdlock(&LOCK_grant);
#ifdef EMBEDDED_LIBRARY
  grant_table= NULL;
#else
  grant_table= table_hash_search(sctx->host, sctx->ip, db, sctx->priv_user,
				 table->table_name, 0);
#endif
  table->grant.grant_table=grant_table; // Remember for column test
  table->grant.version=grant_version;
  if (grant_table)
    table->grant.privilege|= grant_table->privs;
  privilege= table->grant.privilege;
  rw_unlock(&LOCK_grant);
  return privilege;
}


/*
  Determine the access priviliges for a field.

  SYNOPSIS
    get_column_grant()
    thd         thread handler
    grant       grants table descriptor
    db_name     name of database that the field belongs to
    table_name  name of table that the field belongs to
    field_name  name of field

  DESCRIPTION
    The procedure may also modify: grant->grant_table and grant->version.

  RETURN
    The access priviliges for the field db_name.table_name.field_name
*/

ulong get_column_grant(THD *thd, GRANT_INFO *grant,
                       const char *db_name, const char *table_name,
                       const char *field_name)
{
  GRANT_TABLE *grant_table;
  GRANT_COLUMN *grant_column;
  ulong priv;

  rw_rdlock(&LOCK_grant);
  /* reload table if someone has modified any grants */
  if (grant->version != grant_version)
  {
    Security_context *sctx= thd->security_ctx;
    grant->grant_table=
      table_hash_search(sctx->host, sctx->ip,
                        db_name, sctx->priv_user,
			table_name, 0);	        /* purecov: inspected */
    grant->version= grant_version;              /* purecov: inspected */
  }

  if (!(grant_table= grant->grant_table))
    priv= grant->privilege;
  else
  {
    grant_column= column_hash_search(grant_table, field_name,
                                     (uint) strlen(field_name));
    if (!grant_column)
      priv= (grant->privilege | grant_table->privs);
    else
      priv= (grant->privilege | grant_table->privs | grant_column->rights);
  }
  rw_unlock(&LOCK_grant);
  return priv;
}


/* Help function for mysql_show_grants */

static void add_user_option(String *grant, ulong value, const char *name)
{
  if (value)
  {
    char buff[22], *p; // just as in int2str
    grant->append(' ');
    grant->append(name, strlen(name));
    grant->append(' ');
    p=int10_to_str(value, buff, 10);
    grant->append(buff,p-buff);
  }
}

static const char *command_array[]=
{
  "SELECT", "INSERT", "UPDATE", "DELETE", "CREATE", "DROP", "RELOAD",
  "SHUTDOWN", "PROCESS","FILE", "GRANT", "REFERENCES", "INDEX",
  "ALTER", "SHOW DATABASES", "SUPER", "CREATE TEMPORARY TABLES",
  "LOCK TABLES", "EXECUTE", "REPLICATION SLAVE", "REPLICATION CLIENT",
  "CREATE VIEW", "SHOW VIEW", "CREATE ROUTINE", "ALTER ROUTINE",
  "CREATE USER"
};

static uint command_lengths[]=
{
  6, 6, 6, 6, 6, 4, 6, 8, 7, 4, 5, 10, 5, 5, 14, 5, 23, 11, 7, 17, 18, 11, 9,
  14, 13, 11
};


static int show_routine_grants(THD *thd, LEX_USER *lex_user, HASH *hash,
                               const char *type, int typelen,
                               char *buff, int buffsize);


/*
  SHOW GRANTS;  Send grants for a user to the client

  IMPLEMENTATION
   Send to client grant-like strings depicting user@host privileges
*/

bool mysql_show_grants(THD *thd,LEX_USER *lex_user)
{
  ulong want_access;
  uint counter,index;
  int  error = 0;
  ACL_USER *acl_user;
  ACL_DB *acl_db;
  char buff[1024];
  Protocol *protocol= thd->protocol;
  DBUG_ENTER("mysql_show_grants");

  LINT_INIT(acl_user);
  if (!initialized)
  {
    my_error(ER_OPTION_PREVENTS_STATEMENT, MYF(0), "--skip-grant-tables");
    DBUG_RETURN(TRUE);
  }

  if (!lex_user->host.str)
  {
    lex_user->host.str= (char*) "%";
    lex_user->host.length=1;
  }
  if (lex_user->host.length > HOSTNAME_LENGTH ||
      lex_user->user.length > USERNAME_LENGTH)
  {
    my_message(ER_GRANT_WRONG_HOST_OR_USER, ER(ER_GRANT_WRONG_HOST_OR_USER),
               MYF(0));
    DBUG_RETURN(TRUE);
  }

  for (counter=0 ; counter < acl_users.elements ; counter++)
  {
    const char *user,*host;
    acl_user=dynamic_element(&acl_users,counter,ACL_USER*);
    if (!(user=acl_user->user))
      user= "";
    if (!(host=acl_user->host.hostname))
      host= "";
    if (!strcmp(lex_user->user.str,user) &&
	!my_strcasecmp(system_charset_info, lex_user->host.str, host))
      break;
  }
  if (counter == acl_users.elements)
  {
    my_error(ER_NONEXISTING_GRANT, MYF(0),
             lex_user->user.str, lex_user->host.str);
    DBUG_RETURN(TRUE);
  }

  Item_string *field=new Item_string("",0,&my_charset_latin1);
  List<Item> field_list;
  field->name=buff;
  field->max_length=1024;
  strxmov(buff,"Grants for ",lex_user->user.str,"@",
	  lex_user->host.str,NullS);
  field_list.push_back(field);
  if (protocol->send_fields(&field_list,
                            Protocol::SEND_NUM_ROWS | Protocol::SEND_EOF))
    DBUG_RETURN(TRUE);

  rw_wrlock(&LOCK_grant);
  VOID(pthread_mutex_lock(&acl_cache->lock));

  /* Add first global access grants */
  {
    String global(buff,sizeof(buff),system_charset_info);
    global.length(0);
    global.append("GRANT ",6);

    want_access= acl_user->access;
    if (test_all_bits(want_access, (GLOBAL_ACLS & ~ GRANT_ACL)))
      global.append("ALL PRIVILEGES",14);
    else if (!(want_access & ~GRANT_ACL))
      global.append("USAGE",5);
    else
    {
      bool found=0;
      ulong j,test_access= want_access & ~GRANT_ACL;
      for (counter=0, j = SELECT_ACL;j <= GLOBAL_ACLS;counter++,j <<= 1)
      {
	if (test_access & j)
	{
	  if (found)
	    global.append(", ",2);
	  found=1;
	  global.append(command_array[counter],command_lengths[counter]);
	}
      }
    }
    global.append (" ON *.* TO '",12);
    global.append(lex_user->user.str, lex_user->user.length,
		  system_charset_info);
    global.append ("'@'",3);
    global.append(lex_user->host.str,lex_user->host.length,
		  system_charset_info);
    global.append ('\'');
    if (acl_user->salt_len)
    {
      char passwd_buff[SCRAMBLED_PASSWORD_CHAR_LENGTH+1];
      if (acl_user->salt_len == SCRAMBLE_LENGTH)
        make_password_from_salt(passwd_buff, acl_user->salt);
      else
        make_password_from_salt_323(passwd_buff, (ulong *) acl_user->salt);
      global.append(" IDENTIFIED BY PASSWORD '",25);
      global.append(passwd_buff);
      global.append('\'');
    }
    /* "show grants" SSL related stuff */
    if (acl_user->ssl_type == SSL_TYPE_ANY)
      global.append(" REQUIRE SSL",12);
    else if (acl_user->ssl_type == SSL_TYPE_X509)
      global.append(" REQUIRE X509",13);
    else if (acl_user->ssl_type == SSL_TYPE_SPECIFIED)
    {
      int ssl_options = 0;
      global.append(" REQUIRE ",9);
      if (acl_user->x509_issuer)
      {
	ssl_options++;
	global.append("ISSUER \'",8);
	global.append(acl_user->x509_issuer,strlen(acl_user->x509_issuer));
	global.append('\'');
      }
      if (acl_user->x509_subject)
      {
	if (ssl_options++)
	  global.append(' ');
	global.append("SUBJECT \'",9);
	global.append(acl_user->x509_subject,strlen(acl_user->x509_subject),
                      system_charset_info);
	global.append('\'');
      }
      if (acl_user->ssl_cipher)
      {
	if (ssl_options++)
	  global.append(' ');
	global.append("CIPHER '",8);
	global.append(acl_user->ssl_cipher,strlen(acl_user->ssl_cipher),
                      system_charset_info);
	global.append('\'');
      }
    }
    if ((want_access & GRANT_ACL) ||
	(acl_user->user_resource.questions ||
         acl_user->user_resource.updates ||
         acl_user->user_resource.conn_per_hour ||
         acl_user->user_resource.user_conn))
    {
      global.append(" WITH",5);
      if (want_access & GRANT_ACL)
	global.append(" GRANT OPTION",13);
      add_user_option(&global, acl_user->user_resource.questions,
		      "MAX_QUERIES_PER_HOUR");
      add_user_option(&global, acl_user->user_resource.updates,
		      "MAX_UPDATES_PER_HOUR");
      add_user_option(&global, acl_user->user_resource.conn_per_hour,
		      "MAX_CONNECTIONS_PER_HOUR");
      add_user_option(&global, acl_user->user_resource.user_conn,
		      "MAX_USER_CONNECTIONS");
    }
    protocol->prepare_for_resend();
    protocol->store(global.ptr(),global.length(),global.charset());
    if (protocol->write())
    {
      error= -1;
      goto end;
    }
  }

  /* Add database access */
  for (counter=0 ; counter < acl_dbs.elements ; counter++)
  {
    const char *user, *host;

    acl_db=dynamic_element(&acl_dbs,counter,ACL_DB*);
    if (!(user=acl_db->user))
      user= "";
    if (!(host=acl_db->host.hostname))
      host= "";

    if (!strcmp(lex_user->user.str,user) &&
	!my_strcasecmp(system_charset_info, lex_user->host.str, host))
    {
      want_access=acl_db->access;
      if (want_access)
      {
	String db(buff,sizeof(buff),system_charset_info);
	db.length(0);
	db.append("GRANT ",6);

	if (test_all_bits(want_access,(DB_ACLS & ~GRANT_ACL)))
	  db.append("ALL PRIVILEGES",14);
	else if (!(want_access & ~GRANT_ACL))
	  db.append("USAGE",5);
	else
	{
	  int found=0, cnt;
	  ulong j,test_access= want_access & ~GRANT_ACL;
	  for (cnt=0, j = SELECT_ACL; j <= DB_ACLS; cnt++,j <<= 1)
	  {
	    if (test_access & j)
	    {
	      if (found)
		db.append(", ",2);
	      found = 1;
	      db.append(command_array[cnt],command_lengths[cnt]);
	    }
	  }
	}
	db.append (" ON ",4);
	append_identifier(thd, &db, acl_db->db, strlen(acl_db->db));
	db.append (".* TO '",7);
	db.append(lex_user->user.str, lex_user->user.length,
		  system_charset_info);
	db.append ("'@'",3);
	db.append(lex_user->host.str, lex_user->host.length,
                  system_charset_info);
	db.append ('\'');
	if (want_access & GRANT_ACL)
	  db.append(" WITH GRANT OPTION",18);
	protocol->prepare_for_resend();
	protocol->store(db.ptr(),db.length(),db.charset());
	if (protocol->write())
	{
	  error= -1;
	  goto end;
	}
      }
    }
  }

  /* Add table & column access */
  for (index=0 ; index < column_priv_hash.records ; index++)
  {
    const char *user;
    GRANT_TABLE *grant_table= (GRANT_TABLE*) hash_element(&column_priv_hash,
							  index);

    if (!(user=grant_table->user))
      user= "";

    if (!strcmp(lex_user->user.str,user) &&
	!my_strcasecmp(system_charset_info, lex_user->host.str,
                       grant_table->host.hostname))
    {
      ulong table_access= grant_table->privs;
      if ((table_access | grant_table->cols) != 0)
      {
	String global(buff, sizeof(buff), system_charset_info);
	ulong test_access= (table_access | grant_table->cols) & ~GRANT_ACL;

	global.length(0);
	global.append("GRANT ",6);

	if (test_all_bits(table_access, (TABLE_ACLS & ~GRANT_ACL)))
	  global.append("ALL PRIVILEGES",14);
	else if (!test_access)
 	  global.append("USAGE",5);
	else
	{
          /* Add specific column access */
	  int found= 0;
	  ulong j;

	  for (counter= 0, j= SELECT_ACL; j <= TABLE_ACLS; counter++, j<<= 1)
	  {
	    if (test_access & j)
	    {
	      if (found)
		global.append(", ",2);
	      found= 1;
	      global.append(command_array[counter],command_lengths[counter]);

	      if (grant_table->cols)
	      {
		uint found_col= 0;
		for (uint col_index=0 ;
		     col_index < grant_table->hash_columns.records ;
		     col_index++)
		{
		  GRANT_COLUMN *grant_column = (GRANT_COLUMN*)
		    hash_element(&grant_table->hash_columns,col_index);
		  if (grant_column->rights & j)
		  {
		    if (!found_col)
		    {
		      found_col= 1;
		      /*
			If we have a duplicated table level privilege, we
			must write the access privilege name again.
		      */
		      if (table_access & j)
		      {
			global.append(", ", 2);
			global.append(command_array[counter],
				      command_lengths[counter]);
		      }
		      global.append(" (",2);
		    }
		    else
		      global.append(", ",2);
		    global.append(grant_column->column,
				  grant_column->key_length,
				  system_charset_info);
		  }
		}
		if (found_col)
		  global.append(')');
	      }
	    }
	  }
	}
	global.append(" ON ",4);
	append_identifier(thd, &global, grant_table->db,
			  strlen(grant_table->db));
	global.append('.');
	append_identifier(thd, &global, grant_table->tname,
			  strlen(grant_table->tname));
	global.append(" TO '",5);
	global.append(lex_user->user.str, lex_user->user.length,
		      system_charset_info);
	global.append("'@'",3);
	global.append(lex_user->host.str,lex_user->host.length,
		      system_charset_info);
	global.append('\'');
	if (table_access & GRANT_ACL)
	  global.append(" WITH GRANT OPTION",18);
	protocol->prepare_for_resend();
	protocol->store(global.ptr(),global.length(),global.charset());
	if (protocol->write())
	{
	  error= -1;
	  break;
	}
      }
    }
  }

  if (show_routine_grants(thd, lex_user, &proc_priv_hash, 
                          "PROCEDURE", 9, buff, sizeof(buff)))
  {
    error= -1;
    goto end;
  }

  if (show_routine_grants(thd, lex_user, &func_priv_hash,
                          "FUNCTION", 8, buff, sizeof(buff)))
  {
    error= -1;
    goto end;
  }

end:
  VOID(pthread_mutex_unlock(&acl_cache->lock));
  rw_unlock(&LOCK_grant);

  send_eof(thd);
  DBUG_RETURN(error);
}

static int show_routine_grants(THD* thd, LEX_USER *lex_user, HASH *hash,
                               const char *type, int typelen,
                               char *buff, int buffsize)
{
  uint counter, index;
  int error= 0;
  Protocol *protocol= thd->protocol;
  /* Add routine access */
  for (index=0 ; index < hash->records ; index++)
  {
    const char *user;
    GRANT_NAME *grant_proc= (GRANT_NAME*) hash_element(hash, index);

    if (!(user=grant_proc->user))
      user= "";

    if (!strcmp(lex_user->user.str,user) &&
	!my_strcasecmp(system_charset_info, lex_user->host.str,
                       grant_proc->host.hostname))
    {
      ulong proc_access= grant_proc->privs;
      if (proc_access != 0)
      {
	String global(buff, buffsize, system_charset_info);
	ulong test_access= proc_access & ~GRANT_ACL;

	global.length(0);
	global.append("GRANT ",6);

	if (!test_access)
 	  global.append("USAGE",5);
	else
	{
          /* Add specific procedure access */
	  int found= 0;
	  ulong j;

	  for (counter= 0, j= SELECT_ACL; j <= PROC_ACLS; counter++, j<<= 1)
	  {
	    if (test_access & j)
	    {
	      if (found)
		global.append(", ",2);
	      found= 1;
	      global.append(command_array[counter],command_lengths[counter]);
	    }
	  }
	}
	global.append(" ON ",4);
        global.append(type,typelen);
        global.append(' ');
	append_identifier(thd, &global, grant_proc->db,
			  strlen(grant_proc->db));
	global.append('.');
	append_identifier(thd, &global, grant_proc->tname,
			  strlen(grant_proc->tname));
	global.append(" TO '",5);
	global.append(lex_user->user.str, lex_user->user.length,
		      system_charset_info);
	global.append("'@'",3);
	global.append(lex_user->host.str,lex_user->host.length,
		      system_charset_info);
	global.append('\'');
	if (proc_access & GRANT_ACL)
	  global.append(" WITH GRANT OPTION",18);
	protocol->prepare_for_resend();
	protocol->store(global.ptr(),global.length(),global.charset());
	if (protocol->write())
	{
	  error= -1;
	  break;
	}
      }
    }
  }
  return error;
}

/*
  Make a clear-text version of the requested privilege.
*/

void get_privilege_desc(char *to, uint max_length, ulong access)
{
  uint pos;
  char *start=to;
  DBUG_ASSERT(max_length >= 30);		// For end ',' removal

  if (access)
  {
    max_length--;				// Reserve place for end-zero
    for (pos=0 ; access ; pos++, access>>=1)
    {
      if ((access & 1) &&
	  command_lengths[pos] + (uint) (to-start) < max_length)
      {
	to= strmov(to, command_array[pos]);
	*to++=',';
      }
    }
    to--;					// Remove end ','
  }
  *to=0;
}


void get_mqh(const char *user, const char *host, USER_CONN *uc)
{
  ACL_USER *acl_user;
  if (initialized && (acl_user= find_acl_user(host,user, FALSE)))
    uc->user_resources= acl_user->user_resource;
  else
    bzero((char*) &uc->user_resources, sizeof(uc->user_resources));
}

/*
  Open the grant tables.

  SYNOPSIS
    open_grant_tables()
    thd                         The current thread.
    tables (out)                The 4 elements array for the opened tables.

  DESCRIPTION
    Tables are numbered as follows:
    0 user
    1 db
    2 tables_priv
    3 columns_priv

  RETURN
    1           Skip GRANT handling during replication.
    0           OK.
    < 0         Error.
*/

#define GRANT_TABLES 5
int open_grant_tables(THD *thd, TABLE_LIST *tables)
{
  DBUG_ENTER("open_grant_tables");

  if (!initialized)
  {
    my_error(ER_OPTION_PREVENTS_STATEMENT, MYF(0), "--skip-grant-tables");
    DBUG_RETURN(-1);
  }

  bzero((char*) tables, GRANT_TABLES*sizeof(*tables));
  tables->alias= tables->table_name= (char*) "user";
  (tables+1)->alias= (tables+1)->table_name= (char*) "db";
  (tables+2)->alias= (tables+2)->table_name= (char*) "tables_priv";
  (tables+3)->alias= (tables+3)->table_name= (char*) "columns_priv";
  (tables+4)->alias= (tables+4)->table_name= (char*) "procs_priv";
  tables->next_local= tables->next_global= tables+1;
  (tables+1)->next_local= (tables+1)->next_global= tables+2;
  (tables+2)->next_local= (tables+2)->next_global= tables+3;
  (tables+3)->next_local= (tables+3)->next_global= tables+4;
  tables->lock_type= (tables+1)->lock_type=
    (tables+2)->lock_type= (tables+3)->lock_type= 
    (tables+4)->lock_type= TL_WRITE;
  tables->db= (tables+1)->db= (tables+2)->db= 
    (tables+3)->db= (tables+4)->db= (char*) "mysql";

#ifdef HAVE_REPLICATION
  /*
    GRANT and REVOKE are applied the slave in/exclusion rules as they are
    some kind of updates to the mysql.% tables.
  */
  if (thd->slave_thread && table_rules_on)
  {
    /*
      The tables must be marked "updating" so that tables_ok() takes them into
      account in tests.
    */
    tables[0].updating=tables[1].updating=tables[2].updating=
      tables[3].updating=tables[4].updating=1;
    if (!tables_ok(thd, tables))
      DBUG_RETURN(1);
    tables[0].updating=tables[1].updating=tables[2].updating=
      tables[3].updating=tables[4].updating=0;;
  }
#endif

  if (simple_open_n_lock_tables(thd, tables))
  {						// This should never happen
    close_thread_tables(thd);
    DBUG_RETURN(-1);
  }

  DBUG_RETURN(0);
}

ACL_USER *check_acl_user(LEX_USER *user_name,
			 uint *acl_acl_userdx)
{
  ACL_USER *acl_user= 0;
  uint counter;

  for (counter= 0 ; counter < acl_users.elements ; counter++)
  {
    const char *user,*host;
    acl_user= dynamic_element(&acl_users, counter, ACL_USER*);
    if (!(user=acl_user->user))
      user= "";
    if (!(host=acl_user->host.hostname))
      host= "%";
    if (!strcmp(user_name->user.str,user) &&
	!my_strcasecmp(system_charset_info, user_name->host.str, host))
      break;
  }
  if (counter == acl_users.elements)
    return 0;

  *acl_acl_userdx= counter;
  return acl_user;
}


/*
  Modify a privilege table.

  SYNOPSIS
    modify_grant_table()
    table                       The table to modify.
    host_field                  The host name field.
    user_field                  The user name field.
    user_to                     The new name for the user if to be renamed,
                                NULL otherwise.

  DESCRIPTION
  Update user/host in the current record if user_to is not NULL.
  Delete the current record if user_to is NULL.

  RETURN
    0           OK.
    != 0        Error.
*/

static int modify_grant_table(TABLE *table, Field *host_field,
                              Field *user_field, LEX_USER *user_to)
{
  int error;
  DBUG_ENTER("modify_grant_table");

  if (user_to)
  {
    /* rename */
    store_record(table, record[1]);
    host_field->store(user_to->host.str, user_to->host.length,
                      system_charset_info);
    user_field->store(user_to->user.str, user_to->user.length,
                      system_charset_info);
    if ((error= table->file->update_row(table->record[1], table->record[0])))
      table->file->print_error(error, MYF(0));
  }
  else
  {
    /* delete */
    if ((error=table->file->delete_row(table->record[0])))
      table->file->print_error(error, MYF(0));
  }

  DBUG_RETURN(error);
}


/*
  Handle a privilege table.

  SYNOPSIS
    handle_grant_table()
    tables                      The array with the four open tables.
    table_no                    The number of the table to handle (0..4).
    drop                        If user_from is to be dropped.
    user_from                   The the user to be searched/dropped/renamed.
    user_to                     The new name for the user if to be renamed,
                                NULL otherwise.

  DESCRIPTION
    Scan through all records in a grant table and apply the requested
    operation. For the "user" table, a single index access is sufficient,
    since there is an unique index on (host, user).
    Delete from grant table if drop is true.
    Update in grant table if drop is false and user_to is not NULL.
    Search in grant table if drop is false and user_to is NULL.
    Tables are numbered as follows:
    0 user
    1 db
    2 tables_priv
    3 columns_priv
    4 procs_priv

  RETURN
    > 0         At least one record matched.
    0           OK, but no record matched.
    < 0         Error.
*/

static int handle_grant_table(TABLE_LIST *tables, uint table_no, bool drop,
                              LEX_USER *user_from, LEX_USER *user_to)
{
  int result= 0;
  int error;
  TABLE *table= tables[table_no].table;
  Field *host_field= table->field[0];
  Field *user_field= table->field[table_no ? 2 : 1];
  char *host_str= user_from->host.str;
  char *user_str= user_from->user.str;
  const char *host;
  const char *user;
  byte user_key[MAX_KEY_LENGTH];
  uint key_prefix_length;
  DBUG_ENTER("handle_grant_table");

  if (! table_no) // mysql.user table
  {
    /*
      The 'user' table has an unique index on (host, user).
      Thus, we can handle everything with a single index access.
      The host- and user fields are consecutive in the user table records.
      So we set host- and user fields of table->record[0] and use the
      pointer to the host field as key.
      index_read_idx() will replace table->record[0] (its first argument)
      by the searched record, if it exists.
    */
    DBUG_PRINT("info",("read table: '%s'  search: '%s'@'%s'",
                       table->s->table_name, user_str, host_str));
    host_field->store(host_str, user_from->host.length, system_charset_info);
    user_field->store(user_str, user_from->user.length, system_charset_info);

    key_prefix_length= (table->key_info->key_part[0].store_length +
                        table->key_info->key_part[1].store_length);
    key_copy(user_key, table->record[0], table->key_info, key_prefix_length);

    if ((error= table->file->index_read_idx(table->record[0], 0,
                                            user_key, key_prefix_length,
                                            HA_READ_KEY_EXACT)))
    {
      if (error != HA_ERR_KEY_NOT_FOUND)
      {
        table->file->print_error(error, MYF(0));
        result= -1;
      }
    }
    else
    {
      /* If requested, delete or update the record. */
      result= ((drop || user_to) &&
               modify_grant_table(table, host_field, user_field, user_to)) ?
        -1 : 1; /* Error or found. */
    }
    DBUG_PRINT("info",("read result: %d", result));
  }
  else
  {
    /*
      The non-'user' table do not have indexes on (host, user).
      And their host- and user fields are not consecutive.
      Thus, we need to do a table scan to find all matching records.
    */
    if ((error= table->file->ha_rnd_init(1)))
    {
      table->file->print_error(error, MYF(0));
      result= -1;
    }
    else
    {
#ifdef EXTRA_DEBUG
      DBUG_PRINT("info",("scan table: '%s'  search: '%s'@'%s'",
                         table->s->table_name, user_str, host_str));
#endif
      while ((error= table->file->rnd_next(table->record[0])) != 
             HA_ERR_END_OF_FILE)
      {
        if (error)
        {
          /* Most probable 'deleted record'. */
          DBUG_PRINT("info",("scan error: %d", error));
          continue;
        }
        if (! (host= get_field(&mem, host_field)))
          host= "";
        if (! (user= get_field(&mem, user_field)))
          user= "";

#ifdef EXTRA_DEBUG
        DBUG_PRINT("loop",("scan fields: '%s'@'%s' '%s' '%s' '%s'",
                           user, host,
                           get_field(&mem, table->field[1]) /*db*/,
                           get_field(&mem, table->field[3]) /*table*/,
                           get_field(&mem, table->field[4]) /*column*/));
#endif
        if (strcmp(user_str, user) ||
            my_strcasecmp(system_charset_info, host_str, host))
          continue;

        /* If requested, delete or update the record. */
        result= ((drop || user_to) &&
                 modify_grant_table(table, host_field, user_field, user_to)) ?
          -1 : result ? result : 1; /* Error or keep result or found. */
        /* If search is requested, we do not need to search further. */
        if (! drop && ! user_to)
          break ;
      }
      (void) table->file->ha_rnd_end();
      DBUG_PRINT("info",("scan result: %d", result));
    }
  }

  DBUG_RETURN(result);
}


/*
  Handle an in-memory privilege structure.

  SYNOPSIS
    handle_grant_struct()
    struct_no                   The number of the structure to handle (0..3).
    drop                        If user_from is to be dropped.
    user_from                   The the user to be searched/dropped/renamed.
    user_to                     The new name for the user if to be renamed,
                                NULL otherwise.

  DESCRIPTION
    Scan through all elements in an in-memory grant structure and apply
    the requested operation.
    Delete from grant structure if drop is true.
    Update in grant structure if drop is false and user_to is not NULL.
    Search in grant structure if drop is false and user_to is NULL.
    Structures are numbered as follows:
    0 acl_users
    1 acl_dbs
    2 column_priv_hash
    3 procs_priv_hash

  RETURN
    > 0         At least one element matched.
    0           OK, but no element matched.
    -1		Wrong arguments to function
*/

static int handle_grant_struct(uint struct_no, bool drop,
                               LEX_USER *user_from, LEX_USER *user_to)
{
  int result= 0;
  uint idx;
  uint elements;
  const char *user;
  const char *host;
  ACL_USER *acl_user;
  ACL_DB *acl_db;
  GRANT_NAME *grant_name;
  DBUG_ENTER("handle_grant_struct");
  DBUG_PRINT("info",("scan struct: %u  search: '%s'@'%s'",
                     struct_no, user_from->user.str, user_from->host.str));

  LINT_INIT(acl_user);
  LINT_INIT(acl_db);
  LINT_INIT(grant_name);

  /* Get the number of elements in the in-memory structure. */
  switch (struct_no) {
  case 0:
    elements= acl_users.elements;
    break;
  case 1:
    elements= acl_dbs.elements;
    break;
  case 2:
    elements= column_priv_hash.records;
    break;
  case 3:
    elements= proc_priv_hash.records;
    break;
  default:
    return -1;
  }

#ifdef EXTRA_DEBUG
    DBUG_PRINT("loop",("scan struct: %u  search    user: '%s'  host: '%s'",
                       struct_no, user_from->user.str, user_from->host.str));
#endif
  /* Loop over all elements. */
  for (idx= 0; idx < elements; idx++)
  {
    /*
      Get a pointer to the element.
      Unfortunaltely, the host default differs for the structures.
    */
    switch (struct_no) {
    case 0:
      acl_user= dynamic_element(&acl_users, idx, ACL_USER*);
      user= acl_user->user;
      if (!(host= acl_user->host.hostname))
        host= "%";
      break;

    case 1:
      acl_db= dynamic_element(&acl_dbs, idx, ACL_DB*);
      user= acl_db->user;
      if (!(host= acl_db->host.hostname))
        host= "%";
      break;

    case 2:
      grant_name= (GRANT_NAME*) hash_element(&column_priv_hash, idx);
      user= grant_name->user;
      if (!(host= grant_name->host.hostname))
        host= "%";
      break;

    case 3:
      grant_name= (GRANT_NAME*) hash_element(&proc_priv_hash, idx);
      user= grant_name->user;
      if (!(host= grant_name->host.hostname))
        host= "%";
      break;
    }
    if (! user)
      user= "";
    if (! host)
      host= "";
#ifdef EXTRA_DEBUG
    DBUG_PRINT("loop",("scan struct: %u  index: %u  user: '%s'  host: '%s'",
                       struct_no, idx, user, host));
#endif
    if (strcmp(user_from->user.str, user) ||
        my_strcasecmp(system_charset_info, user_from->host.str, host))
      continue;

    result= 1; /* At least one element found. */
    if ( drop )
    {
      switch ( struct_no )
      {
      case 0:
        delete_dynamic_element(&acl_users, idx);
        break;

      case 1:
        delete_dynamic_element(&acl_dbs, idx);
        break;

      case 2:
        hash_delete(&column_priv_hash, (byte*) grant_name);
	break;

      case 3:
        hash_delete(&proc_priv_hash, (byte*) grant_name);
	break;
      }
      elements--;
      idx--;
    }
    else if ( user_to )
    {
      switch ( struct_no ) {
      case 0:
        acl_user->user= strdup_root(&mem, user_to->user.str);
        acl_user->host.hostname= strdup_root(&mem, user_to->host.str);
        break;

      case 1:
        acl_db->user= strdup_root(&mem, user_to->user.str);
        acl_db->host.hostname= strdup_root(&mem, user_to->host.str);
        break;

      case 2:
      case 3:
        grant_name->user= strdup_root(&mem, user_to->user.str);
        update_hostname(&grant_name->host,
                        strdup_root(&mem, user_to->host.str));
	break;
      }
    }
    else
    {
      /* If search is requested, we do not need to search further. */
      break;
    }
  }
#ifdef EXTRA_DEBUG
  DBUG_PRINT("loop",("scan struct: %u  result %d", struct_no, result));
#endif

  DBUG_RETURN(result);
}


/*
  Handle all privilege tables and in-memory privilege structures.

  SYNOPSIS
    handle_grant_data()
    tables                      The array with the four open tables.
    drop                        If user_from is to be dropped.
    user_from                   The the user to be searched/dropped/renamed.
    user_to                     The new name for the user if to be renamed,
                                NULL otherwise.

  DESCRIPTION
    Go through all grant tables and in-memory grant structures and apply
    the requested operation.
    Delete from grant data if drop is true.
    Update in grant data if drop is false and user_to is not NULL.
    Search in grant data if drop is false and user_to is NULL.

  RETURN
    > 0         At least one element matched.
    0           OK, but no element matched.
    < 0         Error.
*/

static int handle_grant_data(TABLE_LIST *tables, bool drop,
                             LEX_USER *user_from, LEX_USER *user_to)
{
  int result= 0;
  int found;
  DBUG_ENTER("handle_grant_data");

  /* Handle user table. */
  if ((found= handle_grant_table(tables, 0, drop, user_from, user_to)) < 0)
  {
    /* Handle of table failed, don't touch the in-memory array. */
    result= -1;
  }
  else
  {
    /* Handle user array. */
    if ((handle_grant_struct(0, drop, user_from, user_to) && ! result) ||
        found)
    {
      result= 1; /* At least one record/element found. */
      /* If search is requested, we do not need to search further. */
      if (! drop && ! user_to)
        goto end;
    }
  }

  /* Handle db table. */
  if ((found= handle_grant_table(tables, 1, drop, user_from, user_to)) < 0)
  {
    /* Handle of table failed, don't touch the in-memory array. */
    result= -1;
  }
  else
  {
    /* Handle db array. */
    if (((handle_grant_struct(1, drop, user_from, user_to) && ! result) ||
         found) && ! result)
    {
      result= 1; /* At least one record/element found. */
      /* If search is requested, we do not need to search further. */
      if (! drop && ! user_to)
        goto end;
    }
  }

  /* Handle procedures table. */
  if ((found= handle_grant_table(tables, 4, drop, user_from, user_to)) < 0)
  {
    /* Handle of table failed, don't touch in-memory array. */
    result= -1;
  }
  else
  {
    /* Handle procs array. */
    if (((handle_grant_struct(3, drop, user_from, user_to) && ! result) ||
         found) && ! result)
    {
      result= 1; /* At least one record/element found. */
      /* If search is requested, we do not need to search further. */
      if (! drop && ! user_to)
        goto end;
    }
  }

  /* Handle tables table. */
  if ((found= handle_grant_table(tables, 2, drop, user_from, user_to)) < 0)
  {
    /* Handle of table failed, don't touch columns and in-memory array. */
    result= -1;
  }
  else
  {
    if (found && ! result)
    {
      result= 1; /* At least one record found. */
      /* If search is requested, we do not need to search further. */
      if (! drop && ! user_to)
        goto end;
    }

    /* Handle columns table. */
    if ((found= handle_grant_table(tables, 3, drop, user_from, user_to)) < 0)
    {
      /* Handle of table failed, don't touch the in-memory array. */
      result= -1;
    }
    else
    {
      /* Handle columns hash. */
      if (((handle_grant_struct(2, drop, user_from, user_to) && ! result) ||
           found) && ! result)
        result= 1; /* At least one record/element found. */
    }
  }
 end:
  DBUG_RETURN(result);
}


static void append_user(String *str, LEX_USER *user)
{
  if (str->length())
    str->append(',');
  str->append('\'');
  str->append(user->user.str);
  str->append("'@'");
  str->append(user->host.str);
  str->append('\'');
}


/*
  Create a list of users.

  SYNOPSIS
    mysql_create_user()
    thd                         The current thread.
    list                        The users to create.

  RETURN
    FALSE       OK.
    TRUE        Error.
*/

bool mysql_create_user(THD *thd, List <LEX_USER> &list)
{
  int result;
  String wrong_users;
  ulong sql_mode;
  LEX_USER *user_name;
  List_iterator <LEX_USER> user_list(list);
  TABLE_LIST tables[GRANT_TABLES];
  DBUG_ENTER("mysql_create_user");

  /* CREATE USER may be skipped on replication client. */
  if ((result= open_grant_tables(thd, tables)))
    DBUG_RETURN(result != 1);

  rw_wrlock(&LOCK_grant);
  VOID(pthread_mutex_lock(&acl_cache->lock));

  while ((user_name= user_list++))
  {
    /*
      Search all in-memory structures and grant tables
      for a mention of the new user name.
    */
    if (handle_grant_data(tables, 0, user_name, NULL))
    {
      append_user(&wrong_users, user_name);
      result= TRUE;
      continue;
    }

    sql_mode= thd->variables.sql_mode;
    if (replace_user_table(thd, tables[0].table, *user_name, 0, 0, 1, 0))
    {
      append_user(&wrong_users, user_name);
      result= TRUE;
    }
  }

  VOID(pthread_mutex_unlock(&acl_cache->lock));
  rw_unlock(&LOCK_grant);
  close_thread_tables(thd);
  if (result)
    my_error(ER_CANNOT_USER, MYF(0), "CREATE USER", wrong_users.c_ptr_safe());
  DBUG_RETURN(result);
}


/*
  Drop a list of users and all their privileges.

  SYNOPSIS
    mysql_drop_user()
    thd                         The current thread.
    list                        The users to drop.

  RETURN
    FALSE       OK.
    TRUE        Error.
*/

bool mysql_drop_user(THD *thd, List <LEX_USER> &list)
{
  int result;
  String wrong_users;
  LEX_USER *user_name;
  List_iterator <LEX_USER> user_list(list);
  TABLE_LIST tables[GRANT_TABLES];
  DBUG_ENTER("mysql_drop_user");

  /* DROP USER may be skipped on replication client. */
  if ((result= open_grant_tables(thd, tables)))
    DBUG_RETURN(result != 1);

  rw_wrlock(&LOCK_grant);
  VOID(pthread_mutex_lock(&acl_cache->lock));

  while ((user_name= user_list++))
  {
    if (handle_grant_data(tables, 1, user_name, NULL) <= 0)
    {
      append_user(&wrong_users, user_name);
      result= TRUE;
    }
  }

  VOID(pthread_mutex_unlock(&acl_cache->lock));
  rw_unlock(&LOCK_grant);
  close_thread_tables(thd);
  if (result)
    my_error(ER_CANNOT_USER, MYF(0), "DROP USER", wrong_users.c_ptr_safe());
  DBUG_RETURN(result);
}


/*
  Rename a user.

  SYNOPSIS
    mysql_rename_user()
    thd                         The current thread.
    list                        The user name pairs: (from, to).

  RETURN
    FALSE       OK.
    TRUE        Error.
*/

bool mysql_rename_user(THD *thd, List <LEX_USER> &list)
{
  int result= 0;
  String wrong_users;
  LEX_USER *user_from;
  LEX_USER *user_to;
  List_iterator <LEX_USER> user_list(list);
  TABLE_LIST tables[GRANT_TABLES];
  DBUG_ENTER("mysql_rename_user");

  /* RENAME USER may be skipped on replication client. */
  if ((result= open_grant_tables(thd, tables)))
    DBUG_RETURN(result != 1);

  rw_wrlock(&LOCK_grant);
  VOID(pthread_mutex_lock(&acl_cache->lock));

  while ((user_from= user_list++))
  {
    user_to= user_list++;
    DBUG_ASSERT(user_to != 0); /* Syntax enforces pairs of users. */

    /*
      Search all in-memory structures and grant tables
      for a mention of the new user name.
    */
    if (handle_grant_data(tables, 0, user_to, NULL) ||
        handle_grant_data(tables, 0, user_from, user_to) <= 0)
    {
      append_user(&wrong_users, user_from);
      result= TRUE;
    }
  }

  VOID(pthread_mutex_unlock(&acl_cache->lock));
  rw_unlock(&LOCK_grant);
  close_thread_tables(thd);
  if (result)
    my_error(ER_CANNOT_USER, MYF(0), "RENAME USER", wrong_users.c_ptr_safe());
  DBUG_RETURN(result);
}


/*
  Revoke all privileges from a list of users.

  SYNOPSIS
    mysql_revoke_all()
    thd                         The current thread.
    list                        The users to revoke all privileges from.

  RETURN
    > 0         Error. Error message already sent.
    0           OK.
    < 0         Error. Error message not yet sent.
*/

bool mysql_revoke_all(THD *thd,  List <LEX_USER> &list)
{
  uint counter, revoked, is_proc;
  int result;
  ACL_DB *acl_db;
  TABLE_LIST tables[GRANT_TABLES];
  DBUG_ENTER("mysql_revoke_all");

  if ((result= open_grant_tables(thd, tables)))
    DBUG_RETURN(result != 1);

  rw_wrlock(&LOCK_grant);
  VOID(pthread_mutex_lock(&acl_cache->lock));

  LEX_USER *lex_user;
  List_iterator <LEX_USER> user_list(list);
  while ((lex_user=user_list++))
  {
    if (!check_acl_user(lex_user, &counter))
    {
      sql_print_error("REVOKE ALL PRIVILEGES, GRANT: User '%s'@'%s' does not "
                      "exists", lex_user->user.str, lex_user->host.str);
      result= -1;
      continue;
    }

    if (replace_user_table(thd, tables[0].table,
			   *lex_user, ~(ulong)0, 1, 0, 0))
    {
      result= -1;
      continue;
    }

    /* Remove db access privileges */
    /*
      Because acl_dbs and column_priv_hash shrink and may re-order
      as privileges are removed, removal occurs in a repeated loop
      until no more privileges are revoked.
     */
    do
    {
      for (counter= 0, revoked= 0 ; counter < acl_dbs.elements ; )
      {
	const char *user,*host;

	acl_db=dynamic_element(&acl_dbs,counter,ACL_DB*);
	if (!(user=acl_db->user))
	  user= "";
	if (!(host=acl_db->host.hostname))
	  host= "";

	if (!strcmp(lex_user->user.str,user) &&
	    !my_strcasecmp(system_charset_info, lex_user->host.str, host))
	{
	  if (!replace_db_table(tables[1].table, acl_db->db, *lex_user, ~(ulong)0, 1))
	  {
	    /*
	      Don't increment counter as replace_db_table deleted the
	      current element in acl_dbs.
	     */
	    revoked= 1;
	    continue;
	  }
	  result= -1; // Something went wrong
	}
	counter++;
      }
    } while (revoked);

    /* Remove column access */
    do
    {
      for (counter= 0, revoked= 0 ; counter < column_priv_hash.records ; )
      {
	const char *user,*host;
	GRANT_TABLE *grant_table= (GRANT_TABLE*)hash_element(&column_priv_hash,
							     counter);
	if (!(user=grant_table->user))
	  user= "";
	if (!(host=grant_table->host.hostname))
	  host= "";

	if (!strcmp(lex_user->user.str,user) &&
	    !my_strcasecmp(system_charset_info, lex_user->host.str, host))
	{
	  if (replace_table_table(thd,grant_table,tables[2].table,*lex_user,
				  grant_table->db,
				  grant_table->tname,
				  ~(ulong)0, 0, 1))
	  {
	    result= -1;
	  }
	  else
	  {
	    if (!grant_table->cols)
	    {
	      revoked= 1;
	      continue;
	    }
	    List<LEX_COLUMN> columns;
	    if (!replace_column_table(grant_table,tables[3].table, *lex_user,
				      columns,
				      grant_table->db,
				      grant_table->tname,
				      ~(ulong)0, 1))
	    {
	      revoked= 1;
	      continue;
	    }
	    result= -1;
	  }
	}
	counter++;
      }
    } while (revoked);

    /* Remove procedure access */
    for (is_proc=0; is_proc<2; is_proc++) do {
      HASH *hash= is_proc ? &proc_priv_hash : &func_priv_hash;
      for (counter= 0, revoked= 0 ; counter < hash->records ; )
      {
	const char *user,*host;
	GRANT_NAME *grant_proc= (GRANT_NAME*) hash_element(hash, counter);
	if (!(user=grant_proc->user))
	  user= "";
	if (!(host=grant_proc->host.hostname))
	  host= "";

	if (!strcmp(lex_user->user.str,user) &&
	    !my_strcasecmp(system_charset_info, lex_user->host.str, host))
	{
	  if (!replace_routine_table(thd,grant_proc,tables[4].table,*lex_user,
				  grant_proc->db,
				  grant_proc->tname,
                                  is_proc,
				  ~(ulong)0, 1))
	  {
	    revoked= 1;
	    continue;
	  }
	  result= -1;	// Something went wrong
	}
	counter++;
      }
    } while (revoked);
  }

  VOID(pthread_mutex_unlock(&acl_cache->lock));
  rw_unlock(&LOCK_grant);
  close_thread_tables(thd);

  if (result)
    my_message(ER_REVOKE_GRANTS, ER(ER_REVOKE_GRANTS), MYF(0));

  DBUG_RETURN(result);
}


/*
  Revoke privileges for all users on a stored procedure

  SYNOPSIS
    sp_revoke_privileges()
    thd                         The current thread.
    db				DB of the stored procedure
    name			Name of the stored procedure

  RETURN
    0           OK.
    < 0         Error. Error message not yet sent.
*/

bool sp_revoke_privileges(THD *thd, const char *sp_db, const char *sp_name,
                          bool is_proc)
{
  uint counter, revoked;
  int result;
  TABLE_LIST tables[GRANT_TABLES];
  HASH *hash= is_proc ? &proc_priv_hash : &func_priv_hash;
  DBUG_ENTER("sp_revoke_privileges");

  if ((result= open_grant_tables(thd, tables)))
    DBUG_RETURN(result != 1);

  rw_wrlock(&LOCK_grant);
  VOID(pthread_mutex_lock(&acl_cache->lock));

  /* Remove procedure access */
  do
  {
    for (counter= 0, revoked= 0 ; counter < hash->records ; )
    {
      GRANT_NAME *grant_proc= (GRANT_NAME*) hash_element(hash, counter);
      if (!my_strcasecmp(system_charset_info, grant_proc->db, sp_db) &&
	  !my_strcasecmp(system_charset_info, grant_proc->tname, sp_name))
      {
        LEX_USER lex_user;
	lex_user.user.str= grant_proc->user;
	lex_user.user.length= strlen(grant_proc->user);
	lex_user.host.str= grant_proc->host.hostname;
	lex_user.host.length= strlen(grant_proc->host.hostname);
	if (!replace_routine_table(thd,grant_proc,tables[4].table,lex_user,
				   grant_proc->db, grant_proc->tname,
                                   is_proc, ~(ulong)0, 1))
	{
	  revoked= 1;
	  continue;
	}
	result= -1;	// Something went wrong
      }
      counter++;
    }
  } while (revoked);

  VOID(pthread_mutex_unlock(&acl_cache->lock));
  rw_unlock(&LOCK_grant);
  close_thread_tables(thd);

  if (result)
    my_message(ER_REVOKE_GRANTS, ER(ER_REVOKE_GRANTS), MYF(0));

  DBUG_RETURN(result);
}


/*
  Grant EXECUTE,ALTER privilege for a stored procedure

  SYNOPSIS
    sp_grant_privileges()
    thd                         The current thread.
    db				DB of the stored procedure
    name			Name of the stored procedure

  RETURN
    0           OK.
    < 0         Error. Error message not yet sent.
*/

bool sp_grant_privileges(THD *thd, const char *sp_db, const char *sp_name,
                         bool is_proc)
{
  Security_context *sctx= thd->security_ctx;
  LEX_USER *combo;
  TABLE_LIST tables[1];
  List<LEX_USER> user_list;
  bool result;
  DBUG_ENTER("sp_grant_privileges");

  if (!(combo=(LEX_USER*) thd->alloc(sizeof(st_lex_user))))
    DBUG_RETURN(TRUE);

  combo->user.str= sctx->user;
  
  if (!find_acl_user(combo->host.str=(char*)sctx->host_or_ip, combo->user.str,
                     FALSE) &&
      !find_acl_user(combo->host.str=(char*)sctx->host, combo->user.str,
                     FALSE) &&
      !find_acl_user(combo->host.str=(char*)sctx->ip, combo->user.str,
                     FALSE) &&
      !find_acl_user(combo->host.str=(char*)"%", combo->user.str, FALSE))
    DBUG_RETURN(TRUE);

  bzero((char*)tables, sizeof(TABLE_LIST));
  user_list.empty();

  tables->db= (char*)sp_db;
  tables->table_name= tables->alias= (char*)sp_name;
  
  combo->host.length= strlen(combo->host.str);
  combo->user.length= strlen(combo->user.str);
  combo->host.str= thd->strmake(combo->host.str,combo->host.length);
  combo->user.str= thd->strmake(combo->user.str,combo->user.length);
  combo->password.str= (char*)"";
  combo->password.length= 0;

  if (user_list.push_back(combo))
    DBUG_RETURN(TRUE);

  thd->lex->ssl_type= SSL_TYPE_NOT_SPECIFIED;
  bzero((char*) &thd->lex->mqh, sizeof(thd->lex->mqh));

  result= mysql_routine_grant(thd, tables, is_proc, user_list,
  				DEFAULT_CREATE_PROC_ACLS, 0, 1);
  DBUG_RETURN(result);
}


/*****************************************************************************
  Instantiate used templates
*****************************************************************************/

#ifdef HAVE_EXPLICIT_TEMPLATE_INSTANTIATION
template class List_iterator<LEX_COLUMN>;
template class List_iterator<LEX_USER>;
template class List<LEX_COLUMN>;
template class List<LEX_USER>;
#endif

#endif /*NO_EMBEDDED_ACCESS_CHECKS */


int wild_case_compare(CHARSET_INFO *cs, const char *str,const char *wildstr)
{
  reg3 int flag;
  DBUG_ENTER("wild_case_compare");
  DBUG_PRINT("enter",("str: '%s'  wildstr: '%s'",str,wildstr));
  while (*wildstr)
  {
    while (*wildstr && *wildstr != wild_many && *wildstr != wild_one)
    {
      if (*wildstr == wild_prefix && wildstr[1])
	wildstr++;
      if (my_toupper(cs, *wildstr++) !=
          my_toupper(cs, *str++)) DBUG_RETURN(1);
    }
    if (! *wildstr ) DBUG_RETURN (*str != 0);
    if (*wildstr++ == wild_one)
    {
      if (! *str++) DBUG_RETURN (1);	/* One char; skip */
    }
    else
    {						/* Found '*' */
      if (!*wildstr) DBUG_RETURN(0);		/* '*' as last char: OK */
      flag=(*wildstr != wild_many && *wildstr != wild_one);
      do
      {
	if (flag)
	{
	  char cmp;
	  if ((cmp= *wildstr) == wild_prefix && wildstr[1])
	    cmp=wildstr[1];
	  cmp=my_toupper(cs, cmp);
	  while (*str && my_toupper(cs, *str) != cmp)
	    str++;
	  if (!*str) DBUG_RETURN (1);
	}
	if (wild_case_compare(cs, str,wildstr) == 0) DBUG_RETURN (0);
      } while (*str++);
      DBUG_RETURN(1);
    }
  }
  DBUG_RETURN (*str != '\0');
}


void update_schema_privilege(TABLE *table, char *buff, const char* db,
                             const char* t_name, const char* column,
                             uint col_length, const char *priv, 
                             uint priv_length, const char* is_grantable)
{
  int i= 2;
  CHARSET_INFO *cs= system_charset_info;
  restore_record(table, s->default_values);
  table->field[0]->store(buff, strlen(buff), cs);
  if (db)
    table->field[i++]->store(db, strlen(db), cs);
  if (t_name)
    table->field[i++]->store(t_name, strlen(t_name), cs);
  if (column)
    table->field[i++]->store(column, col_length, cs);
  table->field[i++]->store(priv, priv_length, cs);
  table->field[i]->store(is_grantable, strlen(is_grantable), cs);
  table->file->write_row(table->record[0]);
}


int fill_schema_user_privileges(THD *thd, TABLE_LIST *tables, COND *cond)
{
#ifndef NO_EMBEDDED_ACCESS_CHECKS
  uint counter;
  ACL_USER *acl_user;
  ulong want_access;
  char buff[100];
  TABLE *table= tables->table;
  bool no_global_access= check_access(thd, SELECT_ACL, "mysql",0,1,1,0);
  char *curr_host= thd->security_ctx->priv_host_name();
  DBUG_ENTER("fill_schema_user_privileges");

  for (counter=0 ; counter < acl_users.elements ; counter++)
  {
    const char *user,*host, *is_grantable="YES";
    acl_user=dynamic_element(&acl_users,counter,ACL_USER*);
    if (!(user=acl_user->user))
      user= "";
    if (!(host=acl_user->host.hostname))
      host= "";

    if (no_global_access &&
        (strcmp(thd->security_ctx->priv_user, user) ||
         my_strcasecmp(system_charset_info, curr_host, host)))
      continue;
      
    want_access= acl_user->access;
    if (!(want_access & GRANT_ACL))
      is_grantable= "NO";

    strxmov(buff,"'",user,"'@'",host,"'",NullS);
    if (!(want_access & ~GRANT_ACL))
      update_schema_privilege(table, buff, 0, 0, 0, 0, "USAGE", 5, is_grantable);
    else
    {
      uint priv_id;
      ulong j,test_access= want_access & ~GRANT_ACL;
      for (priv_id=0, j = SELECT_ACL;j <= GLOBAL_ACLS; priv_id++,j <<= 1)
      {
	if (test_access & j)
          update_schema_privilege(table, buff, 0, 0, 0, 0, 
                                  command_array[priv_id],
                                  command_lengths[priv_id], is_grantable);
      }
    }
  }
  DBUG_RETURN(0);
#else
  return(0);
#endif
}


int fill_schema_schema_privileges(THD *thd, TABLE_LIST *tables, COND *cond)
{
#ifndef NO_EMBEDDED_ACCESS_CHECKS
  uint counter;
  ACL_DB *acl_db;
  ulong want_access;
  char buff[100];
  TABLE *table= tables->table;
  bool no_global_access= check_access(thd, SELECT_ACL, "mysql",0,1,1,0);
  char *curr_host= thd->security_ctx->priv_host_name();
  DBUG_ENTER("fill_schema_schema_privileges");

  for (counter=0 ; counter < acl_dbs.elements ; counter++)
  {
    const char *user, *host, *is_grantable="YES";

    acl_db=dynamic_element(&acl_dbs,counter,ACL_DB*);
    if (!(user=acl_db->user))
      user= "";
    if (!(host=acl_db->host.hostname))
      host= "";

    if (no_global_access &&
        (strcmp(thd->security_ctx->priv_user, user) ||
         my_strcasecmp(system_charset_info, curr_host, host)))
      continue;

    want_access=acl_db->access;
    if (want_access)
    {
      if (!(want_access & GRANT_ACL))
      {
        is_grantable= "NO";
      }
      strxmov(buff,"'",user,"'@'",host,"'",NullS);
      if (!(want_access & ~GRANT_ACL))
        update_schema_privilege(table, buff, acl_db->db, 0, 0,
                                0, "USAGE", 5, is_grantable);
      else
      {
        int cnt;
        ulong j,test_access= want_access & ~GRANT_ACL;
        for (cnt=0, j = SELECT_ACL; j <= DB_ACLS; cnt++,j <<= 1)
          if (test_access & j)
            update_schema_privilege(table, buff, acl_db->db, 0, 0, 0,
                                    command_array[cnt], command_lengths[cnt],
                                    is_grantable);
      }
    }
  }
  DBUG_RETURN(0);
#else
  return (0);
#endif
}


int fill_schema_table_privileges(THD *thd, TABLE_LIST *tables, COND *cond)
{
#ifndef NO_EMBEDDED_ACCESS_CHECKS
  uint index;
  char buff[100];
  TABLE *table= tables->table;
  bool no_global_access= check_access(thd, SELECT_ACL, "mysql",0,1,1,0);
  char *curr_host= thd->security_ctx->priv_host_name();
  DBUG_ENTER("fill_schema_table_privileges");

  for (index=0 ; index < column_priv_hash.records ; index++)
  {
    const char *user, *is_grantable= "YES";
    GRANT_TABLE *grant_table= (GRANT_TABLE*) hash_element(&column_priv_hash,
							  index);
    if (!(user=grant_table->user))
      user= "";

    if (no_global_access &&
        (strcmp(thd->security_ctx->priv_user, user) ||
         my_strcasecmp(system_charset_info, curr_host,
                       grant_table->host.hostname)))
      continue;

    ulong table_access= grant_table->privs;
    if (table_access)
    {
      ulong test_access= table_access & ~GRANT_ACL;
      /*
        We should skip 'usage' privilege on table if
        we have any privileges on column(s) of this table
      */
      if (!test_access && grant_table->cols)
        continue;
      if (!(table_access & GRANT_ACL))
        is_grantable= "NO";

      strxmov(buff,"'",user,"'@'",grant_table->host.hostname,"'",NullS);
      if (!test_access)
        update_schema_privilege(table, buff, grant_table->db, grant_table->tname,
                                0, 0, "USAGE", 5, is_grantable);
      else
      {
        ulong j;
        int cnt;
        for (cnt= 0, j= SELECT_ACL; j <= TABLE_ACLS; cnt++, j<<= 1)
        {
          if (test_access & j)
            update_schema_privilege(table, buff, grant_table->db, 
                                    grant_table->tname, 0, 0, command_array[cnt],
                                    command_lengths[cnt], is_grantable);
        }
      }
    }
  }
  DBUG_RETURN(0);
#else
  return (0);
#endif
}


int fill_schema_column_privileges(THD *thd, TABLE_LIST *tables, COND *cond)
{
#ifndef NO_EMBEDDED_ACCESS_CHECKS
  uint index;
  char buff[100];
  TABLE *table= tables->table;
  bool no_global_access= check_access(thd, SELECT_ACL, "mysql",0,1,1,0);
  char *curr_host= thd->security_ctx->priv_host_name();
  DBUG_ENTER("fill_schema_table_privileges");

  for (index=0 ; index < column_priv_hash.records ; index++)
  {
    const char *user, *is_grantable= "YES";
    GRANT_TABLE *grant_table= (GRANT_TABLE*) hash_element(&column_priv_hash,
							  index);
    if (!(user=grant_table->user))
      user= "";

    if (no_global_access &&
        (strcmp(thd->security_ctx->priv_user, user) ||
         my_strcasecmp(system_charset_info, curr_host,
                       grant_table->host.hostname)))
      continue;

    ulong table_access= grant_table->cols;
    if (table_access != 0)
    {
      if (!(grant_table->privs & GRANT_ACL))
        is_grantable= "NO";

      ulong test_access= table_access & ~GRANT_ACL;
      strxmov(buff,"'",user,"'@'",grant_table->host.hostname,"'",NullS);
      if (!test_access)
        continue;
      else
      {
        ulong j;
        int cnt;
        for (cnt= 0, j= SELECT_ACL; j <= TABLE_ACLS; cnt++, j<<= 1)
        {
          if (test_access & j)
          {
            for (uint col_index=0 ;
                 col_index < grant_table->hash_columns.records ;
                 col_index++)
            {
              GRANT_COLUMN *grant_column = (GRANT_COLUMN*)
                hash_element(&grant_table->hash_columns,col_index);
              if ((grant_column->rights & j) && (table_access & j))
                  update_schema_privilege(table, buff, grant_table->db,
                                          grant_table->tname,
                                          grant_column->column,
                                          grant_column->key_length,
                                          command_array[cnt],
                                          command_lengths[cnt], is_grantable);
            }
          }
        }
      }
    }
  }
  DBUG_RETURN(0);
#else
  return (0);
#endif
}


#ifndef NO_EMBEDDED_ACCESS_CHECKS
/*
  fill effective privileges for table

  SYNOPSIS
    fill_effective_table_privileges()
    thd     thread handler
    grant   grants table descriptor
    db      db name
    table   table name
*/

void fill_effective_table_privileges(THD *thd, GRANT_INFO *grant,
                                     const char *db, const char *table)
{
  Security_context *sctx= thd->security_ctx;
  /* --skip-grants */
  if (!initialized)
  {
    grant->privilege= ~NO_ACCESS;             // everything is allowed
    return;
  }

  /* global privileges */
  grant->privilege= sctx->master_access;

  if (!sctx->priv_user)
    return;                                   // it is slave

  /* db privileges */
  grant->privilege|= acl_get(sctx->host, sctx->ip, sctx->priv_user, db, 0);

  if (!grant_option)
    return;

  /* table privileges */
  if (grant->version != grant_version)
  {
    rw_rdlock(&LOCK_grant);
    grant->grant_table=
      table_hash_search(sctx->host, sctx->ip, db,
			sctx->priv_user,
			table, 0);              /* purecov: inspected */
    grant->version= grant_version;              /* purecov: inspected */
    rw_unlock(&LOCK_grant);
  }
  if (grant->grant_table != 0)
  {
    grant->privilege|= grant->grant_table->privs;
  }
}

#else /* NO_EMBEDDED_ACCESS_CHECKS */

/****************************************************************************
 Dummy wrappers when we don't have any access checks
****************************************************************************/

bool check_routine_level_acl(THD *thd, const char *db, const char *name,
                             bool is_proc)
{
  return FALSE;
}

#endif<|MERGE_RESOLUTION|>--- conflicted
+++ resolved
@@ -261,13 +261,8 @@
   }
 
   DBUG_PRINT("info",("user table fields: %d, password length: %d",
-<<<<<<< HEAD
-		     table->s->fields, table->field[2]->field_length));
-
-=======
-		     table->fields, password_length));
-  
->>>>>>> 746251a4
+		     table->s->fields, password_length));
+
   pthread_mutex_lock(&LOCK_global_system_variables);
   if (password_length < SCRAMBLED_PASSWORD_CHAR_LENGTH)
   {
