/* Copyright (c) 2005, 2015, Oracle and/or its affiliates. All rights reserved.

   This program is free software; you can redistribute it and/or modify
   it under the terms of the GNU General Public License as published by
   the Free Software Foundation; version 2 of the License.

   This program is distributed in the hope that it will be useful,
   but WITHOUT ANY WARRANTY; without even the implied warranty of
   MERCHANTABILITY or FITNESS FOR A PARTICULAR PURPOSE.  See the
   GNU General Public License for more details.

   You should have received a copy of the GNU General Public License
   along with this program; if not, write to the Free Software
   Foundation, Inc., 51 Franklin St, Fifth Floor, Boston, MA 02110-1301  USA */

/*
  This file is a container for general functionality related
  to partitioning introduced in MySQL version 5.1. It contains functionality
  used by all handlers that support partitioning, such as
  the partitioning handler itself and the NDB handler.
  (Much of the code in this file has been split into partition_info.cc and
   the header files partition_info.h + partition_element.h + sql_partition.h)

  The first version was written by Mikael Ronstrom 2004-2006.
  Various parts of the optimizer code was written by Sergey Petrunia.
  Code have been maintained by Mattias Jonsson.
  The second version was written by Mikael Ronstrom 2006-2007 with some
  final fixes for partition pruning in 2008-2009 with assistance from Sergey
  Petrunia and Mattias Jonsson.

  The first version supports RANGE partitioning, LIST partitioning, HASH
  partitioning and composite partitioning (hereafter called subpartitioning)
  where each RANGE/LIST partitioning is HASH partitioned. The hash function
  can either be supplied by the user or by only a list of fields (also
  called KEY partitioning), where the MySQL server will use an internal
  hash function.
  There are quite a few defaults that can be used as well.

  The second version introduces a new variant of RANGE and LIST partitioning
  which is often referred to as column lists in the code variables. This
  enables a user to specify a set of columns and their concatenated value
  as the partition value. By comparing the concatenation of these values
  the proper partition can be choosen.
*/

/* Some general useful functions */

#include "sql_partition.h"

#include "hash.h"                       // HASH
#include "debug_sync.h"                 // DEBUG_SYNC
#include "item.h"                       // enum_monotoncity_info
#include "key.h"                        // key_restore
#include "lock.h"                       // mysql_lock_remove
#include "log.h"                        // sql_print_warning
#include "opt_range.h"                  // store_key_image_to_rec
#include "sql_analyse.h"                // append_escaped
#include "sql_alter.h"                  // Alter_table_ctx
#include "partition_info.h"             // partition_info
#include "partitioning/partition_handler.h" // Partition_handler
#include "sql_base.h"                   // wait_while_table_is_used
#include "sql_cache.h"                  // query_cache
#include "sql_class.h"                  // THD
#include "sql_parse.h"                  // parse_sql
#include "sql_show.h"                   // append_identifier
#include "sql_table.h"                  // build_table_filename
#include "sql_tablespace.h"             // check_tablespace_name
#include "table.h"                      // TABLE_SHARE

#include "pfs_file_provider.h"
#include "mysql/psi/mysql_file.h"

#include <algorithm>
using std::max;
using std::min;


#define ERROR_INJECT_CRASH(code) \
  DBUG_EVALUATE_IF(code, (DBUG_SUICIDE(), 0), 0)
#define ERROR_INJECT_ERROR(code) \
  DBUG_EVALUATE_IF(code, (my_error(ER_UNKNOWN_ERROR, MYF(0)), TRUE), 0)

/*
  Partition related functions declarations and some static constants;
*/
const LEX_STRING partition_keywords[]=
{
  { C_STRING_WITH_LEN("HASH") },
  { C_STRING_WITH_LEN("RANGE") },
  { C_STRING_WITH_LEN("LIST") },
  { C_STRING_WITH_LEN("KEY") },
  { C_STRING_WITH_LEN("MAXVALUE") },
  { C_STRING_WITH_LEN("LINEAR ") },
  { C_STRING_WITH_LEN(" COLUMNS") },
  { C_STRING_WITH_LEN("ALGORITHM") }

};
static const char *part_str= "PARTITION";
static const char *sub_str= "SUB";
static const char *by_str= "BY";
static const char *space_str= " ";
static const char *equal_str= "=";
static const char *end_paren_str= ")";
static const char *begin_paren_str= "(";
static const char *comma_str= ",";

int get_partition_id_list_col(partition_info *part_info,
                              uint32 *part_id,
                              longlong *func_value);
int get_partition_id_list(partition_info *part_info,
                          uint32 *part_id,
                          longlong *func_value);
int get_partition_id_range_col(partition_info *part_info,
                               uint32 *part_id,
                               longlong *func_value);
int get_partition_id_range(partition_info *part_info,
                           uint32 *part_id,
                           longlong *func_value);
static int get_part_id_charset_func_part(partition_info *part_info,
                                         uint32 *part_id,
                                         longlong *func_value);
static int get_part_id_charset_func_subpart(partition_info *part_info,
                                            uint32 *part_id);
int get_partition_id_hash_nosub(partition_info *part_info,
                                uint32 *part_id,
                                longlong *func_value);
int get_partition_id_key_nosub(partition_info *part_info,
                               uint32 *part_id,
                               longlong *func_value);
int get_partition_id_linear_hash_nosub(partition_info *part_info,
                                       uint32 *part_id,
                                       longlong *func_value);
int get_partition_id_linear_key_nosub(partition_info *part_info,
                                      uint32 *part_id,
                                      longlong *func_value);
int get_partition_id_with_sub(partition_info *part_info,
                              uint32 *part_id,
                              longlong *func_value);
int get_partition_id_hash_sub(partition_info *part_info,
                              uint32 *part_id);
int get_partition_id_key_sub(partition_info *part_info,
                             uint32 *part_id);
int get_partition_id_linear_hash_sub(partition_info *part_info,
                                     uint32 *part_id);
int get_partition_id_linear_key_sub(partition_info *part_info,
                                    uint32 *part_id);
static uint32 get_next_partition_via_walking(PARTITION_ITERATOR*);
static void set_up_range_analysis_info(partition_info *part_info);
static uint32 get_next_subpartition_via_walking(PARTITION_ITERATOR*);

uint32 get_next_partition_id_range(PARTITION_ITERATOR* part_iter);
uint32 get_next_partition_id_list(PARTITION_ITERATOR* part_iter);
int get_part_iter_for_interval_via_mapping(partition_info *part_info,
                                           bool is_subpart,
                                           uint32 *store_length_array,
                                           uchar *min_value, uchar *max_value,
                                           uint min_len, uint max_len,
                                           uint flags,
                                           PARTITION_ITERATOR *part_iter);
int get_part_iter_for_interval_cols_via_map(partition_info *part_info,
                                            bool is_subpart,
                                            uint32 *store_length_array,
                                            uchar *min_value, uchar *max_value,
                                            uint min_len, uint max_len,
                                            uint flags,
                                            PARTITION_ITERATOR *part_iter);
int get_part_iter_for_interval_via_walking(partition_info *part_info,
                                           bool is_subpart,
                                           uint32 *store_length_array,
                                           uchar *min_value, uchar *max_value,
                                           uint min_len, uint max_len,
                                           uint flags,
                                           PARTITION_ITERATOR *part_iter);

static int cmp_rec_and_tuple(part_column_list_val *val, uint32 nvals_in_rec);
static int cmp_rec_and_tuple_prune(part_column_list_val *val,
                                   uint32 n_vals_in_rec,
                                   bool is_left_endpoint,
                                   bool include_endpoint);

/*
  Convert constants in VALUES definition to the character set the
  corresponding field uses.

  SYNOPSIS
    convert_charset_partition_constant()
    item                                Item to convert
    cs                                  Character set to convert to

  RETURN VALUE
    NULL                                Error
    item                                New converted item
*/

Item* convert_charset_partition_constant(Item *item, const CHARSET_INFO *cs)
{
  THD *thd= current_thd;
  Name_resolution_context *context= &thd->lex->current_select()->context;
  TABLE_LIST *save_list= context->table_list;
  const char *save_where= thd->where;

  item= item->safe_charset_converter(cs);
  context->table_list= NULL;
  thd->where= "convert character set partition constant";
  if (!item || item->fix_fields(thd, (Item**)NULL))
    item= NULL;
  thd->where= save_where;
  context->table_list= save_list;
  return item;
}


/**
  A support function to check if a name is in a list of strings.

  @param name        String searched for
  @param list_names  A list of names searched in

  @return True if if the name is in the list.
    @retval true   String found
    @retval false  String not found
*/

static bool is_name_in_list(const char *name, List<String> list_names)
{
  List_iterator<String> names_it(list_names);
  uint num_names= list_names.elements;
  uint i= 0;

  do
  {
    String *list_name= names_it++;
    if (!(my_strcasecmp(system_charset_info, name, list_name->c_ptr())))
      return TRUE;
  } while (++i < num_names);
  return FALSE;
}



/*
  Set-up defaults for partitions.

  SYNOPSIS
    partition_default_handling()
    table                         Table object
    part_info                     Partition info to set up
    is_create_table_ind           Is this part of a table creation
    normalized_path               Normalized path name of table and database

  RETURN VALUES
    TRUE                          Error
    FALSE                         Success
*/

bool partition_default_handling(TABLE *table, partition_info *part_info,
                                bool is_create_table_ind,
                                const char *normalized_path)
{
  Partition_handler *part_handler= table->file->get_partition_handler();
  DBUG_ENTER("partition_default_handling");

  if (!part_handler)
  {
    DBUG_ASSERT(0);
    my_error(ER_PARTITION_CLAUSE_ON_NONPARTITIONED, MYF(0));
    DBUG_RETURN(true);
  }

  if (!is_create_table_ind)
  {
    if (part_info->use_default_num_partitions)
    {
      if (part_handler->get_num_parts(normalized_path, &part_info->num_parts))
      {
        DBUG_RETURN(TRUE);
      }
    }
    else if (part_info->is_sub_partitioned() &&
             part_info->use_default_num_subpartitions)
    {
      uint num_parts;
      if (part_handler->get_num_parts(normalized_path, &num_parts))
      {
        DBUG_RETURN(TRUE);
      }
      DBUG_ASSERT(part_info->num_parts > 0);
      DBUG_ASSERT((num_parts % part_info->num_parts) == 0);
      part_info->num_subparts= num_parts / part_info->num_parts;
    }
  }
  part_info->set_up_defaults_for_partitioning(part_handler, NULL, 0U);
  DBUG_RETURN(FALSE);
}


/*
  A useful routine used by update_row for partition handlers to calculate
  the partition ids of the old and the new record.

  SYNOPSIS
    get_parts_for_update()
    old_data                Buffer of old record
    new_data                Buffer of new record
    rec0                    Reference to table->record[0]
    part_info               Reference to partition information
    out:old_part_id         The returned partition id of old record
    out:new_part_id         The returned partition id of new record

  RETURN VALUE
    0                       Success
    > 0                     Error code
*/

int get_parts_for_update(const uchar *old_data, uchar *new_data,
                         const uchar *rec0, partition_info *part_info,
                         uint32 *old_part_id, uint32 *new_part_id,
                         longlong *new_func_value)
{
  Field **part_field_array= part_info->full_part_field_array;
  int error;
  longlong old_func_value;
  DBUG_ENTER("get_parts_for_update");

  DBUG_ASSERT(new_data == rec0);             // table->record[0]
  set_field_ptr(part_field_array, old_data, rec0);
  error= part_info->get_partition_id(part_info, old_part_id,
                                     &old_func_value);
  set_field_ptr(part_field_array, rec0, old_data);
  if (unlikely(error))
  {
    part_info->err_value= old_func_value;
    DBUG_RETURN(error);
  }
  if (unlikely((error= part_info->get_partition_id(part_info,
                                                   new_part_id,
                                                   new_func_value))))
  {
    part_info->err_value= *new_func_value;
    DBUG_RETURN(error);
  }
  DBUG_RETURN(0);
}


/*
  A useful routine used by delete_row for partition handlers to calculate
  the partition id.

  SYNOPSIS
    get_part_for_delete()
    buf                     Buffer of old record
    rec0                    Reference to table->record[0]
    part_info               Reference to partition information
    out:part_id             The returned partition id to delete from

  RETURN VALUE
    0                       Success
    > 0                     Error code

  DESCRIPTION
    Dependent on whether buf is not record[0] we need to prepare the
    fields. Then we call the function pointer get_partition_id to
    calculate the partition id.
*/

int get_part_for_delete(const uchar *buf, const uchar *rec0,
                        partition_info *part_info, uint32 *part_id)
{
  int error;
  longlong func_value;
  DBUG_ENTER("get_part_for_delete");

  if (likely(buf == rec0))
  {
    if (unlikely((error= part_info->get_partition_id(part_info, part_id,
                                                     &func_value))))
    {
      part_info->err_value= func_value;
      DBUG_RETURN(error);
    }
    DBUG_PRINT("info", ("Delete from partition %d", *part_id));
  }
  else
  {
    Field **part_field_array= part_info->full_part_field_array;
    set_field_ptr(part_field_array, buf, rec0);
    error= part_info->get_partition_id(part_info, part_id, &func_value);
    set_field_ptr(part_field_array, rec0, buf);
    if (unlikely(error))
    {
      part_info->err_value= func_value;
      DBUG_RETURN(error);
    }
    DBUG_PRINT("info", ("Delete from partition %d (path2)", *part_id));
  }
  DBUG_RETURN(0);
}


/*
  This method is used to set-up both partition and subpartitioning
  field array and used for all types of partitioning.
  It is part of the logic around fix_partition_func.

  SYNOPSIS
    set_up_field_array()
    table                TABLE object for which partition fields are set-up
    sub_part             Is the table subpartitioned as well

  RETURN VALUE
    TRUE                 Error, some field didn't meet requirements
    FALSE                Ok, partition field array set-up

  DESCRIPTION

    A great number of functions below here is part of the fix_partition_func
    method. It is used to set up the partition structures for execution from
    openfrm. It is called at the end of the openfrm when the table struct has
    been set-up apart from the partition information.
    It involves:
    1) Setting arrays of fields for the partition functions.
    2) Setting up binary search array for LIST partitioning
    3) Setting up array for binary search for RANGE partitioning
    4) Setting up key_map's to assist in quick evaluation whether one
       can deduce anything from a given index of what partition to use
    5) Checking whether a set of partitions can be derived from a range on
       a field in the partition function.
    As part of doing this there is also a great number of error controls.
    This is actually the place where most of the things are checked for
    partition information when creating a table.
    Things that are checked includes
    1) All fields of partition function in Primary keys and unique indexes
       (if not supported)


    Create an array of partition fields (NULL terminated). Before this method
    is called fix_fields or find_table_in_sef has been called to set
    GET_FIXED_FIELDS_FLAG on all fields that are part of the partition
    function.
*/

static bool set_up_field_array(TABLE *table,
                              bool is_sub_part)
{
  Field **ptr, *field, **field_array;
  uint num_fields= 0;
  uint size_field_array;
  uint i= 0;
  uint inx;
  partition_info *part_info= table->part_info;
  int result= FALSE;
  DBUG_ENTER("set_up_field_array");

  ptr= table->field;
  while ((field= *(ptr++)))
  {
    if (field->flags & GET_FIXED_FIELDS_FLAG)
      num_fields++;
  }
  if (num_fields > MAX_REF_PARTS)
  {
    char *err_str;
    if (is_sub_part)
      err_str= (char*)"subpartition function";
    else
      err_str= (char*)"partition function";
    my_error(ER_TOO_MANY_PARTITION_FUNC_FIELDS_ERROR, MYF(0), err_str);
    DBUG_RETURN(TRUE);
  }
  if (num_fields == 0)
  {
    /*
      We are using hidden key as partitioning field
    */
    DBUG_ASSERT(!is_sub_part);
    DBUG_RETURN(result);
  }
  size_field_array= (num_fields+1)*sizeof(Field*);
  field_array= (Field**)sql_calloc(size_field_array);
  if (unlikely(!field_array))
  {
    mem_alloc_error(size_field_array);
    result= TRUE;
  }
  ptr= table->field;
  while ((field= *(ptr++)))
  {
    if (field->flags & GET_FIXED_FIELDS_FLAG)
    {
      field->flags&= ~GET_FIXED_FIELDS_FLAG;
      field->flags|= FIELD_IN_PART_FUNC_FLAG;
      if (likely(!result))
      {
        if (!is_sub_part && part_info->column_list)
        {
          List_iterator<char> it(part_info->part_field_list);
          char *field_name;

          DBUG_ASSERT(num_fields == part_info->part_field_list.elements);
          inx= 0;
          do
          {
            field_name= it++;
            if (!my_strcasecmp(system_charset_info,
                               field_name,
                               field->field_name))
              break;
          } while (++inx < num_fields);
          if (inx == num_fields)
          {
            /*
              Should not occur since it should already been checked in either
              add_column_list_values, handle_list_of_fields,
              check_partition_info etc.
            */
            DBUG_ASSERT(0);
            my_error(ER_FIELD_NOT_FOUND_PART_ERROR, MYF(0));
            result= TRUE;
            continue;
          }
        }
        else
          inx= i;
        field_array[inx]= field;
        i++;

        /*
          We check that the fields are proper. It is required for each
          field in a partition function to:
          1) Not be a BLOB of any type
            A BLOB takes too long time to evaluate so we don't want it for
            performance reasons.
        */

        if (unlikely(field->flags & BLOB_FLAG))
        {
          my_error(ER_BLOB_FIELD_IN_PART_FUNC_ERROR, MYF(0));
          result= TRUE;
        }
      }
    }
  }
  field_array[num_fields]= 0;
  if (!is_sub_part)
  {
    part_info->part_field_array= field_array;
    part_info->num_part_fields= num_fields;
  }
  else
  {
    part_info->subpart_field_array= field_array;
    part_info->num_subpart_fields= num_fields;
  }
  DBUG_RETURN(result);
}



/*
  Create a field array including all fields of both the partitioning and the
  subpartitioning functions.

  SYNOPSIS
    create_full_part_field_array()
    thd                  Thread handle
    table                TABLE object for which partition fields are set-up
    part_info            Reference to partitioning data structure

  RETURN VALUE
    TRUE                 Memory allocation of field array failed
    FALSE                Ok

  DESCRIPTION
    If there is no subpartitioning then the same array is used as for the
    partitioning. Otherwise a new array is built up using the flag
    FIELD_IN_PART_FUNC in the field object.
    This function is called from fix_partition_func
*/

static bool create_full_part_field_array(THD *thd, TABLE *table,
                                         partition_info *part_info)
{
  bool result= FALSE;
  Field **ptr;
  my_bitmap_map *bitmap_buf;
  DBUG_ENTER("create_full_part_field_array");

  if (!part_info->is_sub_partitioned())
  {
    part_info->full_part_field_array= part_info->part_field_array;
    part_info->num_full_part_fields= part_info->num_part_fields;
  }
  else
  {
    Field *field, **field_array;
    uint num_part_fields=0, size_field_array;
    ptr= table->field;
    while ((field= *(ptr++)))
    {
      if (field->flags & FIELD_IN_PART_FUNC_FLAG)
        num_part_fields++;
    }
    size_field_array= (num_part_fields+1)*sizeof(Field*);
    field_array= (Field**)sql_calloc(size_field_array);
    if (unlikely(!field_array))
    {
      mem_alloc_error(size_field_array);
      result= TRUE;
      goto end;
    }
    num_part_fields= 0;
    ptr= table->field;
    while ((field= *(ptr++)))
    {
      if (field->flags & FIELD_IN_PART_FUNC_FLAG)
        field_array[num_part_fields++]= field;
    }
    field_array[num_part_fields]=0;
    part_info->full_part_field_array= field_array;
    part_info->num_full_part_fields= num_part_fields;
  }

  /*
    Initialize the set of all fields used in partition and subpartition
    expression. Required for testing of partition fields in write_set
    when updating. We need to set all bits in read_set because the row
    may need to be inserted in a different [sub]partition.
  */
  if (!(bitmap_buf= (my_bitmap_map*)
        thd->alloc(bitmap_buffer_size(table->s->fields))))
  {
    mem_alloc_error(bitmap_buffer_size(table->s->fields));
    result= TRUE;
    goto end;
  }
  if (bitmap_init(&part_info->full_part_field_set, bitmap_buf,
                  table->s->fields, FALSE))
  {
    mem_alloc_error(table->s->fields);
    result= TRUE;
    goto end;
  }
  /*
    full_part_field_array may be NULL if storage engine supports native
    partitioning.
  */
  if ((ptr= part_info->full_part_field_array))
    for (; *ptr; ptr++)
      bitmap_set_bit(&part_info->full_part_field_set, (*ptr)->field_index);

end:
  DBUG_RETURN(result);
}


/*

  Clear flag GET_FIXED_FIELDS_FLAG in all fields of a key previously set by
  set_indicator_in_key_fields (always used in pairs).

  SYNOPSIS
    clear_indicator_in_key_fields()
    key_info                  Reference to find the key fields

  RETURN VALUE
    NONE

  DESCRIPTION
    These support routines is used to set/reset an indicator of all fields
    in a certain key. It is used in conjunction with another support routine
    that traverse all fields in the PF to find if all or some fields in the
    PF is part of the key. This is used to check primary keys and unique
    keys involve all fields in PF (unless supported) and to derive the
    key_map's used to quickly decide whether the index can be used to
    derive which partitions are needed to scan.
*/

static void clear_indicator_in_key_fields(KEY *key_info)
{
  KEY_PART_INFO *key_part;
  uint key_parts= key_info->user_defined_key_parts, i;
  for (i= 0, key_part=key_info->key_part; i < key_parts; i++, key_part++)
    key_part->field->flags&= (~GET_FIXED_FIELDS_FLAG);
}


/*
  Set flag GET_FIXED_FIELDS_FLAG in all fields of a key.

  SYNOPSIS
    set_indicator_in_key_fields
    key_info                  Reference to find the key fields

  RETURN VALUE
    NONE
*/

static void set_indicator_in_key_fields(KEY *key_info)
{
  KEY_PART_INFO *key_part;
  uint key_parts= key_info->user_defined_key_parts, i;
  for (i= 0, key_part=key_info->key_part; i < key_parts; i++, key_part++)
    key_part->field->flags|= GET_FIXED_FIELDS_FLAG;
}


/*
  Check if all or some fields in partition field array is part of a key
  previously used to tag key fields.

  SYNOPSIS
    check_fields_in_PF()
    ptr                  Partition field array
    out:all_fields       Is all fields of partition field array used in key
    out:some_fields      Is some fields of partition field array used in key

  RETURN VALUE
    all_fields, some_fields
*/

static void check_fields_in_PF(Field **ptr, bool *all_fields,
                               bool *some_fields)
{
  DBUG_ENTER("check_fields_in_PF");

  *all_fields= TRUE;
  *some_fields= FALSE;
  if ((!ptr) || !(*ptr))
  {
    *all_fields= FALSE;
    DBUG_VOID_RETURN;
  }
  do
  {
  /* Check if the field of the PF is part of the current key investigated */
    if ((*ptr)->flags & GET_FIXED_FIELDS_FLAG)
      *some_fields= TRUE;
    else
      *all_fields= FALSE;
  } while (*(++ptr));
  DBUG_VOID_RETURN;
}


/*
  Clear flag GET_FIXED_FIELDS_FLAG in all fields of the table.
  This routine is used for error handling purposes.

  SYNOPSIS
    clear_field_flag()
    table                TABLE object for which partition fields are set-up

  RETURN VALUE
    NONE
*/

static void clear_field_flag(TABLE *table)
{
  Field **ptr;
  DBUG_ENTER("clear_field_flag");

  for (ptr= table->field; *ptr; ptr++)
    (*ptr)->flags&= (~GET_FIXED_FIELDS_FLAG);
  DBUG_VOID_RETURN;
}


/*
  find_field_in_table_sef finds the field given its name. All fields get
  GET_FIXED_FIELDS_FLAG set.

  SYNOPSIS
    handle_list_of_fields()
    it                   A list of field names for the partition function
    table                TABLE object for which partition fields are set-up
    part_info            Reference to partitioning data structure
    sub_part             Is the table subpartitioned as well

  RETURN VALUE
    TRUE                 Fields in list of fields not part of table
    FALSE                All fields ok and array created

  DESCRIPTION
    This routine sets-up the partition field array for KEY partitioning, it
    also verifies that all fields in the list of fields is actually a part of
    the table.

*/


static bool handle_list_of_fields(List_iterator<char> it,
                                  TABLE *table,
                                  partition_info *part_info,
                                  bool is_sub_part)
{
  Field *field;
  bool result;
  char *field_name;
  bool is_list_empty= TRUE;
  DBUG_ENTER("handle_list_of_fields");

  while ((field_name= it++))
  {
    is_list_empty= FALSE;
    field= find_field_in_table_sef(table, field_name);
    if (likely(field != 0))
      field->flags|= GET_FIXED_FIELDS_FLAG;
    else
    {
      my_error(ER_FIELD_NOT_FOUND_PART_ERROR, MYF(0));
      clear_field_flag(table);
      result= TRUE;
      goto end;
    }
  }
  if (is_list_empty && part_info->part_type == HASH_PARTITION)
  {
    uint primary_key= table->s->primary_key;
    if (primary_key != MAX_KEY)
    {
      uint num_key_parts= table->key_info[primary_key].user_defined_key_parts, i;
      /*
        In the case of an empty list we use primary key as partition key.
      */
      for (i= 0; i < num_key_parts; i++)
      {
        Field *field= table->key_info[primary_key].key_part[i].field;
        field->flags|= GET_FIXED_FIELDS_FLAG;
      }
    }
    else
    {
      if (table->s->db_type()->partition_flags &&
          (table->s->db_type()->partition_flags() & HA_USE_AUTO_PARTITION))
      {
        /*
          This engine can handle automatic partitioning and there is no
          primary key. In this case we rely on that the engine handles
          partitioning based on a hidden key. Thus we allocate no
          array for partitioning fields.
        */
        DBUG_RETURN(FALSE);
      }
      else
      {
        my_error(ER_FIELD_NOT_FOUND_PART_ERROR, MYF(0));
        DBUG_RETURN(TRUE);
      }
    }
  }
  result= set_up_field_array(table, is_sub_part);
end:
  DBUG_RETURN(result);
}


/*
  Support function to check if all VALUES * (expression) is of the
  right sign (no signed constants when unsigned partition function)

  SYNOPSIS
    check_signed_flag()
    part_info                Partition info object

  RETURN VALUES
    0                        No errors due to sign errors
    >0                       Sign error
*/

int check_signed_flag(partition_info *part_info)
{
  int error= 0;
  uint i= 0;
  if (part_info->part_type != HASH_PARTITION &&
      part_info->part_expr->unsigned_flag)
  {
    List_iterator<partition_element> part_it(part_info->partitions);
    do
    {
      partition_element *part_elem= part_it++;

      if (part_elem->signed_flag)
      {
        my_error(ER_PARTITION_CONST_DOMAIN_ERROR, MYF(0));
        error= ER_PARTITION_CONST_DOMAIN_ERROR;
        break;
      }
    } while (++i < part_info->num_parts);
  }
  return error;
}

/**
  Initialize lex object for use in fix_fields and parsing.

  @param thd      The thread object
  @param table    The table object
  @param lex      The LEX object, must be initialized and contain select_lex.

  @returns  FALSE if success, TRUE if error

  @details
    This function is used to set up a lex object on the
    stack for resolving of fields from a single table.
*/

static int
init_lex_with_single_table(THD *thd, TABLE *table, LEX *lex)
{
  TABLE_LIST *table_list;
  Table_ident *table_ident;
  SELECT_LEX *select_lex= lex->select_lex;
  Name_resolution_context *context= &select_lex->context;
  /*
    We will call the parser to create a part_info struct based on the
    partition string stored in the frm file.
    We will use a local lex object for this purpose. However we also
    need to set the Name_resolution_object for this lex object. We
    do this by using add_table_to_list where we add the table that
    we're working with to the Name_resolution_context.
  */
  thd->lex= lex;
  if ((!(table_ident= new Table_ident(thd,
                                      to_lex_cstring(table->s->table_name),
                                      to_lex_cstring(table->s->db), TRUE))) ||
      (!(table_list= select_lex->add_table_to_list(thd,
                                                   table_ident,
                                                   NULL,
                                                   0))))
    return TRUE;
  context->resolve_in_table_list_only(table_list);
  lex->use_only_table_context= TRUE;
  table->get_fields_in_item_tree= TRUE;
  table_list->table= table;
  table_list->cacheable_table= false;
  return FALSE;
}

/**
  End use of local lex with single table

  SYNOPSIS
    end_lex_with_single_table()
    @param thd               The thread object
    @param table             The table object
    @param old_lex           The real lex object connected to THD

  DESCRIPTION
    This function restores the real lex object after calling
    init_lex_with_single_table and also restores some table
    variables temporarily set.
*/

static void
end_lex_with_single_table(THD *thd, TABLE *table, LEX *old_lex)
{
  LEX *lex= thd->lex;
  table->get_fields_in_item_tree= FALSE;
  lex_end(lex);
  thd->lex= old_lex;
}

/*
  The function uses a new feature in fix_fields where the flag
  GET_FIXED_FIELDS_FLAG is set for all fields in the item tree.
  This field must always be reset before returning from the function
  since it is used for other purposes as well.

  SYNOPSIS
    fix_fields_part_func()
    thd                  The thread object
    func_expr            The item tree reference of the partition function
    table                The table object
    part_info            Reference to partitioning data structure
    is_sub_part          Is the table subpartitioned as well
    is_create_table_ind  Indicator of whether openfrm was called as part of
                         CREATE or ALTER TABLE

  RETURN VALUE
    TRUE                 An error occurred, something was wrong with the
                         partition function.
    FALSE                Ok, a partition field array was created

  DESCRIPTION
    This function is used to build an array of partition fields for the
    partitioning function and subpartitioning function. The partitioning
    function is an item tree that must reference at least one field in the
    table. This is checked first in the parser that the function doesn't
    contain non-cacheable parts (like a random function) and by checking
    here that the function isn't a constant function.

    Calculate the number of fields in the partition function.
    Use it allocate memory for array of Field pointers.
    Initialise array of field pointers. Use information set when
    calling fix_fields and reset it immediately after.
    The get_fields_in_item_tree activates setting of bit in flags
    on the field object.
*/

static bool fix_fields_part_func(THD *thd, Item* func_expr, TABLE *table,
                          bool is_sub_part, bool is_create_table_ind)
{
  partition_info *part_info= table->part_info;
  bool result= TRUE;
  int error;
  LEX *old_lex= thd->lex;
  LEX lex;
  st_select_lex_unit unit(CTX_NONE);
  st_select_lex select(NULL, NULL, NULL, NULL, NULL, NULL);
  lex.new_static_query(&unit, &select);

  DBUG_ENTER("fix_fields_part_func");

  if (init_lex_with_single_table(thd, table, &lex))
    goto end;

  func_expr->walk(&Item::change_context_processor,
                  Item::WALK_POSTFIX,
                  (uchar*) &lex.select_lex->context);
  thd->where= "partition function";
  /*
    In execution we must avoid the use of thd->change_item_tree since
    we might release memory before statement is completed. We do this
    by temporarily setting the stmt_arena->mem_root to be the mem_root
    of the table object, this also ensures that any memory allocated
    during fix_fields will not be released at end of execution of this
    statement. Thus the item tree will remain valid also in subsequent
    executions of this table object. We do however not at the moment
    support allocations during execution of val_int so any item class
    that does this during val_int must be disallowed as partition
    function.
    SEE Bug #21658

    This is a tricky call to prepare for since it can have a large number
    of interesting side effects, both desirable and undesirable.
  */
  {
    const bool save_agg_func=  thd->lex->current_select()->agg_func_used();
    const nesting_map saved_allow_sum_func= thd->lex->allow_sum_func;
    thd->lex->allow_sum_func= 0;

    error= func_expr->fix_fields(thd, (Item**)&func_expr);

    /*
      Restore agg_func and allow_sum_func,
      fix_fields should not affect the optimizer later, see Bug#46923.
    */
    thd->lex->current_select()->set_agg_func_used(save_agg_func);
    thd->lex->allow_sum_func= saved_allow_sum_func;
  }
  if (unlikely(error))
  {
    DBUG_PRINT("info", ("Field in partition function not part of table"));
    clear_field_flag(table);
    goto end;
  }
  if (unlikely(func_expr->const_item()))
  {
    my_error(ER_WRONG_EXPR_IN_PARTITION_FUNC_ERROR, MYF(0));
    clear_field_flag(table);
    goto end;
  }

  /*
    We don't allow creating partitions with expressions with non matching
    arguments as a (sub)partitioning function,
    but we want to allow such expressions when opening existing tables for
    easier maintenance. This exception should be deprecated at some point
    in future so that we always throw an error.
  */
  if (func_expr->walk(&Item::check_valid_arguments_processor,
                      Item::WALK_POSTFIX, NULL))
  {
    if (is_create_table_ind)
    {
      my_error(ER_WRONG_EXPR_IN_PARTITION_FUNC_ERROR, MYF(0));
      goto end;
    }
    else
      push_warning(thd, Sql_condition::SL_WARNING,
                   ER_WRONG_EXPR_IN_PARTITION_FUNC_ERROR,
                   ER(ER_WRONG_EXPR_IN_PARTITION_FUNC_ERROR));
  }

  if ((!is_sub_part) && (error= check_signed_flag(part_info)))
    goto end;
  result= set_up_field_array(table, is_sub_part);
end:
  end_lex_with_single_table(thd, table, old_lex);
#if !defined(DBUG_OFF)
  func_expr->walk(&Item::change_context_processor, Item::WALK_POSTFIX, NULL);
#endif
  DBUG_RETURN(result);
}


/*
  Check that the primary key contains all partition fields if defined

  SYNOPSIS
    check_primary_key()
    table                TABLE object for which partition fields are set-up

  RETURN VALUES
    TRUE                 Not all fields in partitioning function was part
                         of primary key
    FALSE                Ok, all fields of partitioning function were part
                         of primary key

  DESCRIPTION
    This function verifies that if there is a primary key that it contains
    all the fields of the partition function.
    This is a temporary limitation that will hopefully be removed after a
    while.
*/

static bool check_primary_key(TABLE *table)
{
  uint primary_key= table->s->primary_key;
  bool all_fields, some_fields;
  bool result= FALSE;
  DBUG_ENTER("check_primary_key");

  if (primary_key < MAX_KEY)
  {
    set_indicator_in_key_fields(table->key_info+primary_key);
    check_fields_in_PF(table->part_info->full_part_field_array,
                        &all_fields, &some_fields);
    clear_indicator_in_key_fields(table->key_info+primary_key);
    if (unlikely(!all_fields))
    {
      my_error(ER_UNIQUE_KEY_NEED_ALL_FIELDS_IN_PF,MYF(0),"PRIMARY KEY");
      result= TRUE;
    }
  }
  DBUG_RETURN(result);
}


/*
  Check that unique keys contains all partition fields

  SYNOPSIS
    check_unique_keys()
    table                TABLE object for which partition fields are set-up

  RETURN VALUES
    TRUE                 Not all fields in partitioning function was part
                         of all unique keys
    FALSE                Ok, all fields of partitioning function were part
                         of unique keys

  DESCRIPTION
    This function verifies that if there is a unique index that it contains
    all the fields of the partition function.
    This is a temporary limitation that will hopefully be removed after a
    while.
*/

static bool check_unique_keys(TABLE *table)
{
  bool all_fields, some_fields;
  bool result= FALSE;
  uint keys= table->s->keys;
  uint i;
  DBUG_ENTER("check_unique_keys");

  for (i= 0; i < keys; i++)
  {
    if (table->key_info[i].flags & HA_NOSAME) //Unique index
    {
      set_indicator_in_key_fields(table->key_info+i);
      check_fields_in_PF(table->part_info->full_part_field_array,
                         &all_fields, &some_fields);
      clear_indicator_in_key_fields(table->key_info+i);
      if (unlikely(!all_fields))
      {
        my_error(ER_UNIQUE_KEY_NEED_ALL_FIELDS_IN_PF,MYF(0),"UNIQUE INDEX");
        result= TRUE;
        break;
      }
    }
  }
  DBUG_RETURN(result);
}


/*
  An important optimisation is whether a range on a field can select a subset
  of the partitions.
  A prerequisite for this to happen is that the PF is a growing function OR
  a shrinking function.
  This can never happen for a multi-dimensional PF. Thus this can only happen
  with PF with at most one field involved in the PF.
  The idea is that if the function is a growing function and you know that
  the field of the PF is 4 <= A <= 6 then we can convert this to a range
  in the PF instead by setting the range to PF(4) <= PF(A) <= PF(6). In the
  case of RANGE PARTITIONING and LIST PARTITIONING this can be used to
  calculate a set of partitions rather than scanning all of them.
  Thus the following prerequisites are there to check if sets of partitions
  can be found.
  1) Only possible for RANGE and LIST partitioning (not for subpartitioning)
  2) Only possible if PF only contains 1 field
  3) Possible if PF is a growing function of the field
  4) Possible if PF is a shrinking function of the field
  OBSERVATION:
  1) IF f1(A) is a growing function AND f2(A) is a growing function THEN
     f1(A) + f2(A) is a growing function
     f1(A) * f2(A) is a growing function if f1(A) >= 0 and f2(A) >= 0
  2) IF f1(A) is a growing function and f2(A) is a shrinking function THEN
     f1(A) / f2(A) is a growing function if f1(A) >= 0 and f2(A) > 0
  3) IF A is a growing function then a function f(A) that removes the
     least significant portion of A is a growing function
     E.g. DATE(datetime) is a growing function
     MONTH(datetime) is not a growing/shrinking function
  4) IF f1(A) is a growing function and f2(A) is a growing function THEN
     f1(f2(A)) and f2(f1(A)) are also growing functions
  5) IF f1(A) is a shrinking function and f2(A) is a growing function THEN
     f1(f2(A)) is a shrinking function and f2(f1(A)) is a shrinking function
  6) f1(A) = A is a growing function
  7) f1(A) = A*a + b (where a and b are constants) is a growing function

  By analysing the item tree of the PF we can use these deducements and
  derive whether the PF is a growing function or a shrinking function or
  neither of it.

  If the PF is range capable then a flag is set on the table object
  indicating this to notify that we can use also ranges on the field
  of the PF to deduce a set of partitions if the fields of the PF were
  not all fully bound.

  SYNOPSIS
    check_range_capable_PF()
    table                TABLE object for which partition fields are set-up

  DESCRIPTION
    Support for this is not implemented yet.
*/

void check_range_capable_PF(TABLE *table)
{
  DBUG_ENTER("check_range_capable_PF");

  DBUG_VOID_RETURN;
}


/**
  Set up partition bitmaps

    @param thd           Thread object
    @param part_info     Reference to partitioning data structure

  @return Operation status
    @retval TRUE         Memory allocation failure
    @retval FALSE        Success

    Allocate memory for bitmaps of the partitioned table
    and initialise it.
*/

static bool set_up_partition_bitmaps(THD *thd, partition_info *part_info)
{
  uint32 *bitmap_buf;
  uint bitmap_bits= part_info->num_subparts?
                     (part_info->num_subparts* part_info->num_parts):
                      part_info->num_parts;
  uint bitmap_bytes= bitmap_buffer_size(bitmap_bits);
  DBUG_ENTER("set_up_partition_bitmaps");

  DBUG_ASSERT(!part_info->bitmaps_are_initialized);

  /* Allocate for both read and lock_partitions */
  if (!(bitmap_buf= (uint32*) alloc_root(&part_info->table->mem_root,
                                         bitmap_bytes * 2)))
  {
    mem_alloc_error(bitmap_bytes * 2);
    DBUG_RETURN(TRUE);
  }
  bitmap_init(&part_info->read_partitions, bitmap_buf, bitmap_bits, FALSE);
  /* Use the second half of the allocated buffer for lock_partitions */
  bitmap_init(&part_info->lock_partitions, bitmap_buf + (bitmap_bytes / 4),
              bitmap_bits, FALSE);
  part_info->bitmaps_are_initialized= TRUE;
  part_info->set_partition_bitmaps(NULL);
  DBUG_RETURN(FALSE);
}


/*
  Set up partition key maps

  SYNOPSIS
    set_up_partition_key_maps()
    table                TABLE object for which partition fields are set-up
    part_info            Reference to partitioning data structure

  RETURN VALUES
    None

  DESCRIPTION
    This function sets up a couple of key maps to be able to quickly check
    if an index ever can be used to deduce the partition fields or even
    a part of the fields of the  partition function.
    We set up the following key_map's.
    PF = Partition Function
    1) All fields of the PF is set even by equal on the first fields in the
       key
    2) All fields of the PF is set if all fields of the key is set
    3) At least one field in the PF is set if all fields is set
    4) At least one field in the PF is part of the key
*/

static void set_up_partition_key_maps(TABLE *table,
                                      partition_info *part_info)
{
  uint keys= table->s->keys;
  uint i;
  bool all_fields, some_fields;
  DBUG_ENTER("set_up_partition_key_maps");

  part_info->all_fields_in_PF.clear_all();
  part_info->all_fields_in_PPF.clear_all();
  part_info->all_fields_in_SPF.clear_all();
  part_info->some_fields_in_PF.clear_all();
  for (i= 0; i < keys; i++)
  {
    set_indicator_in_key_fields(table->key_info+i);
    check_fields_in_PF(part_info->full_part_field_array,
                       &all_fields, &some_fields);
    if (all_fields)
      part_info->all_fields_in_PF.set_bit(i);
    if (some_fields)
      part_info->some_fields_in_PF.set_bit(i);
    if (part_info->is_sub_partitioned())
    {
      check_fields_in_PF(part_info->part_field_array,
                         &all_fields, &some_fields);
      if (all_fields)
        part_info->all_fields_in_PPF.set_bit(i);
      check_fields_in_PF(part_info->subpart_field_array,
                         &all_fields, &some_fields);
      if (all_fields)
        part_info->all_fields_in_SPF.set_bit(i);
    }
    clear_indicator_in_key_fields(table->key_info+i);
  }
  DBUG_VOID_RETURN;
}


/*
  Set up function pointers for partition function

  SYNOPSIS
    set_up_partition_func_pointers()
    part_info            Reference to partitioning data structure

  RETURN VALUE
    NONE

  DESCRIPTION
    Set-up all function pointers for calculation of partition id,
    subpartition id and the upper part in subpartitioning. This is to speed up
    execution of get_partition_id which is executed once every record to be
    written and deleted and twice for updates.
*/

static void set_up_partition_func_pointers(partition_info *part_info)
{
  DBUG_ENTER("set_up_partition_func_pointers");

  if (part_info->is_sub_partitioned())
  {
    part_info->get_partition_id= get_partition_id_with_sub;
    if (part_info->part_type == RANGE_PARTITION)
    {
      if (part_info->column_list)
        part_info->get_part_partition_id= get_partition_id_range_col;
      else
        part_info->get_part_partition_id= get_partition_id_range;
      if (part_info->list_of_subpart_fields)
      {
        if (part_info->linear_hash_ind)
          part_info->get_subpartition_id= get_partition_id_linear_key_sub;
        else
          part_info->get_subpartition_id= get_partition_id_key_sub;
      }
      else
      {
        if (part_info->linear_hash_ind)
          part_info->get_subpartition_id= get_partition_id_linear_hash_sub;
        else
          part_info->get_subpartition_id= get_partition_id_hash_sub;
      }
    }
    else /* LIST Partitioning */
    {
      if (part_info->column_list)
        part_info->get_part_partition_id= get_partition_id_list_col;
      else
        part_info->get_part_partition_id= get_partition_id_list;
      if (part_info->list_of_subpart_fields)
      {
        if (part_info->linear_hash_ind)
          part_info->get_subpartition_id= get_partition_id_linear_key_sub;
        else
          part_info->get_subpartition_id= get_partition_id_key_sub;
      }
      else
      {
        if (part_info->linear_hash_ind)
          part_info->get_subpartition_id= get_partition_id_linear_hash_sub;
        else
          part_info->get_subpartition_id= get_partition_id_hash_sub;
      }
    }
  }
  else /* No subpartitioning */
  {
    part_info->get_part_partition_id= NULL;
    part_info->get_subpartition_id= NULL;
    if (part_info->part_type == RANGE_PARTITION)
    {
      if (part_info->column_list)
        part_info->get_partition_id= get_partition_id_range_col;
      else
        part_info->get_partition_id= get_partition_id_range;
    }
    else if (part_info->part_type == LIST_PARTITION)
    {
      if (part_info->column_list)
        part_info->get_partition_id= get_partition_id_list_col;
      else
        part_info->get_partition_id= get_partition_id_list;
    }
    else /* HASH partitioning */
    {
      if (part_info->list_of_part_fields)
      {
        if (part_info->linear_hash_ind)
          part_info->get_partition_id= get_partition_id_linear_key_nosub;
        else
          part_info->get_partition_id= get_partition_id_key_nosub;
      }
      else
      {
        if (part_info->linear_hash_ind)
          part_info->get_partition_id= get_partition_id_linear_hash_nosub;
        else
          part_info->get_partition_id= get_partition_id_hash_nosub;
      }
    }
  }
  /*
    We need special functions to handle character sets since they require copy
    of field pointers and restore afterwards. For subpartitioned tables we do
    the copy and restore individually on the part and subpart parts. For non-
    subpartitioned tables we use the same functions as used for the parts part
    of subpartioning.
    Thus for subpartitioned tables the get_partition_id is always
    get_partition_id_with_sub, even when character sets exists.
  */
  if (part_info->part_charset_field_array)
  {
    if (part_info->is_sub_partitioned())
    {
      DBUG_ASSERT(part_info->get_part_partition_id);
      if (!part_info->column_list)
      {
        part_info->get_part_partition_id_charset=
          part_info->get_part_partition_id;
        part_info->get_part_partition_id= get_part_id_charset_func_part;
      }
    }
    else
    {
      DBUG_ASSERT(part_info->get_partition_id);
      if (!part_info->column_list)
      {
        part_info->get_part_partition_id_charset= part_info->get_partition_id;
        part_info->get_part_partition_id= get_part_id_charset_func_part;
      }
    }
  }
  if (part_info->subpart_charset_field_array)
  {
    DBUG_ASSERT(part_info->get_subpartition_id);
    part_info->get_subpartition_id_charset=
          part_info->get_subpartition_id;
    part_info->get_subpartition_id= get_part_id_charset_func_subpart;
  }
  DBUG_VOID_RETURN;
}


/*
  For linear hashing we need a mask which is on the form 2**n - 1 where
  2**n >= num_parts. Thus if num_parts is 6 then mask is 2**3 - 1 = 8 - 1 = 7.

  SYNOPSIS
    set_linear_hash_mask()
    part_info            Reference to partitioning data structure
    num_parts            Number of parts in linear hash partitioning

  RETURN VALUE
    NONE
*/

void set_linear_hash_mask(partition_info *part_info, uint num_parts)
{
  uint mask;

  for (mask= 1; mask < num_parts; mask<<=1)
    ;
  part_info->linear_hash_mask= mask - 1;
}


/*
  This function calculates the partition id provided the result of the hash
  function using linear hashing parameters, mask and number of partitions.

  SYNOPSIS
    get_part_id_from_linear_hash()
    hash_value          Hash value calculated by HASH function or KEY function
    mask                Mask calculated previously by set_linear_hash_mask
    num_parts           Number of partitions in HASH partitioned part

  RETURN VALUE
    part_id             The calculated partition identity (starting at 0)

  DESCRIPTION
    The partition is calculated according to the theory of linear hashing.
    See e.g. Linear hashing: a new tool for file and table addressing,
    Reprinted from VLDB-80 in Readings Database Systems, 2nd ed, M. Stonebraker
    (ed.), Morgan Kaufmann 1994.
*/

static uint32 get_part_id_from_linear_hash(longlong hash_value, uint mask,
                                           uint num_parts)
{
  uint32 part_id= (uint32)(hash_value & mask);

  if (part_id >= num_parts)
  {
    uint new_mask= ((mask + 1) >> 1) - 1;
    part_id= (uint32)(hash_value & new_mask);
  }
  return part_id;
}


/*
  Check if a particular field is in need of character set
  handling for partition functions.

  SYNOPSIS
    field_is_partition_charset()
    field                         The field to check

  RETURN VALUES
    FALSE                        Not in need of character set handling
    TRUE                         In need of character set handling
*/

bool field_is_partition_charset(Field *field)
{
  if (!(field->type() == MYSQL_TYPE_STRING) &&
      !(field->type() == MYSQL_TYPE_VARCHAR))
    return FALSE;
  {
    const CHARSET_INFO *cs= field->charset();
    if (!(field->type() == MYSQL_TYPE_STRING) ||
        !(cs->state & MY_CS_BINSORT))
      return TRUE;
    return FALSE;
  }
}


/*
  Check that partition function doesn't contain any forbidden
  character sets and collations.

  SYNOPSIS
    check_part_func_fields()
    ptr                                 Array of Field pointers
    ok_with_charsets                    Will we report allowed charset
                                        fields as ok
  RETURN VALUES
    FALSE                               Success
    TRUE                                Error

  DESCRIPTION
    We will check in this routine that the fields of the partition functions
    do not contain unallowed parts. It can also be used to check if there
    are fields that require special care by calling my_strnxfrm before
    calling the functions to calculate partition id.
*/

bool check_part_func_fields(Field **ptr, bool ok_with_charsets)
{
  Field *field;
  DBUG_ENTER("check_part_func_fields");

  while ((field= *(ptr++)))
  {
    /*
      For CHAR/VARCHAR fields we need to take special precautions.
      Binary collation with CHAR is automatically supported. Other
      types need some kind of standardisation function handling
    */
    if (field_is_partition_charset(field))
    {
      const CHARSET_INFO *cs= field->charset();
      if (!ok_with_charsets ||
          cs->mbmaxlen > 1 ||
          cs->strxfrm_multiply > 1)
      {
        DBUG_RETURN(TRUE);
      }
    }
  }
  DBUG_RETURN(FALSE);
}


/*
  fix partition functions

  SYNOPSIS
    fix_partition_func()
    thd                  The thread object
    table                TABLE object for which partition fields are set-up
    is_create_table_ind  Indicator of whether openfrm was called as part of
                         CREATE or ALTER TABLE

  RETURN VALUE
    TRUE                 Error
    FALSE                Success

  DESCRIPTION
    The name parameter contains the full table name and is used to get the
    database name of the table which is used to set-up a correct
    TABLE_LIST object for use in fix_fields.

NOTES
    This function is called as part of opening the table by opening the .frm
    file. It is a part of CREATE TABLE to do this so it is quite permissible
    that errors due to erroneus syntax isn't found until we come here.
    If the user has used a non-existing field in the table is one such example
    of an error that is not discovered until here.
*/

bool fix_partition_func(THD *thd, TABLE *table,
                        bool is_create_table_ind)
{
  bool result= TRUE;
  partition_info *part_info= table->part_info;
  enum_mark_columns save_mark_used_columns= thd->mark_used_columns;
  Partition_handler *part_handler;
  const ulong save_want_privilege= thd->want_privilege;
  DBUG_ENTER("fix_partition_func");

  if (part_info->fixed)
  {
    DBUG_RETURN(FALSE);
  }
  thd->mark_used_columns= MARK_COLUMNS_NONE;
  thd->want_privilege= 0;

  if (!is_create_table_ind ||
       thd->lex->sql_command != SQLCOM_CREATE_TABLE)
  {
    if (partition_default_handling(table, part_info,
                                   is_create_table_ind,
                                   table->s->normalized_path.str))
    {
      DBUG_RETURN(TRUE);
    }
  }
  if (part_info->is_sub_partitioned())
  {
    DBUG_ASSERT(part_info->subpart_type == HASH_PARTITION);
    /*
      Subpartition is defined. We need to verify that subpartitioning
      function is correct.
    */
    if (part_info->linear_hash_ind)
      set_linear_hash_mask(part_info, part_info->num_subparts);
    if (part_info->list_of_subpart_fields)
    {
      List_iterator<char> it(part_info->subpart_field_list);
      if (unlikely(handle_list_of_fields(it, table, part_info, TRUE)))
        goto end;
    }
    else
    {
      if (unlikely(fix_fields_part_func(thd, part_info->subpart_expr,
                                        table, TRUE, is_create_table_ind)))
        goto end;
      if (unlikely(part_info->subpart_expr->result_type() != INT_RESULT))
      {
        part_info->report_part_expr_error(TRUE);
        goto end;
      }
    }
  }
  DBUG_ASSERT(part_info->part_type != NOT_A_PARTITION);
  /*
    Partition is defined. We need to verify that partitioning
    function is correct.
  */
  if (part_info->part_type == HASH_PARTITION)
  {
    if (part_info->linear_hash_ind)
      set_linear_hash_mask(part_info, part_info->num_parts);
    if (part_info->list_of_part_fields)
    {
      List_iterator<char> it(part_info->part_field_list);
      if (unlikely(handle_list_of_fields(it, table, part_info, FALSE)))
        goto end;
    }
    else
    {
      if (unlikely(fix_fields_part_func(thd, part_info->part_expr,
                                        table, FALSE, is_create_table_ind)))
        goto end;
      if (unlikely(part_info->part_expr->result_type() != INT_RESULT))
      {
        part_info->report_part_expr_error(FALSE);
        goto end;
      }
    }
    part_info->fixed= TRUE;
  }
  else
  {
    const char *error_str;
    if (part_info->column_list)
    {
      List_iterator<char> it(part_info->part_field_list);
      if (unlikely(handle_list_of_fields(it, table, part_info, FALSE)))
        goto end;
    }
    else
    {
      if (unlikely(fix_fields_part_func(thd, part_info->part_expr,
                                        table, FALSE, is_create_table_ind)))
        goto end;
    }
    part_info->fixed= TRUE;
    if (part_info->part_type == RANGE_PARTITION)
    {
      error_str= partition_keywords[PKW_RANGE].str;
      if (unlikely(part_info->check_range_constants(thd)))
        goto end;
    }
    else if (part_info->part_type == LIST_PARTITION)
    {
      error_str= partition_keywords[PKW_LIST].str;
      if (unlikely(part_info->check_list_constants(thd)))
        goto end;
    }
    else
    {
      DBUG_ASSERT(0);
      my_error(ER_INCONSISTENT_PARTITION_INFO_ERROR, MYF(0));
      goto end;
    }
    if (unlikely(part_info->num_parts < 1))
    {
      my_error(ER_PARTITIONS_MUST_BE_DEFINED_ERROR, MYF(0), error_str);
      goto end;
    }
    if (unlikely(!part_info->column_list &&
                  part_info->part_expr->result_type() != INT_RESULT))
    {
      part_info->report_part_expr_error(FALSE);
      goto end;
    }
  }
  if (((part_info->part_type != HASH_PARTITION ||
        part_info->list_of_part_fields == FALSE) &&
       !part_info->column_list &&
       check_part_func_fields(part_info->part_field_array, TRUE)) ||
      (part_info->list_of_subpart_fields == FALSE &&
       part_info->is_sub_partitioned() &&
       check_part_func_fields(part_info->subpart_field_array, TRUE)))
  {
    /*
      Range/List/HASH (but not KEY) and not COLUMNS or HASH subpartitioning
      with columns in the partitioning expression using unallowed charset.
    */
    my_error(ER_PARTITION_FUNCTION_IS_NOT_ALLOWED, MYF(0));
    goto end;
  }
  if (unlikely(create_full_part_field_array(thd, table, part_info)))
    goto end;
  if (unlikely(check_primary_key(table)))
    goto end;
  if (unlikely((!(table->s->db_type()->partition_flags &&
      (table->s->db_type()->partition_flags() & HA_CAN_PARTITION_UNIQUE))) &&
               check_unique_keys(table)))
    goto end;
  if (unlikely(set_up_partition_bitmaps(thd, part_info)))
    goto end;
  if (unlikely(part_info->set_up_charset_field_preps()))
  {
    my_error(ER_PARTITION_FUNCTION_IS_NOT_ALLOWED, MYF(0));
    goto end;
  }
  if (unlikely(part_info->check_partition_field_length()))
  {
    my_error(ER_PARTITION_FIELDS_TOO_LONG, MYF(0));
    goto end;
  }
  check_range_capable_PF(table);
  set_up_partition_key_maps(table, part_info);
  set_up_partition_func_pointers(part_info);
  set_up_range_analysis_info(part_info);
  part_handler= table->file->get_partition_handler();
  if (part_handler)
  {
    part_handler->set_part_info(part_info, false);
    result= false;
  }
  else
  {
    DBUG_ASSERT(0);
    my_error(ER_PARTITION_MGMT_ON_NONPARTITIONED, MYF(0));
  }
end:
  thd->mark_used_columns= save_mark_used_columns;
  thd->want_privilege= save_want_privilege;
  DBUG_PRINT("info", ("thd->mark_used_columns: %d", thd->mark_used_columns));
  DBUG_RETURN(result);
}


/*
  The code below is support routines for the reverse parsing of the
  partitioning syntax. This feature is very useful to generate syntax for
  all default values to avoid all default checking when opening the frm
  file. It is also used when altering the partitioning by use of various
  ALTER TABLE commands. Finally it is used for SHOW CREATE TABLES.
*/

static int add_write(File fptr, const char *buf, size_t len)
{
  size_t ret_code= mysql_file_write(fptr, (const uchar*)buf, len, MYF(MY_FNABP));

  if (likely(ret_code == 0))
    return 0;
  else
    return 1;
}

static int add_string_object(File fptr, String *string)
{
  return add_write(fptr, string->ptr(), string->length());
}

static int add_string(File fptr, const char *string)
{
  return add_write(fptr, string, strlen(string));
}

static int add_string_len(File fptr, const char *string, size_t len)
{
  return add_write(fptr, string, len);
}

static int add_space(File fptr)
{
  return add_string(fptr, space_str);
}

static int add_comma(File fptr)
{
  return add_string(fptr, comma_str);
}

static int add_equal(File fptr)
{
  return add_string(fptr, equal_str);
}

static int add_end_parenthesis(File fptr)
{
  return add_string(fptr, end_paren_str);
}

static int add_begin_parenthesis(File fptr)
{
  return add_string(fptr, begin_paren_str);
}

static int add_part_key_word(File fptr, const char *key_string)
{
  int err= add_string(fptr, key_string);
  err+= add_space(fptr);
  return err;
}

static int add_partition(File fptr)
{
  char buff[22];
  strxmov(buff, part_str, space_str, NullS);
  return add_string(fptr, buff);
}

static int add_subpartition(File fptr)
{
  int err= add_string(fptr, sub_str);

  return err + add_partition(fptr);
}

static int add_partition_by(File fptr)
{
  char buff[22];
  strxmov(buff, part_str, space_str, by_str, space_str, NullS);
  return add_string(fptr, buff);
}

static int add_subpartition_by(File fptr)
{
  int err= add_string(fptr, sub_str);

  return err + add_partition_by(fptr);
}

static int add_part_field_list(File fptr, List<char> field_list)
{
  uint i, num_fields;
  int err= 0;

  List_iterator<char> part_it(field_list);
  num_fields= field_list.elements;
  i= 0;
  err+= add_begin_parenthesis(fptr);
  while (i < num_fields)
  {
    const char *field_str= part_it++;
    String field_string("", 0, system_charset_info);
    THD *thd= current_thd;
    ulonglong save_options= thd->variables.option_bits;
    thd->variables.option_bits&= ~OPTION_QUOTE_SHOW_CREATE;
    append_identifier(thd, &field_string, field_str,
                      strlen(field_str));
    thd->variables.option_bits= save_options;
    err+= add_string_object(fptr, &field_string);
    if (i != (num_fields-1))
      err+= add_comma(fptr);
    i++;
  }
  err+= add_end_parenthesis(fptr);
  return err;
}

static int add_ident_string(File fptr, const char *name)
{
  String name_string("", 0, system_charset_info);
  THD *thd= current_thd;
  append_identifier(thd, &name_string, name,
                    strlen(name));
  return add_string_object(fptr, &name_string);
}

static int add_name_string(File fptr, const char *name)
{
  int err;
  THD *thd= current_thd;
  ulonglong save_options= thd->variables.option_bits;
  thd->variables.option_bits&= ~OPTION_QUOTE_SHOW_CREATE;
  err= add_ident_string(fptr, name);
  thd->variables.option_bits= save_options;
  return err;
}

static int add_int(File fptr, longlong number)
{
  char buff[32];
  llstr(number, buff);
  return add_string(fptr, buff);
}

static int add_uint(File fptr, ulonglong number)
{
  char buff[32];
  longlong2str(number, buff, 10);
  return add_string(fptr, buff);
}

/*
   Must escape strings in partitioned tables frm-files,
   parsing it later with mysql_unpack_partition will fail otherwise.
*/
static int add_quoted_string(File fptr, const char *quotestr)
{
  String orgstr(quotestr, system_charset_info);
  String escapedstr;
  int err= add_string(fptr, "'");
  err+= append_escaped(&escapedstr, &orgstr);
  err+= add_string(fptr, escapedstr.c_ptr_safe());
  return err + add_string(fptr, "'");
}


/** Truncate the partition file name from a path if it exists.

A partition file name will contain one or more '#' characters.
One of the occurrences of '#' will be either "#P#" or "#p#" depending
on whether the storage engine has converted the filename to lower case.
If we need to truncate the name, we will allocate a new string and replace
with, in case the original string was owned by something else.

  @param[in]      root   MEM_ROOT to allocate from. If NULL alter the string
                         directly.
  @param[in,out]  path   Pointer to string to check and truncate.
*/
void truncate_partition_filename(MEM_ROOT *root, const char **path)
{
  if (*path)
  {
    const char* last_slash= strrchr(*path, FN_LIBCHAR);

    if (!last_slash)
      last_slash= strrchr(*path, FN_LIBCHAR2);

    if (last_slash)
    {
      /* Look for a partition-type filename */
      for (const char* pound= strchr(last_slash, '#');
           pound; pound = strchr(pound + 1, '#'))
      {
        if ((pound[1] == 'P' || pound[1] == 'p') && pound[2] == '#')
        {
          if (root == NULL)
          {
            char *p= const_cast<char*>(last_slash);
            *p= '\0';
          }
          else
          {
            *path= strmake_root(root, *path, last_slash - *path);
          }
          break;
        }
      }
    }
  }
}


/**
  @brief  Output a filepath.  Similar to add_keyword_string except it
also converts \ to / on Windows and skips the partition file name at
the end if found.

  @note  When Mysql sends a DATA DIRECTORY from SQL for partitions it does
not use a file name, but it does for DATA DIRECTORY on a non-partitioned
table.  So when the storage engine is asked for the DATA DIRECTORY string
after a restart through Handler::update_create_options(), the storage
engine may include the filename.
*/
static int add_keyword_path(File fptr, const char *keyword,
                            const char *path)
{

  if (strlen(path) >= FN_REFLEN)
  {
    my_error(ER_PATH_LENGTH, MYF(0), "data/index directory (>=512 bytes)");
    return 1;
  }

  int err= add_string(fptr, keyword);

  err+= add_space(fptr);
  err+= add_equal(fptr);
  err+= add_space(fptr);

  char temp_path[FN_REFLEN];
<<<<<<< HEAD
  const char *temp_path_p[1];
  temp_path_p[0]= temp_path;
  strcpy(temp_path, path);
#ifdef _WIN32
=======
  strncpy(temp_path, path, FN_REFLEN-1);
  temp_path[FN_REFLEN-1] = '\0';
#ifdef __WIN__
>>>>>>> 85d0ef86
  /* Convert \ to / to be able to create table on unix */
  char *pos, *end;
  size_t length= strlen(temp_path);
  for (pos= temp_path, end= pos+length ; pos < end ; pos++)
  {
    if (*pos == '\\')
      *pos = '/';
  }
#endif

  /*
  If the partition file name with its "#P#" identifier
  is found after the last slash, truncate that filename.
  */
  truncate_partition_filename(NULL, temp_path_p);

  err+= add_quoted_string(fptr, temp_path);

  return err + add_space(fptr);
}

static int add_keyword_string(File fptr, const char *keyword,
                              bool should_use_quotes,
                              const char *keystr)
{
  int err= add_string(fptr, keyword);

  err+= add_space(fptr);
  err+= add_equal(fptr);
  err+= add_space(fptr);
  if (should_use_quotes)
    err+= add_quoted_string(fptr, keystr);
  else
    err+= add_string(fptr, keystr);
  return err + add_space(fptr);
}

static int add_keyword_int(File fptr, const char *keyword, longlong num)
{
  int err= add_string(fptr, keyword);

  err+= add_space(fptr);
  err+= add_equal(fptr);
  err+= add_space(fptr);
  err+= add_int(fptr, num);
  return err + add_space(fptr);
}

static int add_engine(File fptr, handlerton *engine_type)
{
  const char *engine_str= ha_resolve_storage_engine_name(engine_type);
  DBUG_PRINT("info", ("ENGINE: %s", engine_str));
  int err= add_string(fptr, "ENGINE = ");
  return err + add_string(fptr, engine_str);
}

static int add_partition_options(File fptr, partition_element *p_elem)
{
  int err= 0;

  err+= add_space(fptr);
  if (p_elem->tablespace_name)
  {
    err+= add_string(fptr,"TABLESPACE = ");
    err+= add_ident_string(fptr, p_elem->tablespace_name);
    err+= add_space(fptr);
  }
  if (p_elem->nodegroup_id != UNDEF_NODEGROUP)
    err+= add_keyword_int(fptr,"NODEGROUP",(longlong)p_elem->nodegroup_id);
  if (p_elem->part_max_rows)
    err+= add_keyword_int(fptr,"MAX_ROWS",(longlong)p_elem->part_max_rows);
  if (p_elem->part_min_rows)
    err+= add_keyword_int(fptr,"MIN_ROWS",(longlong)p_elem->part_min_rows);
  if (!(current_thd->variables.sql_mode & MODE_NO_DIR_IN_CREATE))
  {
    if (p_elem->data_file_name)
      err+= add_keyword_path(fptr, "DATA DIRECTORY", p_elem->data_file_name);
    if (p_elem->index_file_name)
      err+= add_keyword_path(fptr, "INDEX DIRECTORY", p_elem->index_file_name);
  }
  if (p_elem->part_comment)
    err+= add_keyword_string(fptr, "COMMENT", TRUE, p_elem->part_comment);
  return err + add_engine(fptr,p_elem->engine_type);
}


/*
  Check partition fields for result type and if they need
  to check the character set.

  SYNOPSIS
    check_part_field()
    sql_type              Type provided by user
    field_name            Name of field, used for error handling
    result_type           Out value: Result type of field
    need_cs_check         Out value: Do we need character set check

  RETURN VALUES
    TRUE                  Error
    FALSE                 Ok
*/

static int check_part_field(enum_field_types sql_type,
                            const char *field_name,
                            Item_result *result_type,
                            bool *need_cs_check)
{
  if (sql_type >= MYSQL_TYPE_TINY_BLOB &&
      sql_type <= MYSQL_TYPE_BLOB)
  {
    my_error(ER_BLOB_FIELD_IN_PART_FUNC_ERROR, MYF(0));
    return TRUE;
  }
  switch (sql_type)
  {
    case MYSQL_TYPE_TINY:
    case MYSQL_TYPE_SHORT:
    case MYSQL_TYPE_LONG:
    case MYSQL_TYPE_LONGLONG:
    case MYSQL_TYPE_INT24:
      *result_type= INT_RESULT;
      *need_cs_check= FALSE;
      return FALSE;
    case MYSQL_TYPE_NEWDATE:
    case MYSQL_TYPE_DATE:
    case MYSQL_TYPE_TIME:
    case MYSQL_TYPE_DATETIME:
    case MYSQL_TYPE_TIME2:
    case MYSQL_TYPE_DATETIME2:
      *result_type= STRING_RESULT;
      *need_cs_check= TRUE;
      return FALSE;
    case MYSQL_TYPE_VARCHAR:
    case MYSQL_TYPE_STRING:
    case MYSQL_TYPE_VAR_STRING:
      *result_type= STRING_RESULT;
      *need_cs_check= TRUE;
      return FALSE;
    case MYSQL_TYPE_NEWDECIMAL:
    case MYSQL_TYPE_DECIMAL:
    case MYSQL_TYPE_TIMESTAMP:
    case MYSQL_TYPE_TIMESTAMP2:
    case MYSQL_TYPE_NULL:
    case MYSQL_TYPE_FLOAT:
    case MYSQL_TYPE_DOUBLE:
    case MYSQL_TYPE_BIT:
    case MYSQL_TYPE_ENUM:
    case MYSQL_TYPE_SET:
    case MYSQL_TYPE_GEOMETRY:
      goto error;
    default:
      goto error;
  }
error:
  my_error(ER_FIELD_TYPE_NOT_ALLOWED_AS_PARTITION_FIELD, MYF(0),
           field_name);
  return TRUE;
}


/*
  Find the given field's Create_field object using name of field

  SYNOPSIS
    get_sql_field()
    field_name                   Field name
    alter_info                   Info from ALTER TABLE/CREATE TABLE

  RETURN VALUE
    sql_field                    Object filled in by parser about field
    NULL                         No field found
*/

static Create_field* get_sql_field(char *field_name,
                                   Alter_info *alter_info)
{
  List_iterator<Create_field> it(alter_info->create_list);
  Create_field *sql_field;
  DBUG_ENTER("get_sql_field");

  while ((sql_field= it++))
  {
    if (!(my_strcasecmp(system_charset_info,
                        sql_field->field_name,
                        field_name)))
    {
      DBUG_RETURN(sql_field);
    }
  }
  DBUG_RETURN(NULL);
}


static int add_column_list_values(File fptr, partition_info *part_info,
                                  part_elem_value *list_value,
                                  HA_CREATE_INFO *create_info,
                                  Alter_info *alter_info)
{
  int err= 0;
  uint i;
  List_iterator<char> it(part_info->part_field_list);
  uint num_elements= part_info->part_field_list.elements;
  bool use_parenthesis= (part_info->part_type == LIST_PARTITION &&
                         part_info->num_columns > 1U);

  if (use_parenthesis)
    err+= add_begin_parenthesis(fptr);
  for (i= 0; i < num_elements; i++)
  {
    part_column_list_val *col_val= &list_value->col_val_array[i];
    char *field_name= it++;
    if (col_val->max_value)
      err+= add_string(fptr, partition_keywords[PKW_MAXVALUE].str);
    else if (col_val->null_value)
      err+= add_string(fptr, "NULL");
    else
    {
      char buffer[MAX_KEY_LENGTH];
      String str(buffer, sizeof(buffer), &my_charset_bin);
      Item *item_expr= col_val->item_expression;
      if (item_expr->null_value)
        err+= add_string(fptr, "NULL");
      else
      {
        String *res;
        const CHARSET_INFO *field_cs;
        bool need_cs_check= FALSE;
        Item_result result_type= STRING_RESULT;

        /*
          This function is called at a very early stage, even before
          we have prepared the sql_field objects. Thus we have to
          find the proper sql_field object and get the character set
          from that object.
        */
        if (create_info)
        {
          Create_field *sql_field;

          if (!(sql_field= get_sql_field(field_name,
                                         alter_info)))
          {
            my_error(ER_FIELD_NOT_FOUND_PART_ERROR, MYF(0));
            return 1;
          }
          if (check_part_field(sql_field->sql_type,
                               sql_field->field_name,
                               &result_type,
                               &need_cs_check))
            return 1;
          if (need_cs_check)
            field_cs= get_sql_field_charset(sql_field, create_info);
          else
            field_cs= NULL;
        }
        else
        {
          Field *field= part_info->part_field_array[i];
          result_type= field->result_type();
          if (check_part_field(field->real_type(),
                               field->field_name,
                               &result_type,
                               &need_cs_check))
            return 1;
          DBUG_ASSERT(result_type == field->result_type());
          if (need_cs_check)
            field_cs= field->charset();
          else
            field_cs= NULL;
        }
        if (result_type != item_expr->result_type())
        {
          my_error(ER_WRONG_TYPE_COLUMN_VALUE_ERROR, MYF(0));
          return 1;
        }
        if (field_cs && field_cs != item_expr->collation.collation)
        {
          if (!(item_expr= convert_charset_partition_constant(item_expr,
                                                              field_cs)))
          {
            my_error(ER_PARTITION_FUNCTION_IS_NOT_ALLOWED, MYF(0));
            return 1;
          }
        }
        {
          String val_conv;
          val_conv.set_charset(system_charset_info);
          res= item_expr->val_str(&str);
          if (get_cs_converted_part_value_from_string(current_thd,
                                                      item_expr, res,
                                                      &val_conv, field_cs,
                                                   (bool)(alter_info != NULL)))
            return 1;
          err+= add_string_object(fptr, &val_conv);
        }
      }
    }
    if (i != (num_elements - 1))
      err+= add_string(fptr, comma_str);
  }
  if (use_parenthesis)
    err+= add_end_parenthesis(fptr);
  return err;
}

static int add_partition_values(File fptr, partition_info *part_info,
                                partition_element *p_elem,
                                HA_CREATE_INFO *create_info,
                                Alter_info *alter_info)
{
  int err= 0;

  if (part_info->part_type == RANGE_PARTITION)
  {
    err+= add_string(fptr, " VALUES LESS THAN ");
    if (part_info->column_list)
    {
      List_iterator<part_elem_value> list_val_it(p_elem->list_val_list);
      part_elem_value *list_value= list_val_it++;
      err+= add_begin_parenthesis(fptr);
      err+= add_column_list_values(fptr, part_info, list_value,
                                   create_info, alter_info);
      err+= add_end_parenthesis(fptr);
    }
    else
    {
      if (!p_elem->max_value)
      {
        err+= add_begin_parenthesis(fptr);
        if (p_elem->signed_flag)
          err+= add_int(fptr, p_elem->range_value);
        else
          err+= add_uint(fptr, p_elem->range_value);
        err+= add_end_parenthesis(fptr);
      }
      else
        err+= add_string(fptr, partition_keywords[PKW_MAXVALUE].str);
    }
  }
  else if (part_info->part_type == LIST_PARTITION)
  {
    uint i;
    List_iterator<part_elem_value> list_val_it(p_elem->list_val_list);
    err+= add_string(fptr, " VALUES IN ");
    uint num_items= p_elem->list_val_list.elements;

    err+= add_begin_parenthesis(fptr);
    if (p_elem->has_null_value)
    {
      err+= add_string(fptr, "NULL");
      if (num_items == 0)
      {
        err+= add_end_parenthesis(fptr);
        goto end;
      }
      err+= add_comma(fptr);
    }
    i= 0;
    do
    {
      part_elem_value *list_value= list_val_it++;

      if (part_info->column_list)
        err+= add_column_list_values(fptr, part_info, list_value,
                                     create_info, alter_info);
      else
      {
        if (!list_value->unsigned_flag)
          err+= add_int(fptr, list_value->value);
        else
          err+= add_uint(fptr, list_value->value);
      }
      if (i != (num_items-1))
        err+= add_comma(fptr);
    } while (++i < num_items);
    err+= add_end_parenthesis(fptr);
  }
end:
  return err;
}


/**
  Add 'KEY' word, with optional 'ALGORTIHM = N'.

  @param fptr                   File to write to.
  @param part_info              partition_info holding the used key_algorithm
  @param current_comment_start  NULL, or comment string encapsulating the
                                PARTITION BY clause.

  @return Operation status.
    @retval 0    Success
    @retval != 0 Failure
*/

static int add_key_with_algorithm(File fptr, partition_info *part_info,
                                  const char *current_comment_start)
{
  int err= 0;
  err+= add_part_key_word(fptr, partition_keywords[PKW_KEY].str);

  /*
    current_comment_start is given when called from SHOW CREATE TABLE,
    Then only add ALGORITHM = 1, not the default 2 or non-set 0!
    For .frm current_comment_start is NULL, then add ALGORITHM if != 0.
  */
  if (part_info->key_algorithm == partition_info::KEY_ALGORITHM_51 || // SHOW
      (!current_comment_start &&                                      // .frm
       (part_info->key_algorithm != partition_info::KEY_ALGORITHM_NONE)))
  {
    /* If we already are within a comment, end that comment first. */
    if (current_comment_start)
      err+= add_string(fptr, "*/ ");
    err+= add_string(fptr, "/*!50611 ");
    err+= add_part_key_word(fptr, partition_keywords[PKW_ALGORITHM].str);
    err+= add_equal(fptr);
    err+= add_space(fptr);
    err+= add_int(fptr, part_info->key_algorithm);
    err+= add_space(fptr);
    err+= add_string(fptr, "*/ ");
    if (current_comment_start)
    {
      /* Skip new line. */
      if (current_comment_start[0] == '\n')
        current_comment_start++;
      err+= add_string(fptr, current_comment_start);
      err+= add_space(fptr);
    }
  }
  return err;
}


/*
  Generate the partition syntax from the partition data structure.
  Useful for support of generating defaults, SHOW CREATE TABLES
  and easy partition management.

  SYNOPSIS
    generate_partition_syntax()
    part_info                  The partitioning data structure
    buf_length                 A pointer to the returned buffer length
    use_sql_alloc              Allocate buffer from sql_alloc if true
                               otherwise use my_malloc
    show_partition_options     Should we display partition options
    create_info                Info generated by parser
    alter_info                 Info generated by parser

  RETURN VALUES
    NULL error
    buf, buf_length            Buffer and its length

  DESCRIPTION
  Here we will generate the full syntax for the given command where all
  defaults have been expanded. By so doing the it is also possible to
  make lots of checks of correctness while at it.
  This could will also be reused for SHOW CREATE TABLES and also for all
  type ALTER TABLE commands focusing on changing the PARTITION structure
  in any fashion.

  The implementation writes the syntax to a temporary file (essentially
  an abstraction of a dynamic array) and if all writes goes well it
  allocates a buffer and writes the syntax into this one and returns it.

  As a security precaution the file is deleted before writing into it. This
  means that no other processes on the machine can open and read the file
  while this processing is ongoing.

  The code is optimised for minimal code size since it is not used in any
  common queries.
*/

char *generate_partition_syntax(partition_info *part_info,
                                uint *buf_length,
                                bool use_sql_alloc,
                                bool show_partition_options,
                                HA_CREATE_INFO *create_info,
                                Alter_info *alter_info,
                                const char *current_comment_start)
{
  uint i,j, tot_num_parts, num_subparts;
  partition_element *part_elem;
  ulonglong buffer_length;
  char path[FN_REFLEN];
  int err= 0;
  List_iterator<partition_element> part_it(part_info->partitions);
  File fptr;
  char *buf= NULL; //Return buffer
  DBUG_ENTER("generate_partition_syntax");

  if (unlikely(((fptr= create_temp_file(path,mysql_tmpdir,"psy",
                                        O_RDWR | O_BINARY | O_TRUNC |
                                        O_TEMPORARY, MYF(MY_WME)))) < 0))
    DBUG_RETURN(NULL);
#ifndef _WIN32
  unlink(path);
#endif
  err+= add_space(fptr);
  err+= add_partition_by(fptr);
  switch (part_info->part_type)
  {
    case RANGE_PARTITION:
      err+= add_part_key_word(fptr, partition_keywords[PKW_RANGE].str);
      break;
    case LIST_PARTITION:
      err+= add_part_key_word(fptr, partition_keywords[PKW_LIST].str);
      break;
    case HASH_PARTITION:
      if (part_info->linear_hash_ind)
        err+= add_string(fptr, partition_keywords[PKW_LINEAR].str);
      if (part_info->list_of_part_fields)
      {
        err+= add_key_with_algorithm(fptr, part_info,
                                     current_comment_start);
        err+= add_part_field_list(fptr, part_info->part_field_list);
      }
      else
        err+= add_part_key_word(fptr, partition_keywords[PKW_HASH].str);
      break;
    default:
      DBUG_ASSERT(0);
      /* We really shouldn't get here, no use in continuing from here */
      my_error(ER_OUT_OF_RESOURCES, MYF(ME_FATALERROR));
      DBUG_RETURN(NULL);
  }
  if (part_info->part_expr)
  {
    err+= add_begin_parenthesis(fptr);
    err+= add_string_len(fptr, part_info->part_func_string,
                         part_info->part_func_len);
    err+= add_end_parenthesis(fptr);
  }
  else if (part_info->column_list)
  {
    err+= add_string(fptr, partition_keywords[PKW_COLUMNS].str);
    err+= add_part_field_list(fptr, part_info->part_field_list);
  }
  if ((!part_info->use_default_num_partitions) &&
       part_info->use_default_partitions)
  {
    err+= add_string(fptr, "\n");
    err+= add_string(fptr, "PARTITIONS ");
    err+= add_int(fptr, part_info->num_parts);
  }
  if (part_info->is_sub_partitioned())
  {
    err+= add_string(fptr, "\n");
    err+= add_subpartition_by(fptr);
    /* Must be hash partitioning for subpartitioning */
    if (part_info->linear_hash_ind)
      err+= add_string(fptr, partition_keywords[PKW_LINEAR].str);
    if (part_info->list_of_subpart_fields)
    {
      err+= add_key_with_algorithm(fptr, part_info,
                                   current_comment_start);
      err+= add_part_field_list(fptr, part_info->subpart_field_list);
    }
    else
      err+= add_part_key_word(fptr, partition_keywords[PKW_HASH].str);
    if (part_info->subpart_expr)
    {
      err+= add_begin_parenthesis(fptr);
      err+= add_string_len(fptr, part_info->subpart_func_string,
                           part_info->subpart_func_len);
      err+= add_end_parenthesis(fptr);
    }
    if ((!part_info->use_default_num_subpartitions) &&
          part_info->use_default_subpartitions)
    {
      err+= add_string(fptr, "\n");
      err+= add_string(fptr, "SUBPARTITIONS ");
      err+= add_int(fptr, part_info->num_subparts);
    }
  }
  tot_num_parts= part_info->partitions.elements;
  num_subparts= part_info->num_subparts;

  if (!part_info->use_default_partitions)
  {
    bool first= TRUE;
    err+= add_string(fptr, "\n");
    err+= add_begin_parenthesis(fptr);
    i= 0;
    do
    {
      part_elem= part_it++;
      if (part_elem->part_state != PART_TO_BE_DROPPED &&
          part_elem->part_state != PART_REORGED_DROPPED)
      {
        if (!first)
        {
          err+= add_comma(fptr);
          err+= add_string(fptr, "\n");
          err+= add_space(fptr);
        }
        first= FALSE;
        err+= add_partition(fptr);
        err+= add_name_string(fptr, part_elem->partition_name);
        err+= add_partition_values(fptr, part_info, part_elem,
                                   create_info, alter_info);
        if (!part_info->is_sub_partitioned() ||
            part_info->use_default_subpartitions)
        {
          if (show_partition_options)
            err+= add_partition_options(fptr, part_elem);
        }
        else
        {
          err+= add_string(fptr, "\n");
          err+= add_space(fptr);
          err+= add_begin_parenthesis(fptr);
          List_iterator<partition_element> sub_it(part_elem->subpartitions);
          j= 0;
          do
          {
            part_elem= sub_it++;
            err+= add_subpartition(fptr);
            err+= add_name_string(fptr, part_elem->partition_name);
            if (show_partition_options)
              err+= add_partition_options(fptr, part_elem);
            if (j != (num_subparts-1))
            {
              err+= add_comma(fptr);
              err+= add_string(fptr, "\n");
              err+= add_space(fptr);
              err+= add_space(fptr);
            }
            else
              err+= add_end_parenthesis(fptr);
          } while (++j < num_subparts);
        }
      }
      if (i == (tot_num_parts-1))
        err+= add_end_parenthesis(fptr);
    } while (++i < tot_num_parts);
  }
  if (err)
    goto close_file;
  buffer_length= mysql_file_seek(fptr, 0L, MY_SEEK_END, MYF(0));
  if (unlikely(buffer_length == MY_FILEPOS_ERROR))
    goto close_file;
  if (unlikely(mysql_file_seek(fptr, 0L, MY_SEEK_SET, MYF(0))
               == MY_FILEPOS_ERROR))
    goto close_file;
  *buf_length= (uint)buffer_length;
  if (use_sql_alloc)
    buf= (char*) sql_alloc(*buf_length+1);
  else
    buf= (char*) my_malloc(key_memory_partition_syntax_buffer,
                           *buf_length+1, MYF(MY_WME));
  if (!buf)
    goto close_file;

  if (unlikely(mysql_file_read(fptr, (uchar*)buf, *buf_length, MYF(MY_FNABP))))
  {
    if (!use_sql_alloc)
      my_free(buf);
    else
      buf= NULL;
  }
  else
    buf[*buf_length]= 0;

close_file:
  if (buf == NULL)
  {
    my_error(ER_INTERNAL_ERROR, MYF(0), "Failed to generate partition syntax");
  }
  mysql_file_close(fptr, MYF(0));
  DBUG_RETURN(buf);
}


/*
  Check if partition key fields are modified and if it can be handled by the
  underlying storage engine.

  SYNOPSIS
    partition_key_modified
    table                TABLE object for which partition fields are set-up
    fields               Bitmap representing fields to be modified

  RETURN VALUES
    TRUE                 Need special handling of UPDATE
    FALSE                Normal UPDATE handling is ok
*/

bool partition_key_modified(TABLE *table, const MY_BITMAP *fields)
{
  Field **fld;
  partition_info *part_info= table->part_info;
  DBUG_ENTER("partition_key_modified");

  if (!part_info)
    DBUG_RETURN(FALSE);
  if (table->s->db_type()->partition_flags &&
      (table->s->db_type()->partition_flags() & HA_CAN_UPDATE_PARTITION_KEY))
    DBUG_RETURN(FALSE);
  for (fld= part_info->full_part_field_array; *fld; fld++)
    if (bitmap_is_set(fields, (*fld)->field_index))
      DBUG_RETURN(TRUE);
  DBUG_RETURN(FALSE);
}


/*
  A function to handle correct handling of NULL values in partition
  functions.
  SYNOPSIS
    part_val_int()
    item_expr                 The item expression to evaluate
    out:result                The value of the partition function,
                                LLONG_MIN if any null value in function
  RETURN VALUES
    TRUE      Error in val_int()
    FALSE     ok
*/

static inline int part_val_int(Item *item_expr, longlong *result)
{
  *result= item_expr->val_int();
  if (item_expr->null_value)
  {
    if (current_thd->is_error())
      return TRUE;
    else
      *result= LLONG_MIN;
  }
  return FALSE;
}


/*
  The next set of functions are used to calculate the partition identity.
  A handler sets up a variable that corresponds to one of these functions
  to be able to quickly call it whenever the partition id needs to calculated
  based on the record in table->record[0] (or set up to fake that).
  There are 4 functions for hash partitioning and 2 for RANGE/LIST partitions.
  In addition there are 4 variants for RANGE subpartitioning and 4 variants
  for LIST subpartitioning thus in total there are 14 variants of this
  function.

  We have a set of support functions for these 14 variants. There are 4
  variants of hash functions and there is a function for each. The KEY
  partitioning uses the function calculate_key_hash_value to calculate the hash
  value based on an array of fields. The linear hash variants uses the
  method get_part_id_from_linear_hash to get the partition id using the
  hash value and some parameters calculated from the number of partitions.
*/

/*
  A simple support function to calculate part_id given local part and
  sub part.

  SYNOPSIS
    get_part_id_for_sub()
    loc_part_id             Local partition id
    sub_part_id             Subpartition id
    num_subparts            Number of subparts
*/

inline
static uint32 get_part_id_for_sub(uint32 loc_part_id, uint32 sub_part_id,
                                  uint num_subparts)
{
  return (uint32)((loc_part_id * num_subparts) + sub_part_id);
}


/*
  Calculate part_id for (SUB)PARTITION BY HASH

  SYNOPSIS
    get_part_id_hash()
    num_parts                Number of hash partitions
    part_expr                Item tree of hash function
    out:part_id              The returned partition id
    out:func_value           Value of hash function

  RETURN VALUE
    != 0                          Error code
    FALSE                         Success
*/

static int get_part_id_hash(uint num_parts,
                            Item *part_expr,
                            uint32 *part_id,
                            longlong *func_value)
{
  longlong int_hash_id;
  DBUG_ENTER("get_part_id_hash");

  if (part_val_int(part_expr, func_value))
    DBUG_RETURN(HA_ERR_NO_PARTITION_FOUND);

  int_hash_id= *func_value % num_parts;

  *part_id= int_hash_id < 0 ? (uint32) -int_hash_id : (uint32) int_hash_id;
  DBUG_RETURN(FALSE);
}


/*
  Calculate part_id for (SUB)PARTITION BY LINEAR HASH

  SYNOPSIS
    get_part_id_linear_hash()
    part_info           A reference to the partition_info struct where all the
                        desired information is given
    num_parts           Number of hash partitions
    part_expr           Item tree of hash function
    out:part_id         The returned partition id
    out:func_value      Value of hash function

  RETURN VALUE
    != 0     Error code
    0        OK
*/

static int get_part_id_linear_hash(partition_info *part_info,
                                   uint num_parts,
                                   Item *part_expr,
                                   uint32 *part_id,
                                   longlong *func_value)
{
  DBUG_ENTER("get_part_id_linear_hash");

  if (part_val_int(part_expr, func_value))
    DBUG_RETURN(HA_ERR_NO_PARTITION_FOUND);

  *part_id= get_part_id_from_linear_hash(*func_value,
                                         part_info->linear_hash_mask,
                                         num_parts);
  DBUG_RETURN(FALSE);
}


/**
  Calculate part_id for (SUB)PARTITION BY KEY

  @param file                Handler to storage engine
  @param field_array         Array of fields for PARTTION KEY
  @param num_parts           Number of KEY partitions
  @param func_value[out]     Returns calculated hash value

  @return Calculated partition id
*/

inline
static uint32 get_part_id_key(handler *file,
                              Field **field_array,
                              uint num_parts,
                              longlong *func_value)
{
  DBUG_ENTER("get_part_id_key");
  *func_value= file->calculate_key_hash_value(field_array);
  DBUG_RETURN((uint32) (*func_value % num_parts));
}


/*
  Calculate part_id for (SUB)PARTITION BY LINEAR KEY

  SYNOPSIS
    get_part_id_linear_key()
    part_info           A reference to the partition_info struct where all the
                        desired information is given
    field_array         Array of fields for PARTTION KEY
    num_parts            Number of KEY partitions

  RETURN VALUE
    Calculated partition id
*/

inline
static uint32 get_part_id_linear_key(partition_info *part_info,
                                     Field **field_array,
                                     uint num_parts,
                                     longlong *func_value)
{
  DBUG_ENTER("get_part_id_linear_key");

  *func_value= part_info->table->file->calculate_key_hash_value(field_array);
  DBUG_RETURN(get_part_id_from_linear_hash(*func_value,
                                           part_info->linear_hash_mask,
                                           num_parts));
}

/*
  Copy to field buffers and set up field pointers

  SYNOPSIS
    copy_to_part_field_buffers()
    ptr                          Array of fields to copy
    field_bufs                   Array of field buffers to copy to
    restore_ptr                  Array of pointers to restore to

  RETURN VALUES
    NONE
  DESCRIPTION
    This routine is used to take the data from field pointer, convert
    it to a standard format and store this format in a field buffer
    allocated for this purpose. Next the field pointers are moved to
    point to the field buffers. There is a separate to restore the
    field pointers after this call.
*/

static void copy_to_part_field_buffers(Field **ptr,
                                       uchar **field_bufs,
                                       uchar **restore_ptr)
{
  Field *field;
  while ((field= *(ptr++)))
  {
    *restore_ptr= field->ptr;
    restore_ptr++;
    if (!field->maybe_null() || !field->is_null())
    {
      const CHARSET_INFO *cs= field->charset();
      uint max_len= field->pack_length();
      uint data_len= field->data_length();
      uchar *field_buf= *field_bufs;
      /*
         We only use the field buffer for VARCHAR and CHAR strings
         which isn't of a binary collation. We also only use the
         field buffer for fields which are not currently NULL.
         The field buffer will store a normalised string. We use
         the strnxfrm method to normalise the string.
       */
      if (field->type() == MYSQL_TYPE_VARCHAR)
      {
        uint len_bytes= ((Field_varstring*)field)->length_bytes;
        my_strnxfrm(cs, field_buf + len_bytes, max_len,
                    field->ptr + len_bytes, data_len);
        if (len_bytes == 1)
          *field_buf= (uchar) data_len;
        else
          int2store(field_buf, data_len);
      }
      else
      {
        my_strnxfrm(cs, field_buf, max_len,
                    field->ptr, max_len);
      }
      field->ptr= field_buf;
    }
    field_bufs++;
  }
  return;
}

/*
  Restore field pointers
  SYNOPSIS
    restore_part_field_pointers()
    ptr                            Array of fields to restore
    restore_ptr                    Array of field pointers to restore to

  RETURN VALUES
*/

static void restore_part_field_pointers(Field **ptr, uchar **restore_ptr)
{
  Field *field;
  while ((field= *(ptr++)))
  {
    field->ptr= *restore_ptr;
    restore_ptr++;
  }
  return;
}

/*
  This function is used to calculate the partition id where all partition
  fields have been prepared to point to a record where the partition field
  values are bound.

  SYNOPSIS
    get_partition_id()
    part_info           A reference to the partition_info struct where all the
                        desired information is given
    out:part_id         The partition id is returned through this pointer
    out:func_value      Value of partition function (longlong)

  RETURN VALUE
    part_id                     Partition id of partition that would contain
                                row with given values of PF-fields
    HA_ERR_NO_PARTITION_FOUND   The fields of the partition function didn't
                                fit into any partition and thus the values of
                                the PF-fields are not allowed.

  DESCRIPTION
    A routine used from write_row, update_row and delete_row from any
    handler supporting partitioning. It is also a support routine for
    get_partition_set used to find the set of partitions needed to scan
    for a certain index scan or full table scan.

    It is actually 9 different variants of this function which are called
    through a function pointer.

    get_partition_id_list
    get_partition_id_list_col
    get_partition_id_range
    get_partition_id_range_col
    get_partition_id_hash_nosub
    get_partition_id_key_nosub
    get_partition_id_linear_hash_nosub
    get_partition_id_linear_key_nosub
    get_partition_id_with_sub
*/

/*
  This function is used to calculate the main partition to use in the case of
  subpartitioning and we don't know enough to get the partition identity in
  total.

  SYNOPSIS
    get_part_partition_id()
    part_info           A reference to the partition_info struct where all the
                        desired information is given
    out:part_id         The partition id is returned through this pointer
    out:func_value      The value calculated by partition function

  RETURN VALUE
    HA_ERR_NO_PARTITION_FOUND   The fields of the partition function didn't
                                fit into any partition and thus the values of
                                the PF-fields are not allowed.
    0                           OK

  DESCRIPTION

    It is actually 8 different variants of this function which are called
    through a function pointer.

    get_partition_id_list
    get_partition_id_list_col
    get_partition_id_range
    get_partition_id_range_col
    get_partition_id_hash_nosub
    get_partition_id_key_nosub
    get_partition_id_linear_hash_nosub
    get_partition_id_linear_key_nosub
*/

static int get_part_id_charset_func_part(partition_info *part_info,
                                         uint32 *part_id,
                                         longlong *func_value)
{
  int res;
  DBUG_ENTER("get_part_id_charset_func_part");

  copy_to_part_field_buffers(part_info->part_charset_field_array,
                             part_info->part_field_buffers,
                             part_info->restore_part_field_ptrs);
  res= part_info->get_part_partition_id_charset(part_info,
                                                part_id, func_value);
  restore_part_field_pointers(part_info->part_charset_field_array,
                              part_info->restore_part_field_ptrs);
  DBUG_RETURN(res);
}


static int get_part_id_charset_func_subpart(partition_info *part_info,
                                            uint32 *part_id)
{
  int res;
  DBUG_ENTER("get_part_id_charset_func_subpart");

  copy_to_part_field_buffers(part_info->subpart_charset_field_array,
                             part_info->subpart_field_buffers,
                             part_info->restore_subpart_field_ptrs);
  res= part_info->get_subpartition_id_charset(part_info, part_id);
  restore_part_field_pointers(part_info->subpart_charset_field_array,
                              part_info->restore_subpart_field_ptrs);
  DBUG_RETURN(res);
}

int get_partition_id_list_col(partition_info *part_info,
                              uint32 *part_id,
                              longlong *func_value)
{
  part_column_list_val *list_col_array= part_info->list_col_array;
  uint num_columns= part_info->part_field_list.elements;
  int list_index, cmp;
  int min_list_index= 0;
  int max_list_index= part_info->num_list_values - 1;
  DBUG_ENTER("get_partition_id_list_col");

  while (max_list_index >= min_list_index)
  {
    list_index= (max_list_index + min_list_index) >> 1;
    cmp= cmp_rec_and_tuple(list_col_array + list_index*num_columns,
                          num_columns);
    if (cmp > 0)
      min_list_index= list_index + 1;
    else if (cmp < 0)
    {
      if (!list_index)
        goto notfound;
      max_list_index= list_index - 1;
    }
    else
    {
      *part_id= (uint32)list_col_array[list_index*num_columns].partition_id;
      DBUG_RETURN(0);
    }
  }
notfound:
  *part_id= 0;
  DBUG_RETURN(HA_ERR_NO_PARTITION_FOUND);
}


int get_partition_id_list(partition_info *part_info,
                          uint32 *part_id,
                          longlong *func_value)
{
  LIST_PART_ENTRY *list_array= part_info->list_array;
  int list_index;
  int min_list_index= 0;
  int max_list_index= part_info->num_list_values - 1;
  longlong part_func_value;
  int error= part_val_int(part_info->part_expr, &part_func_value);
  longlong list_value;
  bool unsigned_flag= part_info->part_expr->unsigned_flag;
  DBUG_ENTER("get_partition_id_list");

  if (error)
    goto notfound;

  if (part_info->part_expr->null_value)
  {
    if (part_info->has_null_value)
    {
      *part_id= part_info->has_null_part_id;
      DBUG_RETURN(0);
    }
    goto notfound;
  }
  *func_value= part_func_value;
  if (unsigned_flag)
    part_func_value-= 0x8000000000000000ULL;
  while (max_list_index >= min_list_index)
  {
    list_index= (max_list_index + min_list_index) >> 1;
    list_value= list_array[list_index].list_value;
    if (list_value < part_func_value)
      min_list_index= list_index + 1;
    else if (list_value > part_func_value)
    {
      if (!list_index)
        goto notfound;
      max_list_index= list_index - 1;
    }
    else
    {
      *part_id= (uint32)list_array[list_index].partition_id;
      DBUG_RETURN(0);
    }
  }
notfound:
  *part_id= 0;
  DBUG_RETURN(HA_ERR_NO_PARTITION_FOUND);
}


uint32 get_partition_id_cols_list_for_endpoint(partition_info *part_info,
                                               bool left_endpoint,
                                               bool include_endpoint,
                                               uint32 nparts)
{
  part_column_list_val *list_col_array= part_info->list_col_array;
  uint num_columns= part_info->part_field_list.elements;
  uint list_index;
  uint min_list_index= 0;
  int cmp;
  /* Notice that max_list_index = last_index + 1 here! */
  uint max_list_index= part_info->num_list_values;
  DBUG_ENTER("get_partition_id_cols_list_for_endpoint");

  /* Find the matching partition (including taking endpoint into account). */
  do
  {
    /* Midpoint, adjusted down, so it can never be >= max_list_index. */
    list_index= (max_list_index + min_list_index) >> 1;
    cmp= cmp_rec_and_tuple_prune(list_col_array + list_index*num_columns,
                                 nparts, left_endpoint, include_endpoint);
    if (cmp > 0)
    {
      min_list_index= list_index + 1;
    }
    else
    {
      max_list_index= list_index;
      if (cmp == 0)
        break;
    }
  } while (max_list_index > min_list_index);
  list_index= max_list_index;

  /* Given value must be LESS THAN or EQUAL to the found partition. */
  DBUG_ASSERT(list_index == part_info->num_list_values ||
              (0 >= cmp_rec_and_tuple_prune(list_col_array +
                                              list_index*num_columns,
                                            nparts, left_endpoint,
                                            include_endpoint)));
  /* Given value must be GREATER THAN the previous partition. */
  DBUG_ASSERT(list_index == 0 ||
              (0 < cmp_rec_and_tuple_prune(list_col_array +
                                            (list_index - 1)*num_columns,
                                           nparts, left_endpoint,
                                           include_endpoint)));

  /* Include the right endpoint if not already passed end of array. */
  if (!left_endpoint && include_endpoint && cmp == 0 &&
      list_index < part_info->num_list_values)
    list_index++;

  DBUG_RETURN(list_index);
}


/**
  Find the sub-array part_info->list_array that corresponds to given interval.

  @param part_info         Partitioning info (partitioning type must be LIST)
  @param left_endpoint     TRUE  - the interval is [a; +inf) or (a; +inf)
                           FALSE - the interval is (-inf; a] or (-inf; a)
  @param include_endpoint  TRUE iff the interval includes the endpoint

  This function finds the sub-array of part_info->list_array where values of
  list_array[idx].list_value are contained within the specifed interval.
  list_array is ordered by list_value, so
  1. For [a; +inf) or (a; +inf)-type intervals (left_endpoint==TRUE), the
     sought sub-array starts at some index idx and continues till array end.
     The function returns first number idx, such that
     list_array[idx].list_value is contained within the passed interval.

  2. For (-inf; a] or (-inf; a)-type intervals (left_endpoint==FALSE), the
     sought sub-array starts at array start and continues till some last
     index idx.
     The function returns first number idx, such that
     list_array[idx].list_value is NOT contained within the passed interval.
     If all array elements are contained, part_info->num_list_values is
     returned.

  @note The caller will call this function and then will run along the
  sub-array of list_array to collect partition ids. If the number of list
  values is significantly higher then number of partitions, this could be slow
  and we could invent some other approach. The "run over list array" part is
  already wrapped in a get_next()-like function.

  @return The index of corresponding sub-array of part_info->list_array.
*/

uint32 get_list_array_idx_for_endpoint_charset(partition_info *part_info,
                                               bool left_endpoint,
                                               bool include_endpoint)
{
  uint32 res;
  copy_to_part_field_buffers(part_info->part_field_array,
                             part_info->part_field_buffers,
                             part_info->restore_part_field_ptrs);
  res= get_list_array_idx_for_endpoint(part_info, left_endpoint,
                                       include_endpoint);
  restore_part_field_pointers(part_info->part_field_array,
                              part_info->restore_part_field_ptrs);
  return res;
}

uint32 get_list_array_idx_for_endpoint(partition_info *part_info,
                                       bool left_endpoint,
                                       bool include_endpoint)
{
  LIST_PART_ENTRY *list_array= part_info->list_array;
  uint list_index;
  uint min_list_index= 0, max_list_index= part_info->num_list_values - 1;
  longlong list_value;
  /* Get the partitioning function value for the endpoint */
  longlong part_func_value=
    part_info->part_expr->val_int_endpoint(left_endpoint, &include_endpoint);
  bool unsigned_flag= part_info->part_expr->unsigned_flag;
  DBUG_ENTER("get_list_array_idx_for_endpoint");

  if (part_info->part_expr->null_value)
  {
    /*
      Special handling for MONOTONIC functions that can return NULL for
      values that are comparable. I.e.
      '2000-00-00' can be compared to '2000-01-01' but TO_DAYS('2000-00-00')
      returns NULL which cannot be compared used <, >, <=, >= etc.

      Otherwise, just return the the first index (lowest value).
    */
    enum_monotonicity_info monotonic;
    monotonic= part_info->part_expr->get_monotonicity_info();
    if (monotonic != MONOTONIC_INCREASING_NOT_NULL &&
        monotonic != MONOTONIC_STRICT_INCREASING_NOT_NULL)
    {
      /* F(col) can not return NULL, return index with lowest value */
      DBUG_RETURN(0);
    }
  }

  if (unsigned_flag)
    part_func_value-= 0x8000000000000000ULL;
  DBUG_ASSERT(part_info->num_list_values);
  do
  {
    list_index= (max_list_index + min_list_index) >> 1;
    list_value= list_array[list_index].list_value;
    if (list_value < part_func_value)
      min_list_index= list_index + 1;
    else if (list_value > part_func_value)
    {
      if (!list_index)
        goto notfound;
      max_list_index= list_index - 1;
    }
    else
    {
      DBUG_RETURN(list_index + MY_TEST(left_endpoint ^ include_endpoint));
    }
  } while (max_list_index >= min_list_index);
notfound:
  if (list_value < part_func_value)
    list_index++;
  DBUG_RETURN(list_index);
}


int get_partition_id_range_col(partition_info *part_info,
                               uint32 *part_id,
                               longlong *func_value)
{
  part_column_list_val *range_col_array= part_info->range_col_array;
  uint num_columns= part_info->part_field_list.elements;
  uint max_partition= part_info->num_parts - 1;
  uint min_part_id= 0;
  uint max_part_id= max_partition;
  uint loc_part_id;
  DBUG_ENTER("get_partition_id_range_col");

  while (max_part_id > min_part_id)
  {
    loc_part_id= (max_part_id + min_part_id + 1) >> 1;
    if (cmp_rec_and_tuple(range_col_array + loc_part_id*num_columns,
                          num_columns) >= 0)
      min_part_id= loc_part_id + 1;
    else
      max_part_id= loc_part_id - 1;
  }
  loc_part_id= max_part_id;
  if (loc_part_id != max_partition)
    if (cmp_rec_and_tuple(range_col_array + loc_part_id*num_columns,
                          num_columns) >= 0)
      loc_part_id++;
  *part_id= (uint32)loc_part_id;
  if (loc_part_id == max_partition &&
      (cmp_rec_and_tuple(range_col_array + loc_part_id*num_columns,
                         num_columns) >= 0))
    DBUG_RETURN(HA_ERR_NO_PARTITION_FOUND);

  DBUG_PRINT("exit",("partition: %d", *part_id));
  DBUG_RETURN(0);
}


int get_partition_id_range(partition_info *part_info,
                           uint32 *part_id,
                           longlong *func_value)
{
  longlong *range_array= part_info->range_int_array;
  uint max_partition= part_info->num_parts - 1;
  uint min_part_id= 0;
  uint max_part_id= max_partition;
  uint loc_part_id;
  longlong part_func_value;
  int error= part_val_int(part_info->part_expr, &part_func_value);
  bool unsigned_flag= part_info->part_expr->unsigned_flag;
  DBUG_ENTER("get_partition_id_range");

  if (error)
    DBUG_RETURN(HA_ERR_NO_PARTITION_FOUND);

  if (part_info->part_expr->null_value)
  {
    *part_id= 0;
    DBUG_RETURN(0);
  }
  *func_value= part_func_value;
  if (unsigned_flag)
    part_func_value-= 0x8000000000000000ULL;
  /* Search for the partition containing part_func_value */
  while (max_part_id > min_part_id)
  {
    loc_part_id= (max_part_id + min_part_id) / 2;
    if (range_array[loc_part_id] <= part_func_value)
      min_part_id= loc_part_id + 1;
    else
      max_part_id= loc_part_id;
  }
  loc_part_id= max_part_id;
  *part_id= (uint32)loc_part_id;
  if (loc_part_id == max_partition &&
      part_func_value >= range_array[loc_part_id] &&
      !part_info->defined_max_value)
    DBUG_RETURN(HA_ERR_NO_PARTITION_FOUND);

  DBUG_PRINT("exit",("partition: %d", *part_id));
  DBUG_RETURN(0);
}


/*
  Find the sub-array of part_info->range_int_array that covers given interval

  SYNOPSIS
    get_partition_id_range_for_endpoint()
      part_info         Partitioning info (partitioning type must be RANGE)
      left_endpoint     TRUE  - the interval is [a; +inf) or (a; +inf)
                        FALSE - the interval is (-inf; a] or (-inf; a).
      include_endpoint  TRUE <=> the endpoint itself is included in the
                        interval

  DESCRIPTION
    This function finds the sub-array of part_info->range_int_array where the
    elements have non-empty intersections with the given interval.

    A range_int_array element at index idx represents the interval

      [range_int_array[idx-1], range_int_array[idx]),

    intervals are disjoint and ordered by their right bound, so

    1. For [a; +inf) or (a; +inf)-type intervals (left_endpoint==TRUE), the
       sought sub-array starts at some index idx and continues till array end.
       The function returns first number idx, such that the interval
       represented by range_int_array[idx] has non empty intersection with
       the passed interval.

    2. For (-inf; a] or (-inf; a)-type intervals (left_endpoint==FALSE), the
       sought sub-array starts at array start and continues till some last
       index idx.
       The function returns first number idx, such that the interval
       represented by range_int_array[idx] has EMPTY intersection with the
       passed interval.
       If the interval represented by the last array element has non-empty
       intersection with the passed interval, part_info->num_parts is
       returned.

  RETURN
    The edge of corresponding part_info->range_int_array sub-array.
*/

static uint32
get_partition_id_range_for_endpoint_charset(partition_info *part_info,
                                            bool left_endpoint,
                                            bool include_endpoint)
{
  uint32 res;
  copy_to_part_field_buffers(part_info->part_field_array,
                             part_info->part_field_buffers,
                             part_info->restore_part_field_ptrs);
  res= get_partition_id_range_for_endpoint(part_info, left_endpoint,
                                           include_endpoint);
  restore_part_field_pointers(part_info->part_field_array,
                              part_info->restore_part_field_ptrs);
  return res;
}

uint32 get_partition_id_range_for_endpoint(partition_info *part_info,
                                           bool left_endpoint,
                                           bool include_endpoint)
{
  longlong *range_array= part_info->range_int_array;
  longlong part_end_val;
  uint max_partition= part_info->num_parts - 1;
  uint min_part_id= 0, max_part_id= max_partition, loc_part_id;
  /* Get the partitioning function value for the endpoint */
  longlong part_func_value=
    part_info->part_expr->val_int_endpoint(left_endpoint, &include_endpoint);

  bool unsigned_flag= part_info->part_expr->unsigned_flag;
  DBUG_ENTER("get_partition_id_range_for_endpoint");

  if (part_info->part_expr->null_value)
  {
    /*
      Special handling for MONOTONIC functions that can return NULL for
      values that are comparable. I.e.
      '2000-00-00' can be compared to '2000-01-01' but TO_DAYS('2000-00-00')
      returns NULL which cannot be compared used <, >, <=, >= etc.

      Otherwise, just return the first partition
      (may be included if not left endpoint)
    */
    enum_monotonicity_info monotonic;
    monotonic= part_info->part_expr->get_monotonicity_info();
    if (monotonic != MONOTONIC_INCREASING_NOT_NULL &&
        monotonic != MONOTONIC_STRICT_INCREASING_NOT_NULL)
    {
      /* F(col) can not return NULL, return partition with lowest value */
      if (!left_endpoint && include_endpoint)
        DBUG_RETURN(1);
      DBUG_RETURN(0);

    }
  }

  if (unsigned_flag)
    part_func_value-= 0x8000000000000000ULL;
  if (left_endpoint && !include_endpoint)
    part_func_value++;

  /*
    Search for the partition containing part_func_value
    (including the right endpoint).
  */
  while (max_part_id > min_part_id)
  {
    loc_part_id= (max_part_id + min_part_id) / 2;
    if (range_array[loc_part_id] < part_func_value)
      min_part_id= loc_part_id + 1;
    else
      max_part_id= loc_part_id;
  }
  loc_part_id= max_part_id;

  /* Adjust for endpoints */
  part_end_val= range_array[loc_part_id];
  if (left_endpoint)
  {
    DBUG_ASSERT(part_func_value > part_end_val ?
                (loc_part_id == max_partition &&
                 !part_info->defined_max_value) :
                1);
    /*
      In case of PARTITION p VALUES LESS THAN MAXVALUE
      the maximum value is in the current (last) partition.
      If value is equal or greater than the endpoint,
      the range starts from the next partition.
    */
    if (part_func_value >= part_end_val &&
        (loc_part_id < max_partition || !part_info->defined_max_value))
      loc_part_id++;
  }
  else
  {
    /* if 'WHERE <= X' and partition is LESS THAN (X) include next partition */
    if (include_endpoint && loc_part_id < max_partition &&
        part_func_value == part_end_val)
      loc_part_id++;

    /* Right endpoint, set end after correct partition */
    loc_part_id++;
  }
  DBUG_RETURN(loc_part_id);
}


int get_partition_id_hash_nosub(partition_info *part_info,
                                 uint32 *part_id,
                                 longlong *func_value)
{
  return get_part_id_hash(part_info->num_parts, part_info->part_expr,
                          part_id, func_value);
}


int get_partition_id_linear_hash_nosub(partition_info *part_info,
                                        uint32 *part_id,
                                        longlong *func_value)
{
  return get_part_id_linear_hash(part_info, part_info->num_parts,
                                 part_info->part_expr, part_id, func_value);
}


int get_partition_id_key_nosub(partition_info *part_info,
                                uint32 *part_id,
                                longlong *func_value)
{
  *part_id= get_part_id_key(part_info->table->file,
                            part_info->part_field_array,
                            part_info->num_parts, func_value);
  return 0;
}


int get_partition_id_linear_key_nosub(partition_info *part_info,
                                      uint32 *part_id,
                                      longlong *func_value)
{
  *part_id= get_part_id_linear_key(part_info,
                                   part_info->part_field_array,
                                   part_info->num_parts, func_value);
  return 0;
}


int get_partition_id_with_sub(partition_info *part_info,
                              uint32 *part_id,
                              longlong *func_value)
{
  uint32 loc_part_id, sub_part_id;
  uint num_subparts;
  int error;
  DBUG_ENTER("get_partition_id_with_sub");

  if (unlikely((error= part_info->get_part_partition_id(part_info,
                                                        &loc_part_id,
                                                        func_value))))
  {
    DBUG_RETURN(error);
  }
  num_subparts= part_info->num_subparts;
  if (unlikely((error= part_info->get_subpartition_id(part_info,
                                                      &sub_part_id))))
  {
    DBUG_RETURN(error);
  }
  *part_id= get_part_id_for_sub(loc_part_id, sub_part_id, num_subparts);
  DBUG_RETURN(0);
}


/*
  This function is used to calculate the subpartition id

  SYNOPSIS
    get_subpartition_id()
    part_info           A reference to the partition_info struct where all the
                        desired information is given

  RETURN VALUE
    part_id             The subpartition identity

  DESCRIPTION
    A routine used in some SELECT's when only partial knowledge of the
    partitions is known.

    It is actually 4 different variants of this function which are called
    through a function pointer.

    get_partition_id_hash_sub
    get_partition_id_key_sub
    get_partition_id_linear_hash_sub
    get_partition_id_linear_key_sub
*/

int get_partition_id_hash_sub(partition_info *part_info,
                              uint32 *part_id)
{
  longlong func_value;
  return get_part_id_hash(part_info->num_subparts, part_info->subpart_expr,
                          part_id, &func_value);
}


int get_partition_id_linear_hash_sub(partition_info *part_info,
                                     uint32 *part_id)
{
  longlong func_value;
  return get_part_id_linear_hash(part_info, part_info->num_subparts,
                                 part_info->subpart_expr, part_id,
                                 &func_value);
}


int get_partition_id_key_sub(partition_info *part_info,
                             uint32 *part_id)
{
  longlong func_value;
  *part_id= get_part_id_key(part_info->table->file,
                            part_info->subpart_field_array,
                            part_info->num_subparts, &func_value);
  return FALSE;
}


int get_partition_id_linear_key_sub(partition_info *part_info,
                                       uint32 *part_id)
{
  longlong func_value;
  *part_id= get_part_id_linear_key(part_info,
                                   part_info->subpart_field_array,
                                   part_info->num_subparts, &func_value);
  return FALSE;
}


/*
  Set an indicator on all partition fields that are set by the key

  SYNOPSIS
    set_PF_fields_in_key()
    key_info                   Information about the index
    key_length                 Length of key

  RETURN VALUE
    TRUE                       Found partition field set by key
    FALSE                      No partition field set by key
*/

static bool set_PF_fields_in_key(KEY *key_info, uint key_length)
{
  KEY_PART_INFO *key_part;
  bool found_part_field= FALSE;
  DBUG_ENTER("set_PF_fields_in_key");

  for (key_part= key_info->key_part; (int)key_length > 0; key_part++)
  {
    if (key_part->null_bit)
      key_length--;
    if (key_part->type == HA_KEYTYPE_BIT)
    {
      if (((Field_bit*)key_part->field)->bit_len)
        key_length--;
    }
    if (key_part->key_part_flag & (HA_BLOB_PART + HA_VAR_LENGTH_PART))
    {
      key_length-= HA_KEY_BLOB_LENGTH;
    }
    if (key_length < key_part->length)
      break;
    key_length-= key_part->length;
    if (key_part->field->flags & FIELD_IN_PART_FUNC_FLAG)
    {
      found_part_field= TRUE;
      key_part->field->flags|= GET_FIXED_FIELDS_FLAG;
    }
  }
  DBUG_RETURN(found_part_field);
}


/*
  We have found that at least one partition field was set by a key, now
  check if a partition function has all its fields bound or not.

  SYNOPSIS
    check_part_func_bound()
    ptr                     Array of fields NULL terminated (partition fields)

  RETURN VALUE
    TRUE                    All fields in partition function are set
    FALSE                   Not all fields in partition function are set
*/

static bool check_part_func_bound(Field **ptr)
{
  bool result= TRUE;
  DBUG_ENTER("check_part_func_bound");

  for (; *ptr; ptr++)
  {
    if (!((*ptr)->flags & GET_FIXED_FIELDS_FLAG))
    {
      result= FALSE;
      break;
    }
  }
  DBUG_RETURN(result);
}


/*
  Get the id of the subpartitioning part by using the key buffer of the
  index scan.

  SYNOPSIS
    get_sub_part_id_from_key()
    table         The table object
    buf           A buffer that can be used to evaluate the partition function
    key_info      The index object
    key_spec      A key_range containing key and key length
    out:part_id   The returned partition id

  RETURN VALUES
    TRUE                    All fields in partition function are set
    FALSE                   Not all fields in partition function are set

  DESCRIPTION
    Use key buffer to set-up record in buf, move field pointers and
    get the partition identity and restore field pointers afterwards.
*/

static int get_sub_part_id_from_key(const TABLE *table,uchar *buf,
                                    KEY *key_info,
                                    const key_range *key_spec,
                                    uint32 *part_id)
{
  uchar *rec0= table->record[0];
  partition_info *part_info= table->part_info;
  int res;
  DBUG_ENTER("get_sub_part_id_from_key");

  key_restore(buf, (uchar*)key_spec->key, key_info, key_spec->length);
  if (likely(rec0 == buf))
  {
    res= part_info->get_subpartition_id(part_info, part_id);
  }
  else
  {
    Field **part_field_array= part_info->subpart_field_array;
    set_field_ptr(part_field_array, buf, rec0);
    res= part_info->get_subpartition_id(part_info, part_id);
    set_field_ptr(part_field_array, rec0, buf);
  }
  DBUG_RETURN(res);
}

/*
  Get the id of the partitioning part by using the key buffer of the
  index scan.

  SYNOPSIS
    get_part_id_from_key()
    table         The table object
    buf           A buffer that can be used to evaluate the partition function
    key_info      The index object
    key_spec      A key_range containing key and key length
    out:part_id   Partition to use

  RETURN VALUES
    TRUE          Partition to use not found
    FALSE         Ok, part_id indicates partition to use

  DESCRIPTION
    Use key buffer to set-up record in buf, move field pointers and
    get the partition identity and restore field pointers afterwards.
*/

bool get_part_id_from_key(const TABLE *table, uchar *buf, KEY *key_info,
                          const key_range *key_spec, uint32 *part_id)
{
  bool result;
  uchar *rec0= table->record[0];
  partition_info *part_info= table->part_info;
  longlong func_value;
  DBUG_ENTER("get_part_id_from_key");

  key_restore(buf, (uchar*)key_spec->key, key_info, key_spec->length);
  if (likely(rec0 == buf))
  {
    result= part_info->get_part_partition_id(part_info, part_id,
                                             &func_value);
  }
  else
  {
    Field **part_field_array= part_info->part_field_array;
    set_field_ptr(part_field_array, buf, rec0);
    result= part_info->get_part_partition_id(part_info, part_id,
                                             &func_value);
    set_field_ptr(part_field_array, rec0, buf);
  }
  DBUG_RETURN(result);
}

/*
  Get the partitioning id of the full PF by using the key buffer of the
  index scan.

  SYNOPSIS
    get_full_part_id_from_key()
    table         The table object
    buf           A buffer that is used to evaluate the partition function
    key_info      The index object
    key_spec      A key_range containing key and key length
    out:part_spec A partition id containing start part and end part

  RETURN VALUES
    part_spec
    No partitions to scan is indicated by end_part > start_part when returning

  DESCRIPTION
    Use key buffer to set-up record in buf, move field pointers if needed and
    get the partition identity and restore field pointers afterwards.
*/

void get_full_part_id_from_key(const TABLE *table, uchar *buf,
                               KEY *key_info,
                               const key_range *key_spec,
                               part_id_range *part_spec)
{
  bool result;
  partition_info *part_info= table->part_info;
  uchar *rec0= table->record[0];
  longlong func_value;
  DBUG_ENTER("get_full_part_id_from_key");

  key_restore(buf, (uchar*)key_spec->key, key_info, key_spec->length);
  if (likely(rec0 == buf))
  {
    result= part_info->get_partition_id(part_info, &part_spec->start_part,
                                        &func_value);
  }
  else
  {
    Field **part_field_array= part_info->full_part_field_array;
    set_field_ptr(part_field_array, buf, rec0);
    result= part_info->get_partition_id(part_info, &part_spec->start_part,
                                        &func_value);
    set_field_ptr(part_field_array, rec0, buf);
  }
  part_spec->end_part= part_spec->start_part;
  if (unlikely(result))
    part_spec->start_part++;
  DBUG_VOID_RETURN;
}


/**
  @brief Verify that all rows in a table is in the given partition

  @param table      Table which contains the data that will be checked if
                    it is matching the partition definition.
  @param part_table Partitioned table containing the partition to check.
  @param part_id    Which partition to match with.

  @return Operation status
    @retval TRUE                Not all rows match the given partition
    @retval FALSE               OK
*/
bool verify_data_with_partition(TABLE *table, TABLE *part_table,
                                uint32 part_id)
{
  uint32 found_part_id;
  longlong func_value;                     /* Unused */
  handler *file;
  int error;
  uchar *old_rec;
  partition_info *part_info;
  DBUG_ENTER("verify_data_with_partition");
  DBUG_ASSERT(table && table->file && part_table && part_table->part_info &&
              part_table->file);

  /*
    Verify all table rows.
    First implementation uses full scan + evaluates partition functions for
    every row. TODO: add optimization to use index if possible, see WL#5397.

    1) Open both tables (already done) and set the row buffers to use
       the same buffer (to avoid copy).
    2) Init rnd on table.
    3) loop over all rows.
      3.1) verify that partition_id on the row is correct. Break if error.
  */
  file= table->file;
  part_info= part_table->part_info;
  bitmap_union(table->read_set, &part_info->full_part_field_set);
  old_rec= part_table->record[0];
  part_table->record[0]= table->record[0];
  set_field_ptr(part_info->full_part_field_array, table->record[0], old_rec);
  if ((error= file->ha_rnd_init(TRUE)))
  {
    file->print_error(error, MYF(0));
    goto err;
  }

  do
  {
    if ((error= file->ha_rnd_next(table->record[0])))
    {
      if (error == HA_ERR_RECORD_DELETED)
        continue;
      if (error == HA_ERR_END_OF_FILE)
        error= 0;
      else
        file->print_error(error, MYF(0));
      break;
    }
    if ((error= part_info->get_partition_id(part_info, &found_part_id,
                                            &func_value)))
    {
      part_info->err_value= func_value;
      part_table->file->print_error(error, MYF(0));
      break;
    }
    DEBUG_SYNC(current_thd, "swap_partition_first_row_read");
    if (found_part_id != part_id)
    {
      my_error(ER_ROW_DOES_NOT_MATCH_PARTITION, MYF(0));
      error= 1;
      break;
    }
  } while (TRUE);
  (void) file->ha_rnd_end();
err:
  set_field_ptr(part_info->full_part_field_array, old_rec,
                table->record[0]);
  part_table->record[0]= old_rec;
  if (error)
    DBUG_RETURN(TRUE);
  DBUG_RETURN(FALSE);
}


/*
  Prune the set of partitions to use in query

  SYNOPSIS
    prune_partition_set()
    table         The table object
    out:part_spec Contains start part, end part

  DESCRIPTION
    This function is called to prune the range of partitions to scan by
    checking the read_partitions bitmap.
    If start_part > end_part at return it means no partition needs to be
    scanned. If start_part == end_part it always means a single partition
    needs to be scanned.

  RETURN VALUE
    part_spec
*/
void prune_partition_set(const TABLE *table, part_id_range *part_spec)
{
  int last_partition= -1;
  uint i= part_spec->start_part;
  partition_info *part_info= table->part_info;
  DBUG_ENTER("prune_partition_set");

  if (i)
    i= bitmap_get_next_set(&part_info->read_partitions, i - 1);
  else
    i= bitmap_get_first_set(&part_info->read_partitions);

  part_spec->start_part= i;

  /* TODO: Only check next bit, no need to prune end if >= 2 partitions. */
  for (;
       i <= part_spec->end_part;
       i= bitmap_get_next_set(&part_info->read_partitions, i))
  {
    DBUG_PRINT("info", ("Partition %d is set", i));
    if (last_partition == -1)
      /* First partition found in set and pruned bitmap */
      part_spec->start_part= i;
    last_partition= i;
  }
  if (last_partition == -1)
    /* No partition found in pruned bitmap */
    part_spec->start_part= part_spec->end_part + 1;
  else //if (last_partition != -1)
    part_spec->end_part= last_partition;

  DBUG_VOID_RETURN;
}

/*
  Get the set of partitions to use in query.

  SYNOPSIS
    get_partition_set()
    table         The table object
    buf           A buffer that can be used to evaluate the partition function
    index         The index of the key used, if MAX_KEY no index used
    key_spec      A key_range containing key and key length
    out:part_spec Contains start part, end part and indicator if bitmap is
                  used for which partitions to scan

  DESCRIPTION
    This function is called to discover which partitions to use in an index
    scan or a full table scan.
    It returns a range of partitions to scan. If there are holes in this
    range with partitions that are not needed to scan a bit array is used
    to signal which partitions to use and which not to use.
    If start_part > end_part at return it means no partition needs to be
    scanned. If start_part == end_part it always means a single partition
    needs to be scanned.

  RETURN VALUE
    part_spec
*/
void get_partition_set(const TABLE *table, uchar *buf, const uint index,
                       const key_range *key_spec, part_id_range *part_spec)
{
  partition_info *part_info= table->part_info;
  uint num_parts= part_info->get_tot_partitions();
  uint i, part_id;
  uint sub_part= num_parts;
  uint32 part_part= num_parts;
  KEY *key_info= NULL;
  bool found_part_field= FALSE;
  DBUG_ENTER("get_partition_set");

  part_spec->start_part= 0;
  part_spec->end_part= num_parts - 1;
  if ((index < MAX_KEY) &&
       key_spec && key_spec->flag == (uint)HA_READ_KEY_EXACT &&
       part_info->some_fields_in_PF.is_set(index))
  {
    key_info= table->key_info+index;
    /*
      The index can potentially provide at least one PF-field (field in the
      partition function). Thus it is interesting to continue our probe.
    */
    if (key_spec->length == key_info->key_length)
    {
      /*
        The entire key is set so we can check whether we can immediately
        derive either the complete PF or if we can derive either
        the top PF or the subpartitioning PF. This can be established by
        checking precalculated bits on each index.
      */
      if (part_info->all_fields_in_PF.is_set(index))
      {
        /*
          We can derive the exact partition to use, no more than this one
          is needed.
        */
        get_full_part_id_from_key(table,buf,key_info,key_spec,part_spec);
        /*
          Check if range can be adjusted by looking in read_partitions
        */
        prune_partition_set(table, part_spec);
        DBUG_VOID_RETURN;
      }
      else if (part_info->is_sub_partitioned())
      {
        if (part_info->all_fields_in_SPF.is_set(index))
        {
          if (get_sub_part_id_from_key(table, buf, key_info, key_spec, &sub_part))
          {
            part_spec->start_part= num_parts;
            DBUG_VOID_RETURN;
          }
        }
        else if (part_info->all_fields_in_PPF.is_set(index))
        {
          if (get_part_id_from_key(table,buf,key_info,
                                   key_spec,(uint32*)&part_part))
          {
            /*
              The value of the RANGE or LIST partitioning was outside of
              allowed values. Thus it is certain that the result of this
              scan will be empty.
            */
            part_spec->start_part= num_parts;
            DBUG_VOID_RETURN;
          }
        }
      }
    }
    else
    {
      /*
        Set an indicator on all partition fields that are bound.
        If at least one PF-field was bound it pays off to check whether
        the PF or PPF or SPF has been bound.
        (PF = Partition Function, SPF = Subpartition Function and
         PPF = Partition Function part of subpartitioning)
      */
      if ((found_part_field= set_PF_fields_in_key(key_info,
                                                  key_spec->length)))
      {
        if (check_part_func_bound(part_info->full_part_field_array))
        {
          /*
            We were able to bind all fields in the partition function even
            by using only a part of the key. Calculate the partition to use.
          */
          get_full_part_id_from_key(table,buf,key_info,key_spec,part_spec);
          clear_indicator_in_key_fields(key_info);
          /*
            Check if range can be adjusted by looking in read_partitions
          */
          prune_partition_set(table, part_spec);
          DBUG_VOID_RETURN;
        }
        else if (part_info->is_sub_partitioned())
        {
          if (check_part_func_bound(part_info->subpart_field_array))
          {
            if (get_sub_part_id_from_key(table, buf, key_info, key_spec, &sub_part))
            {
              part_spec->start_part= num_parts;
              clear_indicator_in_key_fields(key_info);
              DBUG_VOID_RETURN;
            }
          }
          else if (check_part_func_bound(part_info->part_field_array))
          {
            if (get_part_id_from_key(table,buf,key_info,key_spec,&part_part))
            {
              part_spec->start_part= num_parts;
              clear_indicator_in_key_fields(key_info);
              DBUG_VOID_RETURN;
            }
          }
        }
      }
    }
  }
  {
    /*
      The next step is to analyse the table condition to see whether any
      information about which partitions to scan can be derived from there.
      Currently not implemented.
    */
  }
  /*
    If we come here we have found a range of sorts we have either discovered
    nothing or we have discovered a range of partitions with possible holes
    in it. We need a bitvector to further the work here.
  */
  if (!(part_part == num_parts && sub_part == num_parts))
  {
    /*
      We can only arrive here if we are using subpartitioning.
    */
    if (part_part != num_parts)
    {
      /*
        We know the top partition and need to scan all underlying
        subpartitions. This is a range without holes.
      */
      DBUG_ASSERT(sub_part == num_parts);
      part_spec->start_part= part_part * part_info->num_subparts;
      part_spec->end_part= part_spec->start_part+part_info->num_subparts - 1;
    }
    else
    {
      DBUG_ASSERT(sub_part != num_parts);
      part_spec->start_part= sub_part;
      part_spec->end_part=sub_part+
                           (part_info->num_subparts*(part_info->num_parts-1));
      for (i= 0, part_id= sub_part; i < part_info->num_parts;
           i++, part_id+= part_info->num_subparts)
        ; //Set bit part_id in bit array
    }
  }
  if (found_part_field)
    clear_indicator_in_key_fields(key_info);
  /*
    Check if range can be adjusted by looking in read_partitions
  */
  prune_partition_set(table, part_spec);
  DBUG_VOID_RETURN;
}

/*
   If the table is partitioned we will read the partition info into the
   .frm file here.
   -------------------------------
   |  Fileinfo     64 bytes      |
   -------------------------------
   | Formnames     7 bytes       |
   -------------------------------
   | Not used    4021 bytes      |
   -------------------------------
   | Keyinfo + record            |
   -------------------------------
   | Padded to next multiple     |
   | of IO_SIZE                  |
   -------------------------------
   | Forminfo     288 bytes      |
   -------------------------------
   | Screen buffer, to make      |
   |field names readable        |
   -------------------------------
   | Packed field info           |
   |17 + 1 + strlen(field_name) |
   | + 1 end of file character   |
   -------------------------------
   | Partition info              |
   -------------------------------
   We provide the length of partition length in Fileinfo[55-58].

   Read the partition syntax from the frm file and parse it to get the
   data structures of the partitioning.

   SYNOPSIS
     mysql_unpack_partition()
     thd                           Thread object
     part_buf                      Partition info from frm file
     part_info_len                 Length of partition syntax
     table                         Table object of partitioned table
     create_table_ind              Is it called from CREATE TABLE
     default_db_type               What is the default engine of the table
     work_part_info_used           Flag is raised if we don't create new
                                   part_info, but used thd->work_part_info

   RETURN VALUE
     TRUE                          Error
     FALSE                         Sucess

   DESCRIPTION
     Read the partition syntax from the current position in the frm file.
     Initiate a LEX object, save the list of item tree objects to free after
     the query is done. Set-up partition info object such that parser knows
     it is called from internally. Call parser to create data structures
     (best possible recreation of item trees and so forth since there is no
     serialisation of these objects other than in parseable text format).
     We need to save the text of the partition functions since it is not
     possible to retrace this given an item tree.
*/

bool mysql_unpack_partition(THD *thd,
                            char *part_buf, uint part_info_len,
                            TABLE* table, bool is_create_table_ind,
                            handlerton *default_db_type,
                            bool *work_part_info_used)
{
  bool result= TRUE;
  partition_info *part_info;
  const CHARSET_INFO *old_character_set_client=
    thd->variables.character_set_client;
  LEX *old_lex= thd->lex;
  LEX lex;
  st_select_lex_unit unit(CTX_NONE);
  st_select_lex select(NULL, NULL, NULL, NULL, NULL, NULL);
  lex.new_static_query(&unit, &select);

  sql_digest_state *parent_digest= thd->m_digest;
  PSI_statement_locker *parent_locker= thd->m_statement_psi;
  Partition_handler *part_handler;
  DBUG_ENTER("mysql_unpack_partition");

  thd->variables.character_set_client= system_charset_info;

  Parser_state parser_state;
  if (parser_state.init(thd, part_buf, part_info_len))
    goto end;

  if (init_lex_with_single_table(thd, table, &lex))
    goto end;

  /*
    All Items created is put into a free list on the THD object. This list
    is used to free all Item objects after completing a query. We don't
    want that to happen with the Item tree created as part of the partition
    info. This should be attached to the table object and remain so until
    the table object is released.
    Thus we move away the current list temporarily and start a new list that
    we then save in the partition info structure.
  */
  *work_part_info_used= FALSE;
  lex.part_info= new partition_info();/* Indicates MYSQLparse from this place */
  if (!lex.part_info)
  {
    mem_alloc_error(sizeof(partition_info));
    goto end;
  }
  part_info= lex.part_info;
  DBUG_PRINT("info", ("Parse: %s", part_buf));

  thd->m_digest= NULL;
  thd->m_statement_psi= NULL;
  if (parse_sql(thd, & parser_state, NULL) ||
      part_info->fix_parser_data(thd))
  {
    thd->free_items();
    thd->m_digest= parent_digest;
    thd->m_statement_psi= parent_locker;
    goto end;
  }
  thd->m_digest= parent_digest;
  thd->m_statement_psi= parent_locker;
  /*
    The parsed syntax residing in the frm file can still contain defaults.
    The reason is that the frm file is sometimes saved outside of this
    MySQL Server and used in backup and restore of clusters or partitioned
    tables. It is not certain that the restore will restore exactly the
    same default partitioning.

    The easiest manner of handling this is to simply continue using the
    part_info we already built up during mysql_create_table if we are
    in the process of creating a table. If the table already exists we
    need to discover the number of partitions for the default parts. Since
    the handler object hasn't been created here yet we need to postpone this
    to the fix_partition_func method.
  */

  DBUG_PRINT("info", ("Successful parse"));
  DBUG_PRINT("info", ("default engine = %s, default_db_type = %s",
             ha_resolve_storage_engine_name(part_info->default_engine_type),
             ha_resolve_storage_engine_name(default_db_type)));
  if (is_create_table_ind && old_lex->sql_command == SQLCOM_CREATE_TABLE)
  {
    /*
      When we come here we are doing a create table. In this case we
      have already done some preparatory work on the old part_info
      object. We don't really need this new partition_info object.
      Thus we go back to the old partition info object.
      We need to free any memory objects allocated on item_free_list
      by the parser since we are keeping the old info from the first
      parser call in CREATE TABLE.

      This table object can not be used any more. However, since
      this is CREATE TABLE, we know that it will be destroyed by the
      caller, and rely on that.
    */
    thd->free_items();
    part_info= thd->work_part_info;
    *work_part_info_used= true;
  }
  table->part_info= part_info;
  part_info->table= table;
  part_handler= table->file->get_partition_handler();
  DBUG_ASSERT(part_handler != NULL);
  part_handler->set_part_info(part_info, true);
  if (!part_info->default_engine_type)
    part_info->default_engine_type= default_db_type;
  DBUG_ASSERT(part_info->default_engine_type == default_db_type);
  DBUG_ASSERT(part_info->default_engine_type->db_type != DB_TYPE_UNKNOWN);
  DBUG_ASSERT(!is_ha_partition_handlerton(part_info->default_engine_type));

  {
  /*
    This code part allocates memory for the serialised item information for
    the partition functions. In most cases this is not needed but if the
    table is used for SHOW CREATE TABLES or ALTER TABLE that modifies
    partition information it is needed and the info is lost if we don't
    save it here so unfortunately we have to do it here even if in most
    cases it is not needed. This is a consequence of that item trees are
    not serialisable.
  */
    size_t part_func_len= part_info->part_func_len;
    size_t subpart_func_len= part_info->subpart_func_len;
    char *part_func_string= NULL;
    char *subpart_func_string= NULL;
    if ((part_func_len &&
         !((part_func_string= (char*) thd->alloc(part_func_len)))) ||
        (subpart_func_len &&
         !((subpart_func_string= (char*) thd->alloc(subpart_func_len)))))
    {
      mem_alloc_error(part_func_len);
      thd->free_items();
      goto end;
    }
    if (part_func_len)
      memcpy(part_func_string, part_info->part_func_string, part_func_len);
    if (subpart_func_len)
      memcpy(subpart_func_string, part_info->subpart_func_string,
             subpart_func_len);
    part_info->part_func_string= part_func_string;
    part_info->subpart_func_string= subpart_func_string;
  }

  result= FALSE;
end:
  end_lex_with_single_table(thd, table, old_lex);
  thd->variables.character_set_client= old_character_set_client;
  DBUG_RETURN(result);
}


/*
  Set engine type on all partition element objects
  SYNOPSIS
    set_engine_all_partitions()
    part_info                  Partition info
    engine_type                Handlerton reference of engine
  RETURN VALUES
    NONE
*/

static
void
set_engine_all_partitions(partition_info *part_info,
                          handlerton *engine_type)
{
  uint i= 0;
  List_iterator<partition_element> part_it(part_info->partitions);
  do
  {
    partition_element *part_elem= part_it++;

    part_elem->engine_type= engine_type;
    if (part_info->is_sub_partitioned())
    {
      List_iterator<partition_element> sub_it(part_elem->subpartitions);
      uint j= 0;

      do
      {
        partition_element *sub_elem= sub_it++;

        sub_elem->engine_type= engine_type;
      } while (++j < part_info->num_subparts);
    }
  } while (++i < part_info->num_parts);
}


/**
  Support routine to handle the successful cases for partition management.

  @param thd               Thread object
  @param copied            Number of records copied
  @param deleted           Number of records deleted
  @param table_list        Table list with the one table in it
*/

static void fast_end_partition(THD *thd, ulonglong copied,
                              ulonglong deleted,
                              TABLE_LIST *table_list)
{
  char tmp_name[80];
  DBUG_ENTER("fast_end_partition");

  thd->proc_info="end";

  query_cache.invalidate(thd, table_list, FALSE);

  my_snprintf(tmp_name, sizeof(tmp_name), ER(ER_INSERT_INFO),
              (ulong) (copied + deleted),
              (ulong) deleted,
              (ulong) 0);
  my_ok(thd, (ha_rows) (copied+deleted),0L, tmp_name);
  DBUG_VOID_RETURN;
}


/*
  We need to check if engine used by all partitions can handle
  partitioning natively.

  SYNOPSIS
    check_native_partitioned()
    create_info            Create info in CREATE TABLE
    out:ret_val            Return value
    part_info              Partition info
    thd                    Thread object

  RETURN VALUES
  Value returned in bool ret_value
    TRUE                   Native partitioning supported by engine
    FALSE                  Need to use partition handler

  Return value from function
    TRUE                   Error
    FALSE                  Success
*/

static bool check_native_partitioned(HA_CREATE_INFO *create_info,bool *ret_val,
                                     partition_info *part_info, THD *thd)
{
  bool table_engine_set;
  handlerton *engine_type= part_info->default_engine_type;
  handlerton *old_engine_type= engine_type;
  DBUG_ENTER("check_native_partitioned");

  if (create_info->used_fields & HA_CREATE_USED_ENGINE)
  {
    table_engine_set= TRUE;
    engine_type= create_info->db_type;
  }
  else
  {
    table_engine_set= FALSE;
    if (thd->lex->sql_command != SQLCOM_CREATE_TABLE)
    {
      table_engine_set= TRUE;
      DBUG_ASSERT(engine_type &&
                  !is_ha_partition_handlerton(engine_type));
    }
  }
  DBUG_PRINT("info", ("engine_type = %s, table_engine_set = %u",
                       ha_resolve_storage_engine_name(engine_type),
                       table_engine_set));
  if (part_info->check_engine_mix(engine_type, table_engine_set))
    goto error;

  /*
    All engines are of the same type. Check if this engine supports
    native partitioning.
  */

  if (!engine_type)
    engine_type= old_engine_type;
  DBUG_PRINT("info", ("engine_type = %s",
              ha_resolve_storage_engine_name(engine_type)));
  if (engine_type->partition_flags)
  {
    create_info->db_type= engine_type;
    DBUG_PRINT("info", ("Changed to native partitioning"));
    *ret_val= TRUE;
  }
  DBUG_RETURN(FALSE);
error:
  /*
    Mixed engines not yet supported but when supported it will need
    the partition handler
  */
  my_error(ER_MIX_HANDLER_ERROR, MYF(0));
  *ret_val= FALSE;
  DBUG_RETURN(TRUE);
}


/**
  Set part_state for all partitions to given state.

  @param tab_part_info  partition_info holding all partitions.
  @param part_state     Which state to set for the named partitions.
*/

void set_all_part_state(partition_info *tab_part_info,
                        enum partition_state part_state)
{
  uint part_count= 0;
  List_iterator<partition_element> part_it(tab_part_info->partitions);

  do
  {
    partition_element *part_elem= part_it++;
    part_elem->part_state= part_state;
    if (tab_part_info->is_sub_partitioned())
    {
      List_iterator<partition_element> sub_it(part_elem->subpartitions);
      partition_element *sub_elem;
      while ((sub_elem= sub_it++))
      {
        sub_elem->part_state= part_state;
      }
    }
  } while (++part_count < tab_part_info->num_parts);
}


/**
  Sets which partitions to be used in the command.

  @param alter_info     Alter_info pointer holding partition names and flags.
  @param tab_part_info  partition_info holding all partitions.
  @param part_state     Which state to set for the named partitions.
  @param include_subpartitions Also include subpartitions in the search.

  @return Operation status
    @retval false  Success
    @retval true   Failure
*/

bool set_part_state(Alter_info *alter_info,
                    partition_info *tab_part_info,
                    enum partition_state part_state,
                    bool include_subpartitions)
{
  uint part_count= 0;
  uint num_parts_found= 0;
  List_iterator<partition_element> part_it(tab_part_info->partitions);

  do
  {
    partition_element *part_elem= part_it++;
    if ((alter_info->flags & Alter_info::ALTER_ALL_PARTITION) ||
         (is_name_in_list(part_elem->partition_name,
          alter_info->partition_names)))
    {
      /*
        Mark the partition.
        I.e mark the partition as a partition to be "changed" by
        analyzing/optimizing/rebuilding/checking/repairing/...
      */
      num_parts_found++;
      part_elem->part_state= part_state;
      DBUG_PRINT("info", ("Setting part_state to %u for partition %s",
                          part_state, part_elem->partition_name));
    }
    else if (include_subpartitions && tab_part_info->is_sub_partitioned())
    {
      List_iterator<partition_element> sub_it(part_elem->subpartitions);
      partition_element *sub_elem;
      while ((sub_elem= sub_it++))
      {
        if (is_name_in_list(sub_elem->partition_name,
                            alter_info->partition_names))
        {
          num_parts_found++;
          sub_elem->part_state= part_state;
          DBUG_PRINT("info", ("Setting part_state to %u for subpartition %s",
                              part_state, sub_elem->partition_name));
        }
        else
          sub_elem->part_state= PART_NORMAL;
      }
      part_elem->part_state= PART_NORMAL;
    }
    else
      part_elem->part_state= PART_NORMAL;
  } while (++part_count < tab_part_info->num_parts);

  if (num_parts_found != alter_info->partition_names.elements &&
      !(alter_info->flags & Alter_info::ALTER_ALL_PARTITION))
  {
    /* Not all given partitions found, revert and return failure */
    set_all_part_state(tab_part_info, PART_NORMAL);
    return true;
  }
  return false;
}


/**
  @brief Check if partition is exchangable with table by checking table options

  @param table_create_info Table options from table.
  @param part_elem         All the info of the partition.

  @retval FALSE if they are equal, otherwise TRUE.

  @note Any differens that would cause a change in the frm file is prohibited.
  Such options as data_file_name, index_file_name, min_rows, max_rows etc. are
  not allowed to differ. But comment is allowed to differ.
*/
bool compare_partition_options(HA_CREATE_INFO *table_create_info,
                               partition_element *part_elem)
{
#define MAX_COMPARE_PARTITION_OPTION_ERRORS 5
  const char *option_diffs[MAX_COMPARE_PARTITION_OPTION_ERRORS + 1];
  int i, errors= 0;
  DBUG_ENTER("compare_partition_options");
  // TODO: Add test for EXCHANGE PARTITION with TABLESPACES!
  // Then if all works, simply remove the check for TABLESPACE (and eventually
  // DATA/INDEX DIRECTORY too).

  /*
    Note that there are not yet any engine supporting tablespace together
    with partitioning. TODO: when there are, add compare.
  */
  if (part_elem->tablespace_name || table_create_info->tablespace)
    option_diffs[errors++]= "TABLESPACE";
  if (part_elem->part_max_rows != table_create_info->max_rows)
    option_diffs[errors++]= "MAX_ROWS";
  if (part_elem->part_min_rows != table_create_info->min_rows)
    option_diffs[errors++]= "MIN_ROWS";
  if (part_elem->data_file_name || table_create_info->data_file_name)
    option_diffs[errors++]= "DATA DIRECTORY";
  if (part_elem->index_file_name || table_create_info->index_file_name)
    option_diffs[errors++]= "INDEX DIRECTORY";

  for (i= 0; i < errors; i++)
    my_error(ER_PARTITION_EXCHANGE_DIFFERENT_OPTION, MYF(0),
             option_diffs[i]);
  DBUG_RETURN(errors != 0);
}


/*
  Prepare for ALTER TABLE of partition structure

  @param[in] thd                 Thread object
  @param[in] table               Table object
  @param[in,out] alter_info      Alter information
  @param[in,out] create_info     Create info for CREATE TABLE
  @param[in]  alter_ctx          ALTER TABLE runtime context
  @param[out] partition_changed  Boolean indicating whether partition changed
  @param[out] new_part_info      New partition_info object if fast partition
                                 alter is possible. (NULL if not possible).

  @return Operation status
    @retval TRUE                 Error
    @retval FALSE                Success

  @note
    This method handles all preparations for ALTER TABLE for partitioned
    tables.
    We need to handle both partition management command such as Add Partition
    and others here as well as an ALTER TABLE that completely changes the
    partitioning and yet others that don't change anything at all. We start
    by checking the partition management variants and then check the general
    change patterns.
*/

uint prep_alter_part_table(THD *thd, TABLE *table, Alter_info *alter_info,
                           HA_CREATE_INFO *create_info,
                           Alter_table_ctx *alter_ctx,
                           bool *partition_changed,
                           partition_info **new_part_info)
{
  DBUG_ENTER("prep_alter_part_table");
  DBUG_ASSERT(new_part_info);

  /* Foreign keys are not supported by ha_partition, waits for WL#148 */
  if (is_ha_partition_handlerton(table->file->ht) &&
      table->part_info &&
      (alter_info->flags & Alter_info::ADD_FOREIGN_KEY ||
       alter_info->flags & Alter_info::DROP_FOREIGN_KEY))
  {
    DBUG_ASSERT(table->part_info);
    my_error(ER_FOREIGN_KEY_ON_PARTITIONED, MYF(0));
    DBUG_RETURN(TRUE);
  }
  /* Remove partitioning on a not partitioned table is not possible */
  if (!table->part_info && (alter_info->flags &
                            Alter_info::ALTER_REMOVE_PARTITIONING))
  {
    my_error(ER_PARTITION_MGMT_ON_NONPARTITIONED, MYF(0));
    DBUG_RETURN(TRUE);
  }

  thd->work_part_info= thd->lex->part_info;

  if (thd->work_part_info &&
      !(thd->work_part_info= thd->lex->part_info->get_clone()))
    DBUG_RETURN(TRUE);

  /* ALTER_ADMIN_PARTITION is handled in mysql_admin_table */
  DBUG_ASSERT(!(alter_info->flags & Alter_info::ALTER_ADMIN_PARTITION));

  if (alter_info->flags &
      (Alter_info::ALTER_ADD_PARTITION |
       Alter_info::ALTER_DROP_PARTITION |
       Alter_info::ALTER_COALESCE_PARTITION |
       Alter_info::ALTER_REORGANIZE_PARTITION |
       Alter_info::ALTER_TABLE_REORG |
       Alter_info::ALTER_REBUILD_PARTITION))
  {
    partition_info *tab_part_info;
    partition_info *alt_part_info= thd->work_part_info;
    uint flags= 0;
    bool is_last_partition_reorged= FALSE;
    part_elem_value *tab_max_elem_val= NULL;
    part_elem_value *alt_max_elem_val= NULL;
    longlong tab_max_range= 0, alt_max_range= 0;
    Partition_handler *part_handler= table->file->get_partition_handler();

    if (!table->part_info)
    {
      my_error(ER_PARTITION_MGMT_ON_NONPARTITIONED, MYF(0));
      DBUG_RETURN(TRUE);
    }
    if (!part_handler)
    {
      DBUG_ASSERT(0);
      my_error(ER_PARTITION_MGMT_ON_NONPARTITIONED, MYF(0));
      DBUG_RETURN(true);
    }

    /*
      Open our intermediate table, we will operate on a temporary instance
      of the original table, to be able to skip copying all partitions.
      Open it as a copy of the original table, and modify its partition_info
      object to allow fast_alter_partition_table to perform the changes.
    */
    DBUG_ASSERT(thd->mdl_context.owns_equal_or_stronger_lock(MDL_key::TABLE,
                                   alter_ctx->db, alter_ctx->table_name,
                                   MDL_INTENTION_EXCLUSIVE));

    /*
      We will operate on a cached instance of the original table,
      to be able to skip copying all non-changed partitions
      while allowing concurrent access.

      We create a new partition_info object which will carry
      the new state of the partitions. It will only be temporary
      attached to the handler when needed and then detached afterwards
      (through handler::set_part_info()). That way it will not get reused
      by next statement, even if the table object is reused due to LOCK TABLE.
    */
    tab_part_info= table->part_info->get_full_clone();
    if (!tab_part_info)
    {
      mem_alloc_error(sizeof(partition_info));
      DBUG_RETURN(true);
    }

    if (alter_info->flags & Alter_info::ALTER_TABLE_REORG)
    {
      uint new_part_no, curr_part_no;
      /*
        'ALTER TABLE t REORG PARTITION' only allowed with auto partition
         if default partitioning is used.
      */

      if (tab_part_info->part_type != HASH_PARTITION ||
          ((table->s->db_type()->partition_flags() & HA_USE_AUTO_PARTITION) &&
           !tab_part_info->use_default_num_partitions) ||
          ((!(table->s->db_type()->partition_flags() & HA_USE_AUTO_PARTITION)) &&
           tab_part_info->use_default_num_partitions))
      {
        my_error(ER_REORG_NO_PARAM_ERROR, MYF(0));
        goto err;
      }
      new_part_no= part_handler->get_default_num_partitions(create_info);
      curr_part_no= tab_part_info->num_parts;
      if (new_part_no == curr_part_no)
      {
        /*
          No change is needed, we will have the same number of partitions
          after the change as before. Thus we can reply ok immediately
          without any changes at all.
        */
        flags= part_handler->alter_flags(alter_info->flags);
        if ((flags & HA_FAST_CHANGE_PARTITION) != 0)
        {
          *new_part_info= tab_part_info;
          /* Force table re-open for consistency with the main case. */
          table->m_needs_reopen= true;
        }

        thd->work_part_info= tab_part_info;
        DBUG_RETURN(FALSE);
      }
      else if (new_part_no > curr_part_no)
      {
        /*
          We will add more partitions, we use the ADD PARTITION without
          setting the flag for no default number of partitions
        */
        alter_info->flags|= Alter_info::ALTER_ADD_PARTITION;
        thd->work_part_info->num_parts= new_part_no - curr_part_no;
      }
      else
      {
        /*
          We will remove hash partitions, we use the COALESCE PARTITION
          without setting the flag for no default number of partitions
        */
        alter_info->flags|= Alter_info::ALTER_COALESCE_PARTITION;
        alter_info->num_parts= curr_part_no - new_part_no;
      }
    }
    if (!(flags= part_handler->alter_flags(alter_info->flags)))
    {
      my_error(ER_PARTITION_FUNCTION_FAILURE, MYF(0));
      goto err;
    }
    if ((flags & HA_FAST_CHANGE_PARTITION) != 0)
    {
      /*
        "Fast" change of partitioning is supported in this case.
        We will change TABLE::part_info (as this is how we pass
        information to storage engine in this case), so the table
        must be reopened.
      */
      *new_part_info= tab_part_info;
      table->m_needs_reopen= true;
    }
    DBUG_PRINT("info", ("*fast_alter_table flags: 0x%x", flags));
    if ((alter_info->flags & Alter_info::ALTER_ADD_PARTITION) ||
        (alter_info->flags & Alter_info::ALTER_REORGANIZE_PARTITION))
    {
      if (thd->work_part_info->part_type != tab_part_info->part_type)
      {
        if (thd->work_part_info->part_type == NOT_A_PARTITION)
        {
          if (tab_part_info->part_type == RANGE_PARTITION)
          {
            my_error(ER_PARTITIONS_MUST_BE_DEFINED_ERROR, MYF(0), "RANGE");
            goto err;
          }
          else if (tab_part_info->part_type == LIST_PARTITION)
          {
            my_error(ER_PARTITIONS_MUST_BE_DEFINED_ERROR, MYF(0), "LIST");
            goto err;
          }
          /*
            Hash partitions can be altered without parser finds out about
            that it is HASH partitioned. So no error here.
          */
        }
        else
        {
          if (thd->work_part_info->part_type == RANGE_PARTITION)
          {
            my_error(ER_PARTITION_WRONG_VALUES_ERROR, MYF(0),
                     "RANGE", "LESS THAN");
          }
          else if (thd->work_part_info->part_type == LIST_PARTITION)
          {
            DBUG_ASSERT(thd->work_part_info->part_type == LIST_PARTITION);
            my_error(ER_PARTITION_WRONG_VALUES_ERROR, MYF(0),
                     "LIST", "IN");
          }
          else if (tab_part_info->part_type == RANGE_PARTITION)
          {
            my_error(ER_PARTITION_REQUIRES_VALUES_ERROR, MYF(0),
                     "RANGE", "LESS THAN");
          }
          else
          {
            DBUG_ASSERT(tab_part_info->part_type == LIST_PARTITION);
            my_error(ER_PARTITION_REQUIRES_VALUES_ERROR, MYF(0),
                     "LIST", "IN");
          }
          goto err;
        }
      }
      if ((tab_part_info->column_list &&
          alt_part_info->num_columns != tab_part_info->num_columns) ||
          (!tab_part_info->column_list &&
            (tab_part_info->part_type == RANGE_PARTITION ||
             tab_part_info->part_type == LIST_PARTITION) &&
            alt_part_info->num_columns != 1U) ||
          (!tab_part_info->column_list &&
            tab_part_info->part_type == HASH_PARTITION &&
            alt_part_info->num_columns != 0))
      {
        my_error(ER_PARTITION_COLUMN_LIST_ERROR, MYF(0));
        goto err;
      }
      alt_part_info->column_list= tab_part_info->column_list;
      if (alt_part_info->fix_parser_data(thd))
      {
        goto err;
      }
    }
    if (alter_info->flags & Alter_info::ALTER_ADD_PARTITION)
    {
      /*
        We start by moving the new partitions to the list of temporary
        partitions. We will then check that the new partitions fit in the
        partitioning scheme as currently set-up.
        Partitions are always added at the end in ADD PARTITION.
      */
      uint num_new_partitions= alt_part_info->num_parts;
      uint num_orig_partitions= tab_part_info->num_parts;
      uint check_total_partitions= num_new_partitions + num_orig_partitions;
      uint new_total_partitions= check_total_partitions;
      /*
        We allow quite a lot of values to be supplied by defaults, however we
        must know the number of new partitions in this case.
      */
      if (thd->lex->no_write_to_binlog &&
          tab_part_info->part_type != HASH_PARTITION)
      {
        my_error(ER_NO_BINLOG_ERROR, MYF(0));
        goto err;
      }
      if (tab_part_info->defined_max_value)
      {
        my_error(ER_PARTITION_MAXVALUE_ERROR, MYF(0));
        goto err;
      }
      if (num_new_partitions == 0)
      {
        my_error(ER_ADD_PARTITION_NO_NEW_PARTITION, MYF(0));
        goto err;
      }
      if (tab_part_info->is_sub_partitioned())
      {
        if (alt_part_info->num_subparts == 0)
          alt_part_info->num_subparts= tab_part_info->num_subparts;
        else if (alt_part_info->num_subparts != tab_part_info->num_subparts)
        {
          my_error(ER_ADD_PARTITION_SUBPART_ERROR, MYF(0));
          goto err;
        }
        check_total_partitions= new_total_partitions*
                                alt_part_info->num_subparts;
      }
      if (check_total_partitions > MAX_PARTITIONS)
      {
        my_error(ER_TOO_MANY_PARTITIONS_ERROR, MYF(0));
        goto err;
      }
      alt_part_info->part_type= tab_part_info->part_type;
      alt_part_info->subpart_type= tab_part_info->subpart_type;
      if (alt_part_info->set_up_defaults_for_partitioning(part_handler,
                                                    0ULL,
                                                    tab_part_info->num_parts))
      {
        goto err;
      }
/*
Handling of on-line cases:

ADD PARTITION for RANGE/LIST PARTITIONING:
------------------------------------------
For range and list partitions add partition is simply adding a
new empty partition to the table. If the handler support this we
will use the simple method of doing this. The figure below shows
an example of this and the states involved in making this change.

Existing partitions                                     New added partitions
------       ------        ------        ------      |  ------    ------
|    |       |    |        |    |        |    |      |  |    |    |    |
| p0 |       | p1 |        | p2 |        | p3 |      |  | p4 |    | p5 |
------       ------        ------        ------      |  ------    ------
PART_NORMAL  PART_NORMAL   PART_NORMAL   PART_NORMAL    PART_TO_BE_ADDED*2
PART_NORMAL  PART_NORMAL   PART_NORMAL   PART_NORMAL    PART_IS_ADDED*2

The first line is the states before adding the new partitions and the
second line is after the new partitions are added. All the partitions are
in the partitions list, no partitions are placed in the temp_partitions
list.

ADD PARTITION for HASH PARTITIONING
-----------------------------------
This little figure tries to show the various partitions involved when
adding two new partitions to a linear hash based partitioned table with
four partitions to start with, which lists are used and the states they
pass through. Adding partitions to a normal hash based is similar except
that it is always all the existing partitions that are reorganised not
only a subset of them.

Existing partitions                                     New added partitions
------       ------        ------        ------      |  ------    ------
|    |       |    |        |    |        |    |      |  |    |    |    |
| p0 |       | p1 |        | p2 |        | p3 |      |  | p4 |    | p5 |
------       ------        ------        ------      |  ------    ------
PART_CHANGED PART_CHANGED  PART_NORMAL   PART_NORMAL    PART_TO_BE_ADDED
PART_IS_CHANGED*2          PART_NORMAL   PART_NORMAL    PART_IS_ADDED
PART_NORMAL  PART_NORMAL   PART_NORMAL   PART_NORMAL    PART_IS_ADDED

Reorganised existing partitions
------      ------
|    |      |    |
| p0'|      | p1'|
------      ------

p0 - p5 will be in the partitions list of partitions.
p0' and p1' will actually not exist as separate objects, there presence can
be deduced from the state of the partition and also the names of those
partitions can be deduced this way.

After adding the partitions and copying the partition data to p0', p1',
p4 and p5 from p0 and p1 the states change to adapt for the new situation
where p0 and p1 is dropped and replaced by p0' and p1' and the new p4 and
p5 are in the table again.

The first line above shows the states of the partitions before we start
adding and copying partitions, the second after completing the adding
and copying and finally the third line after also dropping the partitions
that are reorganised.
*/
      if (*new_part_info &&
          tab_part_info->part_type == HASH_PARTITION)
      {
        uint part_no= 0, start_part= 1, start_sec_part= 1;
        uint end_part= 0, end_sec_part= 0;
        uint upper_2n= tab_part_info->linear_hash_mask + 1;
        uint lower_2n= upper_2n >> 1;
        bool all_parts= TRUE;
        if (tab_part_info->linear_hash_ind &&
            num_new_partitions < upper_2n)
        {
          /*
            An analysis of which parts needs reorganisation shows that it is
            divided into two intervals. The first interval is those parts
            that are reorganised up until upper_2n - 1. From upper_2n and
            onwards it starts again from partition 0 and goes on until
            it reaches p(upper_2n - 1). If the last new partition reaches
            beyond upper_2n - 1 then the first interval will end with
            p(lower_2n - 1) and start with p(num_orig_partitions - lower_2n).
            If lower_2n partitions are added then p0 to p(lower_2n - 1) will
            be reorganised which means that the two interval becomes one
            interval at this point. Thus only when adding less than
            lower_2n partitions and going beyond a total of upper_2n we
            actually get two intervals.

            To exemplify this assume we have 6 partitions to start with and
            add 1, 2, 3, 5, 6, 7, 8, 9 partitions.
            The first to add after p5 is p6 = 110 in bit numbers. Thus we
            can see that 10 = p2 will be partition to reorganise if only one
            partition.
            If 2 partitions are added we reorganise [p2, p3]. Those two
            cases are covered by the second if part below.
            If 3 partitions are added we reorganise [p2, p3] U [p0,p0]. This
            part is covered by the else part below.
            If 5 partitions are added we get [p2,p3] U [p0, p2] = [p0, p3].
            This is covered by the first if part where we need the max check
            to here use lower_2n - 1.
            If 7 partitions are added we get [p2,p3] U [p0, p4] = [p0, p4].
            This is covered by the first if part but here we use the first
            calculated end_part.
            Finally with 9 new partitions we would also reorganise p6 if we
            used the method below but we cannot reorganise more partitions
            than what we had from the start and thus we simply set all_parts
            to TRUE. In this case we don't get into this if-part at all.
          */
          all_parts= FALSE;
          if (num_new_partitions >= lower_2n)
          {
            /*
              In this case there is only one interval since the two intervals
              overlap and this starts from zero to last_part_no - upper_2n
            */
            start_part= 0;
            end_part= new_total_partitions - (upper_2n + 1);
            end_part= max(lower_2n - 1, end_part);
          }
          else if (new_total_partitions <= upper_2n)
          {
            /*
              Also in this case there is only one interval since we are not
              going over a 2**n boundary
            */
            start_part= num_orig_partitions - lower_2n;
            end_part= start_part + (num_new_partitions - 1);
          }
          else
          {
            /* We have two non-overlapping intervals since we are not
               passing a 2**n border and we have not at least lower_2n
               new parts that would ensure that the intervals become
               overlapping.
            */
            start_part= num_orig_partitions - lower_2n;
            end_part= upper_2n - 1;
            start_sec_part= 0;
            end_sec_part= new_total_partitions - (upper_2n + 1);
          }
        }
        List_iterator<partition_element> tab_it(tab_part_info->partitions);
        part_no= 0;
        do
        {
          partition_element *p_elem= tab_it++;
          if (all_parts ||
              (part_no >= start_part && part_no <= end_part) ||
              (part_no >= start_sec_part && part_no <= end_sec_part))
          {
            p_elem->part_state= PART_CHANGED;
          }
        } while (++part_no < num_orig_partitions);
      }
      /*
        Need to concatenate the lists here to make it possible to check the
        partition info for correctness using check_partition_info.
        For on-line add partition we set the state of this partition to
        PART_TO_BE_ADDED to ensure that it is known that it is not yet
        usable (becomes usable when partition is created and the switch of
        partition configuration is made.
      */
      {
        List_iterator<partition_element> alt_it(alt_part_info->partitions);
        uint part_count= 0;
        do
        {
          partition_element *part_elem= alt_it++;
          if (*new_part_info)
            part_elem->part_state= PART_TO_BE_ADDED;
          if (tab_part_info->partitions.push_back(part_elem))
          {
            mem_alloc_error(1);
            goto err;
          }
        } while (++part_count < num_new_partitions);
        tab_part_info->num_parts+= num_new_partitions;
      }
      /*
        If we specify partitions explicitly we don't use defaults anymore.
        Using ADD PARTITION also means that we don't have the default number
        of partitions anymore. We use this code also for Table reorganisations
        and here we don't set any default flags to FALSE.
      */
      if (!(alter_info->flags & Alter_info::ALTER_TABLE_REORG))
      {
        if (!alt_part_info->use_default_partitions)
        {
          DBUG_PRINT("info", ("part_info: 0x%lx", (long) tab_part_info));
          tab_part_info->use_default_partitions= FALSE;
        }
        tab_part_info->use_default_num_partitions= FALSE;
        tab_part_info->is_auto_partitioned= FALSE;
      }
    }
    else if (alter_info->flags & Alter_info::ALTER_DROP_PARTITION)
    {
      /*
        Drop a partition from a range partition and list partitioning is
        always safe and can be made more or less immediate. It is necessary
        however to ensure that the partition to be removed is safely removed
        and that REPAIR TABLE can remove the partition if for some reason the
        command to drop the partition failed in the middle.
      */
      uint part_count= 0;
      uint num_parts_dropped= alter_info->partition_names.elements;
      uint num_parts_found= 0;
      List_iterator<partition_element> part_it(tab_part_info->partitions);

      tab_part_info->is_auto_partitioned= FALSE;
      if (!(tab_part_info->part_type == RANGE_PARTITION ||
            tab_part_info->part_type == LIST_PARTITION))
      {
        my_error(ER_ONLY_ON_RANGE_LIST_PARTITION, MYF(0), "DROP");
        goto err;
      }
      if (num_parts_dropped >= tab_part_info->num_parts)
      {
        my_error(ER_DROP_LAST_PARTITION, MYF(0));
        goto err;
      }
      do
      {
        partition_element *part_elem= part_it++;
        if (is_name_in_list(part_elem->partition_name,
                            alter_info->partition_names))
        {
          /*
            Set state to indicate that the partition is to be dropped.
          */
          num_parts_found++;
          part_elem->part_state= PART_TO_BE_DROPPED;
        }
      } while (++part_count < tab_part_info->num_parts);
      if (num_parts_found != num_parts_dropped)
      {
        my_error(ER_DROP_PARTITION_NON_EXISTENT, MYF(0), "DROP");
        goto err;
      }
      if (table->file->is_fk_defined_on_table_or_index(MAX_KEY))
      {
        my_error(ER_ROW_IS_REFERENCED, MYF(0));
        goto err;
      }
      tab_part_info->num_parts-= num_parts_dropped;
    }
    else if (alter_info->flags & Alter_info::ALTER_REBUILD_PARTITION)
    {
      set_engine_all_partitions(tab_part_info,
                                tab_part_info->default_engine_type);
      if (set_part_state(alter_info, tab_part_info, PART_CHANGED, false))
      {
        my_error(ER_DROP_PARTITION_NON_EXISTENT, MYF(0), "REBUILD");
        goto err;
      }
      if (!(*new_part_info))
      {
        table->file->print_error(HA_ERR_WRONG_COMMAND, MYF(0));
        goto err;
      }
    }
    else if (alter_info->flags & Alter_info::ALTER_COALESCE_PARTITION)
    {
      uint num_parts_coalesced= alter_info->num_parts;
      uint num_parts_remain= tab_part_info->num_parts - num_parts_coalesced;
      List_iterator<partition_element> part_it(tab_part_info->partitions);
      if (tab_part_info->part_type != HASH_PARTITION)
      {
        my_error(ER_COALESCE_ONLY_ON_HASH_PARTITION, MYF(0));
        goto err;
      }
      if (num_parts_coalesced == 0)
      {
        my_error(ER_COALESCE_PARTITION_NO_PARTITION, MYF(0));
        goto err;
      }
      if (num_parts_coalesced >= tab_part_info->num_parts)
      {
        my_error(ER_DROP_LAST_PARTITION, MYF(0));
        goto err;
      }
/*
Online handling:
COALESCE PARTITION:
-------------------
The figure below shows the manner in which partitions are handled when
performing an on-line coalesce partition and which states they go through
at start, after adding and copying partitions and finally after dropping
the partitions to drop. The figure shows an example using four partitions
to start with, using linear hash and coalescing one partition (always the
last partition).

Using linear hash then all remaining partitions will have a new reorganised
part.

Existing partitions                     Coalesced partition
------       ------              ------   |      ------
|    |       |    |              |    |   |      |    |
| p0 |       | p1 |              | p2 |   |      | p3 |
------       ------              ------   |      ------
PART_NORMAL  PART_CHANGED        PART_NORMAL     PART_REORGED_DROPPED
PART_NORMAL  PART_IS_CHANGED     PART_NORMAL     PART_TO_BE_DROPPED
PART_NORMAL  PART_NORMAL         PART_NORMAL     PART_IS_DROPPED

Reorganised existing partitions
            ------
            |    |
            | p1'|
            ------

p0 - p3 is in the partitions list.
The p1' partition will actually not be in any list it is deduced from the
state of p1.
*/
      {
        uint part_count= 0, start_part= 1, start_sec_part= 1;
        uint end_part= 0, end_sec_part= 0;
        bool all_parts= TRUE;
        if (*new_part_info &&
            tab_part_info->linear_hash_ind)
        {
          uint upper_2n= tab_part_info->linear_hash_mask + 1;
          uint lower_2n= upper_2n >> 1;
          all_parts= FALSE;
          if (num_parts_coalesced >= lower_2n)
          {
            all_parts= TRUE;
          }
          else if (num_parts_remain >= lower_2n)
          {
            end_part= tab_part_info->num_parts - (lower_2n + 1);
            start_part= num_parts_remain - lower_2n;
          }
          else
          {
            start_part= 0;
            end_part= tab_part_info->num_parts - (lower_2n + 1);
            end_sec_part= (lower_2n >> 1) - 1;
            start_sec_part= end_sec_part - (lower_2n - (num_parts_remain + 1));
          }
        }
        do
        {
          partition_element *p_elem= part_it++;
          if (*new_part_info &&
              (all_parts ||
              (part_count >= start_part && part_count <= end_part) ||
              (part_count >= start_sec_part && part_count <= end_sec_part)))
            p_elem->part_state= PART_CHANGED;
          if (++part_count > num_parts_remain)
          {
            if (*new_part_info)
              p_elem->part_state= PART_REORGED_DROPPED;
            else
              part_it.remove();
          }
        } while (part_count < tab_part_info->num_parts);
        tab_part_info->num_parts= num_parts_remain;
      }
      if (!(alter_info->flags & Alter_info::ALTER_TABLE_REORG))
      {
        tab_part_info->use_default_num_partitions= FALSE;
        tab_part_info->is_auto_partitioned= FALSE;
      }
    }
    else if (alter_info->flags & Alter_info::ALTER_REORGANIZE_PARTITION)
    {
      /*
        Reorganise partitions takes a number of partitions that are next
        to each other (at least for RANGE PARTITIONS) and then uses those
        to create a set of new partitions. So data is copied from those
        partitions into the new set of partitions. Those new partitions
        can have more values in the LIST value specifications or less both
        are allowed. The ranges can be different but since they are
        changing a set of consecutive partitions they must cover the same
        range as those changed from.
        This command can be used on RANGE and LIST partitions.
      */
      uint num_parts_reorged= alter_info->partition_names.elements;
      uint num_parts_new= thd->work_part_info->partitions.elements;
      uint check_total_partitions;

      tab_part_info->is_auto_partitioned= FALSE;
      if (num_parts_reorged > tab_part_info->num_parts)
      {
        my_error(ER_REORG_PARTITION_NOT_EXIST, MYF(0));
        goto err;
      }
      if (!(tab_part_info->part_type == RANGE_PARTITION ||
            tab_part_info->part_type == LIST_PARTITION) &&
           (num_parts_new != num_parts_reorged))
      {
        my_error(ER_REORG_HASH_ONLY_ON_SAME_NO, MYF(0));
        goto err;
      }
      if (tab_part_info->is_sub_partitioned() &&
          alt_part_info->num_subparts &&
          alt_part_info->num_subparts != tab_part_info->num_subparts)
      {
        my_error(ER_PARTITION_WRONG_NO_SUBPART_ERROR, MYF(0));
        goto err;
      }
      check_total_partitions= tab_part_info->num_parts + num_parts_new;
      check_total_partitions-= num_parts_reorged;
      if (check_total_partitions > MAX_PARTITIONS)
      {
        my_error(ER_TOO_MANY_PARTITIONS_ERROR, MYF(0));
        goto err;
      }
      alt_part_info->part_type= tab_part_info->part_type;
      alt_part_info->subpart_type= tab_part_info->subpart_type;
      alt_part_info->num_subparts= tab_part_info->num_subparts;
      DBUG_ASSERT(!alt_part_info->use_default_partitions);
      /* We specified partitions explicitly so don't use defaults anymore. */
      tab_part_info->use_default_partitions= FALSE;
      if (alt_part_info->set_up_defaults_for_partitioning(part_handler,
                                                          0ULL,
                                                          0))
      {
        goto err;
      }
/*
Online handling:
REORGANIZE PARTITION:
---------------------
The figure exemplifies the handling of partitions, their state changes and
how they are organised. It exemplifies four partitions where two of the
partitions are reorganised (p1 and p2) into two new partitions (p4 and p5).
The reason of this change could be to change range limits, change list
values or for hash partitions simply reorganise the partition which could
also involve moving them to new disks or new node groups (MySQL Cluster).

Existing partitions
------       ------        ------        ------
|    |       |    |        |    |        |    |
| p0 |       | p1 |        | p2 |        | p3 |
------       ------        ------        ------
PART_NORMAL  PART_TO_BE_REORGED          PART_NORMAL
PART_NORMAL  PART_TO_BE_DROPPED          PART_NORMAL
PART_NORMAL  PART_IS_DROPPED             PART_NORMAL

Reorganised new partitions (replacing p1 and p2)
------      ------
|    |      |    |
| p4 |      | p5 |
------      ------
PART_TO_BE_ADDED
PART_IS_ADDED
PART_IS_ADDED

All unchanged partitions and the new partitions are in the partitions list
in the order they will have when the change is completed. The reorganised
partitions are placed in the temp_partitions list. PART_IS_ADDED is only a
temporary state not written in the frm file. It is used to ensure we write
the generated partition syntax in a correct manner.
*/
      {
        List_iterator<partition_element> tab_it(tab_part_info->partitions);
        uint part_count= 0;
        bool found_first= FALSE;
        bool found_last= FALSE;
        uint drop_count= 0;
        do
        {
          partition_element *part_elem= tab_it++;
          is_last_partition_reorged= FALSE;
          if (is_name_in_list(part_elem->partition_name,
                              alter_info->partition_names))
          {
            is_last_partition_reorged= TRUE;
            drop_count++;
            if (tab_part_info->column_list)
            {
              List_iterator<part_elem_value> p(part_elem->list_val_list);
              tab_max_elem_val= p++;
            }
            else
              tab_max_range= part_elem->range_value;
            if (*new_part_info &&
                tab_part_info->temp_partitions.push_back(part_elem))
            {
              mem_alloc_error(1);
              goto err;
            }
            if (*new_part_info)
              part_elem->part_state= PART_TO_BE_REORGED;
            if (!found_first)
            {
              uint alt_part_count= 0;
              partition_element *alt_part_elem;
              List_iterator<partition_element>
                                 alt_it(alt_part_info->partitions);
              found_first= TRUE;
              do
              {
                alt_part_elem= alt_it++;
                if (tab_part_info->column_list)
                {
                  List_iterator<part_elem_value> p(alt_part_elem->list_val_list);
                  alt_max_elem_val= p++;
                }
                else
                  alt_max_range= alt_part_elem->range_value;

                if (*new_part_info)
                  alt_part_elem->part_state= PART_TO_BE_ADDED;
                if (alt_part_count == 0)
                  tab_it.replace(alt_part_elem);
                else
                  tab_it.after(alt_part_elem);
              } while (++alt_part_count < num_parts_new);
            }
            else if (found_last)
            {
              my_error(ER_CONSECUTIVE_REORG_PARTITIONS, MYF(0));
              goto err;
            }
            else
              tab_it.remove();
          }
          else
          {
            if (found_first)
              found_last= TRUE;
          }
        } while (++part_count < tab_part_info->num_parts);
        if (drop_count != num_parts_reorged)
        {
          my_error(ER_DROP_PARTITION_NON_EXISTENT, MYF(0), "REORGANIZE");
          goto err;
        }
        tab_part_info->num_parts= check_total_partitions;
      }
    }
    else
    {
      DBUG_ASSERT(FALSE);
    }
    *partition_changed= TRUE;
    thd->work_part_info= tab_part_info;
    if (alter_info->flags & Alter_info::ALTER_ADD_PARTITION ||
        alter_info->flags & Alter_info::ALTER_REORGANIZE_PARTITION)
    {
      if (tab_part_info->use_default_subpartitions &&
          !alt_part_info->use_default_subpartitions)
      {
        tab_part_info->use_default_subpartitions= FALSE;
        tab_part_info->use_default_num_subpartitions= FALSE;
      }
      if (tab_part_info->check_partition_info(thd, (handlerton**)NULL,
                                              table->file, 0ULL, TRUE))
      {
        goto err;
      }
      /*
        The check below needs to be performed after check_partition_info
        since this function "fixes" the item trees of the new partitions
        to reorganize into
      */
      if (alter_info->flags == Alter_info::ALTER_REORGANIZE_PARTITION &&
          tab_part_info->part_type == RANGE_PARTITION &&
          ((is_last_partition_reorged &&
            (tab_part_info->column_list ?
             (tab_part_info->compare_column_values(
                              alt_max_elem_val->col_val_array,
                              tab_max_elem_val->col_val_array) < 0) :
             alt_max_range < tab_max_range)) ||
            (!is_last_partition_reorged &&
             (tab_part_info->column_list ?
              (tab_part_info->compare_column_values(
                              alt_max_elem_val->col_val_array,
                              tab_max_elem_val->col_val_array) != 0) :
              alt_max_range != tab_max_range))))
      {
        /*
          For range partitioning the total resulting range before and
          after the change must be the same except in one case. This is
          when the last partition is reorganised, in this case it is
          acceptable to increase the total range.
          The reason is that it is not allowed to have "holes" in the
          middle of the ranges and thus we should not allow to reorganise
          to create "holes".
        */
        my_error(ER_REORG_OUTSIDE_RANGE, MYF(0));
        goto err;
      }
    }
  }
  else
  {
    /*
     When thd->lex->part_info has a reference to a partition_info the
     ALTER TABLE contained a definition of a partitioning.

     Case I:
       If there was a partition before and there is a new one defined.
       We use the new partitioning. The new partitioning is already
       defined in the correct variable so no work is needed to
       accomplish this.
       We do however need to update partition_changed to ensure that not
       only the frm file is changed in the ALTER TABLE command.

     Case IIa:
       There was a partitioning before and there is no new one defined.
       Also the user has not specified to remove partitioning explicitly.

       We use the old partitioning also for the new table. We do this
       by assigning the partition_info from the table loaded in
       open_table to the partition_info struct used by mysql_create_table
       later in this method.

     Case IIb:
       There was a partitioning before and there is no new one defined.
       The user has specified explicitly to remove partitioning

       Since the user has specified explicitly to remove partitioning
       we override the old partitioning info and create a new table using
       the specified engine.
       In this case the partition also is changed.

     Case III:
       There was no partitioning before altering the table, there is
       partitioning defined in the altered table. Use the new partitioning.
       No work needed since the partitioning info is already in the
       correct variable.

       In this case we discover one case where the new partitioning is using
       the same partition function as the default (PARTITION BY KEY or
       PARTITION BY LINEAR KEY with the list of fields equal to the primary
       key fields OR PARTITION BY [LINEAR] KEY() for tables without primary
       key)
       Also here partition has changed and thus a new table must be
       created.

     Case IV:
       There was no partitioning before and no partitioning defined.
       Obviously no work needed.
    */
    partition_info *tab_part_info= table->part_info;

    if (tab_part_info)
    {
      if (alter_info->flags & Alter_info::ALTER_REMOVE_PARTITIONING)
      {
        DBUG_PRINT("info", ("Remove partitioning"));
        if (!(create_info->used_fields & HA_CREATE_USED_ENGINE))
        {
          DBUG_PRINT("info", ("No explicit engine used"));
          create_info->db_type= tab_part_info->default_engine_type;
        }
        DBUG_PRINT("info", ("New engine type: %s",
                   ha_resolve_storage_engine_name(create_info->db_type)));
        thd->work_part_info= NULL;
        *partition_changed= TRUE;
      }
      else if (!thd->work_part_info)
      {
        /*
          Retain partitioning but possibly with a new storage engine
          beneath.

          Create a copy of TABLE::part_info to be able to modify it freely.
        */
        if (!(tab_part_info= tab_part_info->get_clone()))
          DBUG_RETURN(TRUE);
        thd->work_part_info= tab_part_info;
        if (create_info->used_fields & HA_CREATE_USED_ENGINE &&
            create_info->db_type != tab_part_info->default_engine_type)
        {
          /*
            Make sure change of engine happens to all partitions.
          */
          DBUG_PRINT("info", ("partition changed"));
          if (tab_part_info->is_auto_partitioned)
          {
            /*
              If the user originally didn't specify partitioning to be
              used we can remove it now.
            */
            thd->work_part_info= NULL;
          }
          else
          {
            /*
              Ensure that all partitions have the proper engine set-up
            */
            set_engine_all_partitions(thd->work_part_info,
                                      create_info->db_type);
          }
          *partition_changed= TRUE;
        }
      }
    }
    if (thd->work_part_info)
    {
      partition_info *part_info= thd->work_part_info;
      bool is_native_partitioned= FALSE;
      /*
        Need to cater for engine types that can handle partition without
        using the partition handler.
      */
      if (part_info != tab_part_info)
      {
        if (part_info->fix_parser_data(thd))
        {
          goto err;
        }
        /*
          Compare the old and new part_info. If only key_algorithm
          change is done, don't consider it as changed partitioning (to avoid
          rebuild). This is to handle KEY (numeric_cols) partitioned tables
          created in 5.1. For more info, see bug#14521864.
        */
        if (alter_info->flags != Alter_info::ALTER_PARTITION ||
            !table->part_info ||
            alter_info->requested_algorithm !=
              Alter_info::ALTER_TABLE_ALGORITHM_INPLACE ||
            !table->part_info->has_same_partitioning(part_info))
        {
          DBUG_PRINT("info", ("partition changed"));
          *partition_changed= true;
        }
      }
      /*
        Set up partition default_engine_type either from the create_info
        or from the previus table
      */
      if (create_info->used_fields & HA_CREATE_USED_ENGINE)
        part_info->default_engine_type= create_info->db_type;
      else
      {
        if (tab_part_info)
          part_info->default_engine_type= tab_part_info->default_engine_type;
        else
          part_info->default_engine_type= create_info->db_type;
      }
      DBUG_ASSERT(part_info->default_engine_type &&
                  !is_ha_partition_handlerton(part_info->default_engine_type));
      if (check_native_partitioned(create_info, &is_native_partitioned,
                                   part_info, thd))
      {
        goto err;
      }
      if (!is_native_partitioned)
      {
        DBUG_ASSERT(create_info->db_type);
        LEX_CSTRING name= { "partition", 9 };
        plugin_ref plugin= ha_resolve_by_name_raw(thd, name);
        if (!plugin)
        {
          my_error(ER_FEATURE_NOT_AVAILABLE, MYF(0), "partitioning",
                   "--skip-partition", "-DWITH_PARTITION_STORAGE_ENGINE=1");
          goto err;
        }
        create_info->db_type= plugin_data<handlerton*>(plugin);
      }
    }
  }
  DBUG_RETURN(FALSE);
err:
  *new_part_info= NULL;
  DBUG_RETURN(TRUE);
}


/*
  Change partitions, used to implement ALTER TABLE ADD/REORGANIZE/COALESCE
  partitions. This method is used to implement both single-phase and multi-
  phase implementations of ADD/REORGANIZE/COALESCE partitions.

  SYNOPSIS
    mysql_change_partitions()
    lpt                        Struct containing parameters

  RETURN VALUES
    TRUE                          Failure
    FALSE                         Success

  DESCRIPTION
    Request handler to add partitions as set in states of the partition

    Elements of the lpt parameters used:
    create_info                Create information used to create partitions
    db                         Database name
    table_name                 Table name
    copied                     Output parameter where number of copied
                               records are added
    deleted                    Output parameter where number of deleted
                               records are added
*/

static bool mysql_change_partitions(ALTER_PARTITION_PARAM_TYPE *lpt)
{
  char path[FN_REFLEN+1];
  int error;
  handler *file= lpt->table->file;
  Partition_handler *part_handler= file->get_partition_handler();
  THD *thd= lpt->thd;
  partition_info *old_part_info= lpt->table->part_info;
  DBUG_ENTER("mysql_change_partitions");

  build_table_filename(path, sizeof(path) - 1, lpt->db, lpt->table_name, "", 0);

  if(mysql_trans_prepare_alter_copy_data(thd))
    DBUG_RETURN(TRUE);

  if (!part_handler)
  {
    DBUG_ASSERT(0);
    DBUG_RETURN(true);
  }

  /* TODO: test if bulk_insert would increase the performance */

  part_handler->set_part_info(lpt->part_info, true);
  error= part_handler->change_partitions(lpt->create_info, path,
                                         &lpt->copied,
                                         &lpt->deleted);
  part_handler->set_part_info(old_part_info, false);

  if (mysql_trans_commit_alter_copy_data(thd))
    error= 1;                                /* The error has been reported */

  DBUG_RETURN(MY_TEST(error));
}


/*
  Insert log entry into list
  SYNOPSIS
    insert_part_info_log_entry_list()
    log_entry
  RETURN VALUES
    NONE
*/

static void insert_part_info_log_entry_list(partition_info *part_info,
                                            DDL_LOG_MEMORY_ENTRY *log_entry)
{
  log_entry->next_active_log_entry= part_info->first_log_entry;
  part_info->first_log_entry= log_entry;
}


/*
  Release all log entries for this partition info struct
  SYNOPSIS
    release_part_info_log_entries()
    first_log_entry                 First log entry in list to release
  RETURN VALUES
    NONE
*/

static void release_part_info_log_entries(DDL_LOG_MEMORY_ENTRY *log_entry)
{
  DBUG_ENTER("release_part_info_log_entries");

  while (log_entry)
  {
    release_ddl_log_memory_entry(log_entry);
    log_entry= log_entry->next_active_log_entry;
  }
  DBUG_VOID_RETURN;
}


/*
  Log an delete/rename frm file
  SYNOPSIS
    write_log_replace_delete_frm()
    lpt                            Struct for parameters
    next_entry                     Next reference to use in log record
    from_path                      Name to rename from
    to_path                        Name to rename to
    replace_flag                   TRUE if replace, else delete
  RETURN VALUES
    TRUE                           Error
    FALSE                          Success
  DESCRIPTION
    Support routine that writes a replace or delete of an frm file into the
    ddl log. It also inserts an entry that keeps track of used space into
    the partition info object
*/

static bool write_log_replace_delete_frm(ALTER_PARTITION_PARAM_TYPE *lpt,
                                         uint next_entry,
                                         const char *from_path,
                                         const char *to_path,
                                         bool replace_flag)
{
  DDL_LOG_ENTRY ddl_log_entry;
  DDL_LOG_MEMORY_ENTRY *log_entry;
  DBUG_ENTER("write_log_replace_delete_frm");

  if (replace_flag)
    ddl_log_entry.action_type= DDL_LOG_REPLACE_ACTION;
  else
    ddl_log_entry.action_type= DDL_LOG_DELETE_ACTION;
  ddl_log_entry.next_entry= next_entry;
  ddl_log_entry.handler_name= reg_ext;
  ddl_log_entry.name= to_path;
  if (replace_flag)
    ddl_log_entry.from_name= from_path;
  if (write_ddl_log_entry(&ddl_log_entry, &log_entry))
  {
    DBUG_RETURN(TRUE);
  }
  insert_part_info_log_entry_list(lpt->part_info, log_entry);
  DBUG_RETURN(FALSE);
}


/*
  Log final partition changes in change partition
  SYNOPSIS
    write_log_changed_partitions()
    lpt                      Struct containing parameters
  RETURN VALUES
    TRUE                     Error
    FALSE                    Success
  DESCRIPTION
    This code is used to perform safe ADD PARTITION for HASH partitions
    and COALESCE for HASH partitions and REORGANIZE for any type of
    partitions.
    We prepare entries for all partitions except the reorganized partitions
    in REORGANIZE partition, those are handled by
    write_log_dropped_partitions. For those partitions that are replaced
    special care is needed to ensure that this is performed correctly and
    this requires a two-phased approach with this log as a helper for this.
*/

static bool write_log_changed_partitions(ALTER_PARTITION_PARAM_TYPE *lpt,
                                         uint *next_entry, const char *path)
{
  DDL_LOG_ENTRY ddl_log_entry;
  partition_info *part_info= lpt->part_info;
  DDL_LOG_MEMORY_ENTRY *log_entry;
  char tmp_path[FN_REFLEN];
  char normal_path[FN_REFLEN];
  List_iterator<partition_element> part_it(part_info->partitions);
  uint temp_partitions= part_info->temp_partitions.elements;
  uint num_elements= part_info->partitions.elements;
  uint i= 0;
  DBUG_ENTER("write_log_changed_partitions");

  do
  {
    partition_element *part_elem= part_it++;
    if (part_elem->part_state == PART_IS_CHANGED ||
        (part_elem->part_state == PART_IS_ADDED && temp_partitions))
    {
      if (part_info->is_sub_partitioned())
      {
        List_iterator<partition_element> sub_it(part_elem->subpartitions);
        uint num_subparts= part_info->num_subparts;
        uint j= 0;
        do
        {
          partition_element *sub_elem= sub_it++;
          ddl_log_entry.next_entry= *next_entry;
          ddl_log_entry.handler_name=
               ha_resolve_storage_engine_name(sub_elem->engine_type);
          create_subpartition_name(tmp_path, path,
                                   part_elem->partition_name,
                                   sub_elem->partition_name,
                                   TEMP_PART_NAME);
          create_subpartition_name(normal_path, path,
                                   part_elem->partition_name,
                                   sub_elem->partition_name,
                                   NORMAL_PART_NAME);
          ddl_log_entry.name= normal_path;
          ddl_log_entry.from_name= tmp_path;
          if (part_elem->part_state == PART_IS_CHANGED)
            ddl_log_entry.action_type= DDL_LOG_REPLACE_ACTION;
          else
            ddl_log_entry.action_type= DDL_LOG_RENAME_ACTION;
          if (write_ddl_log_entry(&ddl_log_entry, &log_entry))
          {
            DBUG_RETURN(TRUE);
          }
          *next_entry= log_entry->entry_pos;
          sub_elem->log_entry= log_entry;
          insert_part_info_log_entry_list(part_info, log_entry);
        } while (++j < num_subparts);
      }
      else
      {
        ddl_log_entry.next_entry= *next_entry;
        ddl_log_entry.handler_name=
               ha_resolve_storage_engine_name(part_elem->engine_type);
        create_partition_name(tmp_path, path,
                              part_elem->partition_name,
                              TEMP_PART_NAME, TRUE);
        create_partition_name(normal_path, path,
                              part_elem->partition_name,
                              NORMAL_PART_NAME, TRUE);
        ddl_log_entry.name= normal_path;
        ddl_log_entry.from_name= tmp_path;
        if (part_elem->part_state == PART_IS_CHANGED)
          ddl_log_entry.action_type= DDL_LOG_REPLACE_ACTION;
        else
          ddl_log_entry.action_type= DDL_LOG_RENAME_ACTION;
        if (write_ddl_log_entry(&ddl_log_entry, &log_entry))
        {
          DBUG_RETURN(TRUE);
        }
        *next_entry= log_entry->entry_pos;
        part_elem->log_entry= log_entry;
        insert_part_info_log_entry_list(part_info, log_entry);
      }
    }
  } while (++i < num_elements);
  DBUG_RETURN(FALSE);
}


/*
  Log dropped partitions
  SYNOPSIS
    write_log_dropped_partitions()
    lpt                      Struct containing parameters
  RETURN VALUES
    TRUE                     Error
    FALSE                    Success
*/

static bool write_log_dropped_partitions(ALTER_PARTITION_PARAM_TYPE *lpt,
                                         uint *next_entry,
                                         const char *path,
                                         bool temp_list)
{
  DDL_LOG_ENTRY ddl_log_entry;
  partition_info *part_info= lpt->part_info;
  DDL_LOG_MEMORY_ENTRY *log_entry;
  char tmp_path[FN_LEN];
  List_iterator<partition_element> part_it(part_info->partitions);
  List_iterator<partition_element> temp_it(part_info->temp_partitions);
  uint num_temp_partitions= part_info->temp_partitions.elements;
  uint num_elements= part_info->partitions.elements;
  DBUG_ENTER("write_log_dropped_partitions");

  ddl_log_entry.action_type= DDL_LOG_DELETE_ACTION;
  if (temp_list)
    num_elements= num_temp_partitions;
  while (num_elements--)
  {
    partition_element *part_elem;
    if (temp_list)
      part_elem= temp_it++;
    else
      part_elem= part_it++;
    if (part_elem->part_state == PART_TO_BE_DROPPED ||
        part_elem->part_state == PART_TO_BE_ADDED ||
        part_elem->part_state == PART_CHANGED)
    {
      uint name_variant;
      if (part_elem->part_state == PART_CHANGED ||
          (part_elem->part_state == PART_TO_BE_ADDED &&
           num_temp_partitions))
        name_variant= TEMP_PART_NAME;
      else
        name_variant= NORMAL_PART_NAME;
      if (part_info->is_sub_partitioned())
      {
        List_iterator<partition_element> sub_it(part_elem->subpartitions);
        uint num_subparts= part_info->num_subparts;
        uint j= 0;
        do
        {
          partition_element *sub_elem= sub_it++;
          ddl_log_entry.next_entry= *next_entry;
          ddl_log_entry.handler_name=
               ha_resolve_storage_engine_name(sub_elem->engine_type);
          create_subpartition_name(tmp_path, path,
                                   part_elem->partition_name,
                                   sub_elem->partition_name,
                                   name_variant);
          ddl_log_entry.name= tmp_path;
          if (write_ddl_log_entry(&ddl_log_entry, &log_entry))
          {
            DBUG_RETURN(TRUE);
          }
          *next_entry= log_entry->entry_pos;
          sub_elem->log_entry= log_entry;
          insert_part_info_log_entry_list(part_info, log_entry);
        } while (++j < num_subparts);
      }
      else
      {
        ddl_log_entry.next_entry= *next_entry;
        ddl_log_entry.handler_name=
               ha_resolve_storage_engine_name(part_elem->engine_type);
        create_partition_name(tmp_path, path,
                              part_elem->partition_name,
                              name_variant, TRUE);
        ddl_log_entry.name= tmp_path;
        if (write_ddl_log_entry(&ddl_log_entry, &log_entry))
        {
          DBUG_RETURN(TRUE);
        }
        *next_entry= log_entry->entry_pos;
        part_elem->log_entry= log_entry;
        insert_part_info_log_entry_list(part_info, log_entry);
      }
    }
  }
  DBUG_RETURN(FALSE);
}


/*
  Set execute log entry in ddl log for this partitioned table
  SYNOPSIS
    set_part_info_exec_log_entry()
    part_info                      Partition info object
    exec_log_entry                 Log entry
  RETURN VALUES
    NONE
*/

static void set_part_info_exec_log_entry(partition_info *part_info,
                                         DDL_LOG_MEMORY_ENTRY *exec_log_entry)
{
  part_info->exec_log_entry= exec_log_entry;
  exec_log_entry->next_active_log_entry= NULL;
}


/*
  Write the log entry to ensure that the shadow frm file is removed at
  crash.
  SYNOPSIS
    write_log_drop_shadow_frm()
    lpt                      Struct containing parameters
    install_frm              Should we log action to install shadow frm or should
                             the action be to remove the shadow frm file.
  RETURN VALUES
    TRUE                     Error
    FALSE                    Success
  DESCRIPTION
    Prepare an entry to the ddl log indicating a drop/install of the shadow frm
    file and its corresponding handler file.
*/

static bool write_log_drop_shadow_frm(ALTER_PARTITION_PARAM_TYPE *lpt)
{
  partition_info *part_info= lpt->part_info;
  DDL_LOG_MEMORY_ENTRY *log_entry;
  DDL_LOG_MEMORY_ENTRY *exec_log_entry= NULL;
  char shadow_path[FN_REFLEN + 1];
  DBUG_ENTER("write_log_drop_shadow_frm");

  build_table_shadow_filename(shadow_path, sizeof(shadow_path) - 1, lpt);
  mysql_mutex_lock(&LOCK_gdl);
  if (write_log_replace_delete_frm(lpt, 0UL, NULL,
                                  (const char*)shadow_path, FALSE))
    goto error;
  log_entry= part_info->first_log_entry;
  if (write_execute_ddl_log_entry(log_entry->entry_pos,
                                    FALSE, &exec_log_entry))
    goto error;
  mysql_mutex_unlock(&LOCK_gdl);
  set_part_info_exec_log_entry(part_info, exec_log_entry);
  DBUG_RETURN(FALSE);

error:
  release_part_info_log_entries(part_info->first_log_entry);
  mysql_mutex_unlock(&LOCK_gdl);
  part_info->first_log_entry= NULL;
  my_error(ER_DDL_LOG_ERROR, MYF(0));
  DBUG_RETURN(TRUE);
}


/*
  Log renaming of shadow frm to real frm name and dropping of old frm
  SYNOPSIS
    write_log_rename_frm()
    lpt                      Struct containing parameters
  RETURN VALUES
    TRUE                     Error
    FALSE                    Success
  DESCRIPTION
    Prepare an entry to ensure that we complete the renaming of the frm
    file if failure occurs in the middle of the rename process.
*/

static bool write_log_rename_frm(ALTER_PARTITION_PARAM_TYPE *lpt)
{
  partition_info *part_info= lpt->part_info;
  DDL_LOG_MEMORY_ENTRY *log_entry;
  DDL_LOG_MEMORY_ENTRY *exec_log_entry= part_info->exec_log_entry;
  char path[FN_REFLEN + 1];
  char shadow_path[FN_REFLEN + 1];
  DDL_LOG_MEMORY_ENTRY *old_first_log_entry= part_info->first_log_entry;
  DBUG_ENTER("write_log_rename_frm");

  part_info->first_log_entry= NULL;
  build_table_filename(path, sizeof(path) - 1, lpt->db,
                       lpt->table_name, "", 0);
  build_table_shadow_filename(shadow_path, sizeof(shadow_path) - 1, lpt);
  mysql_mutex_lock(&LOCK_gdl);
  if (write_log_replace_delete_frm(lpt, 0UL, shadow_path, path, TRUE))
    goto error;
  log_entry= part_info->first_log_entry;
  part_info->frm_log_entry= log_entry;
  if (write_execute_ddl_log_entry(log_entry->entry_pos,
                                    FALSE, &exec_log_entry))
    goto error;
  release_part_info_log_entries(old_first_log_entry);
  mysql_mutex_unlock(&LOCK_gdl);
  DBUG_RETURN(FALSE);

error:
  release_part_info_log_entries(part_info->first_log_entry);
  mysql_mutex_unlock(&LOCK_gdl);
  part_info->first_log_entry= old_first_log_entry;
  part_info->frm_log_entry= NULL;
  my_error(ER_DDL_LOG_ERROR, MYF(0));
  DBUG_RETURN(TRUE);
}


/*
  Write the log entries to ensure that the drop partition command is completed
  even in the presence of a crash.

  SYNOPSIS
    write_log_drop_partition()
    lpt                      Struct containing parameters
  RETURN VALUES
    TRUE                     Error
    FALSE                    Success
  DESCRIPTION
    Prepare entries to the ddl log indicating all partitions to drop and to
    install the shadow frm file and remove the old frm file.
*/

static bool write_log_drop_partition(ALTER_PARTITION_PARAM_TYPE *lpt)
{
  partition_info *part_info= lpt->part_info;
  DDL_LOG_MEMORY_ENTRY *log_entry;
  DDL_LOG_MEMORY_ENTRY *exec_log_entry= part_info->exec_log_entry;
  char tmp_path[FN_REFLEN + 1];
  char path[FN_REFLEN + 1];
  uint next_entry= 0;
  DDL_LOG_MEMORY_ENTRY *old_first_log_entry= part_info->first_log_entry;
  DBUG_ENTER("write_log_drop_partition");

  part_info->first_log_entry= NULL;
  build_table_filename(path, sizeof(path) - 1, lpt->db,
                       lpt->table_name, "", 0);
  build_table_shadow_filename(tmp_path, sizeof(tmp_path) - 1, lpt);
  mysql_mutex_lock(&LOCK_gdl);
  if (write_log_dropped_partitions(lpt, &next_entry, (const char*)path,
                                   FALSE))
    goto error;
  if (write_log_replace_delete_frm(lpt, next_entry, (const char*)tmp_path,
                                  (const char*)path, TRUE))
    goto error;
  log_entry= part_info->first_log_entry;
  part_info->frm_log_entry= log_entry;
  if (write_execute_ddl_log_entry(log_entry->entry_pos,
                                    FALSE, &exec_log_entry))
    goto error;
  release_part_info_log_entries(old_first_log_entry);
  mysql_mutex_unlock(&LOCK_gdl);
  DBUG_RETURN(FALSE);

error:
  release_part_info_log_entries(part_info->first_log_entry);
  mysql_mutex_unlock(&LOCK_gdl);
  part_info->first_log_entry= old_first_log_entry;
  part_info->frm_log_entry= NULL;
  my_error(ER_DDL_LOG_ERROR, MYF(0));
  DBUG_RETURN(TRUE);
}


/*
  Write the log entries to ensure that the add partition command is not
  executed at all if a crash before it has completed

  SYNOPSIS
    write_log_add_change_partition()
    lpt                      Struct containing parameters
  RETURN VALUES
    TRUE                     Error
    FALSE                    Success
  DESCRIPTION
    Prepare entries to the ddl log indicating all partitions to drop and to
    remove the shadow frm file.
    We always inject entries backwards in the list in the ddl log since we
    don't know the entry position until we have written it.
*/

static bool write_log_add_change_partition(ALTER_PARTITION_PARAM_TYPE *lpt)
{
  partition_info *part_info= lpt->part_info;
  DDL_LOG_MEMORY_ENTRY *log_entry;
  DDL_LOG_MEMORY_ENTRY *exec_log_entry= part_info->exec_log_entry;
  char path[FN_REFLEN + 1];
  uint next_entry= 0;
  DDL_LOG_MEMORY_ENTRY *old_first_log_entry= part_info->first_log_entry;
  /* write_log_drop_shadow_frm(lpt) must have been run first */
  DBUG_ASSERT(old_first_log_entry);
  DBUG_ENTER("write_log_add_change_partition");

  build_table_filename(path, sizeof(path) - 1, lpt->db,
                       lpt->table_name, "", 0);
  mysql_mutex_lock(&LOCK_gdl);

  /* Relink the previous drop shadow frm entry */
  if (old_first_log_entry)
    next_entry= old_first_log_entry->entry_pos;
  if (write_log_dropped_partitions(lpt, &next_entry, (const char*)path,
                                   FALSE))
    goto error;
  log_entry= part_info->first_log_entry;

  if (write_execute_ddl_log_entry(log_entry->entry_pos,
                                  FALSE,
                                  /* Reuse the old execute ddl_log_entry */
                                  &exec_log_entry))
    goto error;
  mysql_mutex_unlock(&LOCK_gdl);
  set_part_info_exec_log_entry(part_info, exec_log_entry);
  DBUG_RETURN(FALSE);

error:
  release_part_info_log_entries(part_info->first_log_entry);
  mysql_mutex_unlock(&LOCK_gdl);
  part_info->first_log_entry= old_first_log_entry;
  my_error(ER_DDL_LOG_ERROR, MYF(0));
  DBUG_RETURN(TRUE);
}


/*
  Write description of how to complete the operation after first phase of
  change partitions.

  SYNOPSIS
    write_log_final_change_partition()
    lpt                      Struct containing parameters
  RETURN VALUES
    TRUE                     Error
    FALSE                    Success
  DESCRIPTION
    We will write log entries that specify to
    1) Install the shadow frm file.
    2) Remove all partitions reorganized. (To be able to reorganize a partition
       to the same name. Like in REORGANIZE p0 INTO (p0, p1),
       so that the later rename from the new p0-temporary name to p0 don't
       fail because the partition already exists.
    3) Rename others to reflect the new naming scheme.

    Note that it is written in the ddl log in reverse.
*/

static bool write_log_final_change_partition(ALTER_PARTITION_PARAM_TYPE *lpt)
{
  partition_info *part_info= lpt->part_info;
  DDL_LOG_MEMORY_ENTRY *log_entry;
  DDL_LOG_MEMORY_ENTRY *exec_log_entry= part_info->exec_log_entry;
  char path[FN_REFLEN + 1];
  char shadow_path[FN_REFLEN + 1];
  DDL_LOG_MEMORY_ENTRY *old_first_log_entry= part_info->first_log_entry;
  uint next_entry= 0;
  DBUG_ENTER("write_log_final_change_partition");

  /*
    Do not link any previous log entry.
    Replace the revert operations with forced retry operations.
  */
  part_info->first_log_entry= NULL;
  build_table_filename(path, sizeof(path) - 1, lpt->db,
                       lpt->table_name, "", 0);
  build_table_shadow_filename(shadow_path, sizeof(shadow_path) - 1, lpt);
  mysql_mutex_lock(&LOCK_gdl);
  if (write_log_changed_partitions(lpt, &next_entry, (const char*)path))
    goto error;
  if (write_log_dropped_partitions(lpt, &next_entry, (const char*)path,
                                   lpt->alter_info->flags &
                                   Alter_info::ALTER_REORGANIZE_PARTITION))
    goto error;
  if (write_log_replace_delete_frm(lpt, next_entry, shadow_path, path, TRUE))
    goto error;
  log_entry= part_info->first_log_entry;
  part_info->frm_log_entry= log_entry;
  /* Overwrite the revert execute log entry with this retry execute entry */
  if (write_execute_ddl_log_entry(log_entry->entry_pos,
                                    FALSE, &exec_log_entry))
    goto error;
  release_part_info_log_entries(old_first_log_entry);
  mysql_mutex_unlock(&LOCK_gdl);
  DBUG_RETURN(FALSE);

error:
  release_part_info_log_entries(part_info->first_log_entry);
  mysql_mutex_unlock(&LOCK_gdl);
  part_info->first_log_entry= old_first_log_entry;
  part_info->frm_log_entry= NULL;
  my_error(ER_DDL_LOG_ERROR, MYF(0));
  DBUG_RETURN(TRUE);
}


/*
  Remove entry from ddl log and release resources for others to use

  SYNOPSIS
    write_log_completed()
    lpt                      Struct containing parameters
  RETURN VALUES
    TRUE                     Error
    FALSE                    Success
*/

static void write_log_completed(ALTER_PARTITION_PARAM_TYPE *lpt,
                                bool dont_crash)
{
  partition_info *part_info= lpt->part_info;
  DDL_LOG_MEMORY_ENTRY *log_entry= part_info->exec_log_entry;
  DBUG_ENTER("write_log_completed");

  DBUG_ASSERT(log_entry);
  mysql_mutex_lock(&LOCK_gdl);
  if (write_execute_ddl_log_entry(0UL, TRUE, &log_entry))
  {
    /*
      Failed to write, Bad...
      We have completed the operation but have log records to REMOVE
      stuff that shouldn't be removed. What clever things could one do
      here? An error output was written to the error output by the
      above method so we don't do anything here.
    */
    ;
  }
  release_part_info_log_entries(part_info->first_log_entry);
  release_part_info_log_entries(part_info->exec_log_entry);
  mysql_mutex_unlock(&LOCK_gdl);
  part_info->exec_log_entry= NULL;
  part_info->first_log_entry= NULL;
  DBUG_VOID_RETURN;
}


/*
   Release all log entries
   SYNOPSIS
     release_log_entries()
     part_info                  Partition info struct
   RETURN VALUES
     NONE
*/

static void release_log_entries(partition_info *part_info)
{
  mysql_mutex_lock(&LOCK_gdl);
  release_part_info_log_entries(part_info->first_log_entry);
  release_part_info_log_entries(part_info->exec_log_entry);
  mysql_mutex_unlock(&LOCK_gdl);
  part_info->first_log_entry= NULL;
  part_info->exec_log_entry= NULL;
}


/**
  Reopen locked tables.
  @param thd  Thread context.
*/
static void reopen_locked_tables(THD *thd)
{
  if (thd->locked_tables_mode)
  {
    Diagnostics_area *stmt_da= NULL;
    Diagnostics_area tmp_stmt_da(false);

    if (thd->is_error())
    {
      /* reopen might fail if we have a previous error, use a temporary da. */
      stmt_da= thd->get_stmt_da();
      thd->push_diagnostics_area(&tmp_stmt_da);
    }

    if (thd->locked_tables_list.reopen_tables(thd))
    {
      sql_print_warning("We failed to reacquire LOCKs in ALTER TABLE");
    }

    if (stmt_da)
    {
      thd->pop_diagnostics_area();
    }
  }
}


/**
  Handle end of ALTER TABLE for partitioning.

  Everything that are left to be done is written to the ddl log.
  It will either rollback/clean-up the failing command
  or roll forward the succeeding command.

  @param lpt                Struct carrying parameters
  @param error              True if error occurred.
*/

bool handle_alter_part_end(ALTER_PARTITION_PARAM_TYPE *lpt,
                           bool error)
{
  partition_info *part_info= lpt->part_info->get_clone();
  THD *thd= lpt->thd;
  TABLE *table= lpt->table;
  DBUG_ENTER("handle_alter_part_end");
  DBUG_ASSERT(table->m_needs_reopen);

  /* First clone the part_info to save the log entries. */
  part_info= lpt->part_info->get_clone();

  DBUG_ASSERT(error ||
              thd->mdl_context.owns_equal_or_stronger_lock(MDL_key::TABLE,
                                                           lpt->db,
                                                           lpt->table_name,
                                                           MDL_EXCLUSIVE));
  DEBUG_SYNC(thd, "before_handle_alter_part_end");
  /*
    All instances of this table needs to be closed.
    Better to do that here, than leave the cleaning up to others.
    Acquire EXCLUSIVE mdl lock if not already acquired.
  */
  if (!error ||
      thd->mdl_context.owns_equal_or_stronger_lock(MDL_key::TABLE,
                                                   lpt->db,
                                                   lpt->table_name,
                                                   MDL_EXCLUSIVE) ||
      !wait_while_table_is_used(thd, table, HA_EXTRA_FORCE_REOPEN))
  {
    /* Then ensure the share is destroyed and reopened. */
    close_all_tables_for_name(thd, table->s, false, NULL);
  }
  else
  {
    DBUG_ASSERT(error);
    /*
      At least remove this instance!

      Temporarily remove it from the locked table list, so that it will get
      reopened.
    */
    thd->locked_tables_list.unlink_from_list(thd,
                                             table->pos_in_locked_tables,
                                             false);
    /*
      Make sure that the table is unlocked, closed and removed from
      the table cache.
    */
    mysql_lock_remove(thd, thd->lock, table);
    close_thread_table(thd, &thd->open_tables);
  }
  lpt->table_list->table= NULL;

  /* Execute the ddl log (rollback or roll forward). */
  if (part_info->first_log_entry &&
      execute_ddl_log_entry(thd, part_info->first_log_entry->entry_pos))
  {
    /*
      We couldn't recover from error, most likely manual interaction
      is required.
    */
    write_log_completed(lpt, FALSE);
    if (error)
    {
      push_warning_printf(thd, Sql_condition::SL_WARNING, 1,
                          "%s %s %s %s %s",
        "Operation was unsuccessful, table is still intact,",
        "but it is possible that a shadow frm file was left behind.",
        "It is also possible that temporary partitions are left behind,",
        "these could be filled with records but are safe to remove.",
        "See error log for more info.");
    }
    else
    {
      push_warning_printf(thd, Sql_condition::SL_WARNING, 1,
                          "%s %s %s %s",
        "Failed during alter of partitions, table is no longer intact.",
        "The frm file is in an unknown state, and a backup",
        "is required.",
        "See error log for more info.");
      DBUG_ASSERT(0);
      error= true;
    }
  }
  release_log_entries(part_info);

  reopen_locked_tables(thd);
  DBUG_RETURN(error);
}


/**
  Downgrade an exclusive MDL lock if under LOCK TABLE.

  If we don't downgrade the lock, it will not be downgraded or released
  until the table is unlocked, resulting in blocking other threads using
  the table.
*/

static void downgrade_mdl_if_lock_tables_mode(THD *thd, MDL_ticket *ticket,
                                              enum_mdl_type type)
{
  if (thd->locked_tables_mode)
    ticket->downgrade_lock(type);
}


/**
  Actually perform the change requested by ALTER TABLE of partitions
  previously prepared.

  @param thd                           Thread object
  @param table                         Original table object
  @param alter_info                    ALTER TABLE info
  @param create_info                   Create info for CREATE TABLE
  @param table_list                    List of the table involved
  @param db                            Database name of new table
  @param table_name                    Table name of new table
  @param new_part_info                 New partition_info to use

  @return Operation status
    @retval TRUE                          Error
    @retval FALSE                         Success

  @note
    Perform all ALTER TABLE operations for partitioned tables that can be
    performed fast without a full copy of the original table.
*/

bool fast_alter_partition_table(THD *thd,
                                TABLE *table,
                                Alter_info *alter_info,
                                HA_CREATE_INFO *create_info,
                                TABLE_LIST *table_list,
                                char *db,
                                const char *table_name,
                                partition_info *new_part_info)
{
  /* Set-up struct used to write frm files */
  partition_info *part_info;
  ALTER_PARTITION_PARAM_TYPE lpt_obj;
  ALTER_PARTITION_PARAM_TYPE *lpt= &lpt_obj;
  bool error= false, end_error= false;
  MDL_ticket *mdl_ticket= table->mdl_ticket;
  Partition_handler *part_handler= table->file->get_partition_handler();
  DBUG_ENTER("fast_alter_partition_table");
  DBUG_ASSERT(table->m_needs_reopen);

  part_info= new_part_info;
  lpt->thd= thd;
  lpt->table_list= table_list;
  lpt->part_info= part_info;
  lpt->alter_info= alter_info;
  lpt->create_info= create_info;
  lpt->db_options= create_info->table_options;
  if (create_info->row_type == ROW_TYPE_DYNAMIC)
    lpt->db_options|= HA_OPTION_PACK_RECORD;
  lpt->table= table;
  lpt->key_info_buffer= 0;
  lpt->key_count= 0;
  lpt->db= db;
  lpt->table_name= table_name;
  lpt->copied= 0;
  lpt->deleted= 0;
  lpt->pack_frm_data= NULL;
  lpt->pack_frm_len= 0;

  if (!part_handler)
  {
    DBUG_ASSERT(0);
    my_error(ER_PARTITION_MGMT_ON_NONPARTITIONED, MYF(0));
    DBUG_RETURN(true);
  }
  if (alter_info->flags & Alter_info::ALTER_DROP_PARTITION)
  {
    /*
      Now after all checks and setting state on dropped partitions we can
      start the actual dropping of the partitions.

      Drop partition is actually two things happening. The first is that
      a lot of records are deleted. The second is that the behavior of
      subsequent updates and writes and deletes will change. The delete
      part can be handled without any particular high lock level by
      transactional engines whereas non-transactional engines need to
      ensure that this change is done with an exclusive lock on the table.
      The second part, the change of partitioning does however require
      an exclusive lock to install the new partitioning as one atomic
      operation. If this is not the case, it is possible for two
      transactions to see the change in a different order than their
      serialization order. Thus we need an exclusive lock for both
      transactional and non-transactional engines.

      For LIST partitions it could be possible to avoid the exclusive lock
      (and for RANGE partitions if they didn't rearrange range definitions
      after a DROP PARTITION) if one ensured that failed accesses to the
      dropped partitions was aborted for sure (thus only possible for
      transactional engines).

      0) Write an entry that removes the shadow frm file if crash occurs
      1) Write the new frm file as a shadow frm
      2) Get an exclusive metadata lock on the table (waits for all active
         transactions using this table). This ensures that we
         can release all other locks on the table and since no one can open
         the table, there can be no new threads accessing the table. They
         will be hanging on this exclusive lock.
      3) Write the ddl log to ensure that the operation is completed
         even in the presence of a MySQL Server crash (the log is executed
         before any other threads are started, so there are no locking issues).
      4) Write the bin log
         Unfortunately the writing of the binlog is not synchronised with
         other logging activities. So no matter in which order the binlog
         is written compared to other activities there will always be cases
         where crashes make strange things occur. In this placement it can
         happen that the ALTER TABLE DROP PARTITION gets performed in the
         master but not in the slaves if we have a crash, after writing the
         ddl log but before writing the binlog. A solution to this would
         require writing the statement first in the ddl log and then
         when recovering from the crash read the binlog and insert it into
         the binlog if not written already.
      5) Close the table and destroy the table share
         and then execute the ddl log which now consists of:
         - partitions to drop
         - shadow frm to replace the old frm file.
         and then reopen tables if we are under lock tables.

      We insert Error injections at all places where it could be interesting
      to test if recovery is properly done.
    */
    if (write_log_drop_shadow_frm(lpt) ||
        ERROR_INJECT_CRASH("crash_drop_partition_1") ||
        ERROR_INJECT_ERROR("fail_drop_partition_1") ||
        mysql_write_frm(lpt, WFRM_WRITE_SHADOW) ||
        ERROR_INJECT_CRASH("crash_drop_partition_2") ||
        ERROR_INJECT_ERROR("fail_drop_partition_2") ||
        wait_while_table_is_used(thd, table, HA_EXTRA_FORCE_REOPEN) ||
        ERROR_INJECT_CRASH("crash_drop_partition_3") ||
        ERROR_INJECT_ERROR("fail_drop_partition_3") ||
        write_log_drop_partition(lpt) ||
        ERROR_INJECT_CRASH("crash_drop_partition_4") ||
        ERROR_INJECT_ERROR("fail_drop_partition_4") ||
        ((!thd->lex->no_write_to_binlog) &&
         (write_bin_log(thd, FALSE,
                        thd->query().str, thd->query().length), FALSE)) ||
        ERROR_INJECT_CRASH("crash_drop_partition_5") ||
        ERROR_INJECT_ERROR("fail_drop_partition_5"))
    {
      error= true;
    }
  }
  else if ((alter_info->flags & Alter_info::ALTER_ADD_PARTITION) &&
           (part_info->part_type == RANGE_PARTITION ||
            part_info->part_type == LIST_PARTITION))
  {
    /*
      ADD RANGE/LIST PARTITIONS
      In this case there are no tuples removed and no tuples are added.
      Thus the operation is merely adding a new partition. Thus it is
      necessary to perform the change as an atomic operation. Otherwise
      someone reading without seeing the new partition could potentially
      miss updates made by a transaction serialised before it that are
      inserted into the new partition.

      0) Write an entry that removes the shadow frm file if crash occurs
      1) Write the new frm file as a shadow frm file
      2) Get an exclusive metadata lock on the table (waits for all active
         transactions using this table). This ensures that we
         can release all other locks on the table and since no one can open
         the table, there can be no new threads accessing the table. They
         will be hanging on this exclusive lock.
      3) Write an entry to remove the new partitions if crash occurs
      4) Add the new partitions.
      5) Write binlog
      6) Write a log entry to rename the shadow frm to the old frm
      7) Close the table and destroy the table share
         and then execute the ddl log which now consists of:
         - shadow frm to replace the old frm file.
         and then reopen tables if we are under lock tables.
    */
    if (write_log_drop_shadow_frm(lpt) ||
        ERROR_INJECT_CRASH("crash_add_partition_1") ||
        ERROR_INJECT_ERROR("fail_add_partition_1") ||
        mysql_write_frm(lpt, WFRM_WRITE_SHADOW) ||
        ERROR_INJECT_CRASH("crash_add_partition_2") ||
        ERROR_INJECT_ERROR("fail_add_partition_2") ||
        wait_while_table_is_used(thd, table, HA_EXTRA_FORCE_REOPEN) ||
        ERROR_INJECT_CRASH("crash_add_partition_3") ||
        ERROR_INJECT_ERROR("fail_add_partition_3") ||
        write_log_add_change_partition(lpt) ||
        ERROR_INJECT_CRASH("crash_add_partition_4") ||
        ERROR_INJECT_ERROR("fail_add_partition_4") ||
        mysql_change_partitions(lpt) ||
        ERROR_INJECT_CRASH("crash_add_partition_5") ||
        ERROR_INJECT_ERROR("fail_add_partition_5") ||
        ((!thd->lex->no_write_to_binlog) &&
         (write_bin_log(thd, FALSE,
                        thd->query().str, thd->query().length), FALSE)) ||
        ERROR_INJECT_CRASH("crash_add_partition_6") ||
        ERROR_INJECT_ERROR("fail_add_partition_6") ||
        write_log_rename_frm(lpt) ||
        ERROR_INJECT_CRASH("crash_add_partition_7") ||
        ERROR_INJECT_ERROR("fail_add_partition_7"))
    {
      error= true;
    }
  }
  else
  {
    /*
      ADD HASH PARTITION/
      COALESCE PARTITION/
      REBUILD PARTITION/
      REORGANIZE PARTITION

      In this case all records are still around after the change although
      possibly organised into new partitions, thus by ensuring that all
      updates go to both the old and the new partitioning scheme we can
      actually perform this operation lock-free. The only exception to
      this is when REORGANIZE PARTITION adds/drops ranges. In this case
      there needs to be an exclusive lock during the time when the range
      changes occur.
      This is only possible if the handler can ensure double-write for a
      period. The double write will ensure that it doesn't matter where the
      data is read from since both places are updated for writes. If such
      double writing is not performed then it is necessary to perform the
      change with the usual exclusive lock. With double writes it is even
      possible to perform writes in parallel with the reorganization of
      partitions.

      Without double write procedure we get the following procedure.
      The only difference with using double write is that we can downgrade
      the lock to TL_WRITE_ALLOW_WRITE. Double write in this case only
      double writes from old to new. If we had double writing in both
      directions we could perform the change completely without exclusive
      lock for HASH partitions.
      Handlers that perform double writing during the copy phase can actually
      use a lower lock level. This can be handled inside store_lock in the
      respective handler.

      0) Write an entry that removes the shadow frm file if crash occurs.
      1) Write the shadow frm file of new partitioning.
      2) Log such that temporary partitions added in change phase are
         removed in a crash situation.
      3) Add the new partitions.
         Copy from the reorganized partitions to the new partitions.
      4) Get an exclusive metadata lock on the table (waits for all active
         transactions using this table). This ensures that we
         can release all other locks on the table and since no one can open
         the table, there can be no new threads accessing the table. They
         will be hanging on this exclusive lock.
      5) Close the table.
      6) Log that operation is completed and log all complete actions
         needed to complete operation from here:
         - changed partitions; rename of temp partition to ordinary partitions
         - dropped partitions; old removed partitions
         - replace the old frm with the shadow frm.
      7) Write bin log.
      8) Close the table and destroy the table share
         and then execute the ddl log which now consists of entries from 6)
         and then reopen tables if we are under lock tables.
    */
    if (write_log_drop_shadow_frm(lpt) ||
        ERROR_INJECT_CRASH("crash_change_partition_1") ||
        ERROR_INJECT_ERROR("fail_change_partition_1") ||
        mysql_write_frm(lpt, WFRM_WRITE_SHADOW) ||
        ERROR_INJECT_CRASH("crash_change_partition_2") ||
        ERROR_INJECT_ERROR("fail_change_partition_2") ||
        write_log_add_change_partition(lpt) ||
        ERROR_INJECT_CRASH("crash_change_partition_3") ||
        ERROR_INJECT_ERROR("fail_change_partition_3") ||
        mysql_change_partitions(lpt) ||
        ERROR_INJECT_CRASH("crash_change_partition_4") ||
        ERROR_INJECT_ERROR("fail_change_partition_4") ||
        wait_while_table_is_used(thd, table, HA_EXTRA_FORCE_REOPEN) ||
        ERROR_INJECT_CRASH("crash_change_partition_5") ||
        ERROR_INJECT_ERROR("fail_change_partition_5") ||
        write_log_final_change_partition(lpt) ||
        ERROR_INJECT_CRASH("crash_change_partition_6") ||
        ERROR_INJECT_ERROR("fail_change_partition_6") ||
        ((!thd->lex->no_write_to_binlog) &&
         (write_bin_log(thd, FALSE,
                        thd->query().str, thd->query().length), FALSE)) ||
        ERROR_INJECT_CRASH("crash_change_partition_7") ||
        ERROR_INJECT_ERROR("fail_change_partition_7"))
    {
      error= true;
    }
  }
  end_error= handle_alter_part_end(lpt, error);
  downgrade_mdl_if_lock_tables_mode(thd, mdl_ticket, MDL_SHARED_NO_READ_WRITE);
  if (!error && !end_error)
  {
    /* The final step is to send ok to the user. */
    fast_end_partition(thd, lpt->copied, lpt->deleted, table_list);
    DBUG_RETURN(false);
  }
  DBUG_RETURN(error || end_error);
}


/*
  Prepare for calling val_int on partition function by setting fields to
  point to the record where the values of the PF-fields are stored.

  SYNOPSIS
    set_field_ptr()
    ptr                 Array of fields to change ptr
    new_buf             New record pointer
    old_buf             Old record pointer

  DESCRIPTION
    Set ptr in field objects of field array to refer to new_buf record
    instead of previously old_buf. Used before calling val_int and after
    it is used to restore pointers to table->record[0].
    This routine is placed outside of partition code since it can be useful
    also for other programs.
*/

void set_field_ptr(Field **ptr, const uchar *new_buf,
                   const uchar *old_buf)
{
  my_ptrdiff_t diff= (new_buf - old_buf);
  DBUG_ENTER("set_field_ptr");

  do
  {
    (*ptr)->move_field_offset(diff);
  } while (*(++ptr));
  DBUG_VOID_RETURN;
}


/*
  Prepare for calling val_int on partition function by setting fields to
  point to the record where the values of the PF-fields are stored.
  This variant works on a key_part reference.
  It is not required that all fields are NOT NULL fields.

  SYNOPSIS
    set_key_field_ptr()
    key_info            key info with a set of fields to change ptr
    new_buf             New record pointer
    old_buf             Old record pointer

  DESCRIPTION
    Set ptr in field objects of field array to refer to new_buf record
    instead of previously old_buf. Used before calling val_int and after
    it is used to restore pointers to table->record[0].
    This routine is placed outside of partition code since it can be useful
    also for other programs.
*/

void set_key_field_ptr(KEY *key_info, const uchar *new_buf,
                       const uchar *old_buf)
{
  KEY_PART_INFO *key_part= key_info->key_part;
  uint key_parts= key_info->user_defined_key_parts;
  uint i= 0;
  my_ptrdiff_t diff= (new_buf - old_buf);
  DBUG_ENTER("set_key_field_ptr");

  do
  {
    key_part->field->move_field_offset(diff);
    key_part++;
  } while (++i < key_parts);
  DBUG_VOID_RETURN;
}


/**
  Append all fields in read_set to string

  @param[in,out] str   String to append to.
  @param[in]     row   Row to append.
  @param[in]     table Table containing read_set and fields for the row.
*/
void append_row_to_str(String &str, const uchar *row, TABLE *table)
{
  Field **fields, **field_ptr;
  const uchar *rec;
  uint num_fields= bitmap_bits_set(table->read_set);
  uint curr_field_index= 0;
  bool is_rec0= !row || row == table->record[0];
  if (!row)
    rec= table->record[0];
  else
    rec= row;

  /* Create a new array of all read fields. */
  fields= (Field**) my_malloc(key_memory_handler_errmsgs,
                              sizeof(void*) * (num_fields + 1),
                              MYF(0));
  if (!fields)
    return;
  fields[num_fields]= NULL;
  for (field_ptr= table->field;
       *field_ptr;
       field_ptr++)
  {
    if (!bitmap_is_set(table->read_set, (*field_ptr)->field_index))
      continue;
    fields[curr_field_index++]= *field_ptr;
  }


  if (!is_rec0)
    set_field_ptr(fields, rec, table->record[0]);

  for (field_ptr= fields;
       *field_ptr;
       field_ptr++)
  {
    Field *field= *field_ptr;
    str.append(" ");
    str.append(field->field_name);
    str.append(":");
    field_unpack(&str, field, rec, 0, false);
  }

  if (!is_rec0)
    set_field_ptr(fields, table->record[0], rec);
  my_free(fields);
}


/*
  SYNOPSIS
    mem_alloc_error()
    size                Size of memory attempted to allocate
    None

  RETURN VALUES
    None

  DESCRIPTION
    A routine to use for all the many places in the code where memory
    allocation error can happen, a tremendous amount of them, needs
    simple routine that signals this error.
*/

void mem_alloc_error(size_t size)
{
  my_error(ER_OUTOFMEMORY, MYF(ME_FATALERROR),
           static_cast<int>(size));
}

/**
  Return comma-separated list of used partitions in the provided given string.

    @param      part_info  Partitioning info
    @param[out] parts      The resulting list of string to fill

    Generate a list of used partitions (from bits in part_info->read_partitions
    bitmap), and store it into the provided String object.

    @note
    The produced string must not be longer then MAX_PARTITIONS * (1 + FN_LEN).
    In case of UPDATE, only the partitions read is given, not the partitions
    that was written or locked.
*/

bool make_used_partitions_str(partition_info *part_info,
                              List<const char> *parts)
{
  parts->empty();
  partition_element *pe;
  uint partition_id= 0;
  List_iterator<partition_element> it(part_info->partitions);
  StringBuffer<FN_LEN> part_str(system_charset_info);

  if (part_info->is_sub_partitioned())
  {
    partition_element *head_pe;
    while ((head_pe= it++))
    {
      List_iterator<partition_element> it2(head_pe->subpartitions);
      while ((pe= it2++))
      {
        if (bitmap_is_set(&part_info->read_partitions, partition_id))
        {
          part_str.length(0);
          if ((part_str.append(head_pe->partition_name,
                               strlen(head_pe->partition_name),
                               system_charset_info)) ||
              part_str.append('_') ||
              part_str.append(pe->partition_name,
                              strlen(pe->partition_name),
                              system_charset_info) ||
              parts->push_back(part_str.dup(current_thd->mem_root)))
            return true;
        }
        partition_id++;
      }
    }
  }
  else
  {
    while ((pe= it++))
    {
      if (bitmap_is_set(&part_info->read_partitions, partition_id))
      {
        part_str.length(0);
        if (part_str.append(pe->partition_name, strlen(pe->partition_name),
                            system_charset_info) ||
            parts->push_back(part_str.dup(current_thd->mem_root)))
          return true;
      }
      partition_id++;
    }
  }
  return false;
}

/****************************************************************************
 * Partition interval analysis support
 ***************************************************************************/

/*
  Setup partition_info::* members related to partitioning range analysis

  SYNOPSIS
    set_up_partition_func_pointers()
      part_info  Partitioning info structure

  DESCRIPTION
    Assuming that passed partition_info structure already has correct values
    for members that specify [sub]partitioning type, table fields, and
    functions, set up partition_info::* members that are related to
    Partitioning Interval Analysis (see get_partitions_in_range_iter for its
    definition)

  IMPLEMENTATION
    There are three available interval analyzer functions:
    (1) get_part_iter_for_interval_via_mapping
    (2) get_part_iter_for_interval_cols_via_map
    (3) get_part_iter_for_interval_via_walking

    They all have limited applicability:
    (1) is applicable for "PARTITION BY <RANGE|LIST>(func(t.field))", where
    func is a monotonic function.

    (2) is applicable for "PARTITION BY <RANGE|LIST> COLUMNS (field_list)

    (3) is applicable for
      "[SUB]PARTITION BY <any-partitioning-type>(any_func(t.integer_field))"

    If both (1) and (3) are applicable, (1) is preferred over (3).

    This function sets part_info::get_part_iter_for_interval according to
    this criteria, and also sets some auxilary fields that the function
    uses.
*/
static void set_up_range_analysis_info(partition_info *part_info)
{
  /* Set the catch-all default */
  part_info->get_part_iter_for_interval= NULL;
  part_info->get_subpart_iter_for_interval= NULL;

  /*
    Check if get_part_iter_for_interval_via_mapping() can be used for
    partitioning
  */
  switch (part_info->part_type) {
  case RANGE_PARTITION:
  case LIST_PARTITION:
    if (!part_info->column_list)
    {
      if (part_info->part_expr->get_monotonicity_info() != NON_MONOTONIC)
      {
        part_info->get_part_iter_for_interval=
          get_part_iter_for_interval_via_mapping;
        goto setup_subparts;
      }
    }
    else
    {
      part_info->get_part_iter_for_interval=
        get_part_iter_for_interval_cols_via_map;
      goto setup_subparts;
    }
  default:
    ;
  }

  /*
    Check if get_part_iter_for_interval_via_walking() can be used for
    partitioning
  */
  if (part_info->num_part_fields == 1)
  {
    Field *field= part_info->part_field_array[0];
    switch (field->type()) {
    case MYSQL_TYPE_TINY:
    case MYSQL_TYPE_SHORT:
    case MYSQL_TYPE_INT24:
    case MYSQL_TYPE_LONG:
    case MYSQL_TYPE_LONGLONG:
      part_info->get_part_iter_for_interval=
        get_part_iter_for_interval_via_walking;
      break;
    default:
      ;
    }
  }

setup_subparts:
  /*
    Check if get_part_iter_for_interval_via_walking() can be used for
    subpartitioning
  */
  if (part_info->num_subpart_fields == 1)
  {
    Field *field= part_info->subpart_field_array[0];
    switch (field->type()) {
    case MYSQL_TYPE_TINY:
    case MYSQL_TYPE_SHORT:
    case MYSQL_TYPE_LONG:
    case MYSQL_TYPE_LONGLONG:
      part_info->get_subpart_iter_for_interval=
        get_part_iter_for_interval_via_walking;
      break;
    default:
      ;
    }
  }
}


/*
  This function takes a memory of packed fields in opt-range format
  and stores it in record format. To avoid having to worry about how
  the length of fields are calculated in opt-range format we send
  an array of lengths used for each field in store_length_array.

  SYNOPSIS
  store_tuple_to_record()
  pfield                         Field array
  store_length_array             Array of field lengths
  value                          Memory where fields are stored
  value_end                      End of memory

  RETURN VALUE
  nparts                         Number of fields assigned
*/
uint32 store_tuple_to_record(Field **pfield,
                             uint32 *store_length_array,
                             uchar *value,
                             uchar *value_end)
{
  /* This function is inspired by store_key_image_rec. */
  uint32 nparts= 0;
  uchar *loc_value;
  while (value < value_end)
  {
    loc_value= value;
    if ((*pfield)->real_maybe_null())
    {
      if (*loc_value)
        (*pfield)->set_null();
      else
        (*pfield)->set_notnull();
      loc_value++;
    }
    uint len= (*pfield)->pack_length();
    (*pfield)->set_key_image(loc_value, len);
    value+= *store_length_array;
    store_length_array++;
    nparts++;
    pfield++;
  }
  return nparts;
}

/**
  RANGE(columns) partitioning: compare partition value bound and probe tuple.

  @param val           Partition column values.
  @param nvals_in_rec  Number of (prefix) fields to compare.

  @return Less than/Equal to/Greater than 0 if the record is L/E/G than val.

  @note The partition value bound is always a full tuple (but may include the
  MAXVALUE special value). The probe tuple may be a prefix of partitioning
  tuple.
*/

static int cmp_rec_and_tuple(part_column_list_val *val, uint32 nvals_in_rec)
{
  partition_info *part_info= val->part_info;
  Field **field= part_info->part_field_array;
  Field **fields_end= field + nvals_in_rec;
  int res;

  for (; field != fields_end; field++, val++)
  {
    if (val->max_value)
      return -1;
    if ((*field)->is_null())
    {
      if (val->null_value)
        continue;
      return -1;
    }
    if (val->null_value)
      return +1;
    res= (*field)->cmp((const uchar*)val->column_value);
    if (res)
      return res;
  }
  return 0;
}


/**
  Compare record and columns partition tuple including endpoint handling.

  @param  val               Columns partition tuple
  @param  n_vals_in_rec     Number of columns to compare
  @param  is_left_endpoint  True if left endpoint (part_tuple < rec or
                            part_tuple <= rec)
  @param  include_endpoint  If endpoint is included (part_tuple <= rec or
                            rec <= part_tuple)

  @return Less than/Equal to/Greater than 0 if the record is L/E/G than
  the partition tuple.

  @see get_list_array_idx_for_endpoint() and
  get_partition_id_range_for_endpoint().
*/

static int cmp_rec_and_tuple_prune(part_column_list_val *val,
                                   uint32 n_vals_in_rec,
                                   bool is_left_endpoint,
                                   bool include_endpoint)
{
  int cmp;
  Field **field;
  if ((cmp= cmp_rec_and_tuple(val, n_vals_in_rec)))
    return cmp;
  field= val->part_info->part_field_array + n_vals_in_rec;
  if (!(*field))
  {
    /* Full match. Only equal if including endpoint. */
    if (include_endpoint)
      return 0;

    if (is_left_endpoint)
      return +4;     /* Start of range, part_tuple < rec, return higher. */
    return -4;     /* End of range, rec < part_tupe, return lesser. */
  }
  /*
    The prefix is equal and there are more partition columns to compare.

    If including left endpoint or not including right endpoint
    then the record is considered lesser compared to the partition.

    i.e:
    part(10, x) <= rec(10, unknown) and rec(10, unknown) < part(10, x)
    part <= rec -> lesser (i.e. this or previous partitions)
    rec < part -> lesser (i.e. this or previous partitions)
  */
  if (is_left_endpoint == include_endpoint)
    return -2;

  /*
    If right endpoint and the first additional partition value
    is MAXVALUE, then the record is lesser.
  */
  if (!is_left_endpoint && (val + n_vals_in_rec)->max_value)
    return -3;

  /*
    Otherwise the record is considered greater.

    rec <= part -> greater (i.e. does not match this partition, seek higher).
    part < rec -> greater (i.e. does not match this partition, seek higher).
  */
  return 2;
}


typedef uint32 (*get_endpoint_func)(partition_info*, bool left_endpoint,
                                    bool include_endpoint);

typedef uint32 (*get_col_endpoint_func)(partition_info*, bool left_endpoint,
                                        bool include_endpoint,
                                        uint32 num_parts);

/**
  Get partition for RANGE COLUMNS endpoint.

  @param part_info         Partitioning metadata.
  @param is_left_endpoint     True if left endpoint (const <=/< cols)
  @param include_endpoint  True if range includes the endpoint (<=/>=)
  @param nparts            Total number of partitions

  @return Partition id of matching partition.

  @see get_partition_id_cols_list_for_endpoint and
  get_partition_id_range_for_endpoint.
*/

uint32 get_partition_id_cols_range_for_endpoint(partition_info *part_info,
                                                bool is_left_endpoint,
                                                bool include_endpoint,
                                                uint32 nparts)
{
  uint min_part_id= 0, max_part_id= part_info->num_parts, loc_part_id;
  part_column_list_val *range_col_array= part_info->range_col_array;
  uint num_columns= part_info->part_field_list.elements;
  DBUG_ENTER("get_partition_id_cols_range_for_endpoint");

  /* Find the matching partition (including taking endpoint into account). */
  do
  {
    /* Midpoint, adjusted down, so it can never be > last partition. */
    loc_part_id= (max_part_id + min_part_id) >> 1;
    if (0 <= cmp_rec_and_tuple_prune(range_col_array +
                                       loc_part_id * num_columns,
                                     nparts,
                                     is_left_endpoint,
                                     include_endpoint))
      min_part_id= loc_part_id + 1;
    else
      max_part_id= loc_part_id;
  } while (max_part_id > min_part_id);
  loc_part_id= max_part_id;

  /* Given value must be LESS THAN the found partition. */
  DBUG_ASSERT(loc_part_id == part_info->num_parts ||
              (0 > cmp_rec_and_tuple_prune(range_col_array +
                                             loc_part_id * num_columns,
                                           nparts, is_left_endpoint,
                                           include_endpoint)));
  /* Given value must be GREATER THAN or EQUAL to the previous partition. */
  DBUG_ASSERT(loc_part_id == 0 ||
              (0 <= cmp_rec_and_tuple_prune(range_col_array +
                                              (loc_part_id - 1) * num_columns,
                                            nparts, is_left_endpoint,
                                            include_endpoint)));

  if (!is_left_endpoint)
  {
    /* Set the end after this partition if not already after the last. */
    if (loc_part_id < part_info->num_parts)
      loc_part_id++;
  }
  DBUG_RETURN(loc_part_id);
}


int get_part_iter_for_interval_cols_via_map(partition_info *part_info,
                                            bool is_subpart,
                                            uint32 *store_length_array,
                                            uchar *min_value, uchar *max_value,
                                            uint min_len, uint max_len,
                                            uint flags,
                                            PARTITION_ITERATOR *part_iter)
{
  uint32 nparts;
  get_col_endpoint_func  get_col_endpoint;
  DBUG_ENTER("get_part_iter_for_interval_cols_via_map");

  if (part_info->part_type == RANGE_PARTITION)
  {
    get_col_endpoint= get_partition_id_cols_range_for_endpoint;
    part_iter->get_next= get_next_partition_id_range;
  }
  else if (part_info->part_type == LIST_PARTITION)
  {
    get_col_endpoint= get_partition_id_cols_list_for_endpoint;
    part_iter->get_next= get_next_partition_id_list;
    part_iter->part_info= part_info;
    DBUG_ASSERT(part_info->num_list_values);
  }
  else
    assert(0);

  if (flags & NO_MIN_RANGE)
    part_iter->part_nums.start= part_iter->part_nums.cur= 0;
  else
  {
    // Copy from min_value to record
    nparts= store_tuple_to_record(part_info->part_field_array,
                                  store_length_array,
                                  min_value,
                                  min_value + min_len);
    part_iter->part_nums.start= part_iter->part_nums.cur=
      get_col_endpoint(part_info, TRUE, !(flags & NEAR_MIN),
                       nparts);
  }
  if (flags & NO_MAX_RANGE)
  {
    if (part_info->part_type == RANGE_PARTITION)
      part_iter->part_nums.end= part_info->num_parts;
    else /* LIST_PARTITION */
    {
      DBUG_ASSERT(part_info->part_type == LIST_PARTITION);
      part_iter->part_nums.end= part_info->num_list_values;
    }
  }
  else
  {
    // Copy from max_value to record
    nparts= store_tuple_to_record(part_info->part_field_array,
                                  store_length_array,
                                  max_value,
                                  max_value + max_len);
    part_iter->part_nums.end= get_col_endpoint(part_info, FALSE,
                                               !(flags & NEAR_MAX),
                                               nparts);
  }
  if (part_iter->part_nums.start == part_iter->part_nums.end)
    DBUG_RETURN(0);
  DBUG_RETURN(1);
}


/**
  Partitioning Interval Analysis: Initialize the iterator for "mapping" case

  @param part_info   Partition info
  @param is_subpart  TRUE  - act for subpartitioning
                     FALSE - act for partitioning
  @param store_length_array  Ignored.
  @param min_value   minimum field value, in opt_range key format.
  @param max_value   minimum field value, in opt_range key format.
  @param min_len     Ignored.
  @param max_len     Ignored.
  @param flags       Some combination of NEAR_MIN, NEAR_MAX, NO_MIN_RANGE,
                     NO_MAX_RANGE.
  @param part_iter   Iterator structure to be initialized

  @details Initialize partition set iterator to walk over the interval in
  ordered-array-of-partitions (for RANGE partitioning) or
  ordered-array-of-list-constants (for LIST partitioning) space.

  This function is used when partitioning is done by
  <RANGE|LIST>(ascending_func(t.field)), and we can map an interval in
  t.field space into a sub-array of partition_info::range_int_array or
  partition_info::list_array (see get_partition_id_range_for_endpoint,
  get_list_array_idx_for_endpoint for details).

  The function performs this interval mapping, and sets the iterator to
  traverse the sub-array and return appropriate partitions.

  @return Status of iterator
    @retval 0   No matching partitions (iterator not initialized)
    @retval 1   Ok, iterator intialized for traversal of matching partitions.
    @retval -1  All partitions would match (iterator not initialized)
*/

int get_part_iter_for_interval_via_mapping(partition_info *part_info,
                                           bool is_subpart,
                                           uint32 *store_length_array, /* ignored */
                                           uchar *min_value, uchar *max_value,
                                           uint min_len, uint max_len, /* ignored */
                                           uint flags,
                                           PARTITION_ITERATOR *part_iter)
{
  Field *field= part_info->part_field_array[0];
  uint32             max_endpoint_val= 0;
  get_endpoint_func  get_endpoint= 0;
  bool               can_match_multiple_values;  /* is not '=' */
  uint field_len= field->pack_length_in_rec();
  MYSQL_TIME start_date;
  bool check_zero_dates= false;
  bool zero_in_start_date= true;
  DBUG_ENTER("get_part_iter_for_interval_via_mapping");
  DBUG_ASSERT(!is_subpart);
  (void) store_length_array;
  (void)min_len;
  (void)max_len;
  part_iter->ret_null_part= part_iter->ret_null_part_orig= FALSE;

  if (part_info->part_type == RANGE_PARTITION)
  {
    if (part_info->part_charset_field_array)
      get_endpoint=        get_partition_id_range_for_endpoint_charset;
    else
      get_endpoint=        get_partition_id_range_for_endpoint;
    max_endpoint_val=    part_info->num_parts;
    part_iter->get_next= get_next_partition_id_range;
  }
  else if (part_info->part_type == LIST_PARTITION)
  {

    if (part_info->part_charset_field_array)
      get_endpoint=        get_list_array_idx_for_endpoint_charset;
    else
      get_endpoint=        get_list_array_idx_for_endpoint;
    max_endpoint_val=    part_info->num_list_values;
    part_iter->get_next= get_next_partition_id_list;
    part_iter->part_info= part_info;
    if (max_endpoint_val == 0)
    {
      /*
        We handle this special case without optimisations since it is
        of little practical value but causes a great number of complex
        checks later in the code.
      */
      part_iter->part_nums.start= part_iter->part_nums.end= 0;
      part_iter->part_nums.cur= 0;
      part_iter->ret_null_part= part_iter->ret_null_part_orig= TRUE;
      DBUG_RETURN(-1);
    }
  }
  else
    MY_ASSERT_UNREACHABLE();

  can_match_multiple_values= (flags || !min_value || !max_value ||
                              memcmp(min_value, max_value, field_len));
  if (can_match_multiple_values &&
      (part_info->part_type == RANGE_PARTITION ||
       part_info->has_null_value))
  {
    /* Range scan on RANGE or LIST partitioned table */
    enum_monotonicity_info monotonic;
    monotonic= part_info->part_expr->get_monotonicity_info();
    if (monotonic == MONOTONIC_INCREASING_NOT_NULL ||
        monotonic == MONOTONIC_STRICT_INCREASING_NOT_NULL)
    {
      /* col is NOT NULL, but F(col) can return NULL, add NULL partition */
      part_iter->ret_null_part= part_iter->ret_null_part_orig= TRUE;
      check_zero_dates= true;
    }
  }

  /*
    Find minimum: Do special handling if the interval has left bound in form
     " NULL <= X ":
  */
  if (field->real_maybe_null() && part_info->has_null_value &&
      !(flags & (NO_MIN_RANGE | NEAR_MIN)) && *min_value)
  {
    part_iter->ret_null_part= part_iter->ret_null_part_orig= TRUE;
    part_iter->part_nums.start= part_iter->part_nums.cur= 0;
    if (!(flags & NO_MAX_RANGE) && *max_value)
    {
      /* The right bound is X <= NULL, i.e. it is a "X IS NULL" interval */
      part_iter->part_nums.end= 0;
      DBUG_RETURN(1);
    }
  }
  else
  {
    if (flags & NO_MIN_RANGE)
      part_iter->part_nums.start= part_iter->part_nums.cur= 0;
    else
    {
      /*
        Store the interval edge in the record buffer, and call the
        function that maps the edge in table-field space to an edge
        in ordered-set-of-partitions (for RANGE partitioning) or
        index-in-ordered-array-of-list-constants (for LIST) space.
      */
      store_key_image_to_rec(field, min_value, field_len);
      bool include_endp= !MY_TEST(flags & NEAR_MIN);
      part_iter->part_nums.start= get_endpoint(part_info, 1, include_endp);
      if (!can_match_multiple_values && part_info->part_expr->null_value)
      {
        /* col = x and F(x) = NULL -> only search NULL partition */
        part_iter->part_nums.cur= part_iter->part_nums.start= 0;
        part_iter->part_nums.end= 0;
        part_iter->ret_null_part= part_iter->ret_null_part_orig= TRUE;
        DBUG_RETURN(1);
      }
      part_iter->part_nums.cur= part_iter->part_nums.start;
      if (check_zero_dates && !part_info->part_expr->null_value)
      {
        if (!(flags & NO_MAX_RANGE) &&
            (field->type() == MYSQL_TYPE_DATE ||
             field->type() == MYSQL_TYPE_DATETIME))
        {
          /* Monotonic, but return NULL for dates with zeros in month/day. */
          zero_in_start_date= field->get_date(&start_date, 0);
          DBUG_PRINT("info", ("zero start %u %04d-%02d-%02d",
                              zero_in_start_date, start_date.year,
                              start_date.month, start_date.day));
        }
      }
      if (part_iter->part_nums.start == max_endpoint_val)
        DBUG_RETURN(0); /* No partitions */
    }
  }

  /* Find maximum, do the same as above but for right interval bound */
  if (flags & NO_MAX_RANGE)
    part_iter->part_nums.end= max_endpoint_val;
  else
  {
    store_key_image_to_rec(field, max_value, field_len);
    bool include_endp= !MY_TEST(flags & NEAR_MAX);
    part_iter->part_nums.end= get_endpoint(part_info, 0, include_endp);
    if (check_zero_dates &&
        !zero_in_start_date &&
        !part_info->part_expr->null_value)
    {
      MYSQL_TIME end_date;
      bool zero_in_end_date= field->get_date(&end_date, 0);
      /*
        This is an optimization for TO_DAYS()/TO_SECONDS() to avoid scanning
        the NULL partition for ranges that cannot include a date with 0 as
        month/day.
      */
      DBUG_PRINT("info", ("zero end %u %04d-%02d-%02d",
                          zero_in_end_date,
                          end_date.year, end_date.month, end_date.day));
      DBUG_ASSERT(!memcmp(((Item_func*) part_info->part_expr)->func_name(),
                          "to_days", 7) ||
                  !memcmp(((Item_func*) part_info->part_expr)->func_name(),
                          "to_seconds", 10));
      if (!zero_in_end_date &&
          start_date.month == end_date.month &&
          start_date.year == end_date.year)
        part_iter->ret_null_part= part_iter->ret_null_part_orig= false;
    }
    if (part_iter->part_nums.start >= part_iter->part_nums.end &&
        !part_iter->ret_null_part)
      DBUG_RETURN(0); /* No partitions */
  }
  DBUG_RETURN(1); /* Ok, iterator initialized */
}


/* See get_part_iter_for_interval_via_walking for definition of what this is */
#define MAX_RANGE_TO_WALK 32


/*
  Partitioning Interval Analysis: Initialize iterator to walk field interval

  SYNOPSIS
    get_part_iter_for_interval_via_walking()
      part_info   Partition info
      is_subpart  TRUE  - act for subpartitioning
                  FALSE - act for partitioning
      min_value   minimum field value, in opt_range key format.
      max_value   minimum field value, in opt_range key format.
      flags       Some combination of NEAR_MIN, NEAR_MAX, NO_MIN_RANGE,
                  NO_MAX_RANGE.
      part_iter   Iterator structure to be initialized

  DESCRIPTION
    Initialize partition set iterator to walk over interval in integer field
    space. That is, for "const1 <=? t.field <=? const2" interval, initialize
    the iterator to return a set of [sub]partitions obtained with the
    following procedure:
      get partition id for t.field = const1,   return it
      get partition id for t.field = const1+1, return it
       ...                 t.field = const1+2, ...
       ...                           ...       ...
       ...                 t.field = const2    ...

  IMPLEMENTATION
    See get_partitions_in_range_iter for general description of interval
    analysis. We support walking over the following intervals:
      "t.field IS NULL"
      "c1 <=? t.field <=? c2", where c1 and c2 are finite.
    Intervals with +inf/-inf, and [NULL, c1] interval can be processed but
    that is more tricky and I don't have time to do it right now.

  RETURN
    0 - No matching partitions, iterator not initialized
    1 - Some partitions would match, iterator intialized for traversing them
   -1 - All partitions would match, iterator not initialized
*/

int get_part_iter_for_interval_via_walking(partition_info *part_info,
                                      bool is_subpart,
                                      uint32 *store_length_array, /* ignored */
                                      uchar *min_value, uchar *max_value,
                                      uint min_len, uint max_len, /* ignored */
                                      uint flags,
                                      PARTITION_ITERATOR *part_iter)
{
  Field *field;
  uint total_parts;
  partition_iter_func get_next_func;
  DBUG_ENTER("get_part_iter_for_interval_via_walking");
  (void)store_length_array;
  (void)min_len;
  (void)max_len;

  part_iter->ret_null_part= part_iter->ret_null_part_orig= FALSE;
  if (is_subpart)
  {
    field= part_info->subpart_field_array[0];
    total_parts= part_info->num_subparts;
    get_next_func=  get_next_subpartition_via_walking;
  }
  else
  {
    field= part_info->part_field_array[0];
    total_parts= part_info->num_parts;
    get_next_func=  get_next_partition_via_walking;
  }

  /* Handle the "t.field IS NULL" interval, it is a special case */
  if (field->real_maybe_null() && !(flags & (NO_MIN_RANGE | NO_MAX_RANGE)) &&
      *min_value && *max_value)
  {
    /*
      We don't have a part_iter->get_next() function that would find which
      partition "t.field IS NULL" belongs to, so find partition that contains
      NULL right here, and return an iterator over singleton set.
    */
    uint32 part_id;
    field->set_null();
    if (is_subpart)
    {
      if (!part_info->get_subpartition_id(part_info, &part_id))
      {
        init_single_partition_iterator(part_id, part_iter);
        DBUG_RETURN(1); /* Ok, iterator initialized */
      }
    }
    else
    {
      longlong dummy;
      int res= part_info->is_sub_partitioned() ?
                  part_info->get_part_partition_id(part_info, &part_id,
                                                   &dummy):
                  part_info->get_partition_id(part_info, &part_id, &dummy);
      if (!res)
      {
        init_single_partition_iterator(part_id, part_iter);
        DBUG_RETURN(1); /* Ok, iterator initialized */
      }
    }
    DBUG_RETURN(0); /* No partitions match */
  }

  if ((field->real_maybe_null() &&
       ((!(flags & NO_MIN_RANGE) && *min_value) ||  // NULL <? X
        (!(flags & NO_MAX_RANGE) && *max_value))) ||  // X <? NULL
      (flags & (NO_MIN_RANGE | NO_MAX_RANGE)))    // -inf at any bound
  {
    DBUG_RETURN(-1); /* Can't handle this interval, have to use all partitions */
  }

  /* Get integers for left and right interval bound */
  longlong a, b;
  uint len= field->pack_length_in_rec();
  store_key_image_to_rec(field, min_value, len);
  a= field->val_int();

  store_key_image_to_rec(field, max_value, len);
  b= field->val_int();

  /*
    Handle a special case where the distance between interval bounds is
    exactly 4G-1. This interval is too big for range walking, and if it is an
    (x,y]-type interval then the following "b +=..." code will convert it to
    an empty interval by "wrapping around" a + 4G-1 + 1 = a.
  */
  if ((ulonglong)b - (ulonglong)a == ~0ULL)
    DBUG_RETURN(-1);

  a += MY_TEST(flags & NEAR_MIN);
  b += MY_TEST(!(flags & NEAR_MAX));
  ulonglong n_values= b - a;

  /*
    Will it pay off to enumerate all values in the [a..b] range and evaluate
    the partitioning function for every value? It depends on
     1. whether we'll be able to infer that some partitions are not used
     2. if time savings from not scanning these partitions will be greater
        than time spent in enumeration.
    We will assume that the cost of accessing one extra partition is greater
    than the cost of evaluating the partitioning function O(#partitions).
    This means we should jump at any chance to eliminate a partition, which
    gives us this logic:

    Do the enumeration if
     - the number of values to enumerate is comparable to the number of
       partitions, or
     - there are not many values to enumerate.
  */
  if ((n_values > 2*total_parts) && n_values > MAX_RANGE_TO_WALK)
    DBUG_RETURN(-1);

  part_iter->field_vals.start= part_iter->field_vals.cur= a;
  part_iter->field_vals.end=   b;
  part_iter->part_info= part_info;
  part_iter->get_next=  get_next_func;
  DBUG_RETURN(1);
}


/*
  PARTITION_ITERATOR::get_next implementation: enumerate partitions in range

  SYNOPSIS
    get_next_partition_id_range()
      part_iter  Partition set iterator structure

  DESCRIPTION
    This is implementation of PARTITION_ITERATOR::get_next() that returns
    [sub]partition ids in [min_partition_id, max_partition_id] range.
    The function conforms to partition_iter_func type.

  RETURN
    partition id
    NOT_A_PARTITION_ID if there are no more partitions
*/

uint32 get_next_partition_id_range(PARTITION_ITERATOR* part_iter)
{
  if (part_iter->part_nums.cur >= part_iter->part_nums.end)
  {
    if (part_iter->ret_null_part)
    {
      part_iter->ret_null_part= FALSE;
      return 0;                    /* NULL always in first range partition */
    }
    part_iter->part_nums.cur= part_iter->part_nums.start;
    part_iter->ret_null_part= part_iter->ret_null_part_orig;
    return NOT_A_PARTITION_ID;
  }
  else
    return part_iter->part_nums.cur++;
}


/*
  PARTITION_ITERATOR::get_next implementation for LIST partitioning

  SYNOPSIS
    get_next_partition_id_list()
      part_iter  Partition set iterator structure

  DESCRIPTION
    This implementation of PARTITION_ITERATOR::get_next() is special for
    LIST partitioning: it enumerates partition ids in
    part_info->list_array[i] (list_col_array[i*cols] for COLUMNS LIST
    partitioning) where i runs over [min_idx, max_idx] interval.
    The function conforms to partition_iter_func type.

  RETURN
    partition id
    NOT_A_PARTITION_ID if there are no more partitions
*/

uint32 get_next_partition_id_list(PARTITION_ITERATOR *part_iter)
{
  if (part_iter->part_nums.cur >= part_iter->part_nums.end)
  {
    if (part_iter->ret_null_part)
    {
      part_iter->ret_null_part= FALSE;
      return part_iter->part_info->has_null_part_id;
    }
    part_iter->part_nums.cur= part_iter->part_nums.start;
    part_iter->ret_null_part= part_iter->ret_null_part_orig;
    return NOT_A_PARTITION_ID;
  }
  else
  {
    partition_info *part_info= part_iter->part_info;
    uint32 num_part= part_iter->part_nums.cur++;
    if (part_info->column_list)
    {
      uint num_columns= part_info->part_field_list.elements;
      return part_info->list_col_array[num_part*num_columns].partition_id;
    }
    return part_info->list_array[num_part].partition_id;
  }
}


/*
  PARTITION_ITERATOR::get_next implementation: walk over field-space interval

  SYNOPSIS
    get_next_partition_via_walking()
      part_iter  Partitioning iterator

  DESCRIPTION
    This implementation of PARTITION_ITERATOR::get_next() returns ids of
    partitions that contain records with partitioning field value within
    [start_val, end_val] interval.
    The function conforms to partition_iter_func type.

  RETURN
    partition id
    NOT_A_PARTITION_ID if there are no more partitioning.
*/

static uint32 get_next_partition_via_walking(PARTITION_ITERATOR *part_iter)
{
  uint32 part_id;
  Field *field= part_iter->part_info->part_field_array[0];
  while (part_iter->field_vals.cur != part_iter->field_vals.end)
  {
    longlong dummy;
    field->store(part_iter->field_vals.cur++, field->flags & UNSIGNED_FLAG);
    if ((part_iter->part_info->is_sub_partitioned() &&
        !part_iter->part_info->get_part_partition_id(part_iter->part_info,
                                                     &part_id, &dummy)) ||
        !part_iter->part_info->get_partition_id(part_iter->part_info,
                                                &part_id, &dummy))
      return part_id;
  }
  part_iter->field_vals.cur= part_iter->field_vals.start;
  return NOT_A_PARTITION_ID;
}


/* Same as get_next_partition_via_walking, but for subpartitions */

static uint32 get_next_subpartition_via_walking(PARTITION_ITERATOR *part_iter)
{
  Field *field= part_iter->part_info->subpart_field_array[0];
  uint32 res;
  if (part_iter->field_vals.cur == part_iter->field_vals.end)
  {
    part_iter->field_vals.cur= part_iter->field_vals.start;
    return NOT_A_PARTITION_ID;
  }
  field->store(part_iter->field_vals.cur++, field->flags & UNSIGNED_FLAG);
  if (part_iter->part_info->get_subpartition_id(part_iter->part_info,
                                                &res))
    return NOT_A_PARTITION_ID;
  return res;
}


/*
  Create partition names

  SYNOPSIS
    create_partition_name()
    out:out                   Created partition name string
    in1                       First part
    in2                       Second part
    name_variant              Normal, temporary or renamed partition name

  RETURN VALUE
    NONE

  DESCRIPTION
    This method is used to calculate the partition name, service routine to
    the del_ren_cre_table method.
*/

void create_partition_name(char *out, const char *in1,
                           const char *in2, uint name_variant,
                           bool translate)
{
  char transl_part_name[FN_REFLEN];
  const char *transl_part;

  if (translate)
  {
    tablename_to_filename(in2, transl_part_name, FN_REFLEN);
    transl_part= transl_part_name;
  }
  else
    transl_part= in2;
  if (name_variant == NORMAL_PART_NAME)
    strxmov(out, in1, "#P#", transl_part, NullS);
  else if (name_variant == TEMP_PART_NAME)
    strxmov(out, in1, "#P#", transl_part, "#TMP#", NullS);
  else if (name_variant == RENAMED_PART_NAME)
    strxmov(out, in1, "#P#", transl_part, "#REN#", NullS);
}


/*
  Create subpartition name

  SYNOPSIS
    create_subpartition_name()
    out:out                   Created partition name string
    in1                       First part
    in2                       Second part
    in3                       Third part
    name_variant              Normal, temporary or renamed partition name

  RETURN VALUE
    NONE

  DESCRIPTION
  This method is used to calculate the subpartition name, service routine to
  the del_ren_cre_table method.
*/

void create_subpartition_name(char *out, const char *in1,
                              const char *in2, const char *in3,
                              uint name_variant)
{
  char transl_part_name[FN_REFLEN], transl_subpart_name[FN_REFLEN];

  tablename_to_filename(in2, transl_part_name, FN_REFLEN);
  tablename_to_filename(in3, transl_subpart_name, FN_REFLEN);
  if (name_variant == NORMAL_PART_NAME)
    strxmov(out, in1, "#P#", transl_part_name,
            "#SP#", transl_subpart_name, NullS);
  else if (name_variant == TEMP_PART_NAME)
    strxmov(out, in1, "#P#", transl_part_name,
            "#SP#", transl_subpart_name, "#TMP#", NullS);
  else if (name_variant == RENAMED_PART_NAME)
    strxmov(out, in1, "#P#", transl_part_name,
            "#SP#", transl_subpart_name, "#REN#", NullS);
}

uint get_partition_field_store_length(Field *field)
{
  uint store_length;

  store_length= field->key_length();
  if (field->real_maybe_null())
    store_length+= HA_KEY_NULL_LENGTH;
  if (field->real_type() == MYSQL_TYPE_VARCHAR)
    store_length+= HA_KEY_BLOB_LENGTH;
  return store_length;
}

bool set_up_table_before_create(THD *thd,
                                TABLE_SHARE *share,
                                const char *partition_name_with_path,
                                HA_CREATE_INFO *info,
                                partition_element *part_elem)
{
  bool error= false;
  const char *partition_name;
  DBUG_ENTER("set_up_table_before_create");

  DBUG_ASSERT(part_elem);

  if (!part_elem)
    DBUG_RETURN(true);
  share->max_rows= part_elem->part_max_rows;
  share->min_rows= part_elem->part_min_rows;
  partition_name= strrchr(partition_name_with_path, FN_LIBCHAR);
  if ((part_elem->index_file_name &&
      (error= append_file_to_dir(thd,
                                 (const char**)&part_elem->index_file_name,
                                 partition_name+1))) ||
      (part_elem->data_file_name &&
      (error= append_file_to_dir(thd,
                                 (const char**)&part_elem->data_file_name,
                                 partition_name+1))))
  {
    DBUG_RETURN(error);
  }
  if (part_elem->index_file_name != NULL)
  {
    info->index_file_name= part_elem->index_file_name;
  }
  if (part_elem->data_file_name != NULL)
  {
    info->data_file_name= part_elem->data_file_name;
  }
  if (part_elem->tablespace_name != NULL)
  {
    if (check_tablespace_name(part_elem->tablespace_name) != IDENT_NAME_OK)
    {
	    DBUG_RETURN(true);
    }
    info->tablespace= part_elem->tablespace_name;
  }
  DBUG_RETURN(error);
}<|MERGE_RESOLUTION|>--- conflicted
+++ resolved
@@ -2084,16 +2084,11 @@
   err+= add_space(fptr);
 
   char temp_path[FN_REFLEN];
-<<<<<<< HEAD
   const char *temp_path_p[1];
   temp_path_p[0]= temp_path;
-  strcpy(temp_path, path);
-#ifdef _WIN32
-=======
   strncpy(temp_path, path, FN_REFLEN-1);
   temp_path[FN_REFLEN-1] = '\0';
-#ifdef __WIN__
->>>>>>> 85d0ef86
+#ifdef _WIN32
   /* Convert \ to / to be able to create table on unix */
   char *pos, *end;
   size_t length= strlen(temp_path);
