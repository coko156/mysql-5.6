# Copyright (c) 2006, 2014, Oracle and/or its affiliates. All rights reserved.
# 
# This program is free software; you can redistribute it and/or modify
# it under the terms of the GNU General Public License as published by
# the Free Software Foundation; version 2 of the License.
# 
# This program is distributed in the hope that it will be useful,
# but WITHOUT ANY WARRANTY; without even the implied warranty of
# MERCHANTABILITY or FITNESS FOR A PARTICULAR PURPOSE.  See the
# GNU General Public License for more details.
# 
# You should have received a copy of the GNU General Public License
# along with this program; if not, write to the Free Software
# Foundation, Inc., 51 Franklin St, Fifth Floor, Boston, MA  02110-1301 USA

IF(WIN32)
  # CMake 2.8.12 is needed for Visual Studio 2013
  CMAKE_MINIMUM_REQUIRED(VERSION 2.8.12)
ELSE()
  # There's a bug in unzipping prior to 2.8.2
  CMAKE_MINIMUM_REQUIRED(VERSION 2.8.2)
ENDIF()

# We use CMAKE_SHARED_LIBRARY_<Lang>_FLAGS. See cmake --help-policy CMP0018
IF(CMAKE_VERSION VERSION_GREATER "2.8.8")
  CMAKE_POLICY(SET CMP0018 OLD)
ENDIF()

# We use PROPERTIES LINK_INTERFACE_LIBRARIES. See cmake --help-policy CMP0022
IF(CMAKE_VERSION VERSION_EQUAL "2.8.12" OR
   CMAKE_VERSION VERSION_GREATER "2.8.12")
 CMAKE_POLICY(SET CMP0022 OLD)
ENDIF()

# We use the LOCATION target property (CMP0026)
# and get_target_property() for non-existent targets (CMP0045)
<<<<<<< HEAD
=======
# and INSTALL_NAME_DIR (CMP0042)
>>>>>>> d6507b81
IF(CMAKE_VERSION VERSION_EQUAL "3.0.0" OR
   CMAKE_VERSION VERSION_GREATER "3.0.0")
 CMAKE_POLICY(SET CMP0026 OLD)
 CMAKE_POLICY(SET CMP0045 OLD)
<<<<<<< HEAD
=======
 CMAKE_POLICY(SET CMP0042 OLD)
>>>>>>> d6507b81
ENDIF()

MESSAGE(STATUS "Running cmake version ${CMAKE_VERSION}")

SET(CMAKE_MODULE_PATH ${CMAKE_MODULE_PATH} ${CMAKE_SOURCE_DIR}/cmake)

# First, decide about build type (debug or release)
# If cmake is invoked with -DCMAKE_BUILD_TYPE, 
# respect user wishes and do not (re)define CMAKE_BUILD_TYPE. If WITH_DEBUG
# is given, set CMAKE_BUILD_TYPE = Debug. Otherwise, use Relwithdebinfo.

IF(DEFINED CMAKE_BUILD_TYPE)
  SET(HAVE_CMAKE_BUILD_TYPE TRUE)
ENDIF()

OPTION(WITH_DEBUG "Use dbug/safemutex" OFF)

# Distinguish between community and non-community builds, with the
# default being a community build. This does not impact the feature
# set that will be compiled in; it's merely provided as a hint to
# custom packaging steps.
OPTION(COMMUNITY_BUILD "Set to true if this is a community build" ON) 

# Use a default manufacturer if no manufacturer was identified.
SET(MANUFACTURER_DOCSTRING
  "Set the entity that appears as the manufacturer of packages that support a manufacturer field.")
IF(NOT DEFINED MANUFACTURER) 
  SET(MANUFACTURER "Built from Source" CACHE  STRING ${MANUFACTURER_DOCSTRING})
  MARK_AS_ADVANCED(MANUFACTURER)
ENDIF()


# MAX_INDEXES - Set the maximum number of indexes per table, default 64U
IF (NOT MAX_INDEXES)
  SET(MAX_INDEXES 64U)
ENDIF(NOT MAX_INDEXES)

IF (${MAX_INDEXES} GREATER 255)
  MESSAGE(FATAL_ERROR "MAX_INDEXES values greater than 255 is not supported!")
ENDIF()
MESSAGE(STATUS "Configuring with MAX_INDEXES = ${MAX_INDEXES}")

# We choose to provide WITH_DEBUG as alias to standard CMAKE_BUILD_TYPE=Debug
# which turns out to be not trivial, as this involves synchronization 
# between CMAKE_BUILD_TYPE and WITH_DEBUG. Besides, we have to deal with cases
# where WITH_DEBUG is  reset from ON to OFF  and here we need to reset 
# CMAKE_BUILD_TYPE to either none or default RelWithDebInfo

SET(BUILDTYPE_DOCSTRING
 "Choose the type of build, options are: None(CMAKE_CXX_FLAGS or
 CMAKE_C_FLAGS used) Debug Release RelWithDebInfo MinSizeRel")

IF(WITH_DEBUG)
  SET(CMAKE_BUILD_TYPE "Debug" CACHE STRING ${BUILDTYPE_DOCSTRING} FORCE)
  IF(UNIX AND NOT APPLE)
    # Compiling with PIC speeds up embedded build, on PIC sensitive systems 
    # Predefine it to ON, in case user chooses to build embedded. 
    SET(WITH_PIC ON CACHE BOOL "Compile with PIC")
  ENDIF()
  SET(OLD_WITH_DEBUG 1 CACHE INTERNAL "" FORCE)
ELSEIF(NOT HAVE_CMAKE_BUILD_TYPE OR OLD_WITH_DEBUG)
  IF(CMAKE_BUILD_TYPE MATCHES "Debug" OR NOT HAVE_CMAKE_BUILD_TYPE)
    SET(CMAKE_BUILD_TYPE "RelWithDebInfo" CACHE STRING 
       ${BUILDTYPE_DOCSTRING} FORCE)
  ENDIF()
  SET(OLD_WITH_DEBUG 0 CACHE INTERNAL "" FORCE)
ENDIF()

# Optionally set project name, e.g.
# foo.xcodeproj (mac) or foo.sln (windows)
SET(MYSQL_PROJECT_NAME_DOCSTRING "MySQL project name")
IF(DEFINED MYSQL_PROJECT_NAME)
  SET(MYSQL_PROJECT_NAME ${MYSQL_PROJECT_NAME} CACHE STRING
      ${MYSQL_PROJECT_NAME_DOCSTRING} FORCE)
ELSE()
  SET(MYSQL_PROJECT_NAME "MySQL" CACHE STRING
      ${MYSQL_PROJECT_NAME_DOCSTRING} FORCE)
  MARK_AS_ADVANCED(MYSQL_PROJECT_NAME)
ENDIF()
PROJECT(${MYSQL_PROJECT_NAME})

# Maintainer mode is default on only for debug builds using GCC/G++
IF(CMAKE_BUILD_TYPE MATCHES "Debug" OR WITH_DEBUG)
  IF(CMAKE_COMPILER_IS_GNUCC AND CMAKE_COMPILER_IS_GNUCXX)
    SET(MYSQL_MAINTAINER_MODE ON CACHE BOOL
        "MySQL maintainer-specific development environment")
  ENDIF()
ENDIF()

OPTION(WITH_DEFAULT_COMPILER_OPTIONS
  "Use flags from cmake/build_configurations/compiler_options.cmake"
  ON)
OPTION(WITH_DEFAULT_FEATURE_SET
  "Use feature set in cmake/build_configurations/feature_set.cmake"
  ON)
IF(BUILD_CONFIG)
  INCLUDE(
  ${CMAKE_SOURCE_DIR}/cmake/build_configurations/${BUILD_CONFIG}.cmake)
ENDIF()

#cmake on 64bit windows/mac/solaris doesn't set CMAKE_SYSTEM_PROCESSOR correctly
SET(MYSQL_MACHINE_TYPE ${CMAKE_SYSTEM_PROCESSOR})


# Include the platform-specific file. To allow exceptions, this code
# looks for files in order of how specific they are. If there is, for
# example, a generic Linux.cmake and a version-specific
# Linux-2.6.28-11-generic, it will pick Linux-2.6.28-11-generic and
# include it. It is then up to the file writer to include the generic
# version if necessary.
FOREACH(_base
    ${CMAKE_SYSTEM_NAME}-${CMAKE_SYSTEM_VERSION}-${CMAKE_SYSTEM_PROCESSOR}
    ${CMAKE_SYSTEM_NAME}-${CMAKE_SYSTEM_VERSION}
    ${CMAKE_SYSTEM_NAME})
  SET(_file ${CMAKE_SOURCE_DIR}/cmake/os/${_base}.cmake)
  IF(EXISTS ${_file})
    INCLUDE(${_file})
    BREAK()
  ENDIF()
ENDFOREACH()


IF(UNIX)
  OPTION(WITH_INNODB_MEMCACHED "" OFF)
  OPTION(ENABLE_MEMCACHED_SASL "Enable SASL on InnoDB Memcached" OFF)
  OPTION(ENABLE_MEMCACHED_SASL_PWDB "Enable SASL on InnoDB Memcached" OFF)
ELSE()
  OPTION(WITH_INNODB_MEMCACHED "" OFF)
ENDIF()
 
# Following autotools tradition, add preprocessor definitions
# specified in environment variable CPPFLAGS
IF(DEFINED ENV{CPPFLAGS})
  ADD_DEFINITIONS($ENV{CPPFLAGS})
ENDIF()

IF(CMAKE_SYSTEM_NAME MATCHES "SunOS")
  IF (NOT "${CMAKE_C_FLAGS}${CMAKE_CXX_FLAGS}" MATCHES "-m32|-m64")
    EXECUTE_PROCESS(COMMAND isainfo -b
      OUTPUT_VARIABLE ISAINFO_B
      RESULT_VARIABLE ISAINFO_B_RES
      OUTPUT_STRIP_TRAILING_WHITESPACE)
    IF(ISAINFO_B_RES)
      MESSAGE(STATUS "Failed to run isainfo -b to determine arch bits: "
        "${ISAINFO_B_RES}. Falling back to compiler's default.")
    ELSE()
      MESSAGE("Adding -m${ISAINFO_B}")
      SET(CMAKE_C_FLAGS "${CMAKE_C_FLAGS} -m${ISAINFO_B}")
      SET(CMAKE_CXX_FLAGS "${CMAKE_CXX_FLAGS} -m${ISAINFO_B}")
    ENDIF()
  ENDIF()
ENDIF()

INCLUDE(CheckTypeSize)
CHECK_TYPE_SIZE("void *" SIZEOF_VOIDP)
MESSAGE(STATUS "SIZEOF_VOIDP ${SIZEOF_VOIDP}")
IF(WITH_DEFAULT_COMPILER_OPTIONS)
  INCLUDE(${CMAKE_SOURCE_DIR}/cmake/build_configurations/compiler_options.cmake)
ENDIF()
IF(WITH_DEFAULT_FEATURE_SET)
  INCLUDE(${CMAKE_SOURCE_DIR}/cmake/build_configurations/feature_set.cmake)
ENDIF()

# Add macros
INCLUDE(character_sets)
INCLUDE(cpu_info)
INCLUDE(zlib)
INCLUDE(libevent)
INCLUDE(ssl)
INCLUDE(readline)
INCLUDE(mysql_version)
INCLUDE(libutils)
INCLUDE(dtrace)
INCLUDE(plugin)
INCLUDE(install_macros)
INCLUDE(install_layout)
INCLUDE(mysql_add_executable)

# Handle options
OPTION(DISABLE_SHARED 
 "Don't build shared libraries, compile code as position-dependent" OFF)
IF(DISABLE_SHARED)
  SET(WITHOUT_DYNAMIC_PLUGINS 1)
ENDIF()
OPTION(ENABLED_PROFILING "Enable profiling" ON)
OPTION(WITHOUT_SERVER OFF)
IF(UNIX)
  OPTION(WITH_VALGRIND "Valgrind instrumentation" OFF)
ENDIF()
IF(NOT WITHOUT_SERVER)
  OPTION (WITH_UNIT_TESTS "Compile MySQL with unit tests" ON)
ENDIF()
OPTION(FORCE_UNSUPPORTED_COMPILER "Disable compiler version checks" OFF)
MARK_AS_ADVANCED(WITHOUT_SERVER DISABLE_SHARED FORCE_UNSUPPORTED_COMPILER)


include(CheckCSourceCompiles)
include(CheckCXXSourceCompiles)
# We need some extra FAIL_REGEX patterns
# Note that CHECK_C_SOURCE_COMPILES is a misnomer, it will also link.
MACRO (MY_CHECK_C_COMPILER_FLAG FLAG RESULT)
  SET(SAVE_CMAKE_REQUIRED_FLAGS "${CMAKE_REQUIRED_FLAGS}")
  SET(CMAKE_REQUIRED_FLAGS "${CMAKE_REQUIRED_FLAGS} ${FLAG}")
  CHECK_C_SOURCE_COMPILES("int main(void) { return 0; }" ${RESULT}
    FAIL_REGEX "argument unused during compilation"
    FAIL_REGEX "unsupported .*option"
    FAIL_REGEX "unknown .*option"
    FAIL_REGEX "unrecognized .*option"
    FAIL_REGEX "ignoring unknown option"
    FAIL_REGEX "[Ww]arning: [Oo]ption"
    )
  SET(CMAKE_REQUIRED_FLAGS "${SAVE_CMAKE_REQUIRED_FLAGS}")
ENDMACRO()

MACRO (MY_CHECK_CXX_COMPILER_FLAG FLAG RESULT)
  SET(SAVE_CMAKE_REQUIRED_FLAGS "${CMAKE_REQUIRED_FLAGS}")
  SET(CMAKE_REQUIRED_FLAGS "${CMAKE_REQUIRED_FLAGS} ${FLAG}")
  CHECK_CXX_SOURCE_COMPILES("int main(void) { return 0; }" ${RESULT}
    FAIL_REGEX "argument unused during compilation"
    FAIL_REGEX "unsupported .*option"
    FAIL_REGEX "unknown .*option"
    FAIL_REGEX "unrecognized .*option"
    FAIL_REGEX "ignoring unknown option"
    FAIL_REGEX "[Ww]arning: [Oo]ption"
    )
  SET(CMAKE_REQUIRED_FLAGS "${SAVE_CMAKE_REQUIRED_FLAGS}")
ENDMACRO()

OPTION(WITH_ASAN "Enable address sanitizer" OFF)
IF (WITH_ASAN)
  # gcc 4.8.1 and new versions of clang
  MY_CHECK_C_COMPILER_FLAG("-fsanitize=address" HAVE_C_FSANITIZE)
  MY_CHECK_CXX_COMPILER_FLAG("-fsanitize=address" HAVE_CXX_FSANITIZE)

  IF(HAVE_C_FSANITIZE AND HAVE_CXX_FSANITIZE)
    # We switch on basic optimization also for debug builds.
    # With optimization we may get some warnings, so we switch off -Werror
    SET(CMAKE_C_FLAGS_DEBUG
      "${CMAKE_C_FLAGS_DEBUG} -fsanitize=address -O1 -Wno-error -fPIC")
    SET(CMAKE_C_FLAGS_RELWITHDEBINFO
      "${CMAKE_C_FLAGS_RELWITHDEBINFO} -fsanitize=address -fPIC")
    SET(CMAKE_CXX_FLAGS_DEBUG
      "${CMAKE_CXX_FLAGS_DEBUG} -fsanitize=address -O1 -Wno-error -fPIC")
    SET(CMAKE_CXX_FLAGS_RELWITHDEBINFO
      "${CMAKE_CXX_FLAGS_RELWITHDEBINFO} -fsanitize=address -fPIC")
    SET(WITH_ASAN_OK 1)
  ELSE()
    # older versions of clang
    MY_CHECK_C_COMPILER_FLAG("-faddress-sanitizer" HAVE_C_FADDRESS)
    MY_CHECK_CXX_COMPILER_FLAG("-faddress-sanitizer" HAVE_CXX_FFADDRESS)

    IF(HAVE_C_FADDRESS AND HAVE_CXX_FFADDRESS)
      # We switch on basic optimization also for debug builds.
      SET(CMAKE_C_FLAGS_DEBUG
        "${CMAKE_C_FLAGS_DEBUG} -faddress-sanitizer -O1 -fPIC")
      SET(CMAKE_C_FLAGS_RELWITHDEBINFO
        "${CMAKE_C_FLAGS_RELWITHDEBINFO} -faddress-sanitizer -fPIC")
      SET(CMAKE_CXX_FLAGS_DEBUG
        "${CMAKE_CXX_FLAGS_DEBUG} -faddress-sanitizer -O1 -fPIC")
      SET(CMAKE_CXX_FLAGS_RELWITHDEBINFO
        "${CMAKE_CXX_FLAGS_RELWITHDEBINFO} -faddress-sanitizer -fPIC")
      SET(WITH_ASAN_OK 1)
    ENDIF()
  ENDIF()

  IF(WITH_ASAN_OK)
    SET(HAVE_ASAN 1)
  ELSE()
    MESSAGE(FATAL_ERROR "Do not know how to enable address sanitizer")
  ENDIF()
ENDIF()


OPTION(WITH_MSAN "Enable memory sanitizer" OFF)
IF(WITH_MSAN)
  MY_CHECK_C_COMPILER_FLAG("-fsanitize=memory" HAVE_C_FMSANITIZE)
  MY_CHECK_CXX_COMPILER_FLAG("-fsanitize=memory" HAVE_CXX_FMSANITIZE)

  IF(HAVE_C_FMSANITIZE AND HAVE_CXX_FMSANITIZE)
    # We switch on basic optimization also for debug builds.
    # With optimization we may get some warnings, so we switch off -Werror
    SET(MSAN_FLAGS
        "-fsanitize=memory -fsanitize-memory-track-origins -O1 -fPIC")
    SET(CMAKE_C_FLAGS_DEBUG
      "${CMAKE_C_FLAGS_DEBUG} ${MSAN_FLAGS} -Wno-error")
    SET(CMAKE_C_FLAGS_RELWITHDEBINFO
      "${CMAKE_C_FLAGS_RELWITHDEBINFO} ${MSAN_FLAGS}")
    SET(CMAKE_CXX_FLAGS_DEBUG
      "${CMAKE_CXX_FLAGS_DEBUG} ${MSAN_FLAGS} -Wno-error")
    SET(CMAKE_CXX_FLAGS_RELWITHDEBINFO
      "${CMAKE_CXX_FLAGS_RELWITHDEBINFO} ${MSAN_FLAGS}")
  ELSE()
    MESSAGE(FATAL_ERROR "Do not know how to enable memory sanitizer")
  ENDIF()
ENDIF()

IF(WITH_ASAN AND WITH_MSAN)
  MESSAGE(FATAL_ERROR
          "Cannot use AddressSanitizer and MemorySanitizer together")
ENDIF()


OPTION(ENABLE_DEBUG_SYNC "Enable debug sync (debug builds only)" ON) 
IF(ENABLE_DEBUG_SYNC) 
  SET(CMAKE_CXX_FLAGS_DEBUG "${CMAKE_CXX_FLAGS_DEBUG} -DENABLED_DEBUG_SYNC") 
  SET(CMAKE_C_FLAGS_DEBUG "${CMAKE_C_FLAGS_DEBUG} -DENABLED_DEBUG_SYNC") 
ENDIF() 
 
# Older versions of ccache must be disabled: export CCACHE_DISABLE=1
# See http://www.cmake.org/Wiki/CTest/Coverage
OPTION(ENABLE_GCOV "Enable gcov (debug, Linux builds only)" OFF)
IF (ENABLE_GCOV AND NOT WIN32 AND NOT APPLE)
  SET(CMAKE_CXX_FLAGS_DEBUG
    "${CMAKE_CXX_FLAGS_DEBUG} -fprofile-arcs -ftest-coverage -DHAVE_GCOV")
  SET(CMAKE_C_FLAGS_DEBUG
    "${CMAKE_C_FLAGS_DEBUG} -fprofile-arcs -ftest-coverage -DHAVE_GCOV")
  SET(CMAKE_EXE_LINKER_FLAGS_DEBUG
    "${CMAKE_EXE_LINKER_FLAGS_DEBUG} -fprofile-arcs -ftest-coverage -lgcov")
ENDIF()

OPTION(ENABLE_GPROF "Enable gprof (optimized, Linux builds only)" OFF)
IF (ENABLE_GPROF AND NOT WIN32 AND NOT APPLE)
  SET(CMAKE_C_FLAGS_RELWITHDEBINFO
    "${CMAKE_C_FLAGS_RELWITHDEBINFO} -pg")
  SET(CMAKE_CXX_FLAGS_RELWITHDEBINFO
    "${CMAKE_CXX_FLAGS_RELWITHDEBINFO} -pg")
  SET(CMAKE_EXE_LINKER_FLAGS_RELWITHDEBINFO
    "${CMAKE_EXE_LINKER_FLAGS_RELWITHDEBINFO} -pg")
ENDIF()

OPTION(ENABLED_LOCAL_INFILE
 "If we should should enable LOAD DATA LOCAL by default" ${IF_WIN})
MARK_AS_ADVANCED(ENABLED_LOCAL_INFILE)

OPTION(WITH_FAST_MUTEXES "Compile with fast mutexes" OFF)
MARK_AS_ADVANCED(WITH_FAST_MUTEXES)

OPTION(OPTIMIZER_TRACE "Support tracing of Optimizer" ON)

#
# Options related to client-side protocol tracing
#

OPTION(WITH_CLIENT_PROTOCOL_TRACING
  "Support for client-side protocol tracing plugins" ON)
OPTION(WITH_TEST_TRACE_PLUGIN
  "Have a built-in test protocol trace plugin in libmysql (requires WITH_CLIENT_PROTOCOL_TRACING option)" OFF)

# Sanity checks for protocol tracing options

IF(WITH_TEST_TRACE_PLUGIN AND NOT WITH_CLIENT_PROTOCOL_TRACING)
MESSAGE("WARNING: Test trace plugin was selected but client protocol tracing infrastructure is not enabled - ignoring")
SET(WITH_TEST_TRACE_PLUGIN 0)
ENDIF()

IF(WITH_TEST_TRACE_PLUGIN AND NOT CMAKE_BUILD_TYPE MATCHES "Debug")
  MESSAGE(SEND_ERROR 
          "Test trace plugin was selected but it can be included only in debug binaries.
          Set WITH_TEST_TRACE_PLUGIN to OFF or WITH_DEBUG to ON.")
ENDIF()

# Set DBUG_OFF and other optional release-only flags for non-debug project types
FOREACH(BUILD_TYPE RELEASE RELWITHDEBINFO MINSIZEREL)
  FOREACH(LANG C CXX)
    SET(CMAKE_${LANG}_FLAGS_${BUILD_TYPE} 
     "${CMAKE_${LANG}_FLAGS_${BUILD_TYPE}} -DDBUG_OFF")
    IF(WITH_FAST_MUTEXES)
      SET(CMAKE_${LANG}_FLAGS_${BUILD_TYPE} 
        "${CMAKE_${LANG}_FLAGS_${BUILD_TYPE}} -DMY_PTHREAD_FASTMUTEX=1")
    ENDIF()
  ENDFOREACH()
ENDFOREACH()

IF(NOT CMAKE_BUILD_TYPE
    AND NOT CMAKE_GENERATOR MATCHES "Visual Studio" 
    AND NOT CMAKE_GENERATOR MATCHES "Xcode") 
    # This is the case of no CMAKE_BUILD_TYPE choosen, typical for VS and Xcode
    # or if custom C flags are set. In VS and Xcode for non-Debug configurations 
    # DBUG_OFF is already correctly set.
    ADD_DEFINITIONS(-DDBUG_OFF)
ENDIF()

# Add safemutex for debug configurations
IF(NOT WITH_INNODB_MEMCACHED)
  FOREACH(LANG C CXX)
      SET(CMAKE_${LANG}_FLAGS_DEBUG
          "${CMAKE_${LANG}_FLAGS_DEBUG} -DSAFE_MUTEX")
  ENDFOREACH()
ENDIF()


# Set commonly used variables
IF(WIN32)
  SET(DEFAULT_MYSQL_HOME "C:/Program Files/MySQL/MySQL Server ${MYSQL_BASE_VERSION}" )
  SET(SHAREDIR share)
ELSE()
  SET(DEFAULT_MYSQL_HOME ${CMAKE_INSTALL_PREFIX})
  SET(SHAREDIR ${DEFAULT_MYSQL_HOME}/${INSTALL_MYSQLSHAREDIR})
ENDIF()

SET(DEFAULT_BASEDIR "${DEFAULT_MYSQL_HOME}")
IF(INSTALL_MYSQLDATADIR MATCHES "^/.*")
  SET(MYSQL_DATADIR ${INSTALL_MYSQLDATADIR} CACHE PATH "default MySQL data directory")
ELSE()
  SET(MYSQL_DATADIR "${DEFAULT_MYSQL_HOME}/${INSTALL_MYSQLDATADIR}" CACHE PATH "default MySQL data directory")
ENDIF()
SET(DEFAULT_CHARSET_HOME "${DEFAULT_MYSQL_HOME}")
SET(PLUGINDIR "${DEFAULT_MYSQL_HOME}/${INSTALL_PLUGINDIR}")
IF(SYSCONFDIR)
  SET(DEFAULT_SYSCONFDIR "${SYSCONFDIR}")
ENDIF()

SET(TMPDIR "P_tmpdir"
  CACHE PATH
  "PATH to MySQL TMP dir. Defaults to the P_tmpdir macro in <stdio.h>")
IF(TMPDIR STREQUAL "P_tmpdir")
  # Do not quote it, to refer to the P_tmpdir macro.
  SET(DEFAULT_TMPDIR "P_tmpdir")
ELSE()
  # Quote it, to make it a const char string.
  SET(DEFAULT_TMPDIR "\"${TMPDIR}\"")
ENDIF()

INCLUDE(cmake/boost.cmake)

# Run platform tests
INCLUDE(configure.cmake)

# Common defines and includes
ADD_DEFINITIONS(-DHAVE_CONFIG_H)
INCLUDE_DIRECTORIES(
  ${CMAKE_CURRENT_BINARY_DIR}/include
  ${CMAKE_SOURCE_DIR}/extra/rapidjson/include
)

# Add bundled or system zlib.
MYSQL_CHECK_ZLIB_WITH_COMPRESS()
# Add bundled yassl/taocrypt or system openssl.
MYSQL_CHECK_SSL()
# Add system/bundled editline.
MYSQL_CHECK_EDITLINE()
# Add libevent
MYSQL_CHECK_LIBEVENT()

#
# Setup maintainer mode options by the end. Platform checks are
# not run with the warning options as to not perturb fragile checks
# (i.e. do not make warnings into errors).
#
# Why don't these flags affect the entire build?
# Because things may already have been included with ADD_SUBDIRECTORY
#
OPTION(MYSQL_MAINTAINER_MODE
       "MySQL maintainer-specific development environment" OFF)

INCLUDE(maintainer)

IF(WITH_UNIT_TESTS)
 ENABLE_TESTING()
ENDIF()

IF(NOT WITHOUT_SERVER)
  SET (MYSQLD_STATIC_PLUGIN_LIBS "" CACHE INTERNAL "")
  SET (MYSQLD_STATIC_EMBEDDED_PLUGIN_LIBS "" CACHE INTERNAL "")
  # Add storage engines and plugins.
  CONFIGURE_PLUGINS()
ELSE()
  # We may still want Cluster client libraries, use -DWITH_NDBCLUSTER=1
  ADD_SUBDIRECTORY(storage/ndb)
ENDIF()

ADD_SUBDIRECTORY(include)
ADD_SUBDIRECTORY(dbug)
ADD_SUBDIRECTORY(strings)
ADD_SUBDIRECTORY(vio)
ADD_SUBDIRECTORY(regex)
ADD_SUBDIRECTORY(mysys)
ADD_SUBDIRECTORY(mysys_ssl)
ADD_SUBDIRECTORY(libmysql)

IF(WITH_UNIT_TESTS)
  ADD_SUBDIRECTORY(unittest)
  ADD_SUBDIRECTORY(unittest/examples)
  ADD_SUBDIRECTORY(unittest/mytap)
  ADD_SUBDIRECTORY(unittest/mytap/t)
  # Visual Studio 11 needs this extra flag in order to compile gmock.
  IF(WIN32)
    ADD_DEFINITIONS( /D _VARIADIC_MAX=10 )
  ENDIF()
  # libc++ doesn't have tuple in tr1
  IF(HAVE_LLVM_LIBCPP)
    ADD_DEFINITIONS(-DGTEST_USE_OWN_TR1_TUPLE=1)
  ENDIF()
  ADD_SUBDIRECTORY(unittest/gunit)
ENDIF()

ADD_SUBDIRECTORY(extra)
ADD_SUBDIRECTORY(client)
ADD_SUBDIRECTORY(sql/share)
ADD_SUBDIRECTORY(libservices)

IF(UNIX)
  ADD_SUBDIRECTORY(man)
ENDIF()

IF(NOT WITHOUT_SERVER)
  ADD_SUBDIRECTORY(tests)
  ADD_SUBDIRECTORY(sql)
  OPTION (WITH_EMBEDDED_SERVER "Compile MySQL with embedded server" OFF)
  IF(WITH_EMBEDDED_SERVER) 
   ADD_SUBDIRECTORY(libmysqld)
   ADD_SUBDIRECTORY(libmysqld/examples)
  ENDIF(WITH_EMBEDDED_SERVER)
ENDIF()

# scripts/mysql_config depends on client and server targets loaded above.
# It is referenced by some of the directories below, so we insert it here.
ADD_SUBDIRECTORY(scripts)

IF(NOT WITHOUT_SERVER)
  ADD_SUBDIRECTORY(mysql-test)
  ADD_SUBDIRECTORY(mysql-test/lib/My/SafeProcess)
  ADD_SUBDIRECTORY(support-files)
  ADD_SUBDIRECTORY(sql-bench)
  IF(EXISTS ${CMAKE_SOURCE_DIR}/internal/CMakeLists.txt)
    ADD_SUBDIRECTORY(internal)
  ENDIF()
  ADD_SUBDIRECTORY(packaging/rpm-oel)
  ADD_SUBDIRECTORY(packaging/rpm-fedora)
  ADD_SUBDIRECTORY(packaging/rpm-sles)
ENDIF()

INCLUDE(cmake/abi_check.cmake)
INCLUDE(cmake/tags.cmake)

CONFIGURE_FILE(config.h.cmake   ${CMAKE_BINARY_DIR}/include/my_config.h)
CONFIGURE_FILE(config.h.cmake   ${CMAKE_BINARY_DIR}/include/config.h)
CONFIGURE_FILE(${CMAKE_SOURCE_DIR}/include/mysql_version.h.in
               ${CMAKE_BINARY_DIR}/include/mysql_version.h )
CONFIGURE_FILE(${CMAKE_SOURCE_DIR}/sql/sql_builtin.cc.in
    ${CMAKE_BINARY_DIR}/sql/sql_builtin.cc)
CONFIGURE_FILE(
    ${CMAKE_SOURCE_DIR}/cmake/info_macros.cmake.in ${CMAKE_BINARY_DIR}/info_macros.cmake @ONLY)

# Handle the "INFO_*" files.
INCLUDE(${CMAKE_BINARY_DIR}/info_macros.cmake)
# Source: This can be done during the cmake phase, all information is
# available, but should be repeated on each "make" just in case someone
# does "cmake ; make ; bzr pull ; make".
CREATE_INFO_SRC(${CMAKE_BINARY_DIR}/Docs)
ADD_CUSTOM_TARGET(INFO_SRC ALL
  COMMAND ${CMAKE_COMMAND} -P ${CMAKE_SOURCE_DIR}/cmake/info_src.cmake
  WORKING_DIRECTORY ${CMAKE_BINARY_DIR}
)
# Build flags: This must be postponed to the make phase.
ADD_CUSTOM_TARGET(INFO_BIN ALL
  COMMAND ${CMAKE_COMMAND} -P ${CMAKE_SOURCE_DIR}/cmake/info_bin.cmake
  WORKING_DIRECTORY ${CMAKE_BINARY_DIR}
)

# Packaging
IF(WIN32)
  SET(CPACK_GENERATOR "ZIP")
ELSE()
  SET(CPACK_GENERATOR "TGZ")
ENDIF() 
ADD_SUBDIRECTORY(packaging/WiX)
ADD_SUBDIRECTORY(packaging/solaris)

IF(UNIX)
  INSTALL(FILES Docs/mysql.info DESTINATION ${INSTALL_INFODIR} OPTIONAL COMPONENT Info)
ENDIF()
#
# RPM installs documentation directly from the source tree
#
IF(NOT INSTALL_LAYOUT MATCHES "RPM")
  INSTALL(FILES COPYING LICENSE.mysql 
  DESTINATION ${INSTALL_DOCREADMEDIR} 
  COMPONENT Readme
  OPTIONAL
  )
  INSTALL(FILES README DESTINATION ${INSTALL_DOCREADMEDIR} COMPONENT Readme)
  INSTALL(FILES ${CMAKE_BINARY_DIR}/Docs/INFO_SRC ${CMAKE_BINARY_DIR}/Docs/INFO_BIN DESTINATION ${INSTALL_DOCDIR})

  IF(UNIX)
    INSTALL(FILES Docs/INSTALL-BINARY DESTINATION ${INSTALL_DOCREADMEDIR} COMPONENT Readme)
  ENDIF()
  # MYSQL_DOCS_LOCATON is used in "make dist", points to the documentation directory
  SET(MYSQL_DOCS_LOCATION "" CACHE PATH "Location from where documentation is copied")
  MARK_AS_ADVANCED(MYSQL_DOCS_LOCATION)
  INSTALL(DIRECTORY Docs/ DESTINATION ${INSTALL_DOCDIR}
    COMPONENT Documentation
    PATTERN "INSTALL-BINARY" EXCLUDE
    PATTERN "Makefile.*" EXCLUDE
    PATTERN "glibc*" EXCLUDE
    PATTERN "linuxthreads.txt" EXCLUDE
    PATTERN "myisam.txt" EXCLUDE
    PATTERN "mysql.info" EXCLUDE
    PATTERN "sp-imp-spec.txt" EXCLUDE
  )
ENDIF()

INCLUDE(CPack)

# C compiler flags consist of:
# CPPFLAGS        Taken from environment, see above.
# ADD_DEFINITIONS In each individual CMakeLists.txt
# CMAKE_C_FLAGS   From command line.
#                 We extend these in maintainer.cmake
# ENV{CFLAGS}     From environment, but environment is ignored if
#                 CMAKE_C_FLAGS is also given on command line
# CMAKE_C_FLAGS_${CMAKE_BUILD_TYPE}
#                 We extend these in compiler_options.cmake
#
# Note that CMakeCache.txt contains cmake builtins for these variables,
# *not* the values that will actually be used:

IF(CMAKE_GENERATOR MATCHES "Makefiles")
  MESSAGE(STATUS "CMAKE_BUILD_TYPE: ${CMAKE_BUILD_TYPE}")
ENDIF()
GET_PROPERTY(cwd_definitions DIRECTORY PROPERTY COMPILE_DEFINITIONS)
MESSAGE(STATUS "COMPILE_DEFINITIONS: ${cwd_definitions}")
MESSAGE(STATUS "CMAKE_C_FLAGS: ${CMAKE_C_FLAGS}")
MESSAGE(STATUS "CMAKE_CXX_FLAGS: ${CMAKE_CXX_FLAGS}")
IF(CMAKE_BUILD_TYPE AND CMAKE_GENERATOR MATCHES "Makefiles")
  STRING(TOUPPER "${CMAKE_BUILD_TYPE}" CMAKEBT)
  MESSAGE(STATUS "CMAKE_C_FLAGS_${CMAKEBT}: ${CMAKE_C_FLAGS_${CMAKEBT}}")
  MESSAGE(STATUS "CMAKE_CXX_FLAGS_${CMAKEBT}: ${CMAKE_CXX_FLAGS_${CMAKEBT}}")
ENDIF()
IF(NOT CMAKE_GENERATOR MATCHES "Makefiles")
  MESSAGE(STATUS "CMAKE_C_FLAGS_DEBUG: ${CMAKE_C_FLAGS_DEBUG}")
  MESSAGE(STATUS "CMAKE_CXX_FLAGS_DEBUG: ${CMAKE_CXX_FLAGS_DEBUG}")
  MESSAGE(STATUS
    "CMAKE_C_FLAGS_RELWITHDEBINFO: ${CMAKE_C_FLAGS_RELWITHDEBINFO}")
  MESSAGE(STATUS
    "CMAKE_CXX_FLAGS_RELWITHDEBINFO: ${CMAKE_CXX_FLAGS_RELWITHDEBINFO}")
ENDIF()<|MERGE_RESOLUTION|>--- conflicted
+++ resolved
@@ -34,18 +34,12 @@
 
 # We use the LOCATION target property (CMP0026)
 # and get_target_property() for non-existent targets (CMP0045)
-<<<<<<< HEAD
-=======
 # and INSTALL_NAME_DIR (CMP0042)
->>>>>>> d6507b81
 IF(CMAKE_VERSION VERSION_EQUAL "3.0.0" OR
    CMAKE_VERSION VERSION_GREATER "3.0.0")
  CMAKE_POLICY(SET CMP0026 OLD)
  CMAKE_POLICY(SET CMP0045 OLD)
-<<<<<<< HEAD
-=======
  CMAKE_POLICY(SET CMP0042 OLD)
->>>>>>> d6507b81
 ENDIF()
 
 MESSAGE(STATUS "Running cmake version ${CMAKE_VERSION}")
