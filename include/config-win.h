--- conflicted
+++ resolved
@@ -32,12 +32,7 @@
 #endif
 
 #include <sys/locking.h>
-<<<<<<< HEAD
 #include <winsock2.h>
-#include <math.h>			/* Because of rint() */
-=======
-#include <windows.h>
->>>>>>> cebaf077
 #include <fcntl.h>
 #include <io.h>
 #include <malloc.h>
